package iface

import (
	flowcontrolv1 "github.com/fluxninja/aperture/api/gen/proto/go/aperture/flowcontrol/v1"
	"github.com/fluxninja/aperture/pkg/policies/dataplane/selectors"
)

//go:generate mockgen -source=engine.go -destination=../../mocks/mock_engine.go -package=mocks

// Engine is an interface for registering fluxmeters and schedulers.
type Engine interface {
	ProcessRequest(controlPoint selectors.ControlPoint, serviceIDs []string, labels map[string]string) *flowcontrolv1.CheckResponse

	RegisterConcurrencyLimiter(sa ConcurrencyLimiter) error
	UnregisterConcurrencyLimiter(sa ConcurrencyLimiter) error
	GetConcurrencyLimiter(limiterID LimiterID) ConcurrencyLimiter

	RegisterFluxMeter(fm FluxMeter) error
	UnregisterFluxMeter(fm FluxMeter) error
	GetFluxMeter(fluxMeterName string) FluxMeter

	RegisterRateLimiter(l RateLimiter) error
	UnregisterRateLimiter(l RateLimiter) error
<<<<<<< HEAD
=======
	GetRateLimiter(limiterID LimiterID) RateLimiter
}

// MultiMatchResult is used as return value of PolicyConfigAPI.GetMatches.
type MultiMatchResult struct {
	ConcurrencyLimiters []ConcurrencyLimiter
	FluxMeters          []FluxMeter
	RateLimiters        []RateLimiter
	Classifiers         []Classifier
}

// PopulateFromMultiMatcher populates result object with results from MultiMatcher.
func (result *MultiMatchResult) PopulateFromMultiMatcher(mm *multimatcher.MultiMatcher[string, MultiMatchResult], labels map[string]string) {
	resultCollection := mm.Match(multimatcher.Labels(labels))
	result.ConcurrencyLimiters = append(result.ConcurrencyLimiters, resultCollection.ConcurrencyLimiters...)
	result.FluxMeters = append(result.FluxMeters, resultCollection.FluxMeters...)
	result.RateLimiters = append(result.RateLimiters, resultCollection.RateLimiters...)
	result.Classifiers = append(result.Classifiers, resultCollection.Classifiers...)
>>>>>>> 7c4402ae
}<|MERGE_RESOLUTION|>--- conflicted
+++ resolved
@@ -21,25 +21,5 @@
 
 	RegisterRateLimiter(l RateLimiter) error
 	UnregisterRateLimiter(l RateLimiter) error
-<<<<<<< HEAD
-=======
 	GetRateLimiter(limiterID LimiterID) RateLimiter
-}
-
-// MultiMatchResult is used as return value of PolicyConfigAPI.GetMatches.
-type MultiMatchResult struct {
-	ConcurrencyLimiters []ConcurrencyLimiter
-	FluxMeters          []FluxMeter
-	RateLimiters        []RateLimiter
-	Classifiers         []Classifier
-}
-
-// PopulateFromMultiMatcher populates result object with results from MultiMatcher.
-func (result *MultiMatchResult) PopulateFromMultiMatcher(mm *multimatcher.MultiMatcher[string, MultiMatchResult], labels map[string]string) {
-	resultCollection := mm.Match(multimatcher.Labels(labels))
-	result.ConcurrencyLimiters = append(result.ConcurrencyLimiters, resultCollection.ConcurrencyLimiters...)
-	result.FluxMeters = append(result.FluxMeters, resultCollection.FluxMeters...)
-	result.RateLimiters = append(result.RateLimiters, resultCollection.RateLimiters...)
-	result.Classifiers = append(result.Classifiers, resultCollection.Classifiers...)
->>>>>>> 7c4402ae
 }