--- conflicted
+++ resolved
@@ -100,13 +100,8 @@
 func setupConcurrencyLimiterFactory(
 	watcher notifiers.Watcher,
 	lifecycle fx.Lifecycle,
-<<<<<<< HEAD
-	e iface.EngineAPI,
+	e iface.Engine,
 	statusRegistry status.Registry,
-=======
-	e iface.Engine,
-	statusRegistry *status.Registry,
->>>>>>> 5e2fb3d4
 	prometheusRegistry *prometheus.Registry,
 	etcdClient *etcdclient.Client,
 	ai *agentinfo.AgentInfo,
