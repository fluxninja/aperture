--- conflicted
+++ resolved
@@ -113,14 +113,9 @@
 
 // BasicTokenBucket is a basic token bucket implementation.
 type BasicTokenBucket struct {
-<<<<<<< HEAD
 	lock        sync.Mutex
 	tbb         *tokenBucketBase
 	passThrough bool
-=======
-	lock sync.Mutex
-	tbb  *tokenBucketBase
->>>>>>> b35cda33
 }
 
 // NewBasicTokenBucket creates a new BasicTokenBucket with adjusted fill rate.
