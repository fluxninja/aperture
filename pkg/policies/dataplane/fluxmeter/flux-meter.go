package fluxmeter

import (
	"context"
	"path"

	"github.com/prometheus/client_golang/prometheus"
	"go.uber.org/fx"

	configv1 "github.com/fluxninja/aperture/api/gen/proto/go/aperture/common/config/v1"
	selectorv1 "github.com/fluxninja/aperture/api/gen/proto/go/aperture/common/selector/v1"
	flowcontrolv1 "github.com/fluxninja/aperture/api/gen/proto/go/aperture/flowcontrol/v1"
	policylangv1 "github.com/fluxninja/aperture/api/gen/proto/go/aperture/policy/language/v1"
	"github.com/fluxninja/aperture/pkg/agentinfo"
	"github.com/fluxninja/aperture/pkg/config"
	etcdclient "github.com/fluxninja/aperture/pkg/etcd/client"
	etcdwatcher "github.com/fluxninja/aperture/pkg/etcd/watcher"
	"github.com/fluxninja/aperture/pkg/log"
	"github.com/fluxninja/aperture/pkg/metrics"
	"github.com/fluxninja/aperture/pkg/notifiers"
	"github.com/fluxninja/aperture/pkg/paths"
	"github.com/fluxninja/aperture/pkg/policies/dataplane/iface"
	"github.com/fluxninja/aperture/pkg/status"
)

const (
	// The path in status registry for concurrency control status.
	fluxMeterStatusRoot = "concurrency_control"

	// FxNameTag is Flux Meter Watcher's Fx Tag.
	FxNameTag = "name:\"flux_meter\""
)

var engineAPI iface.Engine

// fluxMeterModule returns the fx options for dataplane side pieces of concurrency control in the main fx app.
func fluxMeterModule() fx.Option {
	return fx.Options(
		// Tag the watcher so that other modules can find it.
		fx.Provide(
			fx.Annotate(
				provideWatcher,
				fx.ResultTags(FxNameTag),
			),
		),
		fx.Invoke(
			fx.Annotate(
				setupFluxMeterModule,
				fx.ParamTags(FxNameTag),
			),
		),
	)
}

// provideWatcher provides pointer to flux meter watcher.
func provideWatcher(
	etcdClient *etcdclient.Client,
	ai *agentinfo.AgentInfo,
) (notifiers.Watcher, error) {
	// Get Agent Group from host info gatherer
	agentGroupName := ai.GetAgentGroup()
	// Scope the sync to the agent group.
	etcdPath := path.Join(paths.FluxMeterConfigPath, paths.AgentGroupPrefix(agentGroupName))
	watcher, err := etcdwatcher.NewWatcher(etcdClient, etcdPath)
	if err != nil {
		return nil, err
	}
	return watcher, nil
}

// setupFluxMeterModule sets up the flux meter module in the main fx app.
func setupFluxMeterModule(
	watcher notifiers.Watcher,
	lifecycle fx.Lifecycle,
<<<<<<< HEAD
	e iface.EngineAPI,
	sr status.Registry,
=======
	e iface.Engine,
	sr *status.Registry,
>>>>>>> 5e2fb3d4
	pr *prometheus.Registry,
) error {
	// save policy config api
	engineAPI = e

	fxDriver := &notifiers.FxDriver{
		FxOptionsFuncs: []notifiers.FxOptionsFunc{NewFluxMeterOptions},
		UnmarshalPrefixNotifier: notifiers.UnmarshalPrefixNotifier{
			GetUnmarshallerFunc: config.NewProtobufUnmarshaller,
		},
		StatusPath:         fluxMeterStatusRoot,
		StatusRegistry:     sr,
		PrometheusRegistry: pr,
	}

	notifiers.WatcherLifecycle(lifecycle, watcher, []notifiers.PrefixNotifier{fxDriver})

	return nil
}

// FluxMeter describes single fluxmeter from policy.
type FluxMeter struct {
	iface.Policy
	histMetrics    map[flowcontrolv1.DecisionType]prometheus.Histogram
	selector       *selectorv1.Selector
	fluxMeterProto *policylangv1.FluxMeter
	fluxMeterName  string
	buckets        []float64
}

// NewFluxMeterOptions creates fluxmeter for usage in dataplane and also returns its fx options.
func NewFluxMeterOptions(
	key notifiers.Key,
	unmarshaller config.Unmarshaller,
	registry status.Registry,
) (fx.Option, error) {
	registryPath := path.Join(fluxMeterStatusRoot, key.String())
	wrapperMessage := &configv1.FluxMeterWrapper{}
	err := unmarshaller.Unmarshal(wrapperMessage)
	if err != nil || wrapperMessage.FluxMeter == nil {
		s := status.NewStatus(nil, err)
		_ = registry.Push(registryPath, s)
		log.Warn().Err(err).Msg("Failed to unmarshal flux meter config wrapper")
		return fx.Options(), err
	}
	fluxMeterProto := wrapperMessage.FluxMeter

	fluxMeter := &FluxMeter{
		fluxMeterProto: fluxMeterProto,
		Policy:         wrapperMessage,
		histMetrics:    make(map[flowcontrolv1.DecisionType]prometheus.Histogram),
		fluxMeterName:  wrapperMessage.FluxmeterName,
		selector:       fluxMeterProto.GetSelector(),
		buckets:        fluxMeterProto.GetHistogramBuckets(),
	}

	return fx.Options(
			fx.Invoke(fluxMeter.setup),
		),
		nil
}

func (fluxMeter *FluxMeter) setup(lc fx.Lifecycle, prometheusRegistry *prometheus.Registry) {
	lc.Append(fx.Hook{
		OnStart: func(_ context.Context) error {
			decisionTypes := []flowcontrolv1.DecisionType{
				flowcontrolv1.DecisionType_DECISION_TYPE_ACCEPTED,
				flowcontrolv1.DecisionType_DECISION_TYPE_REJECTED,
				flowcontrolv1.DecisionType_DECISION_TYPE_UNSPECIFIED,
			}
			for _, decisionType := range decisionTypes {
				// Initialize a prometheus histogram metric
				histMetric := prometheus.NewHistogram(prometheus.HistogramOpts{
					Name:    metrics.FluxMeterMetricName,
					Buckets: fluxMeter.buckets,
					// TODO flux-meter-refactor: remove metricID, instead use policyName, fluxMeterName, policyHash
					ConstLabels: prometheus.Labels{
						metrics.PolicyNameLabel:    fluxMeter.GetPolicyName(),
						metrics.FluxMeterNameLabel: fluxMeter.GetFluxMeterName(),
						metrics.PolicyHashLabel:    fluxMeter.GetPolicyHash(),
						metrics.DecisionTypeLabel:  decisionType.String(),
					},
				})
				fluxMeter.histMetrics[decisionType] = histMetric
				// Register metric with Prometheus
				err := prometheusRegistry.Register(histMetric)
				if err != nil {
					log.Error().Err(err).Msgf("Failed to register metric with Prometheus registry for FluxMeter %s", fluxMeter.fluxMeterName)
					return err
				}
			}

			// Register metric with PCA
			err := engineAPI.RegisterFluxMeter(fluxMeter)
			if err != nil {
				log.Error().Err(err).Msgf("Failed to register FluxMeter %s with PolicyConfigAPI", fluxMeter.fluxMeterName)
				return err
			}

			return nil
		},
		OnStop: func(_ context.Context) error {
			// Unregister metric with PCA
			err := engineAPI.UnregisterFluxMeter(fluxMeter)
			if err != nil {
				log.Error().Err(err).Msgf("Failed to unregister FluxMeter %s with PolicyConfigAPI", fluxMeter.fluxMeterName)
			}
			for _, histMetric := range fluxMeter.histMetrics {
				// Unregister metrics with Prometheus
				unregistered := prometheusRegistry.Unregister(histMetric)
				if !unregistered {
					log.Error().Err(err).Msgf("Failed to unregister metric %s with Prometheus registry", fluxMeter.fluxMeterName)
				}
			}

			return err
		},
	})
}

// GetSelector returns the selector.
func (fluxMeter *FluxMeter) GetSelector() *selectorv1.Selector {
	return fluxMeter.selector
}

// GetFluxMeterProto returns the flux meter proto.
func (fluxMeter *FluxMeter) GetFluxMeterProto() *policylangv1.FluxMeter {
	return fluxMeter.fluxMeterProto
}

// GetFluxMeterName returns the metric name.
func (fluxMeter *FluxMeter) GetFluxMeterName() string {
	return fluxMeter.fluxMeterName
}

// GetFluxMeterID returns the flux meter ID.
func (fluxMeter *FluxMeter) GetFluxMeterID() iface.FluxMeterID {
	return iface.FluxMeterID{
		PolicyName:    fluxMeter.GetPolicyName(),
		FluxMeterName: fluxMeter.GetFluxMeterName(),
		PolicyHash:    fluxMeter.GetPolicyHash(),
	}
}

// GetHistogram returns the histogram.
func (fluxMeter *FluxMeter) GetHistogram(decisionType flowcontrolv1.DecisionType) prometheus.Histogram {
	return fluxMeter.histMetrics[decisionType]
}

// GetBuckets returns the buckets.
func (fluxMeter *FluxMeter) GetBuckets() []float64 {
	return fluxMeter.buckets
}<|MERGE_RESOLUTION|>--- conflicted
+++ resolved
@@ -72,13 +72,8 @@
 func setupFluxMeterModule(
 	watcher notifiers.Watcher,
 	lifecycle fx.Lifecycle,
-<<<<<<< HEAD
-	e iface.EngineAPI,
+	e iface.Engine,
 	sr status.Registry,
-=======
-	e iface.Engine,
-	sr *status.Registry,
->>>>>>> 5e2fb3d4
 	pr *prometheus.Registry,
 ) error {
 	// save policy config api
