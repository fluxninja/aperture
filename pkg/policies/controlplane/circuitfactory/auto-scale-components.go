--- conflicted
+++ resolved
@@ -115,12 +115,8 @@
 		tree.Root = podScalerConfComp
 
 		return tree, configuredComponents, fx.Options(options...), nil
-<<<<<<< HEAD
-	} else if autoscaler := autoScaleComponentProto.GetAutoScaler(); autoscaler != nil {
-=======
-	} else if autoscaler := autoScaleComponentProto.GetAutoscaler(); autoscaler != nil {
->>>>>>> ca5352d5
-		nestedCircuit, err := autoscale.ParseAutoScaler(autoscaler)
+	} else if autoScaler := autoScaleComponentProto.GetAutoScaler(); autoScaler != nil {
+		nestedCircuit, err := autoscale.ParseAutoScaler(autoScaler)
 		if err != nil {
 			return retErr(err)
 		}
