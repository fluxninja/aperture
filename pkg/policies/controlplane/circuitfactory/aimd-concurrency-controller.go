--- conflicted
+++ resolved
@@ -277,17 +277,6 @@
 				},
 			},
 			{
-<<<<<<< HEAD
-				Component: &policylangv1.Component_Switcher{
-					Switcher: &policylangv1.Switcher{
-						InPorts: &policylangv1.Switcher_Ins{
-							Off: &policylangv1.InPort{
-								Value: &policylangv1.InPort_SignalName{
-									SignalName: "CONCURRENCY_INCREMENT_NORMAL",
-								},
-							},
-							On: &policylangv1.InPort{
-=======
 				Component: &policylangv1.Component_Integrator{
 					Integrator: &policylangv1.Integrator{
 						InPorts: &policylangv1.Integrator_Ins{
@@ -301,7 +290,6 @@
 								},
 							},
 							Max: &policylangv1.InPort{
->>>>>>> e8ef9eb4
 								Value: &policylangv1.InPort_ConstantSignal{
 									ConstantSignal: &policylangv1.ConstantSignal{
 										Const: &policylangv1.ConstantSignal_Value{
