package controlplane_test

import (
	"context"
	"os"

	. "github.com/onsi/ginkgo/v2"
	. "github.com/onsi/gomega"
	admissinv1 "k8s.io/api/admission/v1"
	v1 "k8s.io/apimachinery/pkg/apis/meta/v1"
	"k8s.io/apimachinery/pkg/runtime"

	policyv1alpha1 "github.com/fluxninja/aperture/operator/api/policy/v1alpha1"
	"github.com/fluxninja/aperture/pkg/config"
	"github.com/fluxninja/aperture/pkg/policies/controlplane"
	"github.com/fluxninja/aperture/pkg/webhooks/validation"
)

var _ = Describe("Validator", Ordered, func() {
	policySpecValidator := &controlplane.PolicySpecValidator{}
	policyVatidator := validation.NewPolicyValidator([]validation.PolicySpecValidator{policySpecValidator})

	validateExample := func(contents string) {
		os.Setenv("APERTURE_CONTROLLER_NAMESPACE", "aperture-controller")
		var policy policyv1alpha1.Policy
		err := config.UnmarshalYAML([]byte(contents), &policy)
		Expect(err).NotTo(HaveOccurred())
		request := &admissinv1.AdmissionRequest{
			Name:      policy.Name,
			Namespace: policy.Namespace,
			Kind:      v1.GroupVersionKind(policy.GroupVersionKind()),
			Object:    runtime.RawExtension{Raw: []byte(contents)},
		}

		ok, msg, err := policyVatidator.ValidateObject(context.TODO(), request)
		Expect(err).NotTo(HaveOccurred())
		Expect(msg).To(BeEmpty())
		Expect(ok).To(BeTrue())
	}

	It("accepts example policy for demoapp", func() {
		validateExample(latencyGradientPolicy)
	})

	It("accepts example policy for rate limit", func() {
		validateExample(rateLimitPolicy)
	})

	It("accepts example policy for classification", func() {
		validateExample(classificationPolicy)
	})

	It("does not accept policy in other namespace than controller", func() {
		os.Setenv("APERTURE_CONTROLLER_NAMESPACE", "")
		var policy policyv1alpha1.Policy
		err := config.UnmarshalYAML([]byte(rateLimitPolicy), &policy)
		Expect(err).NotTo(HaveOccurred())
		request := &admissinv1.AdmissionRequest{
			Name:      policy.Name,
			Namespace: policy.Namespace,
			Kind:      v1.GroupVersionKind(policy.GroupVersionKind()),
			Object:    runtime.RawExtension{Raw: []byte(rateLimitPolicy)},
		}

		ok, msg, err := policyVatidator.ValidateObject(context.TODO(), request)
		Expect(err).NotTo(HaveOccurred())
		Expect(msg).To(Equal("Policy should be created in the same namespace as Aperture Controller"))
		Expect(ok).To(BeFalse())
	})
})

const latencyGradientPolicy = `
apiVersion: fluxninja.com/v1alpha1
kind: Policy
metadata:
  name: policies
  namespace: aperture-controller
  labels:
    fluxninja.com/validate: "true"
spec:
  resources:
    flux_meters:
      "service_latency":
        selector:
          service_selector:
            service: "service1-demo-app.demoapp.svc.cluster.local"
          flow_selector:
            control_point:
              traffic: "ingress"
    classifiers:
      - selector:
          service_selector:
            service: service1-demo-app.demoapp.svc.cluster.local
          flow_selector:
            control_point: { traffic: ingress }
        rules:
          # An example rule using extractor.
          # See following RFC for list of available extractors and their syntax.
          ua:
            extractor:
              from: request.http.headers.user-agent
          # The same rule using raw rego. Requires specifying rego source code and a query
          also-ua:
            rego:
              source: |
                package my.rego.pkg
                import input.attributes.request.http
                ua = http.headers["user-agent"]
              query: data.my.rego.pkg.ua
          user_type:
            extractor:
              from: request.http.headers.user_type
  circuit:
    evaluation_interval: "0.5s"
    components:
      - promql:
          query_string: "sum(increase(flux_meter_sum{decision_type!=\"DECISION_TYPE_REJECTED\", policy_name=\"latency-gradient\", flux_meter_name=\"service_latency\"}[5s]))/sum(increase(flux_meter_count{decision_type!=\"DECISION_TYPE_REJECTED\", policy_name=\"latency-gradient\", flux_meter_name=\"service_latency\"}[5s]))"
          evaluation_interval: "1s"
          out_ports:
            output:
              signal_name: "LATENCY"
      - constant:
          value: "2.0"
          out_ports:
            output:
              signal_name: "EMA_LIMIT_MULTIPLIER"
      - arithmetic_combinator:
          operator: "mul"
          in_ports:
            lhs:
              signal_name: "LATENCY"
            rhs:
              signal_name: "EMA_LIMIT_MULTIPLIER"
          out_ports:
            output:
              signal_name: "MAX_EMA"
      - ema:
          ema_window: "300s"
          warm_up_window: "10s"
          correction_factor_on_max_envelope_violation: "0.95"
          in_ports:
            input:
              signal_name: "LATENCY"
            max_envelope:
              signal_name: "MAX_EMA"
          out_ports:
            output:
              signal_name: "LATENCY_EMA"
      - constant:
          value: "1.1"
          out_ports:
            output:
              signal_name: "EMA_SETPOINT_MULTIPLIER"
      - arithmetic_combinator:
          operator: "mul"
          in_ports:
            lhs:
              signal_name: "LATENCY_EMA"
            rhs:
              signal_name: "EMA_SETPOINT_MULTIPLIER"
          out_ports:
            output:
              signal_name: "LATENCY_SETPOINT"
      - gradient_controller:
          slope: -1
          min_gradient: "0.1"
          max_gradient: "1.0"
          in_ports:
            signal:
              signal_name: "LATENCY"
            setpoint:
              signal_name: "LATENCY_SETPOINT"
            max:
              signal_name: "MAX_CONCURRENCY"
            control_variable:
              signal_name: "ACCEPTED_CONCURRENCY"
            optimize:
              signal_name: "CONCURRENCY_INCREMENT"
          out_ports:
            output:
              signal_name: "DESIRED_CONCURRENCY"
      - arithmetic_combinator:
          operator: "sub"
          in_ports:
            lhs:
              signal_name: "INCOMING_CONCURRENCY"
            rhs:
              signal_name: "DESIRED_CONCURRENCY"
          out_ports:
            output:
              signal_name: "DELTA_CONCURRENCY"
      - arithmetic_combinator:
          operator: "div"
          in_ports:
            lhs:
              signal_name: "DELTA_CONCURRENCY"
            rhs:
              signal_name: "INCOMING_CONCURRENCY"
          out_ports:
            output:
              signal_name: "LSF"
      - concurrency_limiter:
          scheduler:
            selector:
              service_selector:
                service: "service1-demo-app.demoapp.svc.cluster.local"
              flow_selector:
                control_point:
                  traffic: "ingress"
            auto_tokens: true
            default_workload:
              priority: 20
            workloads:
              - workload:
                  priority: 50
                label_matcher:
                  match_labels:
                    user_type: "guest"
              - workload:
                  priority: 200
                label_matcher:
                  match_labels:
                    http.request.header.user_type: "subscriber"
            out_ports:
              accepted_concurrency:
                signal_name: "ACCEPTED_CONCURRENCY"
              incoming_concurrency:
                signal_name: "INCOMING_CONCURRENCY"
          load_shed_actuator:
            in_ports:
              load_shed_factor:
                signal_name: "LSF"
<<<<<<< HEAD
        - concurrency_limiter:
            scheduler:
              selector:
                service_selector:
                  service: "service1-demo-app.demoapp.svc.cluster.local"
                flow_selector:
                  control_point:
                    traffic: "ingress"
              auto_tokens: true
              default_workload_parameters:
                priority: 20
              workloads:
                - workload_parameters:
                    priority: 50
                  label_matcher:
                    match_labels:
                      user_type: "guest"
                - workload_parameters:
                    priority: 200
                  label_matcher:
                    match_labels:
                      http.request.header.user_type: "subscriber"
              out_ports:
                accepted_concurrency:
                  signal_name: "ACCEPTED_CONCURRENCY"
                incoming_concurrency:
                  signal_name: "INCOMING_CONCURRENCY"
            load_shed_actuator:
              in_ports:
                load_shed_factor:
                  signal_name: "LSF"
        - constant:
            value: "2.0"
            out_ports:
              output:
                signal_name: "CONCURRENCY_LIMIT_MULTIPLIER"
        - constant:
            value: "10.0"
            out_ports:
              output:
                signal_name: "MIN_CONCURRENCY"
        - constant:
            value: "5.0"
            out_ports:
              output:
                signal_name: "LINEAR_CONCURRENCY_INCREMENT"
        - arithmetic_combinator:
            operator: "mul"
            in_ports:
              lhs:
                signal_name: "CONCURRENCY_LIMIT_MULTIPLIER"
              rhs:
                signal_name: "ACCEPTED_CONCURRENCY"
            out_ports:
              output:
                signal_name: "UPPER_CONCURRENCY_LIMIT"
        - max:
            in_ports:
              inputs:
                - signal_name: "UPPER_CONCURRENCY_LIMIT"
                - signal_name: "MIN_CONCURRENCY"
            out_ports:
              output:
                signal_name: "MAX_CONCURRENCY"
        - sqrt:
            scale: "0.5"
            in_ports:
              input:
                signal_name: "ACCEPTED_CONCURRENCY"
            out_ports:
              output:
                signal_name: "SQRT_CONCURRENCY_INCREMENT"
        - arithmetic_combinator:
            operator: "add"
            in_ports:
              lhs:
                signal_name: "LINEAR_CONCURRENCY_INCREMENT"
              rhs:
                signal_name: "SQRT_CONCURRENCY_INCREMENT"
            out_ports:
              output:
                signal_name: "CONCURRENCY_INCREMENT_NORMAL"
        - constant:
            value: "1.2"
            out_ports:
              output:
                signal_name: "OVERLOAD_MULTIPLIER"
        - arithmetic_combinator:
            operator: "mul"
            in_ports:
              lhs:
                signal_name: "LATENCY_EMA"
              rhs:
                signal_name: "OVERLOAD_MULTIPLIER"
            out_ports:
              output:
                signal_name: "LATENCY_OVERLOAD"
        - constant:
            value: "10.0"
            out_ports:
              output:
                signal_name: "CONCURRENCY_INCREMENT_OVERLOAD"
        - decider:
            operator: "gt"
            in_ports:
              lhs:
                signal_name: "LATENCY"
              rhs:
                signal_name: "LATENCY_OVERLOAD"
            out_ports:
              output:
                signal_name: "CONCURRENCY_INCREMENT_DECISION"
        - switcher:
            in_ports:
              on_true:
                signal_name: "CONCURRENCY_INCREMENT_OVERLOAD"
              on_false:
                signal_name: "CONCURRENCY_INCREMENT_NORMAL"
              switch:
                signal_name: "CONCURRENCY_INCREMENT_DECISION"
            out_ports:
              output:
                signal_name: "CONCURRENCY_INCREMENT"
=======
      - constant:
          value: "2.0"
          out_ports:
            output:
              signal_name: "CONCURRENCY_LIMIT_MULTIPLIER"
      - constant:
          value: "10.0"
          out_ports:
            output:
              signal_name: "MIN_CONCURRENCY"
      - constant:
          value: "5.0"
          out_ports:
            output:
              signal_name: "LINEAR_CONCURRENCY_INCREMENT"
      - arithmetic_combinator:
          operator: "mul"
          in_ports:
            lhs:
              signal_name: "CONCURRENCY_LIMIT_MULTIPLIER"
            rhs:
              signal_name: "ACCEPTED_CONCURRENCY"
          out_ports:
            output:
              signal_name: "UPPER_CONCURRENCY_LIMIT"
      - max:
          in_ports:
            inputs:
              - signal_name: "UPPER_CONCURRENCY_LIMIT"
              - signal_name: "MIN_CONCURRENCY"
          out_ports:
            output:
              signal_name: "MAX_CONCURRENCY"
      - sqrt:
          scale: "0.5"
          in_ports:
            input:
              signal_name: "ACCEPTED_CONCURRENCY"
          out_ports:
            output:
              signal_name: "SQRT_CONCURRENCY_INCREMENT"
      - arithmetic_combinator:
          operator: "add"
          in_ports:
            lhs:
              signal_name: "LINEAR_CONCURRENCY_INCREMENT"
            rhs:
              signal_name: "SQRT_CONCURRENCY_INCREMENT"
          out_ports:
            output:
              signal_name: "CONCURRENCY_INCREMENT_NORMAL"
      - constant:
          value: "1.2"
          out_ports:
            output:
              signal_name: "OVERLOAD_MULTIPLIER"
      - arithmetic_combinator:
          operator: "mul"
          in_ports:
            lhs:
              signal_name: "LATENCY_EMA"
            rhs:
              signal_name: "OVERLOAD_MULTIPLIER"
          out_ports:
            output:
              signal_name: "LATENCY_OVERLOAD"
      - constant:
          value: "10.0"
          out_ports:
            output:
              signal_name: "CONCURRENCY_INCREMENT_OVERLOAD"
      - decider:
          operator: "gt"
          in_ports:
            lhs:
              signal_name: "LATENCY"
            rhs:
              signal_name: "LATENCY_OVERLOAD"
          out_ports:
            output:
              signal_name: "CONCURRENCY_INCREMENT_DECISION"
      - switcher:
          in_ports:
            on_true:
              signal_name: "CONCURRENCY_INCREMENT_OVERLOAD"
            on_false:
              signal_name: "CONCURRENCY_INCREMENT_NORMAL"
            switch:
              signal_name: "CONCURRENCY_INCREMENT_DECISION"
          out_ports:
            output:
              signal_name: "CONCURRENCY_INCREMENT"
>>>>>>> ea576761
  `

const classificationPolicy = `
apiVersion: fluxninja.com/v1alpha1
kind: Policy
metadata:
  name: policies
  namespace: aperture-controller
  labels:
    fluxninja.com/validate: "true"
spec:
  resources:
    classifiers:
      - selector:
          service_selector:
            service: productpage.bookinfo.svc.cluster.local
          flow_selector:
            control_point: { traffic: ingress }
        rules:
          ua:
            extractor:
              from: request.http.headers.user-agent
          user:
            rego:
              query: data.user_from_cookie.user
              source: |
                package user_from_cookie
                cookies := split(input.attributes.request.http.headers.cookie, "; ")
                cookie := cookies[_]
                cookie.startswith("session=")
                session := substring(cookie, count("session="), -1)
                parts := split(session, ".")
                object := json.unmarshal(base64url.decode(parts[0]))
                user := object.user
`

const rateLimitPolicy = `
apiVersion: fluxninja.com/v1alpha1
kind: Policy
metadata:
  name: policies
  namespace: aperture-controller
  labels:
    fluxninja.com/validate: "true"
spec:
  circuit:
    evaluation_interval: "0.5s"
    components:
      - constant:
          value: "250.0"
          out_ports:
            output:
              signal_name: "RATE_LIMIT"
      - rate_limiter:
          in_ports:
            limit:
              signal_name: "RATE_LIMIT"
          selector:
            service_selector:
              service: "service1-demo-app.demoapp.svc.cluster.local"
            flow_selector:
              control_point:
                traffic: "ingress"
          label_key: "http.request.header.user_type"
          limit_reset_interval: "1s"
`<|MERGE_RESOLUTION|>--- conflicted
+++ resolved
@@ -208,15 +208,15 @@
                 control_point:
                   traffic: "ingress"
             auto_tokens: true
-            default_workload:
+            default_workload_parameters:
               priority: 20
             workloads:
-              - workload:
+              - workload_parameters:
                   priority: 50
                 label_matcher:
                   match_labels:
                     user_type: "guest"
-              - workload:
+              - workload_parameters:
                   priority: 200
                 label_matcher:
                   match_labels:
@@ -230,131 +230,6 @@
             in_ports:
               load_shed_factor:
                 signal_name: "LSF"
-<<<<<<< HEAD
-        - concurrency_limiter:
-            scheduler:
-              selector:
-                service_selector:
-                  service: "service1-demo-app.demoapp.svc.cluster.local"
-                flow_selector:
-                  control_point:
-                    traffic: "ingress"
-              auto_tokens: true
-              default_workload_parameters:
-                priority: 20
-              workloads:
-                - workload_parameters:
-                    priority: 50
-                  label_matcher:
-                    match_labels:
-                      user_type: "guest"
-                - workload_parameters:
-                    priority: 200
-                  label_matcher:
-                    match_labels:
-                      http.request.header.user_type: "subscriber"
-              out_ports:
-                accepted_concurrency:
-                  signal_name: "ACCEPTED_CONCURRENCY"
-                incoming_concurrency:
-                  signal_name: "INCOMING_CONCURRENCY"
-            load_shed_actuator:
-              in_ports:
-                load_shed_factor:
-                  signal_name: "LSF"
-        - constant:
-            value: "2.0"
-            out_ports:
-              output:
-                signal_name: "CONCURRENCY_LIMIT_MULTIPLIER"
-        - constant:
-            value: "10.0"
-            out_ports:
-              output:
-                signal_name: "MIN_CONCURRENCY"
-        - constant:
-            value: "5.0"
-            out_ports:
-              output:
-                signal_name: "LINEAR_CONCURRENCY_INCREMENT"
-        - arithmetic_combinator:
-            operator: "mul"
-            in_ports:
-              lhs:
-                signal_name: "CONCURRENCY_LIMIT_MULTIPLIER"
-              rhs:
-                signal_name: "ACCEPTED_CONCURRENCY"
-            out_ports:
-              output:
-                signal_name: "UPPER_CONCURRENCY_LIMIT"
-        - max:
-            in_ports:
-              inputs:
-                - signal_name: "UPPER_CONCURRENCY_LIMIT"
-                - signal_name: "MIN_CONCURRENCY"
-            out_ports:
-              output:
-                signal_name: "MAX_CONCURRENCY"
-        - sqrt:
-            scale: "0.5"
-            in_ports:
-              input:
-                signal_name: "ACCEPTED_CONCURRENCY"
-            out_ports:
-              output:
-                signal_name: "SQRT_CONCURRENCY_INCREMENT"
-        - arithmetic_combinator:
-            operator: "add"
-            in_ports:
-              lhs:
-                signal_name: "LINEAR_CONCURRENCY_INCREMENT"
-              rhs:
-                signal_name: "SQRT_CONCURRENCY_INCREMENT"
-            out_ports:
-              output:
-                signal_name: "CONCURRENCY_INCREMENT_NORMAL"
-        - constant:
-            value: "1.2"
-            out_ports:
-              output:
-                signal_name: "OVERLOAD_MULTIPLIER"
-        - arithmetic_combinator:
-            operator: "mul"
-            in_ports:
-              lhs:
-                signal_name: "LATENCY_EMA"
-              rhs:
-                signal_name: "OVERLOAD_MULTIPLIER"
-            out_ports:
-              output:
-                signal_name: "LATENCY_OVERLOAD"
-        - constant:
-            value: "10.0"
-            out_ports:
-              output:
-                signal_name: "CONCURRENCY_INCREMENT_OVERLOAD"
-        - decider:
-            operator: "gt"
-            in_ports:
-              lhs:
-                signal_name: "LATENCY"
-              rhs:
-                signal_name: "LATENCY_OVERLOAD"
-            out_ports:
-              output:
-                signal_name: "CONCURRENCY_INCREMENT_DECISION"
-        - switcher:
-            in_ports:
-              on_true:
-                signal_name: "CONCURRENCY_INCREMENT_OVERLOAD"
-              on_false:
-                signal_name: "CONCURRENCY_INCREMENT_NORMAL"
-              switch:
-                signal_name: "CONCURRENCY_INCREMENT_DECISION"
-            out_ports:
-              output:
-                signal_name: "CONCURRENCY_INCREMENT"
-=======
       - constant:
           value: "2.0"
           out_ports:
@@ -447,7 +322,6 @@
           out_ports:
             output:
               signal_name: "CONCURRENCY_INCREMENT"
->>>>>>> ea576761
   `
 
 const classificationPolicy = `
