--- conflicted
+++ resolved
@@ -45,12 +45,8 @@
 	etcdClient           *etcdclient.Client
 	registry             status.Registry
 	dynamicConfigWatcher notifiers.Watcher
-<<<<<<< HEAD
-	policyTracker        map[string]*wrappersv1.PolicyWrapper
+	policyTracker        map[string]*policysyncv1.PolicyWrapper
 	prometheusRegistry   *clientprometheus.Registry
-=======
-	policyTracker        map[string]*policysyncv1.PolicyWrapper
->>>>>>> d58fcf30
 }
 
 // Main fx app.
@@ -77,12 +73,8 @@
 		circuitJobGroup:      circuitJobGroup,
 		etcdClient:           etcdClient,
 		dynamicConfigWatcher: dynamicConfigWatcher,
-<<<<<<< HEAD
-		policyTracker:        make(map[string]*wrappersv1.PolicyWrapper),
+		policyTracker:        make(map[string]*policysyncv1.PolicyWrapper),
 		prometheusRegistry:   prometheusRegistry,
-=======
-		policyTracker:        make(map[string]*policysyncv1.PolicyWrapper),
->>>>>>> d58fcf30
 	}
 
 	optionsFunc := []notifiers.FxOptionsFunc{factory.provideControllerPolicyFxOptions}
