--- conflicted
+++ resolved
@@ -40,13 +40,8 @@
 
 	var output runtime.Reading
 
-<<<<<<< HEAD
 	if tristate.FromReading(switchValue).IsTrue() {
-		output = onTrue
-=======
-	if switchValue.Valid() && switchValue.Value() != 0 {
 		output = onSignal
->>>>>>> d3ef517f
 	} else {
 		output = offSignal
 	}
