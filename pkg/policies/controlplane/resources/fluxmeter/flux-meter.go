package fluxmeter

import (
	"context"
	"errors"
	"path"

	clientv3 "go.etcd.io/etcd/client/v3"
	"go.uber.org/fx"
	"google.golang.org/protobuf/proto"

	policylangv1 "github.com/fluxninja/aperture/api/gen/proto/go/aperture/policy/language/v1"
	wrappersv1 "github.com/fluxninja/aperture/api/gen/proto/go/aperture/policy/wrappers/v1"
	etcdclient "github.com/fluxninja/aperture/pkg/etcd/client"
	"github.com/fluxninja/aperture/pkg/log"
	"github.com/fluxninja/aperture/pkg/paths"
	"github.com/fluxninja/aperture/pkg/policies/controlplane/iface"
)

type fluxMeterConfigSync struct {
	policyBaseAPI  iface.PolicyBase
	fluxMeterProto *policylangv1.FluxMeter
	etcdPath       string
	agentGroupName string
	fluxMeterName  string
}

// NewFluxMeterOptions creates fx options for FluxMeter.
func NewFluxMeterOptions(
	name string,
	fluxMeterProto *policylangv1.FluxMeter,
	policyBaseAPI iface.PolicyBase,
) (fx.Option, error) {
	// Get Agent Group Name from FluxMeter.Selector.AgentGroup
	selectorProto := fluxMeterProto.GetSelector()
	if selectorProto == nil {
		return nil, errors.New("FluxMeter.Selector is nil")
	}
	agentGroup := selectorProto.GetAgentGroup()

	etcdPath := path.Join(paths.FluxMeterConfigPath,
		paths.FluxMeterKey(agentGroup, name))
	configSync := &fluxMeterConfigSync{
		fluxMeterProto: fluxMeterProto,
		policyBaseAPI:  policyBaseAPI,
		agentGroupName: agentGroup,
		etcdPath:       etcdPath,
		fluxMeterName:  name,
	}

	return fx.Options(
		fx.Invoke(
			configSync.doSync,
		),
	), nil
}

func (configSync *fluxMeterConfigSync) doSync(etcdClient *etcdclient.Client, lifecycle fx.Lifecycle) error {
	lifecycle.Append(fx.Hook{
		OnStart: func(ctx context.Context) error {
<<<<<<< HEAD
			wrapper := &configv1.FluxMeterWrapper{
				FluxMeterName: configSync.fluxMeterName,
=======
			wrapper := &wrappersv1.FluxMeterWrapper{
				FluxmeterName: configSync.fluxmeterName,
>>>>>>> dd77ac50
				FluxMeter:     configSync.fluxMeterProto,
			}
			dat, err := proto.Marshal(wrapper)
			if err != nil {
				log.Error().Err(err).Msg("Failed to marshal flux meter config")
				return err
			}
			_, err = etcdClient.KV.Put(clientv3.WithRequireLeader(ctx),
				configSync.etcdPath, string(dat), clientv3.WithLease(etcdClient.LeaseID))
			if err != nil {
				log.Error().Err(err).Msg("Failed to put flux meter config")
				return err
			}
			return nil
		},
		OnStop: func(ctx context.Context) error {
			_, err := etcdClient.KV.Delete(clientv3.WithRequireLeader(ctx), configSync.etcdPath)
			if err != nil {
				log.Error().Err(err).Msg("Failed to delete flux meter config")
				return err
			}
			return nil
		},
	})

	return nil
}<|MERGE_RESOLUTION|>--- conflicted
+++ resolved
@@ -58,13 +58,8 @@
 func (configSync *fluxMeterConfigSync) doSync(etcdClient *etcdclient.Client, lifecycle fx.Lifecycle) error {
 	lifecycle.Append(fx.Hook{
 		OnStart: func(ctx context.Context) error {
-<<<<<<< HEAD
-			wrapper := &configv1.FluxMeterWrapper{
+			wrapper := &wrappersv1.FluxMeterWrapper{
 				FluxMeterName: configSync.fluxMeterName,
-=======
-			wrapper := &wrappersv1.FluxMeterWrapper{
-				FluxmeterName: configSync.fluxmeterName,
->>>>>>> dd77ac50
 				FluxMeter:     configSync.fluxMeterProto,
 			}
 			dat, err := proto.Marshal(wrapper)
