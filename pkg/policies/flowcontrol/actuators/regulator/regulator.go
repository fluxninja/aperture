--- conflicted
+++ resolved
@@ -358,11 +358,7 @@
 }
 
 // Revert implements the Revert method of the flowcontrolv1.Regulator interface.
-<<<<<<< HEAD
-func (fr *regulator) Revert(ctx context.Context, _ map[string]string, _ *flowcontrolv1.LimiterDecision) {
-=======
 func (fr *regulator) Revert(_ context.Context, _ map[string]string, _ *flowcontrolv1.LimiterDecision) {
->>>>>>> 3671c660
 	// No-op
 }
 
