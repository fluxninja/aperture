package concurrency

import (
	"context"
	"fmt"
	"math"
	"path"
	"strconv"
	"time"

	"github.com/jonboulle/clockwork"
	"github.com/pkg/errors"
	"github.com/prometheus/client_golang/prometheus"
	"go.uber.org/fx"
	"go.uber.org/multierr"

	flowcontrolv1 "github.com/fluxninja/aperture/api/gen/proto/go/aperture/flowcontrol/check/v1"
	policylangv1 "github.com/fluxninja/aperture/api/gen/proto/go/aperture/policy/language/v1"
	policysyncv1 "github.com/fluxninja/aperture/api/gen/proto/go/aperture/policy/sync/v1"
	"github.com/fluxninja/aperture/pkg/agentinfo"
	"github.com/fluxninja/aperture/pkg/config"
	etcdclient "github.com/fluxninja/aperture/pkg/etcd/client"
	etcdwatcher "github.com/fluxninja/aperture/pkg/etcd/watcher"
	"github.com/fluxninja/aperture/pkg/log"
	"github.com/fluxninja/aperture/pkg/metrics"
	"github.com/fluxninja/aperture/pkg/multimatcher"
	"github.com/fluxninja/aperture/pkg/notifiers"
	"github.com/fluxninja/aperture/pkg/policies/flowcontrol/actuators/concurrency/scheduler"
	"github.com/fluxninja/aperture/pkg/policies/flowcontrol/iface"
	"github.com/fluxninja/aperture/pkg/policies/flowcontrol/selectors"
	"github.com/fluxninja/aperture/pkg/policies/paths"
	"github.com/fluxninja/aperture/pkg/status"
)

var (
	// FxNameTag is Concurrency Limiter Watcher's Fx Tag.
	fxNameTag = config.NameTag("concurrency_limiter_watcher")

	// Array of Label Keys for WFQ and Token Bucket Metrics.
	metricLabelKeys = []string{metrics.PolicyNameLabel, metrics.PolicyHashLabel, metrics.ComponentIDLabel}
)

// concurrencyLimiterModule returns the fx options for flowcontrol side pieces of concurrency limiter in the main fx app.
func concurrencyLimiterModule() fx.Option {
	return fx.Options(
		// Tag the watcher so that other modules can find it.
		fx.Provide(
			fx.Annotate(
				provideWatcher,
				fx.ResultTags(fxNameTag),
			),
		),
		fx.Invoke(
			fx.Annotate(
				setupConcurrencyLimiterFactory,
				fx.ParamTags(fxNameTag),
			),
		),
	)
}

// provideWatcher provides pointer to concurrency limiter watcher.
func provideWatcher(
	etcdClient *etcdclient.Client,
	ai *agentinfo.AgentInfo,
) (notifiers.Watcher, error) {
	// Get Agent Group from host info gatherer
	agentGroupName := ai.GetAgentGroup()
	// Scope the sync to the agent group.
	etcdPath := path.Join(paths.ConcurrencyLimiterConfigPath,
		paths.AgentGroupPrefix(agentGroupName))
	watcher, err := etcdwatcher.NewWatcher(etcdClient, etcdPath)
	if err != nil {
		return nil, err
	}
	return watcher, nil
}

type concurrencyLimiterFactory struct {
	engineAPI iface.Engine
	registry  status.Registry

	autoTokensFactory   *autoTokensFactory
	loadActuatorFactory *loadActuatorFactory

	// WFQ Metrics.
	wfqFlowsGaugeVec    *prometheus.GaugeVec
	wfqRequestsGaugeVec *prometheus.GaugeVec

	// TODO: following will be moved to scheduler.
	incomingConcurrencyCounterVec *prometheus.CounterVec
	acceptedConcurrencyCounterVec *prometheus.CounterVec

	workloadLatencySummaryVec *prometheus.SummaryVec
	workloadCounterVec        *prometheus.CounterVec
}

// setupConcurrencyLimiterFactory sets up the concurrency limiter module in the main fx app.
func setupConcurrencyLimiterFactory(
	watcher notifiers.Watcher,
	lifecycle fx.Lifecycle,
	e iface.Engine,
	statusRegistry status.Registry,
	prometheusRegistry *prometheus.Registry,
	etcdClient *etcdclient.Client,
	ai *agentinfo.AgentInfo,
) error {
	agentGroup := ai.GetAgentGroup()

	// Create factories
	loadActuatorFactory, err := newLoadActuatorFactory(lifecycle, etcdClient, agentGroup, prometheusRegistry)
	if err != nil {
		return err
	}

	autoTokensFactory, err := newAutoTokensFactory(lifecycle, etcdClient, agentGroup)
	if err != nil {
		return err
	}

	reg := statusRegistry.Child("concurrency_limiter")

	conLimiterFactory := &concurrencyLimiterFactory{
		engineAPI:           e,
		autoTokensFactory:   autoTokensFactory,
		loadActuatorFactory: loadActuatorFactory,
		registry:            reg,
	}

	conLimiterFactory.wfqFlowsGaugeVec = prometheus.NewGaugeVec(
		prometheus.GaugeOpts{
			Name: metrics.WFQFlowsMetricName,
			Help: "A gauge that tracks the number of flows in the WFQScheduler",
		},
		metricLabelKeys,
	)
	conLimiterFactory.wfqRequestsGaugeVec = prometheus.NewGaugeVec(
		prometheus.GaugeOpts{
			Name: metrics.WFQRequestsMetricName,
			Help: "A gauge that tracks the number of queued requests in the WFQScheduler",
		},
		metricLabelKeys,
	)
	conLimiterFactory.incomingConcurrencyCounterVec = prometheus.NewCounterVec(
		prometheus.CounterOpts{
			Name: metrics.IncomingConcurrencyMetricName,
			Help: "A counter measuring incoming concurrency into Scheduler",
		},
		metricLabelKeys,
	)
	conLimiterFactory.acceptedConcurrencyCounterVec = prometheus.NewCounterVec(
		prometheus.CounterOpts{
			Name: metrics.AcceptedConcurrencyMetricName,
			Help: "A counter measuring the concurrency admitted by Scheduler",
		},
		metricLabelKeys,
	)

	conLimiterFactory.workloadLatencySummaryVec = prometheus.NewSummaryVec(prometheus.SummaryOpts{
		Name: metrics.WorkloadLatencyMetricName,
		Help: "Latency summary of workload",
	}, []string{
<<<<<<< HEAD
		metrics.PolicyNameLabel,
		metrics.PolicyHashLabel,
		metrics.ComponentIndexLabel,
=======
		metrics.PolicyNameLabel, metrics.PolicyHashLabel, metrics.ComponentIDLabel,
>>>>>>> bba501a4
		metrics.WorkloadIndexLabel,
	})

	conLimiterFactory.workloadCounterVec = prometheus.NewCounterVec(prometheus.CounterOpts{
		Name: metrics.WorkloadCounterMetricName,
		Help: "Counter of workload requests",
	}, []string{
<<<<<<< HEAD
		metrics.PolicyNameLabel,
		metrics.PolicyHashLabel,
		metrics.ComponentIndexLabel,
=======
		metrics.PolicyNameLabel, metrics.PolicyHashLabel, metrics.ComponentIDLabel,
>>>>>>> bba501a4
		metrics.DecisionTypeLabel,
		metrics.WorkloadIndexLabel,
		metrics.LimiterDroppedLabel,
	})

	fxDriver := &notifiers.FxDriver{
		FxOptionsFuncs: []notifiers.FxOptionsFunc{conLimiterFactory.newConcurrencyLimiterOptions},
		UnmarshalPrefixNotifier: notifiers.UnmarshalPrefixNotifier{
			GetUnmarshallerFunc: config.NewProtobufUnmarshaller,
		},
		StatusRegistry:     reg,
		PrometheusRegistry: prometheusRegistry,
	}

	lifecycle.Append(fx.Hook{
		OnStart: func(_ context.Context) error {
			var merr error

			err := prometheusRegistry.Register(conLimiterFactory.wfqFlowsGaugeVec)
			if err != nil {
				merr = multierr.Append(merr, err)
			}
			err = prometheusRegistry.Register(conLimiterFactory.wfqRequestsGaugeVec)
			if err != nil {
				merr = multierr.Append(merr, err)
			}
			err = prometheusRegistry.Register(conLimiterFactory.incomingConcurrencyCounterVec)
			if err != nil {
				merr = multierr.Append(merr, err)
			}
			err = prometheusRegistry.Register(conLimiterFactory.acceptedConcurrencyCounterVec)
			if err != nil {
				merr = multierr.Append(merr, err)
			}
			err = prometheusRegistry.Register(conLimiterFactory.workloadLatencySummaryVec)
			if err != nil {
				merr = multierr.Append(merr, err)
			}
			err = prometheusRegistry.Register(conLimiterFactory.workloadCounterVec)
			if err != nil {
				merr = multierr.Append(merr, err)
			}

			return merr
		},
		OnStop: func(_ context.Context) error {
			var merr error

			if !prometheusRegistry.Unregister(conLimiterFactory.wfqFlowsGaugeVec) {
				err := fmt.Errorf("failed to unregister wfq_flows metric")
				merr = multierr.Append(merr, err)
			}
			if !prometheusRegistry.Unregister(conLimiterFactory.wfqRequestsGaugeVec) {
				err := fmt.Errorf("failed to unregister wfq_requests metric")
				merr = multierr.Append(merr, err)
			}
			if !prometheusRegistry.Unregister(conLimiterFactory.incomingConcurrencyCounterVec) {
				err := fmt.Errorf("failed to unregister incoming_concurrency metric")
				merr = multierr.Append(merr, err)
			}
			if !prometheusRegistry.Unregister(conLimiterFactory.acceptedConcurrencyCounterVec) {
				err := fmt.Errorf("failed to unregister accepted_concurrency metric")
				merr = multierr.Append(merr, err)
			}
			if !prometheusRegistry.Unregister(conLimiterFactory.workloadLatencySummaryVec) {
				err := fmt.Errorf("failed to unregister workload_latency_ms metric")
				merr = multierr.Append(merr, err)
			}
			if !prometheusRegistry.Unregister(conLimiterFactory.workloadCounterVec) {
				err := fmt.Errorf("failed to unregister workload_counter metric")
				merr = multierr.Append(merr, err)
			}

			return merr
		},
	})

	notifiers.WatcherLifecycle(lifecycle, watcher, []notifiers.PrefixNotifier{fxDriver})

	return nil
}

// multiMatchResult is used as return value of PolicyConfigAPI.GetMatches.
type multiMatchResult struct {
	matchedWorkloads map[int]*policylangv1.Scheduler_Workload_Parameters
}

// multiMatcher is MultiMatcher instantiation used in this package.
type multiMatcher = multimatcher.MultiMatcher[int, multiMatchResult]

// newConcurrencyLimiterOptions returns fx options for the concurrency limiter fx app.
func (conLimiterFactory *concurrencyLimiterFactory) newConcurrencyLimiterOptions(
	key notifiers.Key,
	unmarshaller config.Unmarshaller,
	reg status.Registry,
) (fx.Option, error) {
	logger := conLimiterFactory.registry.GetLogger()
	wrapperMessage := &policysyncv1.ConcurrencyLimiterWrapper{}
	err := unmarshaller.Unmarshal(wrapperMessage)
	concurrencyLimiterMessage := wrapperMessage.ConcurrencyLimiter
	if err != nil || concurrencyLimiterMessage == nil {
		reg.SetStatus(status.NewStatus(nil, err))
		logger.Warn().Err(err).Msg("Failed to unmarshal concurrency limiter config wrapper")
		return fx.Options(), err
	}

	// Scheduler config
	schedulerMsg := concurrencyLimiterMessage.Scheduler
	if schedulerMsg == nil {
		err = fmt.Errorf("no scheduler specified")
		reg.SetStatus(status.NewStatus(nil, err))
		return fx.Options(), err
	}
	schedulerParams := schedulerMsg.Parameters
	if schedulerParams == nil {
		err = fmt.Errorf("no scheduler parameters specified")
		reg.SetStatus(status.NewStatus(nil, err))
		return fx.Options(), err
	}
	mm := multimatcher.New[int, multiMatchResult]()
	// Loop through the workloads
	for workloadIndex, workloadProto := range schedulerParams.Workloads {
		labelMatcher, err := selectors.MMExprFromLabelMatcher(workloadProto.GetLabelMatcher())
		if err != nil {
			return fx.Options(), err
		}
		wm := &workloadMatcher{
			workloadIndex: workloadIndex,
			workloadProto: workloadProto,
		}
		err = mm.AddEntry(workloadIndex, labelMatcher, wm.matchCallback)
		if err != nil {
			return fx.Options(), err
		}
	}

	conLimiter := &concurrencyLimiter{
		Component:                    wrapperMessage.GetCommonAttributes(),
		concurrencyLimiterMsg:        concurrencyLimiterMessage,
		registry:                     reg,
		concurrencyLimiterFactory:    conLimiterFactory,
		workloadMultiMatcher:         mm,
		defaultWorkloadParametersMsg: schedulerParams.DefaultWorkloadParameters,
		schedulerParameters:          schedulerParams,
	}

	return fx.Options(
		fx.Invoke(
			conLimiter.setup,
		),
	), nil
}

type workloadMatcher struct {
	workloadProto *policylangv1.Scheduler_Workload
	workloadIndex int
}

func (wm *workloadMatcher) matchCallback(mmr multiMatchResult) multiMatchResult {
	// mmr.matchedWorkloads is nil on first match.
	if mmr.matchedWorkloads == nil {
		mmr.matchedWorkloads = make(map[int]*policylangv1.Scheduler_Workload_Parameters)
	}
	mmr.matchedWorkloads[wm.workloadIndex] = wm.workloadProto.GetParameters()
	return mmr
}

// concurrencyLimiter implements concurrency limiter on the flowcontrol side.
type concurrencyLimiter struct {
	iface.Component
	scheduler                    scheduler.Scheduler
	registry                     status.Registry
	incomingConcurrencyCounter   prometheus.Counter
	acceptedConcurrencyCounter   prometheus.Counter
	concurrencyLimiterMsg        *policylangv1.ConcurrencyLimiter
	concurrencyLimiterFactory    *concurrencyLimiterFactory
	autoTokens                   *autoTokens
	workloadMultiMatcher         *multiMatcher
	defaultWorkloadParametersMsg *policylangv1.Scheduler_Workload_Parameters
	schedulerParameters          *policylangv1.Scheduler_Parameters
}

// Make sure ConcurrencyLimiter implements the iface.ConcurrencyLimiter.
var _ iface.Limiter = &concurrencyLimiter{}

func (conLimiter *concurrencyLimiter) setup(lifecycle fx.Lifecycle) error {
	// Factories
	conLimiterFactory := conLimiter.concurrencyLimiterFactory
	loadActuatorFactory := conLimiterFactory.loadActuatorFactory
	autoTokensFactory := conLimiterFactory.autoTokensFactory
	// Form metric labels
	metricLabels := make(prometheus.Labels)
	metricLabels[metrics.PolicyNameLabel] = conLimiter.GetPolicyName()
	metricLabels[metrics.PolicyHashLabel] = conLimiter.GetPolicyHash()
	metricLabels[metrics.ComponentIDLabel] = conLimiter.GetComponentId()
	// Create sub components.
	clock := clockwork.NewRealClock()
	loadActuator, err := loadActuatorFactory.newLoadActuator(conLimiter.concurrencyLimiterMsg.GetLoadActuator(), conLimiter, conLimiter.registry, clock, lifecycle, metricLabels)
	if err != nil {
		return err
	}
	if conLimiter.schedulerParameters.AutoTokens {
		autoTokens, err := autoTokensFactory.newAutoTokens(
			conLimiter.GetPolicyName(), conLimiter.GetPolicyHash(),
			lifecycle, conLimiter.GetComponentId(), conLimiter.registry)
		if err != nil {
			return err
		}
		conLimiter.autoTokens = autoTokens
	}

	engineAPI := conLimiterFactory.engineAPI
	wfqFlowsGaugeVec := conLimiterFactory.wfqFlowsGaugeVec
	wfqRequestsGaugeVec := conLimiterFactory.wfqRequestsGaugeVec
	incomingConcurrencyCounterVec := conLimiterFactory.incomingConcurrencyCounterVec
	acceptedConcurrencyCounterVec := conLimiterFactory.acceptedConcurrencyCounterVec

	lifecycle.Append(fx.Hook{
		OnStart: func(context.Context) error {
			retErr := func(err error) error {
				conLimiter.registry.SetStatus(status.NewStatus(nil, err))
				return err
			}

			wfqFlowsGauge, err := wfqFlowsGaugeVec.GetMetricWith(metricLabels)
			if err != nil {
				return errors.Wrap(err, "failed to get wfq flows gauge")
			}

			wfqRequestsGauge, err := wfqRequestsGaugeVec.GetMetricWith(metricLabels)
			if err != nil {
				return errors.Wrap(err, "failed to get wfq requests gauge")
			}

			wfqMetrics := &scheduler.WFQMetrics{
				FlowsGauge:        wfqFlowsGauge,
				HeapRequestsGauge: wfqRequestsGauge,
			}

			// setup scheduler
			conLimiter.scheduler = scheduler.NewWFQScheduler(loadActuator.tokenBucketLoadMultiplier, clock, wfqMetrics)

			incomingConcurrencyCounter, err := incomingConcurrencyCounterVec.GetMetricWith(metricLabels)
			if err != nil {
				return err
			}
			conLimiter.incomingConcurrencyCounter = incomingConcurrencyCounter
			acceptedConcurrencyCounter, err := acceptedConcurrencyCounterVec.GetMetricWith(metricLabels)
			if err != nil {
				return err
			}
			conLimiter.acceptedConcurrencyCounter = acceptedConcurrencyCounter

			err = engineAPI.RegisterConcurrencyLimiter(conLimiter)
			if err != nil {
				return retErr(err)
			}

			return retErr(nil)
		},
		OnStop: func(context.Context) error {
			var errMulti error

			err := engineAPI.UnregisterConcurrencyLimiter(conLimiter)
			if err != nil {
				errMulti = multierr.Append(errMulti, err)
			}

			// Remove metrics from metric vectors
			deleted := wfqFlowsGaugeVec.Delete(metricLabels)
			if !deleted {
				errMulti = multierr.Append(errMulti, errors.New("failed to delete wfq_flows gauge from its metric vector"))
			}
			deleted = wfqRequestsGaugeVec.Delete(metricLabels)
			if !deleted {
				errMulti = multierr.Append(errMulti, errors.New("failed to delete wfq_requests gauge from its metric vector"))
			}
			deleted = incomingConcurrencyCounterVec.Delete(metricLabels)
			if !deleted {
				errMulti = multierr.Append(errMulti, errors.New("failed to delete incoming_concurrency counter from its metric vector"))
			}
			deleted = acceptedConcurrencyCounterVec.Delete(metricLabels)
			if !deleted {
				errMulti = multierr.Append(errMulti, errors.New("failed to delete accepted_concurrency counter from its metric vector"))
			}
			deletedCount := conLimiter.concurrencyLimiterFactory.workloadLatencySummaryVec.DeletePartialMatch(metricLabels)
			if deletedCount == 0 {
				log.Warn().Msg("Could not delete workload_latency_ms summary from its metric vector. No traffic to generate metrics?")
			}
			deletedCount = conLimiter.concurrencyLimiterFactory.workloadCounterVec.DeletePartialMatch(metricLabels)
			if deletedCount == 0 {
				log.Warn().Msg("Could not delete workload_requests_total counter from its metric vector. No traffic to generate metrics?")
			}

			conLimiter.registry.SetStatus(status.NewStatus(nil, errMulti))
			return errMulti
		},
	})

	return nil
}

// GetFlowSelector returns selector.
func (conLimiter *concurrencyLimiter) GetFlowSelector() *policylangv1.FlowSelector {
	return conLimiter.concurrencyLimiterMsg.GetFlowSelector()
}

// RunLimiter processes a single flow by concurrency limiter in a blocking manner.
//
// Context is used to ensure that requests are not scheduled for longer than its deadline allows.
func (conLimiter *concurrencyLimiter) RunLimiter(ctx context.Context, labels map[string]string) *flowcontrolv1.LimiterDecision {
	var matchedWorkloadProto *policylangv1.Scheduler_Workload_Parameters
	var matchedWorkloadIndex string
	// match labels against conLimiter.workloadMultiMatcher
	mmr := conLimiter.workloadMultiMatcher.Match(multimatcher.Labels(labels))
	// if at least one match, return workload with lowest index
	if len(mmr.matchedWorkloads) > 0 {
		// select the smallest workloadIndex
		smallestWorkloadIndex := math.MaxInt32
		for workloadIndex := range mmr.matchedWorkloads {
			if workloadIndex < smallestWorkloadIndex {
				smallestWorkloadIndex = workloadIndex
			}
		}
		matchedWorkloadProto = mmr.matchedWorkloads[smallestWorkloadIndex]
		matchedWorkloadIndex = strconv.Itoa(smallestWorkloadIndex)
	} else {
		// no match, return default workload
		matchedWorkloadProto = conLimiter.defaultWorkloadParametersMsg
		matchedWorkloadIndex = metrics.DefaultWorkloadIndex
	}

	fairnessLabel := "workload:" + matchedWorkloadIndex

	if val, ok := labels[matchedWorkloadProto.FairnessKey]; ok {
		fairnessLabel = fairnessLabel + "," + val
	}
	// Lookup tokens for the workload
	var tokens uint64
	if conLimiter.schedulerParameters.AutoTokens {
		tokensAuto, ok := conLimiter.autoTokens.GetTokensForWorkload(matchedWorkloadIndex)
		if !ok {
			// default to 1 if auto tokens not found
			tokens = 1
		} else {
			tokens = tokensAuto
		}
	} else {
		tokens = matchedWorkloadProto.Tokens
	}

	// timeout is tokens(which is in milliseconds) * conLimiter.schedulerProto.TimeoutFactor(float64)
	timeout := time.Duration(float64(tokens)*conLimiter.schedulerParameters.TimeoutFactor) * time.Millisecond

	if timeout > conLimiter.schedulerParameters.MaxTimeout.AsDuration() {
		timeout = conLimiter.schedulerParameters.MaxTimeout.AsDuration()
	}

	if clientDeadline, hasDeadline := ctx.Deadline(); hasDeadline {
		// The clientDeadline is calculated based on client's timeout, passed
		// as grpc-timeout. Our goal is for the response to be received by the
		// client before its deadline passes (otherwise we risk fail-open on
		// timeout). To allow some headroom for transmitting the response to
		// the client, we set an "internal" deadline to a bit before client's
		// deadline, subtracting:
		// * 2 * 1ms to account for deadline inaccuracies (observed
		//   that Deadline() - Now() delta might end up longer than
		//   grpc-timeout (!), usually within 1ms),
		// * 1ms for response overhead,
		// * 7ms so that we don't always operate on the edge of the time budget.
		clientTimeout := time.Until(clientDeadline)
		internalTimeout := clientTimeout - 10*time.Millisecond
		if internalTimeout < timeout {
			timeout = internalTimeout
		}
		if timeout < 0 {
			timeout = 0
		}
	}

	reqContext := scheduler.RequestContext{
		FairnessLabel: fairnessLabel,
		Priority:      uint8(matchedWorkloadProto.Priority),
		Timeout:       timeout,
		Tokens:        tokens,
	}

	accepted := conLimiter.scheduler.Schedule(reqContext)

	// update concurrency metrics and decisionType
	conLimiter.incomingConcurrencyCounter.Add(float64(reqContext.Tokens))

	if accepted {
		conLimiter.acceptedConcurrencyCounter.Add(float64(reqContext.Tokens))
	}

	return &flowcontrolv1.LimiterDecision{
		PolicyName:  conLimiter.GetPolicyName(),
		PolicyHash:  conLimiter.GetPolicyHash(),
		ComponentId: conLimiter.GetComponentId(),
		Dropped:     !accepted,
		Details: &flowcontrolv1.LimiterDecision_ConcurrencyLimiterInfo_{
			ConcurrencyLimiterInfo: &flowcontrolv1.LimiterDecision_ConcurrencyLimiterInfo{
				WorkloadIndex: matchedWorkloadIndex,
			},
		},
	}
}

// GetLimiterID returns the limiter ID.
func (conLimiter *concurrencyLimiter) GetLimiterID() iface.LimiterID {
	// TODO: move this to limiter base.
	return iface.LimiterID{
		PolicyName:  conLimiter.GetPolicyName(),
		PolicyHash:  conLimiter.GetPolicyHash(),
		ComponentID: conLimiter.GetComponentId(),
	}
}

// GetLatencyObserver returns histogram for specific workload.
func (conLimiter *concurrencyLimiter) GetLatencyObserver(labels map[string]string) prometheus.Observer {
	latencySummary, err := conLimiter.concurrencyLimiterFactory.workloadLatencySummaryVec.GetMetricWith(labels)
	if err != nil {
		log.Warn().Err(err).Msg("Getting latency histogram")
		return nil
	}

	return latencySummary
}

// GetRequestCounter returns request counter for specific workload.
func (conLimiter *concurrencyLimiter) GetRequestCounter(labels map[string]string) prometheus.Counter {
	counter, err := conLimiter.concurrencyLimiterFactory.workloadCounterVec.GetMetricWith(labels)
	if err != nil {
		log.Warn().Err(err).Msg("Getting counter")
		return nil
	}

	return counter
}<|MERGE_RESOLUTION|>--- conflicted
+++ resolved
@@ -160,13 +160,9 @@
 		Name: metrics.WorkloadLatencyMetricName,
 		Help: "Latency summary of workload",
 	}, []string{
-<<<<<<< HEAD
 		metrics.PolicyNameLabel,
 		metrics.PolicyHashLabel,
-		metrics.ComponentIndexLabel,
-=======
-		metrics.PolicyNameLabel, metrics.PolicyHashLabel, metrics.ComponentIDLabel,
->>>>>>> bba501a4
+		metrics.ComponentIDLabel,
 		metrics.WorkloadIndexLabel,
 	})
 
@@ -174,13 +170,9 @@
 		Name: metrics.WorkloadCounterMetricName,
 		Help: "Counter of workload requests",
 	}, []string{
-<<<<<<< HEAD
 		metrics.PolicyNameLabel,
 		metrics.PolicyHashLabel,
-		metrics.ComponentIndexLabel,
-=======
-		metrics.PolicyNameLabel, metrics.PolicyHashLabel, metrics.ComponentIDLabel,
->>>>>>> bba501a4
+		metrics.ComponentIDLabel,
 		metrics.DecisionTypeLabel,
 		metrics.WorkloadIndexLabel,
 		metrics.LimiterDroppedLabel,
