--- conflicted
+++ resolved
@@ -19,27 +19,6 @@
 
 // multiMatchResult is used as return value of PolicyConfigAPI.GetMatches.
 type multiMatchResult struct {
-<<<<<<< HEAD
-	loadSchedulers []iface.Limiter
-	fluxMeters     []iface.FluxMeter
-	rateLimiters   []iface.Limiter
-	regulators     []iface.Limiter
-	labelPreviews  []iface.LabelPreview
-}
-
-// multiMatcher is MultiMatcher instantiation used in this package.
-type multiMatcher = multimatcher.MultiMatcher[string, multiMatchResult]
-
-// PopulateFromMultiMatcher populates result object with results from MultiMatcher.
-func (result *multiMatchResult) populateFromMultiMatcher(mm *multimatcher.MultiMatcher[string, multiMatchResult], labels map[string]string) {
-	resultCollection := mm.Match(multimatcher.Labels(labels))
-	result.loadSchedulers = append(result.loadSchedulers, resultCollection.loadSchedulers...)
-	result.fluxMeters = append(result.fluxMeters, resultCollection.fluxMeters...)
-	result.rateLimiters = append(result.rateLimiters, resultCollection.rateLimiters...)
-	result.regulators = append(result.regulators, resultCollection.regulators...)
-	result.labelPreviews = append(result.labelPreviews, resultCollection.labelPreviews...)
-}
-=======
 	loadSchedulers map[iface.Limiter]struct{}
 	fluxMeters     map[iface.FluxMeter]struct{}
 	rateLimiters   map[iface.Limiter]struct{}
@@ -49,7 +28,6 @@
 
 // multiMatcher is MultiMatcher instantiation used in this package.
 type multiMatcher = multimatcher.MultiMatcher[string, *multiMatchResult]
->>>>>>> 35450372
 
 // NewEngine Main fx app.
 func NewEngine() iface.Engine {
@@ -223,16 +201,11 @@
 		return fmt.Errorf("load scheduler already registered")
 	}
 
-<<<<<<< HEAD
-	loadSchedulerMatchedCB := func(mmr multiMatchResult) multiMatchResult {
-		mmr.loadSchedulers = append(mmr.loadSchedulers, cl)
-=======
 	loadSchedulerMatchedCB := func(mmr *multiMatchResult) *multiMatchResult {
 		if mmr.loadSchedulers == nil {
 			mmr.loadSchedulers = make(map[iface.Limiter]struct{})
 		}
 		mmr.loadSchedulers[cl] = struct{}{}
->>>>>>> 35450372
 		return mmr
 	}
 	return e.register("LoadScheduler:"+cl.GetLimiterID().String(), cl.GetFlowSelector(), loadSchedulerMatchedCB)
@@ -346,19 +319,11 @@
 		return fmt.Errorf("load regulator already registered")
 	}
 
-<<<<<<< HEAD
-	regulatorMatchedCB := func(mmr multiMatchResult) multiMatchResult {
-		mmr.regulators = append(
-			mmr.regulators,
-			l,
-		)
-=======
 	regulatorMatchedCB := func(mmr *multiMatchResult) *multiMatchResult {
 		if mmr.regulators == nil {
 			mmr.regulators = make(map[iface.Limiter]struct{})
 		}
 		mmr.regulators[l] = struct{}{}
->>>>>>> 35450372
 		return mmr
 	}
 
