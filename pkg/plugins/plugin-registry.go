// +kubebuilder:validation:Optional
package plugins

import (
	"path"
	"path/filepath"
	"plugin"

	"go.uber.org/fx"

	"github.com/fluxninja/aperture/pkg/config"
	"github.com/fluxninja/aperture/pkg/filesystem"
	"github.com/fluxninja/aperture/pkg/info"
	"github.com/fluxninja/aperture/pkg/log"
	"github.com/fluxninja/aperture/pkg/utils"
)

const (
	defaultKey = "plugins"

	// ServicePluginSymbol is symbol that Service level plugins must expose to be loaded.
	// Example usage:
	//
	// func ServicePlugin() ServicePluginIface.
	//
	ServicePluginSymbol = "ServicePlugin"
)

var (
	pluginPrefix = info.Prefix + "-plugin-"
	pluginGlob   = pluginPrefix + "*.so"
	defaultPath  = path.Join(config.DefaultArtifactsDirectory, "plugins")
)

// PluginRegistry holds fields used for internal tracking of plugin symbols and disabled symbols or plugins of the service.
type PluginRegistry struct {
	allPlugins      pluginSymbolTrackers
	disabledSymbols []string
	disabledPlugins []string
}

// pluginSymbolTracker tracks plugins for a type.
type pluginSymbolTracker struct {
	plugins PluginTrackers
}

// pluginSymbolTrackers tracks types.
type pluginSymbolTrackers map[string]*pluginSymbolTracker

// PluginTracker tracks single plugin.
type PluginTracker struct {
	FileInfo *filesystem.FileInfo
	Plugin   *plugin.Plugin
	Symbol   plugin.Symbol
}

// PluginTrackers tracks plugin name to plugin.
type PluginTrackers map[string]*PluginTracker

// swagger:operation POST /plugins common-configuration Plugins
// ---
// x-fn-config-env: true
// parameters:
// - in: body
//   schema:
//     "$ref": "#/definitions/PluginsConfig"

// PluginsConfig holds configuration for plugins.
// swagger:model
// +kubebuilder:object:generate=true
type PluginsConfig struct {
<<<<<<< HEAD
	// Path to plugins directory. This can be set via command line arguments as well.
	PluginsPath string `json:"plugins_path"`
=======
	// Path to plugins directory. "default" points to `/var/lib/aperture/<service>/plugins`.
	PluginsPath string `json:"plugins_path" default:"default"`
>>>>>>> dd77ac50
	// Specific plugin types to disable
	DisabledSymbols []string `json:"disabled_symbols"`
	// Specific plugins to disable
	DisabledPlugins []string `json:"disabled_plugins"`
	// Disables all plugins
	DisablePlugins bool `json:"disable_plugins" default:"false"`
}

// Constructor holds fields for constructing a PluginRegistry.
type Constructor struct {
	// Config key
	ConfigKey string
	// Plugin Symbols to look for
	PluginSymbols []string
	// default config
	DefaultConfig PluginsConfig
}

// ModuleConfig holds configuration for the plugin module.
type ModuleConfig struct {
	PluginSymbols []string
}

// Module is a fx module that provides new plugin registry.
func (config ModuleConfig) Module() fx.Option {
	constructor := Constructor{
		ConfigKey:     defaultKey,
		PluginSymbols: config.PluginSymbols,
	}
	options := fx.Options(
		fx.Provide(constructor.newPluginRegistry),
	)
	return options
}

func (constructor Constructor) newPluginRegistry(unmarshaller config.Unmarshaller) (*PluginRegistry, fx.Option, error) {
	var pluginOptions fx.Option
	config := constructor.DefaultConfig
	if err := unmarshaller.UnmarshalKey(constructor.ConfigKey, &config); err != nil {
		log.Error().Err(err).Msg("Unable to deserialize plugin configuration")
		return nil, nil, err
	}

	registry := &PluginRegistry{}
	registry.allPlugins = make(pluginSymbolTrackers, 0)
	registry.disabledSymbols = config.DisabledSymbols
	registry.disabledPlugins = config.DisabledPlugins

	constructor.PluginSymbols = append(constructor.PluginSymbols, ServicePluginSymbol)
	var pluginSymbols []string
	for _, s := range constructor.PluginSymbols {
		if !registry.isSymbolDisabled(s) {
			pluginSymbols = append(pluginSymbols, s)
		}
	}

	if !config.DisablePlugins {
		// Discover Plugins
		var pluginPaths []string
		var err error
		if config.PluginsPath == "default" {
			config.PluginsPath = defaultPath
		}
		// Make the directory absolute if it isn't already
		if !filepath.IsAbs(config.PluginsPath) {
			config.PluginsPath, err = filepath.Abs(config.PluginsPath)
			if err != nil {
				return nil, nil, err
			}
		}
		pluginPaths, err = filepath.Glob(filepath.Join(config.PluginsPath, pluginGlob))
		if err != nil {
			return nil, nil, err
		}
		log.Debug().Strs("plugins", pluginPaths).Msg("discovered plugins")
		// Find types for these plugins
		for _, pluginPath := range pluginPaths {
			finfo := filesystem.ParseFilePath(pluginPath)
			pluginName := finfo.GetFileName()
			if registry.isPluginDisabled(pluginName) {
				log.Debug().Str("plugin", pluginName).Msg("not loading plugin as it is disabled")
				continue
			}

			plugin, err := plugin.Open(pluginPath)
			if err != nil {
				log.Warn().Err(err).Str("plugin", pluginName).Msg("unable to open plugin")
				continue
			}
			for _, pluginSymbol := range pluginSymbols {
				// lookup symbol
				symbol, err := plugin.Lookup(pluginSymbol)
				if err != nil {
					continue
				}
				log.Debug().Str("symbol", pluginSymbol).Str("plugin", pluginName).Msg("symbol found")

				symbolTracker, ok := registry.allPlugins[pluginSymbol]
				if !ok {
					symbolTracker = &pluginSymbolTracker{}
					symbolTracker.plugins = make(PluginTrackers, 0)
					registry.allPlugins[pluginSymbol] = symbolTracker
				}
				pluginTracker := &PluginTracker{}
				pluginTracker.FileInfo = finfo
				pluginTracker.Plugin = plugin
				pluginTracker.Symbol = symbol
				symbolTracker.plugins[pluginName] = pluginTracker
			}
		}
		// provide fx.Option for service-level plugins
		pluginOptions = registry.GetServicePluginOptions()
	}
	return registry, pluginOptions, nil
}

func (registry *PluginRegistry) isSymbolDisabled(symbolName string) bool {
	return utils.SliceContains(registry.disabledSymbols, symbolName)
}

func (registry *PluginRegistry) isPluginDisabled(pluginName string) bool {
	return utils.SliceContains(registry.disabledPlugins, pluginName)
}

// GetServicePluginOptions returns plugin options for all the service-level plugins via trackers.
func (registry *PluginRegistry) GetServicePluginOptions() fx.Option {
	var pluginOptions fx.Option
	// search symbol
	pluginSymbolTracker, ok := registry.allPlugins[ServicePluginSymbol]
	if !ok {
		return nil
	}
	for _, tracker := range pluginSymbolTracker.plugins {
		symbol := tracker.Symbol
		var options fx.Option
		fxPlugin := symbol.(func() ServicePluginIface)()
		options = fxPlugin.Module()
		if options != nil {
			if pluginOptions == nil {
				pluginOptions = options
			} else {
				pluginOptions = fx.Options(pluginOptions, options)
			}
		}
	}
	return pluginOptions
}

// GetPluginTracker returns the tracker for the plugin.
func (registry *PluginRegistry) GetPluginTracker(symbolName string, pluginName string) (*PluginTracker, bool) {
	var ok bool
	var pluginSymbolTracker *pluginSymbolTracker
	var pluginTracker *PluginTracker
	pluginSymbolTracker, ok = registry.allPlugins[symbolName]
	if !ok {
		return nil, false
	}
	pluginTracker, ok = pluginSymbolTracker.plugins[pluginName]
	return pluginTracker, ok
}<|MERGE_RESOLUTION|>--- conflicted
+++ resolved
@@ -69,13 +69,8 @@
 // swagger:model
 // +kubebuilder:object:generate=true
 type PluginsConfig struct {
-<<<<<<< HEAD
-	// Path to plugins directory. This can be set via command line arguments as well.
-	PluginsPath string `json:"plugins_path"`
-=======
 	// Path to plugins directory. "default" points to `/var/lib/aperture/<service>/plugins`.
 	PluginsPath string `json:"plugins_path" default:"default"`
->>>>>>> dd77ac50
 	// Specific plugin types to disable
 	DisabledSymbols []string `json:"disabled_symbols"`
 	// Specific plugins to disable
