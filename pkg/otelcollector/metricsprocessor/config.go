package metricsprocessor

import (
	"github.com/prometheus/client_golang/prometheus"

	"github.com/fluxninja/aperture/pkg/cache"
	"github.com/fluxninja/aperture/pkg/policies/flowcontrol/iface"
	"github.com/fluxninja/aperture/pkg/policies/flowcontrol/selectors"
)

// Config holds configuration for the metrics processor.
type Config struct {
<<<<<<< HEAD
	promRegistry             *prometheus.Registry
	engine                   iface.Engine
	classificationEngine     iface.ClassificationEngine
	controlPointCache        *cache.Cache[selectors.ControlPointID]
	config.ProcessorSettings `mapstructure:",squash"` // squash ensures fields are correctly decoded in embedded struct
=======
	promRegistry         *prometheus.Registry
	engine               iface.Engine
	classificationEngine iface.ClassificationEngine
	controlPointCache    *controlpointcache.ControlPointCache
>>>>>>> b79bea4d
}<|MERGE_RESOLUTION|>--- conflicted
+++ resolved
@@ -10,16 +10,8 @@
 
 // Config holds configuration for the metrics processor.
 type Config struct {
-<<<<<<< HEAD
-	promRegistry             *prometheus.Registry
-	engine                   iface.Engine
-	classificationEngine     iface.ClassificationEngine
-	controlPointCache        *cache.Cache[selectors.ControlPointID]
-	config.ProcessorSettings `mapstructure:",squash"` // squash ensures fields are correctly decoded in embedded struct
-=======
 	promRegistry         *prometheus.Registry
 	engine               iface.Engine
 	classificationEngine iface.ClassificationEngine
-	controlPointCache    *controlpointcache.ControlPointCache
->>>>>>> b79bea4d
+	controlPointCache    *cache.Cache[selectors.ControlPointID]
 }