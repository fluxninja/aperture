--- conflicted
+++ resolved
@@ -226,15 +226,9 @@
 			Msg("LoadScheduler not found")
 		return
 	}
-<<<<<<< HEAD
-	// Observe latency only if the latency is found I.E. the request was allowed and response was received
-	if latencyFound {
-		latencyObserver := loadScheduler.GetLatencyObserver(labels)
-=======
 	// Observe latency only if the request was allowed by Aperture and response was received from the server (I.E. latency is found)
 	if decisionType == flowcontrolv1.CheckResponse_DECISION_TYPE_ACCEPTED && latencyFound {
-		latencyObserver := concurrencyLimiter.GetLatencyObserver(labels)
->>>>>>> c935a771
+		latencyObserver := loadScheduler.GetLatencyObserver(labels)
 		if latencyObserver != nil {
 			latencyObserver.Observe(latency)
 		}
