--- conflicted
+++ resolved
@@ -110,14 +110,11 @@
 	FluxMetersLabel = "flux_meters"
 	// FlowLabelKeysLabel describes keys of flow labels matched to the traffic.
 	FlowLabelKeysLabel = "flow_label_keys"
-<<<<<<< HEAD
+	// ClassifiersLabel describes classifiers matched to the traffic.
+	ClassifiersLabel = "classifiers"
 
 	/* L3-L4 labels. */
 
-=======
-	// ClassifiersLabel describes classifiers matched to the traffic.
-	ClassifiersLabel = "classifiers"
->>>>>>> 79ad85fd
 	// HostAddressLabel describes host address of the request.
 	HostAddressLabel = "net.host.address"
 	// PeerAddressLabel describes peer address of the request.
