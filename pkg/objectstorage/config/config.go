// +kubebuilder:validation:Optional
package config

import "time"

// swagger:operation POST /object_storage common-configuration ObjectStorage
// ---
// x-fn-config-env: true
// parameters:
// - in: body
//   schema:
//     "$ref": "#/definitions/ObjectStorageConfig"

<<<<<<< HEAD
// BackoffConfig for object storage backoff configuration
// swagger:model
// +kubebuilder:object:generate=true
type BackoffConfig struct {
	Initial    time.Duration `json:"initial" default:"500ms"`
	Multiplier float64       `json:"multiplier" default:"1.5"`
	Maximum    time.Duration `json:"maximum" default:"2s"`
}

// RetryPolicy for object storage retry configuration
// swagger:model
// +kubebuilder:object:generate=true
type RetryPolicy struct {
	Timeout time.Duration `json:"timeout" default:"10s"`
	Backoff BackoffConfig `json:"backoff,omitempty"`
}

// Config for object storage.
=======
// ObjectStorageConfig configures object storage structure.
>>>>>>> ec583737
// swagger:model
// +kubebuilder:object:generate=true
type ObjectStorageConfig struct {
	// Enabled denotes if object storage is enabled.
	Enabled bool `json:"enabled" default:"false"`
	// Backend which provides the object storage.
	Backend string `json:"backend" validate:"oneof=gcs" default:"gcs"`
	// Bucket name of the bucket to use. Required if enabled is true.
	Bucket string `json:"bucket"`
	// KeyPrefix to use when writing to bucket. Required if enabled is true.
	KeyPrefix string `json:"key_prefix"`
<<<<<<< HEAD
	// RetryPolicy to configure retries and timeouts for object storage requests.
	RetryPolicy RetryPolicy `json:"retry_policy,omitempty"`
=======
	// OperationsChannelSize controls size of the channel used for asynchronous puts and deletes.
	OperationsChannelSize int `json:"operations_channel_size" default:"1000"`
>>>>>>> ec583737
}<|MERGE_RESOLUTION|>--- conflicted
+++ resolved
@@ -11,7 +11,6 @@
 //   schema:
 //     "$ref": "#/definitions/ObjectStorageConfig"
 
-<<<<<<< HEAD
 // BackoffConfig for object storage backoff configuration
 // swagger:model
 // +kubebuilder:object:generate=true
@@ -29,10 +28,7 @@
 	Backoff BackoffConfig `json:"backoff,omitempty"`
 }
 
-// Config for object storage.
-=======
 // ObjectStorageConfig configures object storage structure.
->>>>>>> ec583737
 // swagger:model
 // +kubebuilder:object:generate=true
 type ObjectStorageConfig struct {
@@ -44,11 +40,8 @@
 	Bucket string `json:"bucket"`
 	// KeyPrefix to use when writing to bucket. Required if enabled is true.
 	KeyPrefix string `json:"key_prefix"`
-<<<<<<< HEAD
 	// RetryPolicy to configure retries and timeouts for object storage requests.
 	RetryPolicy RetryPolicy `json:"retry_policy,omitempty"`
-=======
 	// OperationsChannelSize controls size of the channel used for asynchronous puts and deletes.
 	OperationsChannelSize int `json:"operations_channel_size" default:"1000"`
->>>>>>> ec583737
 }