package objectstorage

import (
	"context"
	"errors"
	"fmt"
	"strconv"
	"sync"
	"time"

	"github.com/fluxninja/aperture/v2/pkg/objectstorage/config"
	"github.com/googleapis/gax-go/v2"

	"cloud.google.com/go/storage"
	olricstorage "github.com/buraksezer/olric/pkg/storage"
	"github.com/fluxninja/aperture/v2/pkg/log"
	"github.com/sourcegraph/conc/pool"
)

const (
	objectStorageOpPut = iota
	objectStorageOpDelete
)

type (
	oper int
	// Operation executed on object storage.
	Operation struct {
		op    oper
		entry *PersistentEntry
	}
)

var (
	// ErrKeyNotFound means that given key is not present in the object storage.
	ErrKeyNotFound = errors.New("key not found")
	// ErrObjectTimestampMissing means that either object is not present, or its metadata is incomplete.
	errObjectTimestampMissing = errors.New("object or its timestamp does not exist")
)

// ObjectStorageIface is an abstract over persistent storage for Olric DMap.
type ObjectStorageIface interface {
	KeyPrefix() string
	SetContextWithCancel(ctx context.Context, cancel context.CancelFunc)
	Start(ctx context.Context) error
	Stop(ctx context.Context) error
	Put(ctx context.Context, key string, data []byte, timestamp, ttl int64) error
	Get(ctx context.Context, key string) (olricstorage.Entry, error)
	Delete(ctx context.Context, key string) error
	List(ctx context.Context, prefix string) (string, error)
}

// ObjectStorage is an ObjectStorageIface implementation using GCP storage.
type ObjectStorage struct {
	keyPrefix      string
	cancellableCtx context.Context
	cancel         context.CancelFunc
	client         *storage.Client
	bucketName     string
	bucket         *storage.BucketHandle
	retryPolicy    config.RetryPolicy

	inFlightOpsMutex sync.Mutex
	operations       chan *Operation
}

// SetContextWithCancel sets long-running context and cancel function.
func (o *ObjectStorage) SetContextWithCancel(ctx context.Context, cancel context.CancelFunc) {
	o.cancellableCtx = ctx
	o.cancel = cancel
}

// Get gets object from object storage.
func (o *ObjectStorage) Get(ctx context.Context, key string) (olricstorage.Entry, error) {
	if !o.isStarted() {
		return nil, fmt.Errorf("storage not yet started")
	}
	// If the object is missing timestamp, we will use timestamp of when the Get() was called.
	timestampDefault := time.Now().UnixNano()

	backoff := o.retryPolicy.Backoff
	timeout := o.retryPolicy.Timeout
	obj := o.bucket.Object(key).Retryer(
		storage.WithBackoff(gax.Backoff{
			Initial:    backoff.Initial,
			Multiplier: backoff.Multiplier,
			Max:        backoff.Maximum,
		}),
		storage.WithPolicy(storage.RetryIdempotent),
	)

	timeoutCtx, cancel := context.WithTimeout(ctx, timeout)
	defer cancel()

	reader, err := obj.NewReader(timeoutCtx)
	if err != nil {
		if errors.Is(err, storage.ErrObjectNotExist) {
			return nil, ErrKeyNotFound
		}
		log.Error().Err(err).Msg("Failed to create object storage reader")
		return nil, err
	}

	defer func() {
		closeErr := reader.Close()
		if closeErr != nil {
			log.Error().Err(closeErr).Msg("Failed to close object storage reader")
		}
	}()

	data := make([]byte, reader.Attrs.Size)
	_, err = reader.Read(data)
	if err != nil {
		log.Error().Err(err).Msg("Failed to read object storage object")
		return nil, err
	}

<<<<<<< HEAD
	entry := &PersistentEntry{key: key, value: &data}
	attrs, err := obj.Attrs(timeoutCtx)
=======
	entry := &PersistentEntry{key: key, value: data}
	attrs, err := obj.Attrs(ctx)
>>>>>>> ec583737
	if err != nil {
		log.Error().Err(err).Msg("Failed to get object storage object attributes")
	} else {
		timestampMetadata, ok := attrs.Metadata["timestamp"]
		if !ok {
			log.Error().Msg("Missing object timestamp in metadata, using time of the Get() call instead")
			entry.SetTimestamp(timestampDefault)
		} else {
			timestamp, err := strconv.ParseInt(timestampMetadata, 10, 64)
			if err != nil {
				log.Error().Err(err).Msg("Failed to parse object timestamp, using time of the Get() call instead")
				entry.SetTimestamp(timestampDefault)
			} else {
				entry.SetTimestamp(timestamp)
			}
		}

		deleteStaleCacheEntry := func(entry *PersistentEntry) {
			// We handle deletion of stale cache entries outside the main context with timeout.
			err := o.internalDelete(ctx, entry)
			if err != nil {
				log.Error().Err(err).Msg("Failed to queue expired cache entry for deletion from object storage")
			}
		}

		ttlMetadata, ok := attrs.Metadata["ttl"]
		// If the TTL is either missing from metadata, or cannot be parsed we must assume that the entry is expired.
		// Otherwise, we would be always returning potentially stale entry until it's either overwritten, or bucket
		// lifecycle policy deletes it for us.
		// XXX: Another approach would be to use a default TTL (but what would be a good default?) and update the
		//      metadata.
		if !ok {
			log.Error().Msg("Missing object TTL in metadata, assume that the persisted cache entry is stale")
			deleteStaleCacheEntry(entry)
			return nil, ErrKeyNotFound
		} else {
			ttl, err := strconv.ParseInt(ttlMetadata, 10, 64)
			if err != nil {
				log.Error().Err(err).Msg("Failed to parse object TTL, assuming that the persisted cache entry is stale")
				deleteStaleCacheEntry(entry)
			} else {
				entry.SetTTL(ttl)

				now := time.Now()
				if time.UnixMilli(ttl).Before(now) {
					log.Warn().
						Time("ttl", time.UnixMilli(ttl)).
						Time("now", now).
						Msg("Object in storage has expired, deleting it and returning ErrKeyNotFound")
					deleteStaleCacheEntry(entry)
					return nil, ErrKeyNotFound
				}
			}
		}
	}

	return entry, nil
}

func (o *ObjectStorage) internalDelete(_ context.Context, entry *PersistentEntry) error {
	o.operations <- &Operation{
		op:    objectStorageOpDelete,
		entry: entry,
	}

	return nil
}

// Delete queues delete operation from object storage.
func (o *ObjectStorage) Delete(ctx context.Context, key string) error {
	if !o.isStarted() {
		return fmt.Errorf("storage not yet started")
	}
	return o.internalDelete(ctx, &PersistentEntry{
		key:       key,
		value:     nil,
		timestamp: time.Now().UnixNano(),
	})
}

// List lists object storage.
func (o *ObjectStorage) List(ctx context.Context, prefix string) (string, error) {
	if !o.isStarted() {
		return "", fmt.Errorf("storage not yet started")
	}
	panic("implement me")
}

// Put queues put operation to object storage.
func (o *ObjectStorage) Put(
	_ context.Context,
	key string,
	data []byte,
	timestamp int64,
	ttl int64,
) error {
	if !o.isStarted() {
		return fmt.Errorf("storage not yet started")
	}
	entry := &PersistentEntry{
		key:       key,
		value:     data,
		timestamp: timestamp,
		ttl:       ttl,
	}
	o.operations <- &Operation{
		op:    objectStorageOpPut,
		entry: entry,
	}

	return nil
}

// KeyPrefix getter.
func (o *ObjectStorage) KeyPrefix() string {
	return o.keyPrefix
}

var _ ObjectStorageIface = (*ObjectStorage)(nil)

func (o *ObjectStorage) getObjectTimestamp(ctx context.Context, obj *storage.ObjectHandle) (int64, error) {
	attrs, err := obj.Attrs(ctx)
	if err != nil {
		if !errors.Is(err, storage.ErrObjectNotExist) {
			log.Error().Err(err).Msg("Failed to query storage bucket for object attributes")
		}
		return 0, err
	}
	if attrs == nil {
		return 0, nil
	}

	timeStamp, ok := attrs.Metadata["timestamp"]
	if ok {
		i, err := strconv.ParseInt(timeStamp, 10, 64)
		if err != nil {
			log.Error().Err(err).Msg("Failed to parse object timestamp")
			return 0, err
		}
		return i, nil
	} else {
		return 0, errObjectTimestampMissing
	}
}

func (o *ObjectStorage) handleOpPut(ctx context.Context, entry *PersistentEntry) error {
	backoff := o.retryPolicy.Backoff
	timeout := o.retryPolicy.Timeout
	obj := o.bucket.Object(entry.key).Retryer(
		storage.WithBackoff(gax.Backoff{
			Initial:    backoff.Initial,
			Multiplier: backoff.Multiplier,
			Max:        backoff.Maximum,
		}),
		storage.WithPolicy(storage.RetryIdempotent),
	)

	timeoutCtx, cancel := context.WithTimeout(ctx, timeout)
	defer cancel()

	timestamp, err := o.getObjectTimestamp(timeoutCtx, obj)
	if err != nil && !errors.Is(err, errObjectTimestampMissing) && !errors.Is(err, storage.ErrObjectNotExist) {
		return err
	}

	if timestamp > entry.Timestamp() {
		log.Debug().Msg("Object in storage is more recent than the entry being created")
		return nil
	}

<<<<<<< HEAD
	w := obj.NewWriter(timeoutCtx)
	_, err = w.Write(*entry.value)
=======
	w := obj.NewWriter(ctx)
	_, err = w.Write(entry.value)
>>>>>>> ec583737
	if err != nil {
		log.Error().Err(err).Msg("Failed to write cache object to the storage bucket")
		return err
	}

	err = w.Close()
	if err != nil {
		log.Error().Err(err).Msg("Failed to close writer for cache object")
		return nil
	}

	_, err = obj.Update(timeoutCtx, storage.ObjectAttrsToUpdate{
		Metadata: map[string]string{
			"timestamp": strconv.FormatInt(entry.Timestamp(), 10),
			"ttl":       strconv.FormatInt(entry.TTL(), 10),
		},
	})

	if err != nil {
		log.Error().Err(err).Msg("Failed to set object metadata")
		return nil
	}

	return nil
}

func (o *ObjectStorage) handleOpDelete(ctx context.Context, entry *PersistentEntry) error {
	backoff := o.retryPolicy.Backoff
	timeout := o.retryPolicy.Timeout
	obj := o.bucket.Object(entry.key).Retryer(
		storage.WithBackoff(gax.Backoff{
			Initial:    backoff.Initial,
			Multiplier: backoff.Multiplier,
			Max:        backoff.Maximum,
		}),
		storage.WithPolicy(storage.RetryIdempotent),
	)

	timeoutCtx, cancel := context.WithTimeout(ctx, timeout)
	defer cancel()

	timestamp, err := o.getObjectTimestamp(timeoutCtx, obj)
	if err != nil {
		// If the object is not found in the storage, just return
		if errors.Is(err, storage.ErrObjectNotExist) {
			return nil
		}

		// Ignore errObjectTimestampMissing and return all the other errors. If timestamp is missing, we'll
		// just use 0 instead.
		if !errors.Is(err, errObjectTimestampMissing) {
			return err
		}
	}

	if entry.Timestamp() > 0 && timestamp > entry.Timestamp() {
		log.Debug().Msg("Object in storage is more recent than the entry being deleted")
		return nil
	}

	err = obj.Delete(timeoutCtx)
	if err != nil {
		log.Error().Err(err).Msg("Failed to delete cache object from the storage bucket")
	}

	return nil
}

func (o *ObjectStorage) handleOp(ctx context.Context, op *Operation) error {
	switch op.op {
	case objectStorageOpPut:
		return o.handleOpPut(ctx, op.entry)

	case objectStorageOpDelete:
		return o.handleOpDelete(ctx, op.entry)
	}

	return nil
}

// Start starts a goroutine which performs operations on object storage.
func (o *ObjectStorage) Start(ctx context.Context) error {
	client, err := storage.NewClient(context.Background())
	if err != nil {
		log.Error().Err(err).Msg("Failed to create GCS client")
		return err
	}
	bucket := client.Bucket(o.bucketName)
	o.bucket = bucket
	go func() {
		p := pool.New().WithMaxGoroutines(10)

		o.inFlightOpsMutex.Lock()

		defer o.inFlightOpsMutex.Unlock()
		defer p.Wait()

		for oper := range o.operations {
			p.Go(func() {
				err := o.handleOp(o.cancellableCtx, oper)
				if err != nil {
					log.Warn().Err(err).Msg("Failed handling operation")
				}
			})
		}
	}()

	go func() {
		<-o.cancellableCtx.Done()
		close(o.operations)
	}()
	return nil
}

func (o *ObjectStorage) isStarted() bool {
	return o.bucket != nil
}

// Stop kills the goroutine started in Start().
func (o *ObjectStorage) Stop(_ context.Context) error {
	o.cancel()
	// The lock is held by the go-routine responsible for handling operations. Once the channel is closed (by calling o.cancel())
	// the go-routine will finish processing operations, and then exit, releasing the lock in the process.
	o.inFlightOpsMutex.Lock()
	defer o.inFlightOpsMutex.Unlock()

	return o.client.Close()
}<|MERGE_RESOLUTION|>--- conflicted
+++ resolved
@@ -115,13 +115,8 @@
 		return nil, err
 	}
 
-<<<<<<< HEAD
-	entry := &PersistentEntry{key: key, value: &data}
+	entry := &PersistentEntry{key: key, value: data}
 	attrs, err := obj.Attrs(timeoutCtx)
-=======
-	entry := &PersistentEntry{key: key, value: data}
-	attrs, err := obj.Attrs(ctx)
->>>>>>> ec583737
 	if err != nil {
 		log.Error().Err(err).Msg("Failed to get object storage object attributes")
 	} else {
@@ -292,13 +287,8 @@
 		return nil
 	}
 
-<<<<<<< HEAD
 	w := obj.NewWriter(timeoutCtx)
-	_, err = w.Write(*entry.value)
-=======
-	w := obj.NewWriter(ctx)
 	_, err = w.Write(entry.value)
->>>>>>> ec583737
 	if err != nil {
 		log.Error().Err(err).Msg("Failed to write cache object to the storage bucket")
 		return err
