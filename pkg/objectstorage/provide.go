package objectstorage

import (
	"context"
	"fmt"

<<<<<<< HEAD
	agentinfo "github.com/fluxninja/aperture/v2/pkg/agent-info"

	"cloud.google.com/go/storage"

=======
>>>>>>> ec583737
	"github.com/fluxninja/aperture/v2/pkg/config"
	"github.com/fluxninja/aperture/v2/pkg/log"
	storageconfig "github.com/fluxninja/aperture/v2/pkg/objectstorage/config"
	"go.uber.org/fx"
)

// ProvideParams for object storage.
type ProvideParams struct {
	fx.In

<<<<<<< HEAD
	AgentInfo    *agentinfo.AgentInfo
=======
	Lifecycle    fx.Lifecycle
>>>>>>> ec583737
	Unmarshaller config.Unmarshaller
}

// Provide ObjectStorage.
func Provide(in ProvideParams) (*ObjectStorage, error) {
	var cfg storageconfig.ObjectStorageConfig
	err := in.Unmarshaller.UnmarshalKey("object_storage", &cfg)
	if err != nil {
		log.Error().Err(err).Msg("Failed to unmarshal object_storage config")
		return nil, err
	}
	if !cfg.Enabled {
		log.Warn().Msg("Object storage not enabled. Creating persistent dmap will result in regular dmap")
		return nil, nil
	}
	if cfg.Bucket == "" {
		return nil, fmt.Errorf("bucket cannot be empty")
	}
	if cfg.KeyPrefix == "" {
		return nil, fmt.Errorf("key prefix cannot be empty")
	}

<<<<<<< HEAD
	client, err := storage.NewClient(context.Background())
	if err != nil {
		log.Error().Err(err).Msg("Failed to create GCS client")
		return nil, err
	}
	bucket := client.Bucket(cfg.Bucket)

	keyPrefix := fmt.Sprintf("%s-%s", cfg.KeyPrefix, in.AgentInfo.GetAgentGroup())

	objStorage := &ObjectStorage{
		bucket:      bucket,
		keyPrefix:   keyPrefix,
		operations:  make(chan *Operation),
		retryPolicy: cfg.RetryPolicy,
=======
	objStorage := &ObjectStorage{
		bucketName: cfg.Bucket,
		keyPrefix:  cfg.KeyPrefix,
		operations: make(chan *Operation, cfg.OperationsChannelSize),
>>>>>>> ec583737
	}

	in.Lifecycle.Append(fx.Hook{
		OnStart: func(ctx context.Context) error {
			cancellableCtx, cancel := context.WithCancel(context.Background())
			objStorage.SetContextWithCancel(cancellableCtx, cancel)
			return objStorage.Start(ctx)
		},
		OnStop: func(ctx context.Context) error {
			return objStorage.Stop(ctx)
		},
	})

	return objStorage, nil
}<|MERGE_RESOLUTION|>--- conflicted
+++ resolved
@@ -4,28 +4,21 @@
 	"context"
 	"fmt"
 
-<<<<<<< HEAD
+	"cloud.google.com/go/storage"
+	"go.uber.org/fx"
+
 	agentinfo "github.com/fluxninja/aperture/v2/pkg/agent-info"
-
-	"cloud.google.com/go/storage"
-
-=======
->>>>>>> ec583737
 	"github.com/fluxninja/aperture/v2/pkg/config"
 	"github.com/fluxninja/aperture/v2/pkg/log"
 	storageconfig "github.com/fluxninja/aperture/v2/pkg/objectstorage/config"
-	"go.uber.org/fx"
 )
 
 // ProvideParams for object storage.
 type ProvideParams struct {
 	fx.In
 
-<<<<<<< HEAD
 	AgentInfo    *agentinfo.AgentInfo
-=======
 	Lifecycle    fx.Lifecycle
->>>>>>> ec583737
 	Unmarshaller config.Unmarshaller
 }
 
@@ -48,7 +41,6 @@
 		return nil, fmt.Errorf("key prefix cannot be empty")
 	}
 
-<<<<<<< HEAD
 	client, err := storage.NewClient(context.Background())
 	if err != nil {
 		log.Error().Err(err).Msg("Failed to create GCS client")
@@ -61,14 +53,8 @@
 	objStorage := &ObjectStorage{
 		bucket:      bucket,
 		keyPrefix:   keyPrefix,
-		operations:  make(chan *Operation),
+		operations:  make(chan *Operation, cfg.OperationsChannelSize),
 		retryPolicy: cfg.RetryPolicy,
-=======
-	objStorage := &ObjectStorage{
-		bucketName: cfg.Bucket,
-		keyPrefix:  cfg.KeyPrefix,
-		operations: make(chan *Operation, cfg.OperationsChannelSize),
->>>>>>> ec583737
 	}
 
 	in.Lifecycle.Append(fx.Hook{
