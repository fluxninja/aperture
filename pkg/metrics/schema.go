package metrics

const (
	// METRIC NAMES.

	// HTTP metrics.

	// HTTPRequestMetricName - metric from http server.
	HTTPRequestMetricName = "http_requests_total"
	// HTTPRequestLatencyMetricName - metric from http server.
	HTTPRequestLatencyMetricName = "http_requests_latency_ms"
	// HTTPErrorMetricName - metric from http server.
	HTTPErrorMetricName = "http_errors_total"

	// Job metrics.

	// JobLatencyMetricName - metric used to track latency of job execution.
	JobLatencyMetricName = "job_latency_ms"

	// Circuit metrics.

	// SignalReadingMetricName - used in circuit metrics.
	SignalReadingMetricName = "signal_reading"
	// FluxMeterMetricName name of fluxmeter metrics.
	FluxMeterMetricName = "flux_meter"
	// RateLimiterCounterMetricName - name of the counter describing times rate limiter was triggered.
	RateLimiterCounterMetricName = "rate_limiter_counter"
	// ClassifierCounterMetricName - name of the counter describing times classifier was triggered.
	ClassifierCounterMetricName = "classifier_counter"

	// DistCache metrics scraped from Olric DMaps statistics.

	// DistCacheEntriesTotalMetricName - metric for the total number of entries (including replicas) stored during the life of this instance.
	DistCacheEntriesTotalMetricName = "distcache_entries_total"
	// DistCacheDeleteHitsMetricName - metric for number of deletion requests resulting in an item being removed.
	DistCacheDeleteHitsMetricName = "distcache_delete_hits"
	// DistCacheDeleteMissesMetricName - metric for number of deletion requests for missing keys.
	DistCacheDeleteMissesMetricName = "distcache_delete_misses"
	// DistCacheGetMissesMetricName - metric for number of entries that have been requested and not found.
	DistCacheGetMissesMetricName = "distcache_get_misses"
	// DistCacheGetHitsMetricName - metric for number of entries that have been requested and found present.
	DistCacheGetHitsMetricName = "distcache_get_hits"
	// DistCacheEvictedTotalMetricName - metric for number of entries removed from cache to free memory for new entries.
	DistCacheEvictedTotalMetricName = "distcache_evicted_total"

	// Workload metrics.

	// WorkloadLatencyMetricName - metric used for grouping latencies per workload.
	WorkloadLatencyMetricName = "workload_latency_ms"
	// WorkloadLatencySumMetricName - metric from workload histogram.
	WorkloadLatencySumMetricName = "workload_latency_ms_sum"
	// WorkloadLatencyCountMetricName - metric from workload histogram.
	WorkloadLatencyCountMetricName = "workload_latency_ms_count"

	// AcceptedConcurrencyMetricName - metric for measuring latencies of accepted requests.
	AcceptedConcurrencyMetricName = "accepted_concurrency_ms"
	// IncomingConcurrencyMetricName - metric for measuring latencies of all incoming requests.
	IncomingConcurrencyMetricName = "incoming_concurrency_ms"

	// WFQFlowsMetricName - weighted fair queuing number of flows gauge.
	WFQFlowsMetricName = "wfq_flows_total"
	// WFQRequestsMetricName - weighted fair queuing number of requests gauge.
	WFQRequestsMetricName = "wfq_requests_total"
	// TokenBucketMetricName - a gauge that tracks the load shed factor.
	TokenBucketMetricName = "token_bucket_lsf_ratio"
	// TokenBucketFillRateMetricName - a gauge that tracks the fill rate of token bucket.
	TokenBucketFillRateMetricName = "token_bucket_fill_rate"
	// TokenBucketCapacityMetricName - a gauge that tracks the capacity of token bucket.
	TokenBucketCapacityMetricName = "token_bucket_capacity_total"
	// TokenBucketAvailableMetricName - a gauge that tracks the number of tokens available in token bucket.
	TokenBucketAvailableMetricName = "token_bucket_available_tokens_total"

	// FlowControlRequestsMetricName - counter for Check requests for flowcontrol.
	FlowControlRequestsMetricName = "flowcontrol_requests_total"
	// FlowControlDecisionsMetricName - counter for Check requests per decision type.
	FlowControlDecisionsMetricName = "flowcontrol_decisions_total"
	// FlowControlErrorReasonsMetricName - metric for error reason on FCS Check requests.
	FlowControlErrorReasonsMetricName = "flowcontrol_error_reasons_total"
	// FlowControlRejectReasonsMetricName - metric for reject reason on FCS Check requests.
	FlowControlRejectReasonsMetricName = "flowcontrol_reject_reasons_total"

	// PROMETHEUS LABELS.

<<<<<<< HEAD
	// JobNameLabel - label for specifying job name.
	JobNameLabel = "job_name"
	// JobOkLabel - label for checking job execution status.
	JobOkLabel = "job_ok"
	// OlricMemberIDLabel - label specifying unique identifier of the node in the cluster.
	OlricMemberIDLabel = "olric_member_id"
	// OlricMemberNameLabel - label specifying name of the node in the cluster.
	OlricMemberNameLabel = "olric_member_name"
=======
	// DistCacheMemberIDLabel - label specifying unique identifier of the node in the olric cluster.
	DistCacheMemberIDLabel = "distcache_member_id"
	// DistCacheMemberNameLabel - label specifying name of the node in the olric cluster.
	DistCacheMemberNameLabel = "distcache_member_name"
>>>>>>> f6440109
	// PolicyNameLabel - label used in prometheus.
	PolicyNameLabel = "policy_name"
	// PolicyHashLabel - label used in prometheus.
	PolicyHashLabel = "policy_hash"
	// ComponentIndexLabel - index of component in circuit label.
	ComponentIndexLabel = "component_index"
	// DecisionTypeLabel - label for decision type dropped or accepted.
	DecisionTypeLabel = "decision_type"
	// WorkloadIndexLabel - label for choosing correct workload.
	WorkloadIndexLabel = "workload_index"
	// SignalNameLabel - label for saving circuit signal metrics.
	SignalNameLabel = "signal_name"
	// FluxMeterNameLabel - specifying flux meter's name.
	FluxMeterNameLabel = "flux_meter_name"
	// ClassifierIndexLabel - prometheus label specifying clasiffier index.
	ClassifierIndexLabel = "classifier_index"
	// StatusCodeLabel - http status code.
	StatusCodeLabel = "http_status_code"
	// MethodLabel - label from http method.
	MethodLabel = "http_method"
	// HandlerName - name of the http handler. Defaults to 'default'.
	HandlerName = "handler_name"
	// FeatureStatusLabel - feature status.
	FeatureStatusLabel = "feature_status"
	// FeatureStatusOK - feature status OK.
	FeatureStatusOK = "OK"
	// FeatureStatusError - feature status Error.
	FeatureStatusError = "Error"
	// ResponseStatusLabel - response status. A common label to denote OK or Error across all protocols.
	ResponseStatusLabel = "response_status"
	// ResponseStatusOK - response status OK.
	ResponseStatusOK = FeatureStatusOK
	// ResponseStatusError - response status Error.
	ResponseStatusError = FeatureStatusError
	// FlowControlCheckDecisionTypeLabel - label for decision type dropped or accepted.
	FlowControlCheckDecisionTypeLabel = "decision_type"
	// FlowControlCheckErrorReasonLabel - label for error reason on FCS Check request.
	FlowControlCheckErrorReasonLabel = "error_reason"
	// FlowControlCheckRejectReasonLabel - label for reject reason on FCS Check request.
	FlowControlCheckRejectReasonLabel = "reject_reason"

	// DEFAULTS.

	// DefaultWorkloadIndex - when workload is not specified this value is used.
	DefaultWorkloadIndex = "default"
	// DefaultAgentGroup - default agent group.
	DefaultAgentGroup = "default"
)<|MERGE_RESOLUTION|>--- conflicted
+++ resolved
@@ -81,21 +81,14 @@
 
 	// PROMETHEUS LABELS.
 
-<<<<<<< HEAD
 	// JobNameLabel - label for specifying job name.
 	JobNameLabel = "job_name"
 	// JobOkLabel - label for checking job execution status.
 	JobOkLabel = "job_ok"
-	// OlricMemberIDLabel - label specifying unique identifier of the node in the cluster.
-	OlricMemberIDLabel = "olric_member_id"
-	// OlricMemberNameLabel - label specifying name of the node in the cluster.
-	OlricMemberNameLabel = "olric_member_name"
-=======
 	// DistCacheMemberIDLabel - label specifying unique identifier of the node in the olric cluster.
 	DistCacheMemberIDLabel = "distcache_member_id"
 	// DistCacheMemberNameLabel - label specifying name of the node in the olric cluster.
 	DistCacheMemberNameLabel = "distcache_member_name"
->>>>>>> f6440109
 	// PolicyNameLabel - label used in prometheus.
 	PolicyNameLabel = "policy_name"
 	// PolicyHashLabel - label used in prometheus.
