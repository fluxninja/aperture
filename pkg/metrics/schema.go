package metrics

const (
	// METRIC NAMES.

	// HTTP metrics.

	// HTTPRequestMetricName - metric from http server.
	HTTPRequestMetricName = "http_requests_total"
	// HTTPRequestLatencyMetricName - metric from http server.
	HTTPRequestLatencyMetricName = "http_requests_latency_ms"
	// HTTPErrorMetricName - metric from http server.
	HTTPErrorMetricName = "http_errors_total"

	// Job metrics.

	// JobLatencyMetricName - metric used to track latency of job execution.
	JobLatencyMetricName = "job_latency_ms"

	// Circuit metrics.

	// SignalReadingMetricName - used in circuit metrics.
	SignalReadingMetricName = "signal_reading"
	// FluxMeterMetricName name of fluxmeter metrics.
	FluxMeterMetricName = "flux_meter"
	// RateLimiterCounterMetricName - name of the counter describing times rate limiter was triggered.
	RateLimiterCounterMetricName = "rate_limiter_counter"

	// Olric DMaps metrics.

	// OlricEntriesTotalMetricName - metric for the total number of entries (including replicas) stored during the life of this instance.
	OlricEntriesTotalMetricName = "olric_entries_total"
	// OlricDeleteHitsMetricName - metric for number of deletion requests resulting in an item being removed.
	OlricDeleteHitsMetricName = "olric_delete_hits"
	// OlricDeleteMissesMetricName - metric for number of deletion requests for missing keys.
	OlricDeleteMissesMetricName = "olric_delete_misses"
	// OlricGetMissesMetricName - metric for number of entries that have been requested and not found.
	OlricGetMissesMetricName = "olric_get_misses"
	// OlricGetHitsMetricName - metric for number of entries that have been requested and found present.
	OlricGetHitsMetricName = "olric_get_hits"
	// OlricEvictedTotalMetricName - metric for number of entries removed from cache to free memory for new entries.
	OlricEvictedTotalMetricName = "olric_evicted_total"

	// Workload metrics.

	// WorkloadLatencyMetricName - metric used for grouping latencies per workload.
	WorkloadLatencyMetricName = "workload_latency_ms"
	// WorkloadLatencySumMetricName - metric from workload histogram.
	WorkloadLatencySumMetricName = "workload_latency_ms_sum"
	// WorkloadLatencyCountMetricName - metric from workload histogram.
	WorkloadLatencyCountMetricName = "workload_latency_ms_count"

	// AcceptedConcurrencyMetricName - metric for measuring latencies of accepted requests.
	AcceptedConcurrencyMetricName = "accepted_concurrency_ms"
	// IncomingConcurrencyMetricName - metric for measuring latencies of all incoming requests.
	IncomingConcurrencyMetricName = "incoming_concurrency_ms"

	// WFQFlowsMetricName - weighted fair queuing number of flows gauge.
	WFQFlowsMetricName = "wfq_flows_total"
	// WFQRequestsMetricName - weighted fair queuing number of requests gauge.
	WFQRequestsMetricName = "wfq_requests_total"
	// TokenBucketMetricName - a gauge that tracks the load shed factor.
	TokenBucketMetricName = "token_bucket_lsf_ratio"
	// TokenBucketFillRateMetricName - a gauge that tracks the fill rate of token bucket.
	TokenBucketFillRateMetricName = "token_bucket_fill_rate"
	// TokenBucketCapacityMetricName - a gauge that tracks the capacity of token bucket.
	TokenBucketCapacityMetricName = "token_bucket_capacity_total"
	// TokenBucketAvailableMetricName - a gauge that tracks the number of tokens available in token bucket.
	TokenBucketAvailableMetricName = "token_bucket_available_tokens_total"

	// FlowControlRequestsMetricName - counter for Check requests for flowcontrol.
	FlowControlRequestsMetricName = "flowcontrol_requests_total"
	// FlowControlDecisionsMetricName - counter for Check requests per decision type.
	FlowControlDecisionsMetricName = "flowcontrol_decisions_total"
	// FlowControlErrorReasonsMetricName - metric for error reason on FCS Check requests.
	FlowControlErrorReasonsMetricName = "flowcontrol_error_reasons_total"
	// FlowControlRejectReasonsMetricName - metric for reject reason on FCS Check requests.
	FlowControlRejectReasonsMetricName = "flowcontrol_reject_reasons_total"

	// PROMETHEUS LABELS.

<<<<<<< HEAD
	// JobNameLabel - label for specifying job name.
	JobNameLabel = "job_name"
	// JobOkLabel - label for checking job execution status.
	JobOkLabel = "job_ok"
=======
	// OlricMemberIDLabel - label specifying unique identifier of the node in the cluster.
	OlricMemberIDLabel = "olric_member_id"
	// OlricMemberNameLabel - label specifying name of the node in the cluster.
	OlricMemberNameLabel = "olric_member_name"
>>>>>>> f51d8ec6
	// PolicyNameLabel - label used in prometheus.
	PolicyNameLabel = "policy_name"
	// PolicyHashLabel - label used in prometheus.
	PolicyHashLabel = "policy_hash"
	// ComponentIndexLabel - index of component in circuit label.
	ComponentIndexLabel = "component_index"
	// DecisionTypeLabel - label for decision type dropped or accepted.
	DecisionTypeLabel = "decision_type"
	// WorkloadIndexLabel - label for choosing correct workload.
	WorkloadIndexLabel = "workload_index"
	// SignalNameLabel - label for saving circuit signal metrics.
	SignalNameLabel = "signal_name"
	// FluxMeterNameLabel - specifying flux meter's name.
	FluxMeterNameLabel = "flux_meter_name"
	// ClassifierIndexLabel - prometheus label specifying clasiffier index.
	ClassifierIndexLabel = "classifier_index"
	// StatusCodeLabel - http status code.
	StatusCodeLabel = "http_status_code"
	// MethodLabel - label from http method.
	MethodLabel = "http_method"
	// HandlerName - name of the http handler. Defaults to 'default'.
	HandlerName = "handler_name"
	// FeatureStatusLabel - feature status.
	FeatureStatusLabel = "feature_status"
	// FeatureStatusOK - feature status OK.
	FeatureStatusOK = "OK"
	// FeatureStatusError - feature status Error.
	FeatureStatusError = "Error"
	// ResponseStatusLabel - response status. A common label to denote OK or Error across all protocols.
	ResponseStatusLabel = "response_status"
	// ResponseStatusOK - response status OK.
	ResponseStatusOK = FeatureStatusOK
	// ResponseStatusError - response status Error.
	ResponseStatusError = FeatureStatusError
	// FlowControlCheckDecisionTypeLabel - label for decision type dropped or accepted.
	FlowControlCheckDecisionTypeLabel = "decision_type"
	// FlowControlCheckErrorReasonLabel - label for error reason on FCS Check request.
	FlowControlCheckErrorReasonLabel = "error_reason"
	// FlowControlCheckRejectReasonLabel - label for reject reason on FCS Check request.
	FlowControlCheckRejectReasonLabel = "reject_reason"

	// DEFAULTS.

	// DefaultWorkloadIndex - when workload is not specified this value is used.
	DefaultWorkloadIndex = "default"
	// DefaultAgentGroup - default agent group.
	DefaultAgentGroup = "default"
)<|MERGE_RESOLUTION|>--- conflicted
+++ resolved
@@ -79,17 +79,14 @@
 
 	// PROMETHEUS LABELS.
 
-<<<<<<< HEAD
 	// JobNameLabel - label for specifying job name.
 	JobNameLabel = "job_name"
 	// JobOkLabel - label for checking job execution status.
 	JobOkLabel = "job_ok"
-=======
 	// OlricMemberIDLabel - label specifying unique identifier of the node in the cluster.
 	OlricMemberIDLabel = "olric_member_id"
 	// OlricMemberNameLabel - label specifying name of the node in the cluster.
 	OlricMemberNameLabel = "olric_member_name"
->>>>>>> f51d8ec6
 	// PolicyNameLabel - label used in prometheus.
 	PolicyNameLabel = "policy_name"
 	// PolicyHashLabel - label used in prometheus.
