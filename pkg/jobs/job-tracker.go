package jobs

import (
	"context"
	"errors"
	"sync"
	"time"

	"google.golang.org/protobuf/proto"

	statusv1 "github.com/fluxninja/aperture/api/gen/proto/go/aperture/common/status/v1"
	"github.com/fluxninja/aperture/pkg/log"
	"github.com/fluxninja/aperture/pkg/status"
)

var (
	errInvalidJob  = errors.New("job is nil or invalid name is provided")
	errExistingJob = errors.New("job with same name already exists")
)

type jobTracker struct {
	job Job
}

func newJobTracker(job Job) *jobTracker {
	return &jobTracker{
		job: job,
	}
}

// Common groupTracker.
type groupTracker struct {
	mu            sync.Mutex
	trackers      map[string]*jobTracker
	registry      status.Registry
	name          string
	groupWatchers GroupWatchers
}

func newGroupTracker(gws GroupWatchers, registry status.Registry, name string) *groupTracker {
	r := status.NewRegistryPrefix(registry, name)
	return &groupTracker{
		name:          name,
		trackers:      make(map[string]*jobTracker),
		registry:      r,
		groupWatchers: gws,
	}
}

func (gt *groupTracker) updateStatus(job Job, s *statusv1.Status) error {
	gt.mu.Lock()
	defer gt.mu.Unlock()

	// check whether this job still exists and hasn't been swapped with another job of the same name
	tracker, ok := gt.trackers[job.Name()]
	if !ok {
		return errInvalidJob
	}

	if tracker.job != job {
		return errExistingJob
	}

	// regPath := gt.getStatusRegPath(job.Name())
	err := gt.registry.Push(job.Name(), s)
	if err != nil {
		return err
	}

	return nil
}

// func (gt *groupTracker) getStatusRegPath(jobName string) string {
// 	return strings.Join([]string{gt.name, jobName}, gt.registry.Delim())
// }

func (gt *groupTracker) registerJob(job Job) error {
	if job.Name() == "" {
		err := errInvalidJob
		return err
	}

	gt.mu.Lock()
	defer gt.mu.Unlock()

	s := status.NewStatus(nil, nil)

	_, ok := gt.trackers[job.Name()]
	if ok {
		return errExistingJob
	}

	tracker := newJobTracker(job)
	gt.trackers[job.Name()] = tracker

	// regPath := gt.getStatusRegPath(job.Name())
	err := gt.registry.Push(job.Name(), s)
	if err != nil {
		log.Error().Err(err).Msg("failed to push job status to registry")
		return err
	}
	gt.groupWatchers.OnJobRegistered(job.Name())

	return nil
}

func (gt *groupTracker) deregisterJob(name string) (Job, error) {
	var ok bool
	var tracker *jobTracker

	gt.mu.Lock()
	defer gt.mu.Unlock()

	tracker, ok = gt.trackers[name]
	if !ok {
		return nil, errInvalidJob
	}

	delete(gt.trackers, name)
	gt.groupWatchers.OnJobDeregistered(name)

	// regPath := gt.getStatusRegPath(name)
	err := gt.registry.Delete(name)
	if err != nil {
		log.Error().Err(err).Msg("failed to delete job status")
	}

	return tracker.job, nil
}

func (gt *groupTracker) reset() []Job {
	jobs := []Job{}

	gt.mu.Lock()
	defer gt.mu.Unlock()

	for _, tracker := range gt.trackers {
		job := tracker.job
		jobs = append(jobs, job)
		gt.groupWatchers.OnJobDeregistered(job.Name())

		// regPath := gt.getStatusRegPath(job.Name())
		err := gt.registry.Delete(job.Name())
		if err != nil {
			log.Error().Err(err).Msg("failed to delete job status")
		}
	}

	gt.trackers = make(map[string]*jobTracker)

	return jobs
}

func (gt *groupTracker) isHealthy() bool {
	gt.mu.Lock()
	defer gt.mu.Unlock()

	for _, tracker := range gt.trackers {
		// regPath := gt.getStatusRegPath(tracker.job.Name())
		gs := gt.registry.Get(tracker.job.Name())
		if gs.Status.GetError().GetMessage() != "" {
			return false
		}
	}
	return true
}

func (gt *groupTracker) results() (*statusv1.GroupStatus, bool) {
	gt.mu.Lock()
	defer gt.mu.Unlock()

	gs := &statusv1.GroupStatus{
		Groups: make(map[string]*statusv1.GroupStatus, len(gt.trackers)),
	}

	healthy := true

	for name, tracker := range gt.trackers {
<<<<<<< HEAD
		// regPath := gt.getStatusRegPath(tracker.job.Name())
		tgs := gt.registry.Get(tracker.job.Name())
=======
		regPath := gt.getStatusRegPath(tracker.job.Name())
		tgs := gt.registry.Get(regPath)
		if tgs == nil {
			log.Debug().Str("path", regPath).Msg("returned nil status")
			continue
		}

>>>>>>> f5fb8cb1
		gs.Groups[name] = tgs
		if tgs.Status.GetError().GetMessage() != "" {
			healthy = false
		}
	}

	return gs, healthy
}

func (gt *groupTracker) getJobs() []Job {
	jobs := []Job{}

	gt.mu.Lock()
	defer gt.mu.Unlock()

	for _, tracker := range gt.trackers {
		job := tracker.job
		jobs = append(jobs, job)
	}

	return jobs
}

func (gt *groupTracker) execute(ctx context.Context, job Job) (proto.Message, error) {
	gt.groupWatchers.OnJobScheduled(job.Name())
	job.JobWatchers().OnJobScheduled()

	startTime := time.Now()
	details, err := job.Execute(ctx)
	if err != nil {
		return nil, err
	}
	duration := time.Since(startTime)

	s := status.NewStatus(details, err)
	err = gt.updateStatus(job, s)
	if err != nil {
		log.Error().Err(err).Str("job", job.Name()).Msg("Recently completed job has been removed from tracker and is not reporting results")
		return nil, err
	}

	jobStats := JobStats{Duration: duration}
	job.JobWatchers().OnJobCompleted(s, jobStats)
	gt.groupWatchers.OnJobCompleted(job.Name(), s, jobStats)

	return details, err
}<|MERGE_RESOLUTION|>--- conflicted
+++ resolved
@@ -176,18 +176,13 @@
 	healthy := true
 
 	for name, tracker := range gt.trackers {
-<<<<<<< HEAD
 		// regPath := gt.getStatusRegPath(tracker.job.Name())
 		tgs := gt.registry.Get(tracker.job.Name())
-=======
-		regPath := gt.getStatusRegPath(tracker.job.Name())
-		tgs := gt.registry.Get(regPath)
 		if tgs == nil {
-			log.Debug().Str("path", regPath).Msg("returned nil status")
+			log.Debug().Str("path", tracker.job.Name()).Msg("returned nil status")
 			continue
 		}
 
->>>>>>> f5fb8cb1
 		gs.Groups[name] = tgs
 		if tgs.Status.GetError().GetMessage() != "" {
 			healthy = false
