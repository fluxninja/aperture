--- conflicted
+++ resolved
@@ -29,15 +29,9 @@
 // TokenManager : Interface for token managers.
 type TokenManager interface {
 	// Take tokens if available, otherwise return false
-<<<<<<< HEAD
-	TakeIfAvailable(ctx context.Context, now time.Time, tokens float64) bool
-	// Take tokens even if available tokens are less than asked - returns wait time if tokens are not available immediately. The other return value conveys whether the operation was successful or not.
-	Take(ctx context.Context, now time.Time, tokens float64) (time.Duration, bool)
-=======
 	TakeIfAvailable(ctx context.Context, tokens float64) bool
 	// Take tokens even if available tokens are less than asked - returns wait time if tokens are not available immediately. The other return value conveys whether the operation was successful or not.
 	Take(ctx context.Context, tokens float64) (time.Duration, bool)
->>>>>>> 3671c660
 	// Return tokens, useful when requests choose to drop themselves on timeout or cancellation
 	Return(ctx context.Context, tokens float64)
 	// Provides TokenManager the request that the scheduler processing -- some TokenManager implementations use this level of visibility for their algorithms. Return value decides whether the request has to be accepted right away in case TokenManger is not yet ready or configured to accept all traffic (short circuit).
