### Go ###
# If you prefer the allow list template instead of the deny list, see community template:
# https://github.com/github/gitignore/blob/main/community/Golang/Go.AllowList.gitignore
#
# Binaries for programs and plugins
*.exe
*.exe~
*.dll
*.so
*.dylib
bin/

# Test binary, built with `go test -c`
*.test
unit-tests*

# Output of the go coverage tool, specifically when used with LiteIDE
*.out

# Dependency directories (remove the comment below to include it)
# vendor/

# Go workspace file
go.work*

### Go Patch ###
/vendor/
/Godeps/

## IDEA ##
.idea/

## VSCode ###
.vscode/

### Vim ###
# Swap
[._]*.s[a-v][a-z]
!*.svg  # comment out if you don't need vector files
[._]*.sw[a-p]
[._]s[a-rt-v][a-z]
[._]ss[a-gi-z]
[._]sw[a-p]

# Session
Session.vim
Sessionx.vim

# Temporary
.netrwhist
*~

# Auto-generated tag files
<<<<<<< HEAD
tags

=======
tags*
>>>>>>> 36f0cf23
# Persistent undo
[._]*.un~<|MERGE_RESOLUTION|>--- conflicted
+++ resolved
@@ -51,11 +51,7 @@
 *~
 
 # Auto-generated tag files
-<<<<<<< HEAD
-tags
+tags*
 
-=======
-tags*
->>>>>>> 36f0cf23
 # Persistent undo
 [._]*.un~