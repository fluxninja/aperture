--- conflicted
+++ resolved
@@ -12,11 +12,7 @@
 
 # Test binary, built with `go test -c`
 *.test
-<<<<<<< HEAD
-unit-tests.xml
-=======
 unit-tests*
->>>>>>> 563ced3d
 
 # Output of the go coverage tool, specifically when used with LiteIDE
 *.out
