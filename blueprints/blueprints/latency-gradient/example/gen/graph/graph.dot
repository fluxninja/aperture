--- conflicted
+++ resolved
@@ -25,12 +25,12 @@
 	}
 	subgraph cluster_s11 {
 		label="ArithmeticCombinator[2]";margin="50.0";
-		n13[label="lhs"];
+		n12[label="lhs"];
 		n14[label="output"];
-		n12[label="rhs"];
+		n13[label="rhs"];
 		n13->n14[style="invis"];
+		{rank=same; n12;n13;};
 		{rank=same; n14;};
-		{rank=same; n12;n13;};
 		
 	}
 	subgraph cluster_s15 {
@@ -45,45 +45,45 @@
 	}
 	subgraph cluster_s19 {
 		label="ArithmeticCombinator[4]";margin="50.0";
-		n22[label="2.00"];
-		n21[label="lhs"];
+		n21[label="2.00"];
+		n20[label="lhs"];
 		n23[label="output"];
-		n20[label="rhs"];
-		n22->n21;
-		n21->n23[style="invis"];
-		{rank=same; n20;n21;};
+		n22[label="rhs"];
+		n21->n20;
+		n22->n23[style="invis"];
 		{rank=same; n23;};
+		{rank=same; n20;n22;};
 		
 	}
 	subgraph cluster_s24 {
 		label="ArithmeticCombinator[5]";margin="50.0";
-		n26[label="1.10"];
-		n27[label="lhs"];
+		n27[label="1.10"];
+		n25[label="lhs"];
 		n28[label="output"];
-		n25[label="rhs"];
-		n26->n25;
-		n27->n28[style="invis"];
-		{rank=same; n25;n27;};
+		n26[label="rhs"];
+		n27->n26;
+		n26->n28[style="invis"];
+		{rank=same; n25;n26;};
 		{rank=same; n28;};
 		
 	}
 	subgraph cluster_s29 {
 		label="ArithmeticCombinator[6]";margin="50.0";
-		n31[label="5.00"];
-		n30[label="lhs"];
+		n32[label="5.00"];
+		n31[label="lhs"];
 		n33[label="output"];
-		n32[label="rhs"];
-		n31->n30;
-		n32->n33[style="invis"];
+		n30[label="rhs"];
+		n32->n31;
+		n31->n33[style="invis"];
+		{rank=same; n30;n31;};
 		{rank=same; n33;};
-		{rank=same; n30;n32;};
 		
 	}
 	subgraph cluster_s34 {
 		label="ArithmeticCombinator[7]";margin="50.0";
-		n35[label="lhs"];
+		n36[label="lhs"];
 		n37[label="output"];
-		n36[label="rhs"];
+		n35[label="rhs"];
 		n36->n37[style="invis"];
 		{rank=same; n35;n36;};
 		{rank=same; n37;};
@@ -96,19 +96,11 @@
 			{rank=same; n70;};
 			
 		}
-<<<<<<< HEAD
 		subgraph cluster_s66 {
 			label="Scheduler[15.Scheduler]";margin="50.0";
 			n67[label="accepted_concurrency"];
 			n68[label="incoming_concurrency"];
 			{rank=same; n67;n68;};
-=======
-		subgraph cluster_s62 {
-			label="Scheduler[14.Scheduler]";margin="50.0";
-			n64[label="accepted_concurrency"];
-			n63[label="incoming_concurrency"];
-			{rank=same; n63;n64;};
->>>>>>> 718abb83
 			
 		}
 		label="ConcurrencyLimiter[15]";margin="50.0";
@@ -116,35 +108,22 @@
 	}
 	subgraph cluster_s71 {
 		label="Decider[16]";margin="50.0";
-		n73[label="lhs"];
+		n72[label="lhs"];
 		n74[label="output"];
-		n72[label="rhs"];
+		n73[label="rhs"];
 		n73->n74[style="invis"];
+		{rank=same; n72;n73;};
 		{rank=same; n74;};
-		{rank=same; n72;n73;};
 		
 	}
 	subgraph cluster_s54 {
-<<<<<<< HEAD
 		label="EMA[13]";margin="50.0";
-		n56[label="input"];
-		n55[label="max_envelope"];
+		n55[label="input"];
+		n56[label="max_envelope"];
 		n57[label="output"];
 		n56->n57[style="invis"];
+		{rank=same; n55;n56;};
 		{rank=same; n57;};
-		{rank=same; n55;n56;};
-=======
-		label="Gradient[13]";margin="50.0";
-		n57[label="control_variable"];
-		n56[label="max"];
-		n55[label="optimize"];
-		n60[label="output"];
-		n59[label="setpoint"];
-		n58[label="signal"];
-		n59->n60[style="invis"];
-		{rank=same; n55;n56;n57;n58;n59;};
-		{rank=same; n60;};
->>>>>>> 718abb83
 		
 	}
 	subgraph cluster_s41 {
@@ -206,34 +185,17 @@
 		{rank=same; n51;};
 		
 	}
-<<<<<<< HEAD
 	subgraph cluster_s75 {
-=======
-	subgraph cluster_s71 {
-		label="Switcher[16]";margin="50.0";
-		n74[label="10.00"];
-		n75[label="on_false"];
-		n73[label="on_true"];
-		n76[label="output"];
-		n72[label="switch"];
-		n74->n73;
-		n75->n76[style="invis"];
-		{rank=same; n72;n73;n75;};
-		{rank=same; n76;};
-		
-	}
-	subgraph cluster_s77 {
->>>>>>> 718abb83
 		label="Switcher[17]";margin="50.0";
-		n79[label="10.00"];
-		n76[label="on_false"];
-		n78[label="on_true"];
+		n77[label="10.00"];
+		n78[label="on_false"];
+		n76[label="on_true"];
 		n80[label="output"];
-		n77[label="switch"];
-		n79->n78;
-		n78->n80[style="invis"];
-		{rank=same; n76;n77;n78;};
+		n79[label="switch"];
+		n77->n76;
+		n79->n80[style="invis"];
 		{rank=same; n80;};
+		{rank=same; n76;n78;n79;};
 		
 	}
 	subgraph cluster_s81 {
@@ -250,67 +212,35 @@
 		
 	}
 	rankdir="LR";splines="ortho";
-<<<<<<< HEAD
-	n67->n22;
-	n67->n39;
-	n67->n50;
-	n67->n63;
-	n68->n13;
-	n68->n17;
-	n33->n35;
-	n80->n61;
-	n5->n55;
-	n18->n70;
-	n28->n72;
-	n74->n77;
-	n74->n85;
-	n86->n36;
-	n44->n76;
-	n44->n84;
-	n51->n32;
-	n53->n2;
-	n53->n56;
-	n53->n59;
-	n53->n73;
-	n37->n39;
-	n57->n7;
-	n57->n25;
-	n64->n12;
-	n40->n42;
-	n48->n62;
-	n10->n60;
-	n14->n16;
-	n23->n46;
-=======
-	n64->n20[label="ACCEPTED_CONCURRENCY"];
-	n64->n39[label="ACCEPTED_CONCURRENCY"];
-	n64->n46[label="ACCEPTED_CONCURRENCY"];
-	n64->n57[label="ACCEPTED_CONCURRENCY"];
-	n63->n12[label="INCOMING_CONCURRENCY"];
-	n63->n17[label="INCOMING_CONCURRENCY"];
-	n5->n52[label="MAX_EMA"];
-	n10->n59[label="LATENCY_SETPOINT"];
-	n40->n75[label="CONCURRENCY_INCREMENT_NORMAL"];
-	n40->n80[label="CONCURRENCY_INCREMENT_NORMAL"];
-	n44->n56[label="MAX_CONCURRENCY"];
-	n49->n2[label="LATENCY"];
-	n49->n51[label="LATENCY"];
-	n49->n58[label="LATENCY"];
-	n49->n68[label="LATENCY"];
-	n33->n35[label="CONCURRENCY_INCREMENT_SINGLE_TICK"];
+	n67->n22[label="ACCEPTED_CONCURRENCY"];
+	n67->n39[label="ACCEPTED_CONCURRENCY"];
+	n67->n50[label="ACCEPTED_CONCURRENCY"];
+	n67->n63[label="ACCEPTED_CONCURRENCY"];
+	n68->n12[label="INCOMING_CONCURRENCY"];
+	n68->n17[label="INCOMING_CONCURRENCY"];
+	n10->n60[label="LATENCY_SETPOINT"];
+	n23->n46[label="UPPER_CONCURRENCY_LIMIT"];
+	n28->n73[label="LATENCY_OVERLOAD"];
+	n33->n36[label="CONCURRENCY_INCREMENT_SINGLE_TICK"];
 	n37->n39[label="CONCURRENCY_INCREMENT_INTEGRAL"];
-	n60->n13[label="DESIRED_CONCURRENCY"];
-	n82->n36[label="CONCURRENCY_INCREMENT_FEEDBACK"];
-	n18->n66[label="LSF"];
-	n47->n32[label="SQRT_CONCURRENCY_INCREMENT"];
-	n28->n69[label="LATENCY_OVERLOAD"];
-	n53->n7[label="LATENCY_EMA"];
-	n53->n27[label="LATENCY_EMA"];
-	n70->n72[label="IS_OVERLOAD_SWITCH"];
-	n70->n81[label="IS_OVERLOAD_SWITCH"];
-	n76->n55[label="CONCURRENCY_INCREMENT"];
+	n53->n2[label="LATENCY"];
+	n53->n55[label="LATENCY"];
+	n53->n59[label="LATENCY"];
+	n53->n72[label="LATENCY"];
+	n57->n7[label="LATENCY_EMA"];
+	n57->n25[label="LATENCY_EMA"];
+	n5->n56[label="MAX_EMA"];
+	n51->n30[label="SQRT_CONCURRENCY_INCREMENT"];
+	n40->n42[label="CONCURRENCY_INCREMENT_INTEGRAL_CAPPED"];
+	n44->n78[label="CONCURRENCY_INCREMENT_NORMAL"];
+	n44->n84[label="CONCURRENCY_INCREMENT_NORMAL"];
+	n48->n62[label="MAX_CONCURRENCY"];
+	n64->n13[label="DESIRED_CONCURRENCY"];
+	n74->n79[label="IS_OVERLOAD_SWITCH"];
+	n74->n85[label="IS_OVERLOAD_SWITCH"];
+	n80->n61[label="CONCURRENCY_INCREMENT"];
+	n18->n70[label="LSF"];
+	n86->n35[label="CONCURRENCY_INCREMENT_FEEDBACK"];
 	n14->n16[label="DELTA_CONCURRENCY"];
-	n23->n42[label="UPPER_CONCURRENCY_LIMIT"];
->>>>>>> 718abb83
 	
 }