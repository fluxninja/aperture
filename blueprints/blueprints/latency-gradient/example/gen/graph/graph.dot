digraph  {
<<<<<<< HEAD
	subgraph cluster_s1 {
		label="ArithmeticCombinator (0)";margin="50.0";
		n2[label="lhs"];
=======
	subgraph cluster_s27 {
		label="ArithmeticCombinator[10]";margin="50.0";
		n28[label="lhs"];
		n30[label="output"];
		n29[label="rhs"];
		n29->n30[style="invis"];
		{rank=same; n30;};
		{rank=same; n28;n29;};
		
	}
	subgraph cluster_s31 {
		label="ArithmeticCombinator[11]";margin="50.0";
		n32[label="lhs"];
		n34[label="output"];
		n33[label="rhs"];
		n33->n34[style="invis"];
		{rank=same; n32;n33;};
		{rank=same; n34;};
		
	}
	subgraph cluster_s35 {
		label="ArithmeticCombinator[12]";margin="50.0";
		n36[label="lhs"];
		n38[label="output"];
		n37[label="rhs"];
		n37->n38[style="invis"];
		{rank=same; n36;n37;};
		{rank=same; n38;};
		
	}
	subgraph cluster_s39 {
		label="ArithmeticCombinator[13]";margin="50.0";
		n40[label="lhs"];
		n42[label="output"];
		n41[label="rhs"];
		n41->n42[style="invis"];
		{rank=same; n40;n41;};
		{rank=same; n42;};
		
	}
	subgraph cluster_s43 {
		label="ArithmeticCombinator[14]";margin="50.0";
		n44[label="lhs"];
		n46[label="output"];
		n45[label="rhs"];
		n45->n46[style="invis"];
		{rank=same; n44;n45;};
		{rank=same; n46;};
		
	}
	subgraph cluster_s15 {
		label="ArithmeticCombinator[7]";margin="50.0";
		n17[label="lhs"];
		n18[label="output"];
		n16[label="rhs"];
		n17->n18[style="invis"];
		{rank=same; n16;n17;};
		{rank=same; n18;};
		
	}
	subgraph cluster_s19 {
		label="ArithmeticCombinator[8]";margin="50.0";
		n20[label="lhs"];
		n22[label="output"];
		n21[label="rhs"];
		n21->n22[style="invis"];
		{rank=same; n20;n21;};
		{rank=same; n22;};
		
	}
	subgraph cluster_s23 {
		label="ArithmeticCombinator[9]";margin="50.0";
		n24[label="lhs"];
		n26[label="output"];
		n25[label="rhs"];
		n25->n26[style="invis"];
		{rank=same; n24;n25;};
		{rank=same; n26;};
		
	}
	subgraph cluster_s69 {
		subgraph cluster_s73 {
			label="LoadShedActuator[21.LoadShedActuator]";margin="50.0";
			n74[label="load_shed_factor"];
			{rank=same; n74;};
			
		}
		subgraph cluster_s70 {
			label="Scheduler[21.Scheduler]";margin="50.0";
			n71[label="accepted_concurrency"];
			n72[label="incoming_concurrency"];
			{rank=same; n71;n72;};
			
		}
		label="ConcurrencyLimiter[21]";margin="50.0";
		
	}
	subgraph cluster_s1 {
		label="Constant[0]";margin="50.0";
		n2[label="output"];
		{rank=same; n2;};
		
	}
	subgraph cluster_s3 {
		label="Constant[1]";margin="50.0";
>>>>>>> 4ac53113
		n4[label="output"];
		n3[label="rhs"];
		n3->n4[style="invis"];
		{rank=same; n4;};
		{rank=same; n2;n3;};
		
	}
	subgraph cluster_s5 {
<<<<<<< HEAD
		label="ArithmeticCombinator (1)";margin="50.0";
		n6[label="lhs"];
=======
		label="Constant[2]";margin="50.0";
		n6[label="output"];
		{rank=same; n6;};
		
	}
	subgraph cluster_s7 {
		label="Constant[3]";margin="50.0";
>>>>>>> 4ac53113
		n8[label="output"];
		n7[label="rhs"];
		n7->n8[style="invis"];
		{rank=same; n6;n7;};
		{rank=same; n8;};
		
	}
	subgraph cluster_s9 {
<<<<<<< HEAD
		label="ArithmeticCombinator (2)";margin="50.0";
		n10[label="lhs"];
=======
		label="Constant[4]";margin="50.0";
		n10[label="output"];
		{rank=same; n10;};
		
	}
	subgraph cluster_s11 {
		label="Constant[5]";margin="50.0";
>>>>>>> 4ac53113
		n12[label="output"];
		n11[label="rhs"];
		n11->n12[style="invis"];
		{rank=same; n12;};
		{rank=same; n10;n11;};
		
	}
	subgraph cluster_s13 {
<<<<<<< HEAD
		label="ArithmeticCombinator (3)";margin="50.0";
		n14[label="lhs"];
		n16[label="output"];
		n15[label="rhs"];
		n15->n16[style="invis"];
		{rank=same; n14;n15;};
		{rank=same; n16;};
		
	}
	subgraph cluster_s17 {
		label="ArithmeticCombinator (4)";margin="50.0";
		n18[label="lhs"];
		n20[label="output"];
		n19[label="rhs"];
		n19->n20[style="invis"];
		{rank=same; n18;n19;};
		{rank=same; n20;};
		
	}
	subgraph cluster_s21 {
		label="ArithmeticCombinator (5)";margin="50.0";
		n22[label="lhs"];
		n24[label="output"];
		n23[label="rhs"];
		n23->n24[style="invis"];
		{rank=same; n22;n23;};
		{rank=same; n24;};
		
	}
	subgraph cluster_s25 {
		label="ArithmeticCombinator (6)";margin="50.0";
		n26[label="lhs"];
		n28[label="output"];
		n27[label="rhs"];
		n27->n28[style="invis"];
		{rank=same; n26;n27;};
		{rank=same; n28;};
		
	}
	subgraph cluster_s29 {
		label="ArithmeticCombinator (7)";margin="50.0";
		n30[label="lhs"];
		n32[label="output"];
		n31[label="rhs"];
		n31->n32[style="invis"];
		{rank=same; n30;n31;};
		{rank=same; n32;};
		
	}
	subgraph cluster_s55 {
		subgraph cluster_s59 {
			label="LoadShedActuator (14.LoadShedActuator)";margin="50.0";
			n60[label="load_shed_factor"];
			{rank=same; n60;};
			
		}
		subgraph cluster_s56 {
			label="Scheduler (14.Scheduler)";margin="50.0";
			n57[label="accepted_concurrency"];
			n58[label="incoming_concurrency"];
			{rank=same; n57;n58;};
			
		}
		label="ConcurrencyLimiter (14)";margin="50.0";
		
	}
	subgraph cluster_s61 {
		label="Decider (15)";margin="50.0";
		n62[label="lhs"];
		n64[label="output"];
		n63[label="rhs"];
		n63->n64[style="invis"];
		{rank=same; n62;n63;};
		{rank=same; n64;};
		
	}
	subgraph cluster_s44 {
		label="EMA (12)";margin="50.0";
		n45[label="input"];
		n46[label="max_envelope"];
		n47[label="output"];
		n46->n47[style="invis"];
		{rank=same; n47;};
		{rank=same; n45;n46;};
		
	}
	subgraph cluster_s48 {
		label="Gradient (13)";margin="50.0";
		n50[label="control_variable"];
		n49[label="max"];
		n53[label="optimize"];
		n54[label="output"];
		n52[label="setpoint"];
		n51[label="signal"];
		n53->n54[style="invis"];
		{rank=same; n49;n50;n51;n52;n53;};
		{rank=same; n54;};
		
	}
	subgraph cluster_s36 {
		label="Max (9)";margin="50.0";
		n37[label="inputs"];
		n38[label="output"];
		n37->n38[style="invis"];
		{rank=same; n37;};
		{rank=same; n38;};
		
	}
	subgraph cluster_s33 {
		label="Min (8)";margin="50.0";
		n34[label="inputs"];
		n35[label="output"];
		n34->n35[style="invis"];
		{rank=same; n34;};
		{rank=same; n35;};
		
	}
	subgraph cluster_s42 {
		label="PromQL (11)";margin="50.0";
		n43[label="output"];
		{rank=same; n43;};
		
	}
	subgraph cluster_s39 {
		label="Sqrt (10)";margin="50.0";
		n40[label="input"];
		n41[label="output"];
		n40->n41[style="invis"];
		{rank=same; n40;};
		{rank=same; n41;};
		
	}
	subgraph cluster_s65 {
		label="Switcher (16)";margin="50.0";
		n67[label="on_false"];
		n66[label="on_true"];
		n69[label="output"];
		n68[label="switch"];
		n68->n69[style="invis"];
		{rank=same; n66;n67;n68;};
		{rank=same; n69;};
		
	}
	subgraph cluster_s70 {
		label="Switcher (17)";margin="50.0";
		n72[label="on_false"];
		n71[label="on_true"];
		n74[label="output"];
		n73[label="switch"];
		n73->n74[style="invis"];
		{rank=same; n74;};
		{rank=same; n71;n72;n73;};
		
	}
	rankdir="LR";splines="ortho";
	n57->n19[label="ACCEPTED_CONCURRENCY"];
	n57->n40[label="ACCEPTED_CONCURRENCY"];
	n57->n50[label="ACCEPTED_CONCURRENCY"];
	n58->n10[label="INCOMING_CONCURRENCY"];
	n58->n15[label="INCOMING_CONCURRENCY"];
	n12->n14[label="DELTA_CONCURRENCY"];
	n16->n60[label="LSF"];
	n20->n37[label="UPPER_CONCURRENCY_LIMIT"];
	n41->n27[label="SQRT_CONCURRENCY_INCREMENT"];
	n64->n68[label="IS_OVERLOAD_SWITCH"];
	n64->n73[label="IS_OVERLOAD_SWITCH"];
	n74->n31[label="CONCURRENCY_INCREMENT_FEEDBACK"];
	n24->n63[label="LATENCY_OVERLOAD"];
	n43->n2[label="LATENCY"];
	n43->n45[label="LATENCY"];
	n43->n51[label="LATENCY"];
	n43->n62[label="LATENCY"];
	n54->n11[label="DESIRED_CONCURRENCY"];
	n4->n46[label="MAX_EMA"];
	n8->n52[label="LATENCY_SETPOINT"];
	n28->n30[label="CONCURRENCY_INCREMENT_SINGLE_TICK"];
	n32->n34[label="CONCURRENCY_INCREMENT_INTEGRAL"];
	n47->n6[label="LATENCY_EMA"];
	n47->n22[label="LATENCY_EMA"];
	n69->n53[label="CONCURRENCY_INCREMENT"];
	n35->n67[label="CONCURRENCY_INCREMENT_NORMAL"];
	n35->n72[label="CONCURRENCY_INCREMENT_NORMAL"];
	n38->n49[label="MAX_CONCURRENCY"];
=======
		label="Constant[6]";margin="50.0";
		n14[label="output"];
		{rank=same; n14;};
		
	}
	subgraph cluster_s75 {
		label="Decider[22]";margin="50.0";
		n76[label="lhs"];
		n78[label="output"];
		n77[label="rhs"];
		n77->n78[style="invis"];
		{rank=same; n76;n77;};
		{rank=same; n78;};
		
	}
	subgraph cluster_s58 {
		label="EMA[19]";margin="50.0";
		n59[label="input"];
		n60[label="max_envelope"];
		n61[label="output"];
		n60->n61[style="invis"];
		{rank=same; n59;n60;};
		{rank=same; n61;};
		
	}
	subgraph cluster_s62 {
		label="Gradient[20]";margin="50.0";
		n64[label="control_variable"];
		n63[label="max"];
		n67[label="optimize"];
		n68[label="output"];
		n66[label="setpoint"];
		n65[label="signal"];
		n67->n68[style="invis"];
		{rank=same; n63;n64;n65;n66;n67;};
		{rank=same; n68;};
		
	}
	subgraph cluster_s50 {
		label="Max[16]";margin="50.0";
		n51[label="inputs"];
		n52[label="output"];
		n51->n52[style="invis"];
		{rank=same; n51;n51;};
		{rank=same; n52;};
		
	}
	subgraph cluster_s47 {
		label="Min[15]";margin="50.0";
		n48[label="inputs"];
		n49[label="output"];
		n48->n49[style="invis"];
		{rank=same; n48;n48;};
		{rank=same; n49;};
		
	}
	subgraph cluster_s56 {
		label="PromQL[18]";margin="50.0";
		n57[label="output"];
		{rank=same; n57;};
		
	}
	subgraph cluster_s53 {
		label="Sqrt[17]";margin="50.0";
		n54[label="input"];
		n55[label="output"];
		n54->n55[style="invis"];
		{rank=same; n54;};
		{rank=same; n55;};
		
	}
	subgraph cluster_s79 {
		label="Switcher[23]";margin="50.0";
		n80[label="on_false"];
		n82[label="on_true"];
		n83[label="output"];
		n81[label="switch"];
		n82->n83[style="invis"];
		{rank=same; n80;n81;n82;};
		{rank=same; n83;};
		
	}
	subgraph cluster_s84 {
		label="Switcher[24]";margin="50.0";
		n87[label="on_false"];
		n86[label="on_true"];
		n88[label="output"];
		n85[label="switch"];
		n87->n88[style="invis"];
		{rank=same; n85;n86;n87;};
		{rank=same; n88;};
		
	}
	rankdir="LR";splines="ortho";
	n71->n33[label="ACCEPTED_CONCURRENCY"];
	n71->n48[label="ACCEPTED_CONCURRENCY"];
	n71->n54[label="ACCEPTED_CONCURRENCY"];
	n71->n64[label="ACCEPTED_CONCURRENCY"];
	n72->n24[label="INCOMING_CONCURRENCY"];
	n72->n29[label="INCOMING_CONCURRENCY"];
	n83->n67[label="CONCURRENCY_INCREMENT"];
	n26->n28[label="DELTA_CONCURRENCY"];
	n30->n74[label="LSF"];
	n42->n44[label="CONCURRENCY_INCREMENT_SINGLE_TICK"];
	n57->n17[label="LATENCY"];
	n57->n59[label="LATENCY"];
	n57->n65[label="LATENCY"];
	n57->n76[label="LATENCY"];
	n68->n25[label="DESIRED_CONCURRENCY"];
	n14->n86[label="ZERO"];
	n34->n51[label="UPPER_CONCURRENCY_LIMIT"];
	n38->n77[label="LATENCY_OVERLOAD"];
	n52->n63[label="MAX_CONCURRENCY"];
	n78->n81[label="IS_OVERLOAD_SWITCH"];
	n78->n85[label="IS_OVERLOAD_SWITCH"];
	n61->n20[label="LATENCY_EMA"];
	n61->n36[label="LATENCY_EMA"];
	n88->n45[label="CONCURRENCY_INCREMENT_FEEDBACK"];
	n2->n16[label="EMA_LIMIT_MULTIPLIER"];
	n12->n21[label="TOLERANCE"];
	n12->n37[label="TOLERANCE"];
	n22->n66[label="LATENCY_SETPOINT"];
	n46->n48[label="CONCURRENCY_INCREMENT_INTEGRAL"];
	n55->n41[label="SQRT_CONCURRENCY_INCREMENT"];
	n49->n80[label="CONCURRENCY_INCREMENT_NORMAL"];
	n49->n87[label="CONCURRENCY_INCREMENT_NORMAL"];
	n4->n32[label="CONCURRENCY_LIMIT_MULTIPLIER"];
	n6->n51[label="MIN_CONCURRENCY"];
	n8->n40[label="LINEAR_CONCURRENCY_INCREMENT"];
	n10->n82[label="CONCURRENCY_INCREMENT_OVERLOAD"];
	n18->n60[label="MAX_EMA"];
>>>>>>> 4ac53113
	
}<|MERGE_RESOLUTION|>--- conflicted
+++ resolved
@@ -1,135 +1,17 @@
 digraph  {
-<<<<<<< HEAD
 	subgraph cluster_s1 {
-		label="ArithmeticCombinator (0)";margin="50.0";
+		label="ArithmeticCombinator[0]";margin="50.0";
 		n2[label="lhs"];
-=======
-	subgraph cluster_s27 {
-		label="ArithmeticCombinator[10]";margin="50.0";
-		n28[label="lhs"];
-		n30[label="output"];
-		n29[label="rhs"];
-		n29->n30[style="invis"];
-		{rank=same; n30;};
-		{rank=same; n28;n29;};
-		
-	}
-	subgraph cluster_s31 {
-		label="ArithmeticCombinator[11]";margin="50.0";
-		n32[label="lhs"];
-		n34[label="output"];
-		n33[label="rhs"];
-		n33->n34[style="invis"];
-		{rank=same; n32;n33;};
-		{rank=same; n34;};
-		
-	}
-	subgraph cluster_s35 {
-		label="ArithmeticCombinator[12]";margin="50.0";
-		n36[label="lhs"];
-		n38[label="output"];
-		n37[label="rhs"];
-		n37->n38[style="invis"];
-		{rank=same; n36;n37;};
-		{rank=same; n38;};
-		
-	}
-	subgraph cluster_s39 {
-		label="ArithmeticCombinator[13]";margin="50.0";
-		n40[label="lhs"];
-		n42[label="output"];
-		n41[label="rhs"];
-		n41->n42[style="invis"];
-		{rank=same; n40;n41;};
-		{rank=same; n42;};
-		
-	}
-	subgraph cluster_s43 {
-		label="ArithmeticCombinator[14]";margin="50.0";
-		n44[label="lhs"];
-		n46[label="output"];
-		n45[label="rhs"];
-		n45->n46[style="invis"];
-		{rank=same; n44;n45;};
-		{rank=same; n46;};
-		
-	}
-	subgraph cluster_s15 {
-		label="ArithmeticCombinator[7]";margin="50.0";
-		n17[label="lhs"];
-		n18[label="output"];
-		n16[label="rhs"];
-		n17->n18[style="invis"];
-		{rank=same; n16;n17;};
-		{rank=same; n18;};
-		
-	}
-	subgraph cluster_s19 {
-		label="ArithmeticCombinator[8]";margin="50.0";
-		n20[label="lhs"];
-		n22[label="output"];
-		n21[label="rhs"];
-		n21->n22[style="invis"];
-		{rank=same; n20;n21;};
-		{rank=same; n22;};
-		
-	}
-	subgraph cluster_s23 {
-		label="ArithmeticCombinator[9]";margin="50.0";
-		n24[label="lhs"];
-		n26[label="output"];
-		n25[label="rhs"];
-		n25->n26[style="invis"];
-		{rank=same; n24;n25;};
-		{rank=same; n26;};
-		
-	}
-	subgraph cluster_s69 {
-		subgraph cluster_s73 {
-			label="LoadShedActuator[21.LoadShedActuator]";margin="50.0";
-			n74[label="load_shed_factor"];
-			{rank=same; n74;};
-			
-		}
-		subgraph cluster_s70 {
-			label="Scheduler[21.Scheduler]";margin="50.0";
-			n71[label="accepted_concurrency"];
-			n72[label="incoming_concurrency"];
-			{rank=same; n71;n72;};
-			
-		}
-		label="ConcurrencyLimiter[21]";margin="50.0";
-		
-	}
-	subgraph cluster_s1 {
-		label="Constant[0]";margin="50.0";
-		n2[label="output"];
-		{rank=same; n2;};
-		
-	}
-	subgraph cluster_s3 {
-		label="Constant[1]";margin="50.0";
->>>>>>> 4ac53113
 		n4[label="output"];
 		n3[label="rhs"];
 		n3->n4[style="invis"];
+		{rank=same; n2;n3;};
 		{rank=same; n4;};
-		{rank=same; n2;n3;};
 		
 	}
 	subgraph cluster_s5 {
-<<<<<<< HEAD
-		label="ArithmeticCombinator (1)";margin="50.0";
+		label="ArithmeticCombinator[1]";margin="50.0";
 		n6[label="lhs"];
-=======
-		label="Constant[2]";margin="50.0";
-		n6[label="output"];
-		{rank=same; n6;};
-		
-	}
-	subgraph cluster_s7 {
-		label="Constant[3]";margin="50.0";
->>>>>>> 4ac53113
 		n8[label="output"];
 		n7[label="rhs"];
 		n7->n8[style="invis"];
@@ -138,28 +20,17 @@
 		
 	}
 	subgraph cluster_s9 {
-<<<<<<< HEAD
-		label="ArithmeticCombinator (2)";margin="50.0";
+		label="ArithmeticCombinator[2]";margin="50.0";
 		n10[label="lhs"];
-=======
-		label="Constant[4]";margin="50.0";
-		n10[label="output"];
-		{rank=same; n10;};
-		
-	}
-	subgraph cluster_s11 {
-		label="Constant[5]";margin="50.0";
->>>>>>> 4ac53113
 		n12[label="output"];
 		n11[label="rhs"];
 		n11->n12[style="invis"];
+		{rank=same; n10;n11;};
 		{rank=same; n12;};
-		{rank=same; n10;n11;};
 		
 	}
 	subgraph cluster_s13 {
-<<<<<<< HEAD
-		label="ArithmeticCombinator (3)";margin="50.0";
+		label="ArithmeticCombinator[3]";margin="50.0";
 		n14[label="lhs"];
 		n16[label="output"];
 		n15[label="rhs"];
@@ -169,17 +40,17 @@
 		
 	}
 	subgraph cluster_s17 {
-		label="ArithmeticCombinator (4)";margin="50.0";
+		label="ArithmeticCombinator[4]";margin="50.0";
 		n18[label="lhs"];
 		n20[label="output"];
 		n19[label="rhs"];
 		n19->n20[style="invis"];
+		{rank=same; n20;};
 		{rank=same; n18;n19;};
-		{rank=same; n20;};
 		
 	}
 	subgraph cluster_s21 {
-		label="ArithmeticCombinator (5)";margin="50.0";
+		label="ArithmeticCombinator[5]";margin="50.0";
 		n22[label="lhs"];
 		n24[label="output"];
 		n23[label="rhs"];
@@ -189,17 +60,17 @@
 		
 	}
 	subgraph cluster_s25 {
-		label="ArithmeticCombinator (6)";margin="50.0";
-		n26[label="lhs"];
+		label="ArithmeticCombinator[6]";margin="50.0";
+		n27[label="lhs"];
 		n28[label="output"];
-		n27[label="rhs"];
+		n26[label="rhs"];
 		n27->n28[style="invis"];
 		{rank=same; n26;n27;};
 		{rank=same; n28;};
 		
 	}
 	subgraph cluster_s29 {
-		label="ArithmeticCombinator (7)";margin="50.0";
+		label="ArithmeticCombinator[7]";margin="50.0";
 		n30[label="lhs"];
 		n32[label="output"];
 		n31[label="rhs"];
@@ -210,23 +81,23 @@
 	}
 	subgraph cluster_s55 {
 		subgraph cluster_s59 {
-			label="LoadShedActuator (14.LoadShedActuator)";margin="50.0";
+			label="LoadShedActuator[14.LoadShedActuator]";margin="50.0";
 			n60[label="load_shed_factor"];
 			{rank=same; n60;};
 			
 		}
 		subgraph cluster_s56 {
-			label="Scheduler (14.Scheduler)";margin="50.0";
+			label="Scheduler[14.Scheduler]";margin="50.0";
 			n57[label="accepted_concurrency"];
 			n58[label="incoming_concurrency"];
 			{rank=same; n57;n58;};
 			
 		}
-		label="ConcurrencyLimiter (14)";margin="50.0";
+		label="ConcurrencyLimiter[14]";margin="50.0";
 		
 	}
 	subgraph cluster_s61 {
-		label="Decider (15)";margin="50.0";
+		label="Decider[15]";margin="50.0";
 		n62[label="lhs"];
 		n64[label="output"];
 		n63[label="rhs"];
@@ -236,17 +107,17 @@
 		
 	}
 	subgraph cluster_s44 {
-		label="EMA (12)";margin="50.0";
+		label="EMA[12]";margin="50.0";
 		n45[label="input"];
 		n46[label="max_envelope"];
 		n47[label="output"];
 		n46->n47[style="invis"];
+		{rank=same; n45;n46;};
 		{rank=same; n47;};
-		{rank=same; n45;n46;};
 		
 	}
 	subgraph cluster_s48 {
-		label="Gradient (13)";margin="50.0";
+		label="Gradient[13]";margin="50.0";
 		n50[label="control_variable"];
 		n49[label="max"];
 		n53[label="optimize"];
@@ -254,36 +125,36 @@
 		n52[label="setpoint"];
 		n51[label="signal"];
 		n53->n54[style="invis"];
+		{rank=same; n54;};
 		{rank=same; n49;n50;n51;n52;n53;};
-		{rank=same; n54;};
 		
 	}
 	subgraph cluster_s36 {
-		label="Max (9)";margin="50.0";
+		label="Max[9]";margin="50.0";
 		n37[label="inputs"];
 		n38[label="output"];
 		n37->n38[style="invis"];
-		{rank=same; n37;};
+		{rank=same; n37;n37;};
 		{rank=same; n38;};
 		
 	}
 	subgraph cluster_s33 {
-		label="Min (8)";margin="50.0";
+		label="Min[8]";margin="50.0";
 		n34[label="inputs"];
 		n35[label="output"];
 		n34->n35[style="invis"];
-		{rank=same; n34;};
+		{rank=same; n34;n34;};
 		{rank=same; n35;};
 		
 	}
 	subgraph cluster_s42 {
-		label="PromQL (11)";margin="50.0";
+		label="PromQL[11]";margin="50.0";
 		n43[label="output"];
 		{rank=same; n43;};
 		
 	}
 	subgraph cluster_s39 {
-		label="Sqrt (10)";margin="50.0";
+		label="Sqrt[10]";margin="50.0";
 		n40[label="input"];
 		n41[label="output"];
 		n40->n41[style="invis"];
@@ -292,7 +163,7 @@
 		
 	}
 	subgraph cluster_s65 {
-		label="Switcher (16)";margin="50.0";
+		label="Switcher[16]";margin="50.0";
 		n67[label="on_false"];
 		n66[label="on_true"];
 		n69[label="output"];
@@ -303,177 +174,45 @@
 		
 	}
 	subgraph cluster_s70 {
-		label="Switcher (17)";margin="50.0";
+		label="Switcher[17]";margin="50.0";
 		n72[label="on_false"];
 		n71[label="on_true"];
 		n74[label="output"];
 		n73[label="switch"];
 		n73->n74[style="invis"];
+		{rank=same; n71;n72;n73;};
 		{rank=same; n74;};
-		{rank=same; n71;n72;n73;};
 		
 	}
 	rankdir="LR";splines="ortho";
 	n57->n19[label="ACCEPTED_CONCURRENCY"];
+	n57->n34[label="ACCEPTED_CONCURRENCY"];
 	n57->n40[label="ACCEPTED_CONCURRENCY"];
 	n57->n50[label="ACCEPTED_CONCURRENCY"];
 	n58->n10[label="INCOMING_CONCURRENCY"];
 	n58->n15[label="INCOMING_CONCURRENCY"];
+	n69->n53[label="CONCURRENCY_INCREMENT"];
 	n12->n14[label="DELTA_CONCURRENCY"];
 	n16->n60[label="LSF"];
 	n20->n37[label="UPPER_CONCURRENCY_LIMIT"];
-	n41->n27[label="SQRT_CONCURRENCY_INCREMENT"];
-	n64->n68[label="IS_OVERLOAD_SWITCH"];
-	n64->n73[label="IS_OVERLOAD_SWITCH"];
-	n74->n31[label="CONCURRENCY_INCREMENT_FEEDBACK"];
 	n24->n63[label="LATENCY_OVERLOAD"];
+	n41->n26[label="SQRT_CONCURRENCY_INCREMENT"];
+	n35->n67[label="CONCURRENCY_INCREMENT_NORMAL"];
+	n35->n72[label="CONCURRENCY_INCREMENT_NORMAL"];
 	n43->n2[label="LATENCY"];
 	n43->n45[label="LATENCY"];
 	n43->n51[label="LATENCY"];
 	n43->n62[label="LATENCY"];
-	n54->n11[label="DESIRED_CONCURRENCY"];
+	n47->n6[label="LATENCY_EMA"];
+	n47->n22[label="LATENCY_EMA"];
+	n74->n31[label="CONCURRENCY_INCREMENT_FEEDBACK"];
+	n64->n68[label="IS_OVERLOAD_SWITCH"];
+	n64->n73[label="IS_OVERLOAD_SWITCH"];
 	n4->n46[label="MAX_EMA"];
 	n8->n52[label="LATENCY_SETPOINT"];
 	n28->n30[label="CONCURRENCY_INCREMENT_SINGLE_TICK"];
+	n38->n49[label="MAX_CONCURRENCY"];
+	n54->n11[label="DESIRED_CONCURRENCY"];
 	n32->n34[label="CONCURRENCY_INCREMENT_INTEGRAL"];
-	n47->n6[label="LATENCY_EMA"];
-	n47->n22[label="LATENCY_EMA"];
-	n69->n53[label="CONCURRENCY_INCREMENT"];
-	n35->n67[label="CONCURRENCY_INCREMENT_NORMAL"];
-	n35->n72[label="CONCURRENCY_INCREMENT_NORMAL"];
-	n38->n49[label="MAX_CONCURRENCY"];
-=======
-		label="Constant[6]";margin="50.0";
-		n14[label="output"];
-		{rank=same; n14;};
-		
-	}
-	subgraph cluster_s75 {
-		label="Decider[22]";margin="50.0";
-		n76[label="lhs"];
-		n78[label="output"];
-		n77[label="rhs"];
-		n77->n78[style="invis"];
-		{rank=same; n76;n77;};
-		{rank=same; n78;};
-		
-	}
-	subgraph cluster_s58 {
-		label="EMA[19]";margin="50.0";
-		n59[label="input"];
-		n60[label="max_envelope"];
-		n61[label="output"];
-		n60->n61[style="invis"];
-		{rank=same; n59;n60;};
-		{rank=same; n61;};
-		
-	}
-	subgraph cluster_s62 {
-		label="Gradient[20]";margin="50.0";
-		n64[label="control_variable"];
-		n63[label="max"];
-		n67[label="optimize"];
-		n68[label="output"];
-		n66[label="setpoint"];
-		n65[label="signal"];
-		n67->n68[style="invis"];
-		{rank=same; n63;n64;n65;n66;n67;};
-		{rank=same; n68;};
-		
-	}
-	subgraph cluster_s50 {
-		label="Max[16]";margin="50.0";
-		n51[label="inputs"];
-		n52[label="output"];
-		n51->n52[style="invis"];
-		{rank=same; n51;n51;};
-		{rank=same; n52;};
-		
-	}
-	subgraph cluster_s47 {
-		label="Min[15]";margin="50.0";
-		n48[label="inputs"];
-		n49[label="output"];
-		n48->n49[style="invis"];
-		{rank=same; n48;n48;};
-		{rank=same; n49;};
-		
-	}
-	subgraph cluster_s56 {
-		label="PromQL[18]";margin="50.0";
-		n57[label="output"];
-		{rank=same; n57;};
-		
-	}
-	subgraph cluster_s53 {
-		label="Sqrt[17]";margin="50.0";
-		n54[label="input"];
-		n55[label="output"];
-		n54->n55[style="invis"];
-		{rank=same; n54;};
-		{rank=same; n55;};
-		
-	}
-	subgraph cluster_s79 {
-		label="Switcher[23]";margin="50.0";
-		n80[label="on_false"];
-		n82[label="on_true"];
-		n83[label="output"];
-		n81[label="switch"];
-		n82->n83[style="invis"];
-		{rank=same; n80;n81;n82;};
-		{rank=same; n83;};
-		
-	}
-	subgraph cluster_s84 {
-		label="Switcher[24]";margin="50.0";
-		n87[label="on_false"];
-		n86[label="on_true"];
-		n88[label="output"];
-		n85[label="switch"];
-		n87->n88[style="invis"];
-		{rank=same; n85;n86;n87;};
-		{rank=same; n88;};
-		
-	}
-	rankdir="LR";splines="ortho";
-	n71->n33[label="ACCEPTED_CONCURRENCY"];
-	n71->n48[label="ACCEPTED_CONCURRENCY"];
-	n71->n54[label="ACCEPTED_CONCURRENCY"];
-	n71->n64[label="ACCEPTED_CONCURRENCY"];
-	n72->n24[label="INCOMING_CONCURRENCY"];
-	n72->n29[label="INCOMING_CONCURRENCY"];
-	n83->n67[label="CONCURRENCY_INCREMENT"];
-	n26->n28[label="DELTA_CONCURRENCY"];
-	n30->n74[label="LSF"];
-	n42->n44[label="CONCURRENCY_INCREMENT_SINGLE_TICK"];
-	n57->n17[label="LATENCY"];
-	n57->n59[label="LATENCY"];
-	n57->n65[label="LATENCY"];
-	n57->n76[label="LATENCY"];
-	n68->n25[label="DESIRED_CONCURRENCY"];
-	n14->n86[label="ZERO"];
-	n34->n51[label="UPPER_CONCURRENCY_LIMIT"];
-	n38->n77[label="LATENCY_OVERLOAD"];
-	n52->n63[label="MAX_CONCURRENCY"];
-	n78->n81[label="IS_OVERLOAD_SWITCH"];
-	n78->n85[label="IS_OVERLOAD_SWITCH"];
-	n61->n20[label="LATENCY_EMA"];
-	n61->n36[label="LATENCY_EMA"];
-	n88->n45[label="CONCURRENCY_INCREMENT_FEEDBACK"];
-	n2->n16[label="EMA_LIMIT_MULTIPLIER"];
-	n12->n21[label="TOLERANCE"];
-	n12->n37[label="TOLERANCE"];
-	n22->n66[label="LATENCY_SETPOINT"];
-	n46->n48[label="CONCURRENCY_INCREMENT_INTEGRAL"];
-	n55->n41[label="SQRT_CONCURRENCY_INCREMENT"];
-	n49->n80[label="CONCURRENCY_INCREMENT_NORMAL"];
-	n49->n87[label="CONCURRENCY_INCREMENT_NORMAL"];
-	n4->n32[label="CONCURRENCY_LIMIT_MULTIPLIER"];
-	n6->n51[label="MIN_CONCURRENCY"];
-	n8->n40[label="LINEAR_CONCURRENCY_INCREMENT"];
-	n10->n82[label="CONCURRENCY_INCREMENT_OVERLOAD"];
-	n18->n60[label="MAX_EMA"];
->>>>>>> 4ac53113
 	
 }