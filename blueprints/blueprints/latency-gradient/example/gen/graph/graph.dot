digraph  {
	subgraph cluster_s1 {
		label="ArithmeticCombinator[0]";margin="50.0";
		n4[label="2.00"];
		n2[label="lhs"];
		n5[label="output"];
		n3[label="rhs"];
		n4->n3;
		n3->n5[style="invis"];
		{rank=same; n2;n3;};
		{rank=same; n5;};
		
	}
	subgraph cluster_s6 {
		label="ArithmeticCombinator[1]";margin="50.0";
		n8[label="1.10"];
		n9[label="lhs"];
		n10[label="output"];
		n7[label="rhs"];
		n8->n7;
		n9->n10[style="invis"];
		{rank=same; n7;n9;};
		{rank=same; n10;};
		
	}
	subgraph cluster_s11 {
		label="ArithmeticCombinator[2]";margin="50.0";
<<<<<<< HEAD
		n13[label="2.00"];
		n12[label="lhs"];
		n15[label="output"];
		n14[label="rhs"];
		n13->n12;
		n14->n15[style="invis"];
		{rank=same; n12;n14;};
		{rank=same; n15;};
=======
		n12[label="lhs"];
		n14[label="output"];
		n13[label="rhs"];
		n13->n14[style="invis"];
		{rank=same; n12;n13;};
		{rank=same; n14;};
>>>>>>> b35cda33
		
	}
	subgraph cluster_s16 {
		label="ArithmeticCombinator[3]";margin="50.0";
		n19[label="1.10"];
		n17[label="lhs"];
		n20[label="output"];
		n18[label="rhs"];
		n19->n18;
		n18->n20[style="invis"];
		{rank=same; n17;n18;};
		{rank=same; n20;};
		
	}
	subgraph cluster_s21 {
		label="ArithmeticCombinator[4]";margin="50.0";
<<<<<<< HEAD
		n23[label="5.00"];
		n22[label="lhs"];
		n25[label="output"];
		n24[label="rhs"];
		n23->n22;
		n24->n25[style="invis"];
		{rank=same; n22;n24;};
		{rank=same; n25;};
		
	}
	subgraph cluster_s46 {
		subgraph cluster_s50 {
			label="ConcurrencyActuator[10.ConcurrencyActuator]";margin="50.0";
			n51[label="desired_concurrency"];
			{rank=same; n51;};
			
		}
		subgraph cluster_s47 {
			label="Scheduler[10.Scheduler]";margin="50.0";
			n48[label="accepted_concurrency"];
			n49[label="incoming_concurrency"];
			{rank=same; n48;n49;};
			
		}
		label="ConcurrencyLimiter[10]";margin="50.0";
		
	}
	subgraph cluster_s52 {
		label="Decider[11]";margin="50.0";
		n54[label="lhs"];
		n55[label="output"];
		n53[label="rhs"];
		n54->n55[style="invis"];
		{rank=same; n55;};
		{rank=same; n53;n54;};
		
	}
	subgraph cluster_s35 {
		label="EMA[8]";margin="50.0";
		n37[label="input"];
		n36[label="max_envelope"];
		n38[label="output"];
		n37->n38[style="invis"];
		{rank=same; n36;n37;};
		{rank=same; n38;};
		
	}
	subgraph cluster_s39 {
		label="Gradient[9]";margin="50.0";
		n40[label="control_variable"];
		n44[label="max"];
		n43[label="optimize"];
		n45[label="output"];
		n42[label="setpoint"];
		n41[label="signal"];
		n44->n45[style="invis"];
		{rank=same; n45;};
		{rank=same; n40;n41;n42;n43;n44;};
		
	}
	subgraph cluster_s26 {
		label="Max[5]";margin="50.0";
		n28[label="10.00"];
		n27[label="inputs"];
		n29[label="output"];
		n28->n27;
		n27->n29[style="invis"];
		{rank=same; n29;};
		{rank=same; n27;n27;};
		
	}
	subgraph cluster_s33 {
		label="PromQL[7]";margin="50.0";
		n34[label="output"];
		{rank=same; n34;};
		
	}
	subgraph cluster_s30 {
		label="Sqrt[6]";margin="50.0";
		n31[label="input"];
		n32[label="output"];
		n31->n32[style="invis"];
		{rank=same; n31;};
		{rank=same; n32;};
		
	}
	subgraph cluster_s56 {
		label="Switcher[12]";margin="50.0";
		n59[label="100.00"];
		n60[label="on_false"];
		n58[label="on_true"];
		n61[label="output"];
		n57[label="switch"];
		n59->n58;
		n60->n61[style="invis"];
		{rank=same; n57;n58;n60;};
		{rank=same; n61;};
		
	}
	rankdir="LR";splines="ortho";
	n48->n14;
	n48->n31;
	n48->n40;
	n10->n42;
	n20->n53;
	n32->n24;
	n5->n36;
	n25->n60;
	n55->n57;
	n61->n43;
	n15->n27;
	n29->n44;
	n34->n2;
	n34->n37;
	n34->n41;
	n34->n54;
	n38->n7;
	n38->n17;
	n45->n51;
=======
		n21[label="2.00"];
		n20[label="lhs"];
		n23[label="output"];
		n22[label="rhs"];
		n21->n20;
		n22->n23[style="invis"];
		{rank=same; n20;n22;};
		{rank=same; n23;};
		
	}
	subgraph cluster_s24 {
		label="ArithmeticCombinator[5]";margin="50.0";
		n26[label="5.00"];
		n25[label="lhs"];
		n28[label="output"];
		n27[label="rhs"];
		n26->n25;
		n27->n28[style="invis"];
		{rank=same; n28;};
		{rank=same; n25;n27;};
		
	}
	subgraph cluster_s29 {
		label="ArithmeticCombinator[6]";margin="50.0";
		n30[label="lhs"];
		n32[label="output"];
		n31[label="rhs"];
		n31->n32[style="invis"];
		{rank=same; n30;n31;};
		{rank=same; n32;};
		
	}
	subgraph cluster_s60 {
		subgraph cluster_s64 {
			label="LoadShedActuator[14.LoadShedActuator]";margin="50.0";
			n65[label="load_shed_factor"];
			{rank=same; n65;};
			
		}
		subgraph cluster_s61 {
			label="Scheduler[14.Scheduler]";margin="50.0";
			n62[label="accepted_concurrency"];
			n63[label="incoming_concurrency"];
			{rank=same; n62;n63;};
			
		}
		label="ConcurrencyLimiter[14]";margin="50.0";
		
	}
	subgraph cluster_s66 {
		label="Decider[15]";margin="50.0";
		n68[label="lhs"];
		n69[label="output"];
		n67[label="rhs"];
		n68->n69[style="invis"];
		{rank=same; n67;n68;};
		{rank=same; n69;};
		
	}
	subgraph cluster_s49 {
		label="EMA[12]";margin="50.0";
		n50[label="input"];
		n51[label="max_envelope"];
		n52[label="output"];
		n51->n52[style="invis"];
		{rank=same; n50;n51;};
		{rank=same; n52;};
		
	}
	subgraph cluster_s36 {
		label="FirstValid[8]";margin="50.0";
		n38[label="0.00"];
		n37[label="inputs"];
		n39[label="output"];
		n38->n37;
		n37->n39[style="invis"];
		{rank=same; n37;n37;};
		{rank=same; n39;};
		
	}
	subgraph cluster_s53 {
		label="Gradient[13]";margin="50.0";
		n58[label="control_variable"];
		n57[label="max"];
		n56[label="optimize"];
		n59[label="output"];
		n55[label="setpoint"];
		n54[label="signal"];
		n58->n59[style="invis"];
		{rank=same; n54;n55;n56;n57;n58;};
		{rank=same; n59;};
		
	}
	subgraph cluster_s40 {
		label="Max[9]";margin="50.0";
		n42[label="10.00"];
		n41[label="inputs"];
		n43[label="output"];
		n42->n41;
		n41->n43[style="invis"];
		{rank=same; n41;n41;};
		{rank=same; n43;};
		
	}
	subgraph cluster_s33 {
		label="Min[7]";margin="50.0";
		n34[label="inputs"];
		n35[label="output"];
		n34->n35[style="invis"];
		{rank=same; n34;n34;};
		{rank=same; n35;};
		
	}
	subgraph cluster_s47 {
		label="PromQL[11]";margin="50.0";
		n48[label="output"];
		{rank=same; n48;};
		
	}
	subgraph cluster_s44 {
		label="Sqrt[10]";margin="50.0";
		n45[label="input"];
		n46[label="output"];
		n45->n46[style="invis"];
		{rank=same; n45;};
		{rank=same; n46;};
		
	}
	subgraph cluster_s70 {
		label="Switcher[16]";margin="50.0";
		n73[label="10.00"];
		n74[label="on_false"];
		n72[label="on_true"];
		n75[label="output"];
		n71[label="switch"];
		n73->n72;
		n74->n75[style="invis"];
		{rank=same; n71;n72;n74;};
		{rank=same; n75;};
		
	}
	subgraph cluster_s76 {
		label="Switcher[17]";margin="50.0";
		n78[label="0.00"];
		n79[label="on_false"];
		n77[label="on_true"];
		n81[label="output"];
		n80[label="switch"];
		n78->n77;
		n80->n81[style="invis"];
		{rank=same; n77;n79;n80;};
		{rank=same; n81;};
		
	}
	rankdir="LR";splines="ortho";
	n62->n22[label="ACCEPTED_CONCURRENCY"];
	n62->n34[label="ACCEPTED_CONCURRENCY"];
	n62->n45[label="ACCEPTED_CONCURRENCY"];
	n62->n58[label="ACCEPTED_CONCURRENCY"];
	n63->n12[label="INCOMING_CONCURRENCY"];
	n63->n17[label="INCOMING_CONCURRENCY"];
	n14->n16[label="DELTA_CONCURRENCY"];
	n23->n41[label="UPPER_CONCURRENCY_LIMIT"];
	n43->n57[label="MAX_CONCURRENCY"];
	n46->n27[label="SQRT_CONCURRENCY_INCREMENT"];
	n48->n2[label="LATENCY"];
	n48->n50[label="LATENCY"];
	n48->n54[label="LATENCY"];
	n48->n68[label="LATENCY"];
	n52->n9[label="LATENCY_EMA"];
	n59->n13[label="DESIRED_CONCURRENCY"];
	n5->n51[label="MAX_EMA"];
	n28->n30[label="CONCURRENCY_INCREMENT_SINGLE_TICK"];
	n10->n55[label="LATENCY_SETPOINT"];
	n10->n67[label="LATENCY_SETPOINT"];
	n32->n34[label="CONCURRENCY_INCREMENT_INTEGRAL"];
	n69->n71[label="IS_OVERLOAD_SWITCH"];
	n69->n80[label="IS_OVERLOAD_SWITCH"];
	n18->n65[label="LSF"];
	n35->n37[label="CONCURRENCY_INCREMENT_INTEGRAL_CAPPED"];
	n39->n74[label="CONCURRENCY_INCREMENT_NORMAL"];
	n39->n79[label="CONCURRENCY_INCREMENT_NORMAL"];
	n75->n56[label="CONCURRENCY_INCREMENT"];
	n81->n31[label="CONCURRENCY_INCREMENT_FEEDBACK"];
>>>>>>> b35cda33
	
}<|MERGE_RESOLUTION|>--- conflicted
+++ resolved
@@ -13,356 +13,197 @@
 	}
 	subgraph cluster_s6 {
 		label="ArithmeticCombinator[1]";margin="50.0";
-		n8[label="1.10"];
-		n9[label="lhs"];
+		n9[label="1.10"];
+		n7[label="lhs"];
 		n10[label="output"];
-		n7[label="rhs"];
-		n8->n7;
-		n9->n10[style="invis"];
-		{rank=same; n7;n9;};
+		n8[label="rhs"];
+		n9->n8;
+		n8->n10[style="invis"];
+		{rank=same; n7;n8;};
 		{rank=same; n10;};
 		
 	}
 	subgraph cluster_s11 {
 		label="ArithmeticCombinator[2]";margin="50.0";
-<<<<<<< HEAD
 		n13[label="2.00"];
 		n12[label="lhs"];
 		n15[label="output"];
 		n14[label="rhs"];
 		n13->n12;
 		n14->n15[style="invis"];
+		{rank=same; n15;};
 		{rank=same; n12;n14;};
-		{rank=same; n15;};
-=======
-		n12[label="lhs"];
-		n14[label="output"];
-		n13[label="rhs"];
-		n13->n14[style="invis"];
-		{rank=same; n12;n13;};
-		{rank=same; n14;};
->>>>>>> b35cda33
 		
 	}
 	subgraph cluster_s16 {
 		label="ArithmeticCombinator[3]";margin="50.0";
-		n19[label="1.10"];
+		n18[label="5.00"];
 		n17[label="lhs"];
 		n20[label="output"];
-		n18[label="rhs"];
-		n19->n18;
-		n18->n20[style="invis"];
-		{rank=same; n17;n18;};
+		n19[label="rhs"];
+		n18->n17;
+		n19->n20[style="invis"];
 		{rank=same; n20;};
+		{rank=same; n17;n19;};
 		
 	}
 	subgraph cluster_s21 {
 		label="ArithmeticCombinator[4]";margin="50.0";
-<<<<<<< HEAD
-		n23[label="5.00"];
 		n22[label="lhs"];
-		n25[label="output"];
-		n24[label="rhs"];
-		n23->n22;
-		n24->n25[style="invis"];
-		{rank=same; n22;n24;};
-		{rank=same; n25;};
-		
-	}
-	subgraph cluster_s46 {
-		subgraph cluster_s50 {
-			label="ConcurrencyActuator[10.ConcurrencyActuator]";margin="50.0";
-			n51[label="desired_concurrency"];
-			{rank=same; n51;};
+		n24[label="output"];
+		n23[label="rhs"];
+		n23->n24[style="invis"];
+		{rank=same; n22;n23;};
+		{rank=same; n24;};
+		
+	}
+	subgraph cluster_s52 {
+		subgraph cluster_s56 {
+			label="ConcurrencyActuator[12.ConcurrencyActuator]";margin="50.0";
+			n57[label="desired_concurrency"];
+			{rank=same; n57;};
 			
 		}
-		subgraph cluster_s47 {
-			label="Scheduler[10.Scheduler]";margin="50.0";
-			n48[label="accepted_concurrency"];
-			n49[label="incoming_concurrency"];
-			{rank=same; n48;n49;};
+		subgraph cluster_s53 {
+			label="Scheduler[12.Scheduler]";margin="50.0";
+			n54[label="accepted_concurrency"];
+			n55[label="incoming_concurrency"];
+			{rank=same; n54;n55;};
 			
 		}
-		label="ConcurrencyLimiter[10]";margin="50.0";
-		
-	}
-	subgraph cluster_s52 {
-		label="Decider[11]";margin="50.0";
-		n54[label="lhs"];
-		n55[label="output"];
-		n53[label="rhs"];
-		n54->n55[style="invis"];
-		{rank=same; n55;};
-		{rank=same; n53;n54;};
-		
-	}
-	subgraph cluster_s35 {
-		label="EMA[8]";margin="50.0";
+		label="ConcurrencyLimiter[12]";margin="50.0";
+		
+	}
+	subgraph cluster_s58 {
+		label="Decider[13]";margin="50.0";
+		n60[label="lhs"];
+		n61[label="output"];
+		n59[label="rhs"];
+		n60->n61[style="invis"];
+		{rank=same; n59;n60;};
+		{rank=same; n61;};
+		
+	}
+	subgraph cluster_s41 {
+		label="EMA[10]";margin="50.0";
+		n42[label="input"];
+		n43[label="max_envelope"];
+		n44[label="output"];
+		n43->n44[style="invis"];
+		{rank=same; n42;n43;};
+		{rank=same; n44;};
+		
+	}
+	subgraph cluster_s28 {
+		label="FirstValid[6]";margin="50.0";
+		n30[label="0.00"];
+		n29[label="inputs"];
+		n31[label="output"];
+		n30->n29;
+		n29->n31[style="invis"];
+		{rank=same; n29;n29;};
+		{rank=same; n31;};
+		
+	}
+	subgraph cluster_s45 {
+		label="Gradient[11]";margin="50.0";
+		n47[label="control_variable"];
+		n46[label="max"];
+		n50[label="optimize"];
+		n51[label="output"];
+		n49[label="setpoint"];
+		n48[label="signal"];
+		n50->n51[style="invis"];
+		{rank=same; n46;n47;n48;n49;n50;};
+		{rank=same; n51;};
+		
+	}
+	subgraph cluster_s32 {
+		label="Max[7]";margin="50.0";
+		n34[label="10.00"];
+		n33[label="inputs"];
+		n35[label="output"];
+		n34->n33;
+		n33->n35[style="invis"];
+		{rank=same; n33;n33;};
+		{rank=same; n35;};
+		
+	}
+	subgraph cluster_s25 {
+		label="Min[5]";margin="50.0";
+		n26[label="inputs"];
+		n27[label="output"];
+		n26->n27[style="invis"];
+		{rank=same; n27;};
+		{rank=same; n26;n26;};
+		
+	}
+	subgraph cluster_s39 {
+		label="PromQL[9]";margin="50.0";
+		n40[label="output"];
+		{rank=same; n40;};
+		
+	}
+	subgraph cluster_s36 {
+		label="Sqrt[8]";margin="50.0";
 		n37[label="input"];
-		n36[label="max_envelope"];
 		n38[label="output"];
 		n37->n38[style="invis"];
-		{rank=same; n36;n37;};
+		{rank=same; n37;};
 		{rank=same; n38;};
 		
 	}
-	subgraph cluster_s39 {
-		label="Gradient[9]";margin="50.0";
-		n40[label="control_variable"];
-		n44[label="max"];
-		n43[label="optimize"];
-		n45[label="output"];
-		n42[label="setpoint"];
-		n41[label="signal"];
-		n44->n45[style="invis"];
-		{rank=same; n45;};
-		{rank=same; n40;n41;n42;n43;n44;};
-		
-	}
-	subgraph cluster_s26 {
-		label="Max[5]";margin="50.0";
-		n28[label="10.00"];
-		n27[label="inputs"];
-		n29[label="output"];
-		n28->n27;
-		n27->n29[style="invis"];
-		{rank=same; n29;};
-		{rank=same; n27;n27;};
-		
-	}
-	subgraph cluster_s33 {
-		label="PromQL[7]";margin="50.0";
-		n34[label="output"];
-		{rank=same; n34;};
-		
-	}
-	subgraph cluster_s30 {
-		label="Sqrt[6]";margin="50.0";
-		n31[label="input"];
-		n32[label="output"];
-		n31->n32[style="invis"];
-		{rank=same; n31;};
-		{rank=same; n32;};
-		
-	}
-	subgraph cluster_s56 {
-		label="Switcher[12]";margin="50.0";
-		n59[label="100.00"];
-		n60[label="on_false"];
-		n58[label="on_true"];
-		n61[label="output"];
-		n57[label="switch"];
-		n59->n58;
-		n60->n61[style="invis"];
-		{rank=same; n57;n58;n60;};
-		{rank=same; n61;};
+	subgraph cluster_s62 {
+		label="Switcher[14]";margin="50.0";
+		n64[label="100.00"];
+		n65[label="on_false"];
+		n63[label="on_true"];
+		n67[label="output"];
+		n66[label="switch"];
+		n64->n63;
+		n66->n67[style="invis"];
+		{rank=same; n63;n65;n66;};
+		{rank=same; n67;};
+		
+	}
+	subgraph cluster_s68 {
+		label="Switcher[15]";margin="50.0";
+		n70[label="0.00"];
+		n71[label="on_false"];
+		n69[label="on_true"];
+		n73[label="output"];
+		n72[label="switch"];
+		n70->n69;
+		n72->n73[style="invis"];
+		{rank=same; n69;n71;n72;};
+		{rank=same; n73;};
 		
 	}
 	rankdir="LR";splines="ortho";
-	n48->n14;
-	n48->n31;
-	n48->n40;
-	n10->n42;
-	n20->n53;
-	n32->n24;
-	n5->n36;
-	n25->n60;
-	n55->n57;
-	n61->n43;
-	n15->n27;
-	n29->n44;
-	n34->n2;
-	n34->n37;
-	n34->n41;
-	n34->n54;
-	n38->n7;
-	n38->n17;
-	n45->n51;
-=======
-		n21[label="2.00"];
-		n20[label="lhs"];
-		n23[label="output"];
-		n22[label="rhs"];
-		n21->n20;
-		n22->n23[style="invis"];
-		{rank=same; n20;n22;};
-		{rank=same; n23;};
-		
-	}
-	subgraph cluster_s24 {
-		label="ArithmeticCombinator[5]";margin="50.0";
-		n26[label="5.00"];
-		n25[label="lhs"];
-		n28[label="output"];
-		n27[label="rhs"];
-		n26->n25;
-		n27->n28[style="invis"];
-		{rank=same; n28;};
-		{rank=same; n25;n27;};
-		
-	}
-	subgraph cluster_s29 {
-		label="ArithmeticCombinator[6]";margin="50.0";
-		n30[label="lhs"];
-		n32[label="output"];
-		n31[label="rhs"];
-		n31->n32[style="invis"];
-		{rank=same; n30;n31;};
-		{rank=same; n32;};
-		
-	}
-	subgraph cluster_s60 {
-		subgraph cluster_s64 {
-			label="LoadShedActuator[14.LoadShedActuator]";margin="50.0";
-			n65[label="load_shed_factor"];
-			{rank=same; n65;};
-			
-		}
-		subgraph cluster_s61 {
-			label="Scheduler[14.Scheduler]";margin="50.0";
-			n62[label="accepted_concurrency"];
-			n63[label="incoming_concurrency"];
-			{rank=same; n62;n63;};
-			
-		}
-		label="ConcurrencyLimiter[14]";margin="50.0";
-		
-	}
-	subgraph cluster_s66 {
-		label="Decider[15]";margin="50.0";
-		n68[label="lhs"];
-		n69[label="output"];
-		n67[label="rhs"];
-		n68->n69[style="invis"];
-		{rank=same; n67;n68;};
-		{rank=same; n69;};
-		
-	}
-	subgraph cluster_s49 {
-		label="EMA[12]";margin="50.0";
-		n50[label="input"];
-		n51[label="max_envelope"];
-		n52[label="output"];
-		n51->n52[style="invis"];
-		{rank=same; n50;n51;};
-		{rank=same; n52;};
-		
-	}
-	subgraph cluster_s36 {
-		label="FirstValid[8]";margin="50.0";
-		n38[label="0.00"];
-		n37[label="inputs"];
-		n39[label="output"];
-		n38->n37;
-		n37->n39[style="invis"];
-		{rank=same; n37;n37;};
-		{rank=same; n39;};
-		
-	}
-	subgraph cluster_s53 {
-		label="Gradient[13]";margin="50.0";
-		n58[label="control_variable"];
-		n57[label="max"];
-		n56[label="optimize"];
-		n59[label="output"];
-		n55[label="setpoint"];
-		n54[label="signal"];
-		n58->n59[style="invis"];
-		{rank=same; n54;n55;n56;n57;n58;};
-		{rank=same; n59;};
-		
-	}
-	subgraph cluster_s40 {
-		label="Max[9]";margin="50.0";
-		n42[label="10.00"];
-		n41[label="inputs"];
-		n43[label="output"];
-		n42->n41;
-		n41->n43[style="invis"];
-		{rank=same; n41;n41;};
-		{rank=same; n43;};
-		
-	}
-	subgraph cluster_s33 {
-		label="Min[7]";margin="50.0";
-		n34[label="inputs"];
-		n35[label="output"];
-		n34->n35[style="invis"];
-		{rank=same; n34;n34;};
-		{rank=same; n35;};
-		
-	}
-	subgraph cluster_s47 {
-		label="PromQL[11]";margin="50.0";
-		n48[label="output"];
-		{rank=same; n48;};
-		
-	}
-	subgraph cluster_s44 {
-		label="Sqrt[10]";margin="50.0";
-		n45[label="input"];
-		n46[label="output"];
-		n45->n46[style="invis"];
-		{rank=same; n45;};
-		{rank=same; n46;};
-		
-	}
-	subgraph cluster_s70 {
-		label="Switcher[16]";margin="50.0";
-		n73[label="10.00"];
-		n74[label="on_false"];
-		n72[label="on_true"];
-		n75[label="output"];
-		n71[label="switch"];
-		n73->n72;
-		n74->n75[style="invis"];
-		{rank=same; n71;n72;n74;};
-		{rank=same; n75;};
-		
-	}
-	subgraph cluster_s76 {
-		label="Switcher[17]";margin="50.0";
-		n78[label="0.00"];
-		n79[label="on_false"];
-		n77[label="on_true"];
-		n81[label="output"];
-		n80[label="switch"];
-		n78->n77;
-		n80->n81[style="invis"];
-		{rank=same; n77;n79;n80;};
-		{rank=same; n81;};
-		
-	}
-	rankdir="LR";splines="ortho";
-	n62->n22[label="ACCEPTED_CONCURRENCY"];
-	n62->n34[label="ACCEPTED_CONCURRENCY"];
-	n62->n45[label="ACCEPTED_CONCURRENCY"];
-	n62->n58[label="ACCEPTED_CONCURRENCY"];
-	n63->n12[label="INCOMING_CONCURRENCY"];
-	n63->n17[label="INCOMING_CONCURRENCY"];
-	n14->n16[label="DELTA_CONCURRENCY"];
-	n23->n41[label="UPPER_CONCURRENCY_LIMIT"];
-	n43->n57[label="MAX_CONCURRENCY"];
-	n46->n27[label="SQRT_CONCURRENCY_INCREMENT"];
-	n48->n2[label="LATENCY"];
-	n48->n50[label="LATENCY"];
-	n48->n54[label="LATENCY"];
-	n48->n68[label="LATENCY"];
-	n52->n9[label="LATENCY_EMA"];
-	n59->n13[label="DESIRED_CONCURRENCY"];
-	n5->n51[label="MAX_EMA"];
-	n28->n30[label="CONCURRENCY_INCREMENT_SINGLE_TICK"];
-	n10->n55[label="LATENCY_SETPOINT"];
-	n10->n67[label="LATENCY_SETPOINT"];
-	n32->n34[label="CONCURRENCY_INCREMENT_INTEGRAL"];
-	n69->n71[label="IS_OVERLOAD_SWITCH"];
-	n69->n80[label="IS_OVERLOAD_SWITCH"];
-	n18->n65[label="LSF"];
-	n35->n37[label="CONCURRENCY_INCREMENT_INTEGRAL_CAPPED"];
-	n39->n74[label="CONCURRENCY_INCREMENT_NORMAL"];
-	n39->n79[label="CONCURRENCY_INCREMENT_NORMAL"];
-	n75->n56[label="CONCURRENCY_INCREMENT"];
-	n81->n31[label="CONCURRENCY_INCREMENT_FEEDBACK"];
->>>>>>> b35cda33
+	n54->n14[label="ACCEPTED_CONCURRENCY"];
+	n54->n26[label="ACCEPTED_CONCURRENCY"];
+	n54->n37[label="ACCEPTED_CONCURRENCY"];
+	n54->n47[label="ACCEPTED_CONCURRENCY"];
+	n5->n43[label="MAX_EMA"];
+	n15->n33[label="UPPER_CONCURRENCY_LIMIT"];
+	n31->n65[label="CONCURRENCY_INCREMENT_NORMAL"];
+	n31->n71[label="CONCURRENCY_INCREMENT_NORMAL"];
+	n67->n50[label="CONCURRENCY_INCREMENT"];
+	n20->n22[label="CONCURRENCY_INCREMENT_SINGLE_TICK"];
+	n24->n26[label="CONCURRENCY_INCREMENT_INTEGRAL"];
+	n38->n19[label="SQRT_CONCURRENCY_INCREMENT"];
+	n27->n29[label="CONCURRENCY_INCREMENT_INTEGRAL_CAPPED"];
+	n35->n46[label="MAX_CONCURRENCY"];
+	n40->n2[label="LATENCY"];
+	n40->n42[label="LATENCY"];
+	n40->n48[label="LATENCY"];
+	n40->n60[label="LATENCY"];
+	n44->n7[label="LATENCY_EMA"];
+	n73->n23[label="CONCURRENCY_INCREMENT_FEEDBACK"];
+	n10->n49[label="LATENCY_SETPOINT"];
+	n10->n59[label="LATENCY_SETPOINT"];
+	n51->n57[label="DESIRED_CONCURRENCY"];
+	n61->n66[label="IS_OVERLOAD_SWITCH"];
+	n61->n72[label="IS_OVERLOAD_SWITCH"];
 	
 }