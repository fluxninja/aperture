circuit:
  components:
    - rate_limiter:
        in_ports:
          limit:
<<<<<<< HEAD
            constant_value: "50.0"
=======
            signal_name: RATE_LIMIT
        init_config:
          overrides:
            - label_value: gold
              limit_scale_factor: 1
>>>>>>> 4ac53113
        label_key: http.request.header.user_type
        lazy_sync:
          enabled: true
          num_sync: 10
        limit_reset_interval: 1s
        selector:
          flow_selector:
            control_point:
              traffic: ingress
          service_selector:
            agent_group: default
            service: service1-demo-app.demoapp.svc.cluster.local
  evaluation_interval: 0.5s<|MERGE_RESOLUTION|>--- conflicted
+++ resolved
@@ -3,15 +3,11 @@
     - rate_limiter:
         in_ports:
           limit:
-<<<<<<< HEAD
             constant_value: "50.0"
-=======
-            signal_name: RATE_LIMIT
         init_config:
           overrides:
             - label_value: gold
               limit_scale_factor: 1
->>>>>>> 4ac53113
         label_key: http.request.header.user_type
         lazy_sync:
           enabled: true
