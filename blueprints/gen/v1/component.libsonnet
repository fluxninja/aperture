--- conflicted
+++ resolved
@@ -133,22 +133,17 @@
   withQueryMixin(query):: {
     query+: query,
   },
-<<<<<<< HEAD
+  withSignalGenerator(signal_generator):: {
+    signal_generator: signal_generator,
+  },
+  withSignalGeneratorMixin(signal_generator):: {
+    signal_generator+: signal_generator,
+  },
   withSma(sma):: {
     sma: sma,
   },
   withSmaMixin(sma):: {
     sma+: sma,
-  },
-  withSqrt(sqrt):: {
-    sqrt: sqrt,
-=======
-  withSignalGenerator(signal_generator):: {
-    signal_generator: signal_generator,
->>>>>>> c99b99d5
-  },
-  withSignalGeneratorMixin(signal_generator):: {
-    signal_generator+: signal_generator,
   },
   withSwitcher(switcher):: {
     switcher: switcher,
