--- conflicted
+++ resolved
@@ -652,11 +652,7 @@
       "additionalProperties": false
     },
     "ConcurrencyLimiter": {
-<<<<<<< HEAD
-      "description": ":::info\n\nSee also [_Concurrency Limiter_ overview](/concepts/flow-control/components/concurrency-limiter.md).\n\n:::\n\nIt is based on the actuation strategy (e.g. load actuator) and workload scheduling which is based on Weighted Fair Queuing principles.\nConcurrency is calculated in terms of total tokens which translate to (avg. latency \\* in-flight requests), i.e. Little's Law.\n\nConcurrencyLimiter configuration is split into two parts: An actuation\nstrategy and a scheduler. Right now, only `load_actuator` strategy is available.",
-=======
-      "description": ":::info\n\nSee also [Concurrency Limiter overview](/concepts/flow-control/components/concurrency-limiter.md).\n\n:::\n\nIt's based on the actuation strategy (for example, load actuator) and workload scheduling which is based on Weighted Fair Queuing principles.\nConcurrency is calculated in terms of total tokens which translate to (avg. latency \\* in-flight requests) (Little's Law).\n\nConcurrencyLimiter configuration is split into two parts: An actuation\nstrategy and a scheduler. At this time, only `load_actuator` strategy is available.",
->>>>>>> a3ec2bc0
+      "description": ":::info\n\nSee also [_Concurrency Limiter_ overview](/concepts/flow-control/components/concurrency-limiter.md).\n\n:::\n\nIt's based on the actuation strategy (for example, load actuator) and workload scheduling which is based on Weighted Fair Queuing principles.\nConcurrency is calculated in terms of total tokens which translate to (avg. latency \\* in-flight requests) (Little's Law).\n\nConcurrencyLimiter configuration is split into two parts: An actuation\nstrategy and a scheduler. At this time, only `load_actuator` strategy is available.",
       "properties": {
         "flow_selector": {
           "$ref": "#/definitions/FlowSelector",
@@ -676,11 +672,7 @@
           "x-order": 2
         }
       },
-<<<<<<< HEAD
-      "title": "_Concurrency Limiter_ is an actuator component that regulates flows in order to provide active service protection",
-=======
       "title": "Concurrency Limiter is an actuator component that regulates flows to provide active service protection",
->>>>>>> a3ec2bc0
       "type": "object",
       "additionalProperties": false
     },
@@ -1151,11 +1143,7 @@
         },
         "concurrency_limiter": {
           "$ref": "#/definitions/ConcurrencyLimiter",
-<<<<<<< HEAD
-          "description": "_Concurrency Limiter_ provides service protection by applying prioritized load shedding of flows using a network scheduler (e.g. Weighted Fair Queuing).",
-=======
           "description": "Concurrency Limiter provides service protection by applying prioritized load shedding of flows using a network scheduler (for example, Weighted Fair Queuing).",
->>>>>>> a3ec2bc0
           "x-order": 1
         },
         "flow_regulator": {
@@ -1291,7 +1279,7 @@
           "x-order": 0
         },
         "label_key": {
-          "description": "The flow label key for identifying sessions.\nIf label key is specified, _Flow Regulator_ acts as a sticky filter. The series of flows with the same value of label key get the same decision as long as the accept_percentage is same or higher.\nIf label key is not specified, _Flow Regulator_ acts as a stateless filter. Percentage of flows are selected randomly.",
+          "description": "The flow label key for identifying sessions.\n- When label key is specified, _Flow Regulator_ acts as a sticky filter.\n  The series of flows with the same value of label key get the same\n  decision provided that the `accept_percentage` is same or higher.\n- When label key is not specified, _Flow Regulator_ acts as a stateless filter.\n  Percentage of flows are selected randomly for rejection.",
           "type": "string",
           "x-order": 1
         }
@@ -2016,7 +2004,7 @@
       "additionalProperties": false
     },
     "LoadShaper": {
-      "description": "The _Load Shaper_ component shapes the load at a service by following a set of specified steps. The accept percentage begins at the target accept percentage defined in the first step, and subsequently transitions linearly from the previous step's target accept percentage to the next target accept percentage, over the duration of time specified for each step. Each step is defined by two parameters: the target accept percentage and the duration of time it takes for the signal to transition from the previous step's target accept percentage to the current step's target accept percentage. The _Load Shaper thus produces a smooth and continuous traffic load that changes gradually over time, based on the specified steps.",
+      "description": "The _Load Shaper_ produces a smooth and continuous traffic load\nthat changes progressively over time, based on the specified steps.\n\nEach step is defined by two parameters:\n- The `target_accept_percentage`.\n- The `duration` for the signal to change from the\n  previous step's `target_accept_percentage` to the current step's\n  `target_accept_percentage`.\n\nThe percentage of requests accepted starts at the `target_accept_percentage`\ndefined in the first step and gradually ramps up or down linearly from\nthe previous step's `target_accept_percentage` to the next\n`target_accept_percentage`, over the `duration` specified for each step.",
       "properties": {
         "default_config": {
           "$ref": "#/definitions/FlowRegulatorDynamicConfig",
@@ -2077,12 +2065,12 @@
         },
         "at_end": {
           "$ref": "#/definitions/OutPort",
-          "description": "A boolean signal indicating whether the _Load Shaper_ is at the end of signal generation.",
+          "description": "A Boolean signal indicating whether the _Load Shaper_ is at the end of signal generation.",
           "x-order": 1
         },
         "at_start": {
           "$ref": "#/definitions/OutPort",
-          "description": "A boolean signal indicating whether the _Load Shaper_ is at the start of signal generation.",
+          "description": "A Boolean signal indicating whether the _Load Shaper_ is at the start of signal generation.",
           "x-order": 2
         }
       },
@@ -2807,11 +2795,7 @@
           "x-order": 1
         },
         "query_string": {
-<<<<<<< HEAD
-          "description": "Describes the Prometheus query to be run.\n\n:::note\n\nThe query must return a single value either as a scalar or as a vector with a single element.\nFlux Meter metrics can be referred inside this PromQL. Flux Meter defines histogram type of metrics in Prometheus. Thus one can refer to flux_meter_sum, flux_meter_count and flux_meter_bucket. The particular Flux Meter can be identified with the `flux_meter_name` label. There are additional labels available on a Flux Meter such as `valid`, `flow_status`, `http_status_code` and `decision_type`.\n\n:::",
-=======
-          "description": "Describes the Prometheus query to be run.\n\n:::info\n\nPromQL [reference](https://prometheus.io/docs/prometheus/latest/querying/basics/)\nFlow Metrics [reference](/reference/observability/flow-metrics/flow-metrics.md)\nOpenTelemetry Metrics [reference](/get-started/integrations/metrics/metrics.md)\n\n:::",
->>>>>>> a3ec2bc0
+          "description": "Describes the [PromQL](https://prometheus.io/docs/prometheus/latest/querying/basics/) query to be run.\n\n:::note\n\nThe query must return a single value either as a scalar or as a vector with a single element.\n\n:::\n\n:::info Usage with Flux Meter\n\n[Flux Meter](/concepts/flow-control/resources/flux-meter.md) metrics can be queries using PromQL. Flux Meter defines histogram type of metrics in Prometheus.\nTherefore, one can refer to `flux_meter_sum`, `flux_meter_count` and `flux_meter_bucket`.\nThe particular Flux Meter can be identified with the `flux_meter_name` label.\nThere are additional labels available on a Flux Meter such as `valid`, `flow_status`, `http_status_code` and `decision_type`.\n\n:::\n\n:::info Usage with OpenTelemetry Metrics\n\nAperture supports OpenTelemetry metrics. See [reference](/get-started/integrations/metrics/metrics.md) for more details.\n\n:::",
           "type": "string",
           "x-order": 2
         }
@@ -2882,11 +2866,7 @@
       "additionalProperties": false
     },
     "RateLimiter": {
-<<<<<<< HEAD
-      "description": ":::info\n\nSee also [_Rate Limiter_ overview](/concepts/flow-control/components/rate-limiter.md).\n\n:::\n\nRatelimiting is done separately on per-label-value basis. Use _label\\_key_\nto select which label should be used as key.",
-=======
-      "description": ":::info\n\nSee also [Rate Limiter overview](/concepts/flow-control/components/rate-limiter.md).\n\n:::\n\nRateLimiting is done on per-label-value basis. Use `label_key`\nto select which label should be used as key.",
->>>>>>> a3ec2bc0
+      "description": ":::info\n\nSee also [_Rate Limiter_ overview](/concepts/flow-control/components/rate-limiter.md).\n\n:::\n\nRateLimiting is done on per-label-value basis. Use `label_key`\nto select which label should be used as key.",
       "properties": {
         "default_config": {
           "$ref": "#/definitions/RateLimiterDynamicConfig",
@@ -3347,7 +3327,7 @@
       "additionalProperties": false
     },
     "SignalGenerator": {
-      "description": "The _Signal Generator_ component generates a signal by following a set of specified steps. The output signal begins at the target output defined in the first step, and subsequently transitions linearly from the previous step's target output to the next target output, over the duration of time specified for each step. Each step is defined by two parameters: the target output and the duration of time it takes for the signal to transition from the previous step's target output to the current step's target output. The _Signal Generator_ thus produces a smooth and continuous signal that changes gradually over time, based on the specified steps.The _Signal Generator_ is controlled to proceed forwards or backwards or reset to the start based on readings of input signals.",
+      "description": "The _Signal Generator_ component generates a smooth and continuous signal\nby following a sequence of specified steps. Each step has two parameters:\n- `target_output`: The desired output value at the end of the step.\n- `duration`: The time it takes for the signal to change linearly from the\n  previous step's `target_output` to the current step's `target_output`.\n\nThe output signal starts at the `target_output` of the first step and\nchanges linearly between steps based on their `duration`. The _Signal\nGenerator_ can be controlled to move forwards, backwards, or reset to the\nbeginning based on input signals.",
       "properties": {
         "in_ports": {
           "$ref": "#/definitions/SignalGeneratorIns",
@@ -3394,12 +3374,12 @@
       "properties": {
         "at_end": {
           "$ref": "#/definitions/OutPort",
-          "description": "A boolean signal indicating whether the _Signal Generator_ is at the end of signal generation.",
+          "description": "A Boolean signal indicating whether the _Signal Generator_ is at the end of signal generation.",
           "x-order": 0
         },
         "at_start": {
           "$ref": "#/definitions/OutPort",
-          "description": "A boolean signal indicating whether the _Signal Generator_ is at the start of signal generation.",
+          "description": "A Boolean signal indicating whether the _Signal Generator_ is at the start of signal generation.",
           "x-order": 1
         },
         "output": {
