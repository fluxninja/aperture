{
  "definitions": {
    "AdaptiveLoadScheduler": {
      "description": "The _Adaptive Load Scheduler_ adjusts the accepted token rate based on the deviation of the input signal from the setpoint.",
      "properties": {
        "dry_run": {
          "description": "Decides whether to run the load scheduler in dry-run mode. In dry run mode the scheduler acts as pass through to all flow and does not queue flows.\nIt is useful for observing the behavior of load scheduler without disrupting any real traffic.",
          "type": "boolean"
        },
        "dry_run_config_key": {
          "description": "Configuration key for setting dry run mode through dynamic configuration.",
          "type": "string"
        },
        "in_ports": {
          "$ref": "#/definitions/AdaptiveLoadSchedulerIns",
          "description": "Collection of input ports for the _Adaptive Load Scheduler_ component.\n\n",
          "x-go-tag-validate": "required"
        },
        "out_ports": {
          "$ref": "#/definitions/AdaptiveLoadSchedulerOuts",
          "description": "Collection of output ports for the _Adaptive Load Scheduler_ component."
        },
        "parameters": {
          "$ref": "#/definitions/AdaptiveLoadSchedulerParameters",
          "description": "Parameters for the _Adaptive Load Scheduler_ component.\n\n",
          "x-go-tag-validate": "required"
        }
      },
      "type": "object",
      "additionalProperties": false
    },
    "AdaptiveLoadSchedulerIns": {
      "description": "Input ports for the _Adaptive Load Scheduler_ component.",
      "properties": {
        "overload_confirmation": {
          "$ref": "#/definitions/InPort",
          "description": "The `overload_confirmation` port provides additional criteria to determine overload state which\nresults in _Flow_ throttling at the service."
        },
        "setpoint": {
          "$ref": "#/definitions/InPort",
          "description": "The setpoint input to the controller.\n\n",
          "x-go-tag-validate": "required"
        },
        "signal": {
          "$ref": "#/definitions/InPort",
          "description": "The input signal to the controller.\n\n",
          "x-go-tag-validate": "required"
        }
      },
      "type": "object",
      "additionalProperties": false
    },
    "AdaptiveLoadSchedulerOuts": {
      "description": "Output ports for the _Adaptive Load Scheduler_ component.",
      "properties": {
        "desired_load_multiplier": {
          "$ref": "#/definitions/OutPort",
          "description": "Desired Load multiplier is the ratio of desired token rate to the incoming token rate."
        },
        "is_overload": {
          "$ref": "#/definitions/OutPort",
          "description": "A Boolean signal that indicates whether the service is in overload state."
        },
        "observed_load_multiplier": {
          "$ref": "#/definitions/OutPort",
          "description": "Observed Load multiplier is the ratio of accepted token rate to the incoming token rate."
        }
      },
      "type": "object",
      "additionalProperties": false
    },
    "AdaptiveLoadSchedulerParameters": {
      "description": "Parameters for the _Adaptive Load Scheduler_ component.",
      "properties": {
        "alerter": {
          "$ref": "#/definitions/AlerterParameters",
          "description": "Configuration parameters for the embedded Alerter.\n\n",
          "x-go-tag-validate": "required"
        },
        "gradient": {
          "$ref": "#/definitions/GradientControllerParameters",
          "description": "Parameters for the _Gradient Controller_.\n\n",
          "x-go-tag-validate": "required"
        },
        "load_multiplier_linear_increment": {
          "default": 0.0025,
          "description": "Linear increment to load multiplier in each execution tick when the system is\nnot in the overloaded state, up until the `max_load_multiplier` is reached.\n\n",
          "format": "double",
          "type": "number",
          "x-go-tag-default": "0.0025"
        },
        "load_scheduler": {
          "$ref": "#/definitions/LoadSchedulerParameters",
          "description": "Parameters for the _Load Scheduler_.\n\n",
          "x-go-tag-validate": "required"
        },
        "max_load_multiplier": {
          "default": 2,
          "description": "The maximum load multiplier that can be reached during recovery from an overload state.\n- Helps protect the service from request bursts while the system is still recovering.\n- Once this value is reached, the scheduler enters the pass-through mode, allowing requests to bypass the scheduler and be sent directly to the service.\n- Any future overload state is detected by the control policy, and the load multiplier increment cycle is restarted.\n\n",
          "format": "double",
          "type": "number",
          "x-go-tag-default": "2.0"
        }
      },
      "type": "object",
      "additionalProperties": false
    },
    "AddressExtractor": {
      "description": "IP addresses in attribute context are defined as objects with separate IP and port fields.\nThis is a helper to display an address as a single string.\n\n:::caution\n\nThis might introduce high-cardinality flow label values.\n\n:::\n\n[ext-authz-address]: https://www.envoyproxy.io/docs/envoy/latest/api-v3/config/core/v3/address.proto#config-core-v3-address\n\nExample:\n```yaml\nfrom: \"source.address # or destination.address\"\n```",
      "properties": {
        "from": {
          "description": "Attribute path pointing to some string - for example, `source.address`.\n\n",
          "type": "string",
          "x-go-tag-validate": "required"
        }
      },
      "required": ["from"],
      "title": "Display an [Address][ext-authz-address] as a single string, for example, `<ip>:<port>`",
      "type": "object",
      "additionalProperties": false
    },
    "Alerter": {
      "description": "Alerter reacts to a signal and generates alert to send to alert manager.",
      "properties": {
        "in_ports": {
          "$ref": "#/definitions/AlerterIns",
          "description": "Input ports for the Alerter component."
        },
        "parameters": {
          "$ref": "#/definitions/AlerterParameters",
          "title": "Alerter configuration",
          "x-go-tag-validate": "required"
        }
      },
      "type": "object",
      "additionalProperties": false
    },
    "AlerterIns": {
      "description": "Inputs for the Alerter component.",
      "properties": {
        "signal": {
          "$ref": "#/definitions/InPort",
          "description": "Signal which Alerter is monitoring. If the signal greater than 0, Alerter generates an alert."
        }
      },
      "type": "object",
      "additionalProperties": false
    },
    "AlerterParameters": {
      "description": "Alerter Parameters configure parameters such as alert name, severity, resolve timeout, alert channels and labels.",
      "properties": {
        "alert_channels": {
          "description": "A list of alert channel strings.",
          "items": {
            "type": "string"
          },
          "type": "array"
        },
        "alert_name": {
          "description": "Name of the alert.\n\n",
          "type": "string",
          "x-go-tag-validate": "required"
        },
        "labels": {
          "additionalProperties": {
            "type": "string"
          },
          "description": "Additional labels to add to alert.",
          "type": "object"
        },
        "resolve_timeout": {
          "default": "5s",
          "description": "Duration of alert resolver.\n\n",
          "type": "string",
          "x-go-tag-default": "5s"
        },
        "severity": {
          "default": "info",
          "description": "Severity of the alert, one of 'info', 'warn' or 'crit'.\n\n",
          "enum": ["info", "warn", "crit"],
          "type": "string",
          "x-go-tag-default": "info",
          "x-go-tag-validate": "oneof=info warn crit",
          "x-oneof": "info | warn | crit"
        }
      },
      "required": ["alert_name"],
      "type": "object",
      "additionalProperties": false
    },
    "And": {
      "description": "Logical AND.\n\nSignals are mapped to Boolean values as follows:\n* Zero is treated as false.\n* Any non-zero is treated as true.\n* Invalid inputs are considered unknown.\n\n  :::note\n\n  Treating invalid inputs as \"unknowns\" has a consequence that the result\n  might end up being valid even when some inputs are invalid. For example, `unknown && false == false`,\n  because the result would end up false no matter if\n  first signal was true or false. Conversely, `unknown && true == unknown`.\n\n  :::",
      "properties": {
        "in_ports": {
          "$ref": "#/definitions/AndIns",
          "description": "Input ports for the And component."
        },
        "out_ports": {
          "$ref": "#/definitions/AndOuts",
          "description": "Output ports for the And component."
        }
      },
      "type": "object",
      "additionalProperties": false
    },
    "AndIns": {
      "description": "Inputs for the And component.",
      "properties": {
        "inputs": {
          "description": "Array of input signals.\n\n",
          "items": {
            "$ref": "#/definitions/InPort",
            "type": "object"
          },
          "type": "array",
          "x-go-tag-validate": "dive"
        }
      },
      "type": "object",
      "additionalProperties": false
    },
    "AndOuts": {
      "description": "Output ports for the And component.",
      "properties": {
        "output": {
          "$ref": "#/definitions/OutPort",
          "description": "Result of logical AND of all the input signals.\n\nWill always be 0 (false), 1 (true) or invalid (unknown)."
        }
      },
      "type": "object",
      "additionalProperties": false
    },
    "ArithmeticCombinator": {
      "properties": {
        "in_ports": {
          "$ref": "#/definitions/ArithmeticCombinatorIns",
          "description": "Input ports for the Arithmetic Combinator component."
        },
        "operator": {
          "description": "Operator of the arithmetic operation.\n\nThe arithmetic operation can be addition, subtraction, multiplication, division, XOR, right bit shift or left bit shift.\nIn case of XOR and bit shifts, value of signals is cast to integers before performing the operation.\n\n",
          "enum": ["add", "sub", "mul", "div", "xor", "lshift", "rshift"],
          "type": "string",
          "x-go-tag-validate": "oneof=add sub mul div xor lshift rshift",
          "x-oneof": "add | sub | mul | div | xor | lshift | rshift"
        },
        "out_ports": {
          "$ref": "#/definitions/ArithmeticCombinatorOuts",
          "description": "Output ports for the Arithmetic Combinator component."
        }
      },
      "title": "Type of Combinator that computes the arithmetic operation on the operand signals",
      "type": "object",
      "additionalProperties": false
    },
    "ArithmeticCombinatorIns": {
      "description": "Inputs for the Arithmetic Combinator component.",
      "properties": {
        "lhs": {
          "$ref": "#/definitions/InPort",
          "description": "Left hand side of the arithmetic operation."
        },
        "rhs": {
          "$ref": "#/definitions/InPort",
          "description": "Right hand side of the arithmetic operation."
        }
      },
      "type": "object",
      "additionalProperties": false
    },
    "ArithmeticCombinatorOuts": {
      "description": "Outputs for the Arithmetic Combinator component.",
      "properties": {
        "output": {
          "$ref": "#/definitions/OutPort",
          "description": "Result of arithmetic operation."
        }
      },
      "type": "object",
      "additionalProperties": false
    },
    "AutoScale": {
      "description": "AutoScale components are used to scale a service.",
      "properties": {
        "auto_scaler": {
          "$ref": "#/definitions/AutoScaler",
          "description": "_AutoScaler_ provides auto-scaling functionality for any scalable resource."
        },
        "pod_scaler": {
          "$ref": "#/definitions/PodScaler",
          "description": "PodScaler provides pod horizontal scaling functionality for scalable Kubernetes resources."
        }
      },
      "type": "object",
      "additionalProperties": false
    },
    "AutoScaler": {
      "description": "_AutoScaler_ provides auto-scaling functionality for any scalable resource. Multiple _Controllers_ can be defined on the _AutoScaler_ for performing scale-out or scale-in. The _AutoScaler_ can interface with infrastructure APIs such as Kubernetes to perform auto-scale.",
      "properties": {
        "dry_run": {
          "description": "Dry run mode ensures that no scaling is invoked by this auto scaler.\nThis is useful for observing the behavior of auto scaler without disrupting any real deployment.\nThis parameter sets the default value of dry run setting which can be overridden at runtime using dynamic configuration.",
          "type": "boolean"
        },
        "dry_run_config_key": {
          "description": "Configuration key for overriding dry run setting through dynamic configuration.",
          "type": "string"
        },
        "scale_in_controllers": {
          "description": "List of _Controllers_ for scaling in.\n\n",
          "items": {
            "$ref": "#/definitions/ScaleInController",
            "type": "object"
          },
          "type": "array",
          "x-go-tag-validate": "dive"
        },
        "scale_out_controllers": {
          "description": "List of _Controllers_ for scaling out.\n\n",
          "items": {
            "$ref": "#/definitions/ScaleOutController",
            "type": "object"
          },
          "type": "array",
          "x-go-tag-validate": "dive"
        },
        "scaling_backend": {
          "$ref": "#/definitions/AutoScalerScalingBackend",
          "x-go-tag-validate": "required"
        },
        "scaling_parameters": {
          "$ref": "#/definitions/AutoScalerScalingParameters",
          "description": "Parameters that define the scaling behavior.\n\n",
          "x-go-tag-validate": "required"
        }
      },
      "type": "object",
      "additionalProperties": false
    },
    "AutoScalerScalingBackend": {
      "properties": {
        "kubernetes_replicas": {
          "$ref": "#/definitions/AutoScalerScalingBackendKubernetesReplicas"
        }
      },
      "type": "object",
      "additionalProperties": false
    },
    "AutoScalerScalingBackendKubernetesReplicas": {
      "description": "KubernetesReplicas defines a horizontal pod scaler for Kubernetes.",
      "properties": {
        "kubernetes_object_selector": {
          "$ref": "#/definitions/KubernetesObjectSelector",
          "description": "The Kubernetes object on which horizontal scaling is applied.\n\n",
          "x-go-tag-validate": "required"
        },
        "max_replicas": {
          "default": "9223372036854775807",
          "description": "The maximum replicas to which the _AutoScaler_ can scale-out.\n\n",
          "format": "int64",
          "minLength": 1,
          "type": "string",
          "x-go-tag-default": "9223372036854775807",
          "x-go-tag-validate": "gt=0"
        },
        "min_replicas": {
          "default": "0",
          "description": "The minimum replicas to which the _AutoScaler_ can scale-in.\n\n",
          "format": "int64",
          "minLength": 0,
          "type": "string",
          "x-go-tag-default": "0",
          "x-go-tag-validate": "gte=0"
        },
        "out_ports": {
          "$ref": "#/definitions/AutoScalerScalingBackendKubernetesReplicasOuts",
          "description": "Output ports for _Kubernetes Replicas_."
        }
      },
      "type": "object",
      "additionalProperties": false
    },
    "AutoScalerScalingBackendKubernetesReplicasOuts": {
      "properties": {
        "actual_replicas": {
          "$ref": "#/definitions/OutPort"
        },
        "configured_replicas": {
          "$ref": "#/definitions/OutPort"
        },
        "desired_replicas": {
          "$ref": "#/definitions/OutPort"
        }
      },
      "title": "Outputs",
      "type": "object",
      "additionalProperties": false
    },
    "AutoScalerScalingParameters": {
      "properties": {
        "cooldown_override_percentage": {
          "default": 50,
          "description": "Cooldown override percentage defines a threshold change in scale-out beyond which previous cooldown is overridden.\nFor example, if the cooldown is 5 minutes and the cooldown override percentage is 10%, then if the\nscale-increases by 10% or more, the previous cooldown is cancelled. Defaults to 50%.\n\n",
          "format": "double",
          "type": "number",
          "x-go-tag-default": "50"
        },
        "max_scale_in_percentage": {
          "default": 1,
          "description": "The maximum decrease of scale (for example, pods) at one time. Defined as percentage of current scale value. Can never go below one even if percentage computation is less than one. Defaults to 1% of current scale value.\n\n",
          "format": "double",
          "type": "number",
          "x-go-tag-default": "1"
        },
        "max_scale_out_percentage": {
          "default": 10,
          "description": "The maximum increase of scale (for example, pods) at one time. Defined as percentage of current scale value. Can never go below one even if percentage computation is less than one. Defaults to 10% of current scale value.\n\n",
          "format": "double",
          "type": "number",
          "x-go-tag-default": "10"
        },
        "scale_in_alerter": {
          "$ref": "#/definitions/AlerterParameters",
          "description": "Configuration for scale-in Alerter.\n\n",
          "x-go-tag-validate": "required"
        },
        "scale_in_cooldown": {
          "default": "120s",
          "description": "The amount of time to wait after a scale-in operation for another scale-in operation.\n\n",
          "type": "string",
          "x-go-tag-default": "120s"
        },
        "scale_out_alerter": {
          "$ref": "#/definitions/AlerterParameters",
          "description": "Configuration for scale-out Alerter.\n\n",
          "x-go-tag-validate": "required"
        },
        "scale_out_cooldown": {
          "default": "30s",
          "description": "The amount of time to wait after a scale-out operation for another scale-out or scale-in operation.\n\n",
          "type": "string",
          "x-go-tag-default": "30s"
        }
      },
      "type": "object",
      "additionalProperties": false
    },
    "BoolVariable": {
      "description": "Component that emits a constant Boolean signal which can be changed at runtime through dynamic configuration.",
      "properties": {
        "config_key": {
          "description": "Configuration key for overriding value setting through dynamic configuration.",
          "type": "string"
        },
        "constant_output": {
          "description": "The constant Boolean signal emitted by this component. The value of the constant Boolean signal can be overridden at runtime through dynamic configuration.",
          "type": "boolean"
        },
        "out_ports": {
          "$ref": "#/definitions/BoolVariableOuts",
          "description": "Output ports for the BoolVariable component."
        }
      },
      "type": "object",
      "additionalProperties": false
    },
    "BoolVariableOuts": {
      "description": "Outputs for the BoolVariable component.",
      "properties": {
        "output": {
          "$ref": "#/definitions/OutPort",
          "description": "The value is emitted to the output port."
        }
      },
      "type": "object",
      "additionalProperties": false
    },
    "Circuit": {
      "description": "Circuit is graph of inter-connected signal processing components.\n\n:::info\n\nSee also [Circuit overview](/concepts/advanced/circuit.md).\n\n:::\n\nSignals flow between components through ports.\nAs signals traverse the circuit, they get processed, stored within components or get acted upon (for example, load-shed, rate-limit, auto-scale and so on).\nCircuit is evaluated periodically to respond to changes in signal readings.\n\n:::info Signals\n\nSignals are floating point values.\n\nA signal can also have a special **Invalid** value. It's usually used to\ncommunicate that signal does not have a meaningful value at the moment, for example,\n[PromQL](#prom-q-l) emits such a value if it cannot execute a query.\nComponents know when their input signals are invalid and can act\naccordingly. They can either propagate the invalid signal, by making their\noutput itself invalid (for example,\n[ArithmeticCombinator](#arithmetic-combinator)) or use some different\nlogic, for example, [Extrapolator](#extrapolator). Refer to a component's\ndocs on how exactly it handles invalid inputs.\n\n:::",
      "properties": {
        "components": {
          "description": "Defines a signal processing graph as a list of components.\n\n",
          "items": {
            "$ref": "#/definitions/Component",
            "type": "object"
          },
          "type": "array",
          "x-go-tag-validate": "dive"
        },
        "evaluation_interval": {
          "default": "0.5s",
          "description": "Evaluation interval (tick) is the time between consecutive runs of the policy circuit.\nThis interval is typically aligned with how often the corrective action (actuation) needs to be taken.\n\n",
          "type": "string",
          "x-go-tag-default": "0.5s"
        }
      },
      "type": "object",
      "additionalProperties": false
    },
    "Classifier": {
      "description": ":::info\n\nSee also [Classifier overview](/concepts/classifier.md).\n\n:::\nExample\n```yaml\nselectors:\n   - agent_group: demoapp\n     service: service1-demo-app.demoapp.svc.cluster.local\n     control_point: ingress\n     label_matcher:\n        match_labels:\n          user_tier: gold\n        match_expressions:\n          - key: user_type\n            operator: In\nrules:\n  user:\n   extractor:\n     from: request.http.headers.user-agent\n  telemetry: false\n```",
      "properties": {
        "rego": {
          "$ref": "#/definitions/Rego",
          "description": "Rego is a policy language used to express complex policies in a concise and declarative way.\nIt can be used to define flow classification rules by writing custom queries that extract values from request metadata.\nFor simple cases, such as directly reading a value from header or a field from JSON body, declarative extractors are recommended.",
          "title": "Rego based classification"
        },
        "rules": {
          "additionalProperties": {
            "$ref": "#/definitions/Rule"
          },
          "description": "A map of {key, value} pairs mapping from\n[flow label](/concepts/flow-label.md) keys to rules that define\nhow to extract and propagate flow labels with that key.\n\n",
          "type": "object",
          "x-go-tag-validate": "dive,keys,required,endkeys,required"
        },
        "selectors": {
          "description": "Selectors for flows that will be classified by this _Classifier_.\n\n",
          "items": {
            "$ref": "#/definitions/Selector",
            "type": "object"
          },
          "minItems": 1,
          "type": "array",
          "x-go-tag-validate": "required,gt=0,dive"
        }
      },
      "required": ["selectors"],
      "title": "Set of classification rules sharing a common selector",
      "type": "object",
      "additionalProperties": false
    },
    "Component": {
      "description": ":::info\n\nSee also [Components overview](/concepts/advanced/circuit.md#components).\n\n:::\n\nSignals flow into the components from input ports and results are emitted on output ports.\nComponents are wired to each other based on signal names forming an execution graph of the circuit.\n\n:::note\n\nLoops are broken by the runtime at the earliest component index that is part of the loop.\nThe looped signals are saved in the tick they're generated and served in the subsequent tick.\n\n:::\n\nSee also [Policy](#policy) for a higher-level explanation of circuits.",
      "properties": {
        "alerter": {
          "$ref": "#/definitions/Alerter",
          "description": "Alerter reacts to a signal and generates alert to send to alert manager."
        },
        "and": {
          "$ref": "#/definitions/And",
          "description": "Logical AND."
        },
        "arithmetic_combinator": {
          "$ref": "#/definitions/ArithmeticCombinator",
          "description": "Applies the given operator on input operands (signals) and emits the result."
        },
        "auto_scale": {
          "$ref": "#/definitions/AutoScale",
          "description": "AutoScale components are used to scale the service."
        },
        "bool_variable": {
          "$ref": "#/definitions/BoolVariable",
          "description": "BoolVariable emits a constant Boolean signal which can be changed at runtime via dynamic configuration."
        },
        "decider": {
          "$ref": "#/definitions/Decider",
          "description": "Decider emits the binary result of comparison operator on two operands."
        },
        "differentiator": {
          "$ref": "#/definitions/Differentiator",
          "description": "Differentiator calculates rate of change per tick."
        },
        "ema": {
          "$ref": "#/definitions/EMA",
          "description": "Exponential Moving Average filter."
        },
        "extrapolator": {
          "$ref": "#/definitions/Extrapolator",
          "description": "Takes an input signal and emits the extrapolated value; either mirroring the input value or repeating the last known value up to the maximum extrapolation interval."
        },
        "first_valid": {
          "$ref": "#/definitions/FirstValid",
          "description": "Picks the first valid input signal and emits it."
        },
        "flow_control": {
          "$ref": "#/definitions/FlowControl",
          "description": "FlowControl components are used to regulate requests flow."
        },
        "gradient_controller": {
          "$ref": "#/definitions/GradientController",
          "description": "Gradient controller calculates the ratio between the signal and the setpoint to determine the magnitude of the correction that need to be applied.\nThis controller can be used to build AIMD (Additive Increase, Multiplicative Decrease) or MIMD style response."
        },
        "holder": {
          "$ref": "#/definitions/Holder",
          "description": "Holds the last valid signal value for the specified duration then waits for next valid value to hold."
        },
        "integrator": {
          "$ref": "#/definitions/Integrator",
          "description": "Accumulates sum of signal every tick."
        },
        "inverter": {
          "$ref": "#/definitions/Inverter",
          "description": "Logical NOT."
        },
        "max": {
          "$ref": "#/definitions/Max",
          "description": "Emits the maximum of the input signals."
        },
        "min": {
          "$ref": "#/definitions/Min",
          "description": "Emits the minimum of the input signals."
        },
        "nested_circuit": {
          "$ref": "#/definitions/NestedCircuit",
          "description": "Nested circuit defines a sub-circuit as a high-level component. It consists of a list of components and a map of input and output ports."
        },
        "nested_signal_egress": {
          "$ref": "#/definitions/NestedSignalEgress",
          "description": "Nested signal egress is a special type of component that allows to extract a signal from a nested circuit."
        },
        "nested_signal_ingress": {
          "$ref": "#/definitions/NestedSignalIngress",
          "description": "Nested signal ingress is a special type of component that allows to inject a signal into a nested circuit."
        },
        "or": {
          "$ref": "#/definitions/Or",
          "description": "Logical OR."
        },
        "pulse_generator": {
          "$ref": "#/definitions/PulseGenerator",
          "description": "Generates 0 and 1 in turns."
        },
        "query": {
          "$ref": "#/definitions/Query",
          "description": "Query components that are query databases such as Prometheus."
        },
        "signal_generator": {
          "$ref": "#/definitions/SignalGenerator",
          "description": "Generates the specified signal."
        },
        "sma": {
          "$ref": "#/definitions/SMA",
          "description": "Simple Moving Average filter."
        },
        "switcher": {
          "$ref": "#/definitions/Switcher",
          "description": "Switcher acts as a switch that emits one of the two signals based on third signal."
        },
        "unary_operator": {
          "$ref": "#/definitions/UnaryOperator",
          "description": "Takes an input signal and emits the square root of the input signal."
        },
        "variable": {
          "$ref": "#/definitions/Variable",
          "description": "Emits a variable signal which can be changed at runtime via dynamic configuration."
        }
      },
      "title": "Computational block that forms the circuit",
      "type": "object",
      "additionalProperties": false
    },
    "ConstantSignal": {
      "description": "Special constant input for ports and Variable component. Can provide either a constant value or special Nan/+-Inf value.",
      "properties": {
        "special_value": {
          "description": "A special value such as NaN, +Inf, -Inf.\n\n",
          "enum": ["NaN", "+Inf", "-Inf"],
          "type": "string",
          "x-go-tag-validate": "oneof=NaN +Inf -Inf",
          "x-oneof": "NaN | +Inf | -Inf"
        },
        "value": {
          "description": "A constant value.",
          "format": "double",
          "type": "number"
        }
      },
      "type": "object",
      "additionalProperties": false
    },
    "Decider": {
      "description": "The comparison operator can be greater-than, less-than, greater-than-or-equal, less-than-or-equal, equal, or not-equal.\n\nThis component also supports time-based response (the output)\ntransitions between 1.0 or 0.0 signal if the decider condition is\ntrue or false for at least `true_for` or `false_for` duration. If\n`true_for` and `false_for` durations are zero then the transitions are\ninstantaneous.",
      "properties": {
        "false_for": {
          "default": "0s",
          "description": "Duration of time to wait before changing to false state.\nIf the duration is zero, the change will happen instantaneously.\n\n",
          "type": "string",
          "x-go-tag-default": "0s"
        },
        "in_ports": {
          "$ref": "#/definitions/DeciderIns",
          "description": "Input ports for the Decider component."
        },
        "operator": {
          "description": "Comparison operator that computes operation on LHS and RHS input signals.\n\n",
          "enum": ["gt", "lt", "gte", "lte", "eq", "neq"],
          "type": "string",
          "x-go-tag-validate": "oneof=gt lt gte lte eq neq",
          "x-oneof": "gt | lt | gte | lte | eq | neq"
        },
        "out_ports": {
          "$ref": "#/definitions/DeciderOuts",
          "description": "Output ports for the Decider component."
        },
        "true_for": {
          "default": "0s",
          "title": "Duration of time to wait before changing to true state.\nIf the duration is zero, the change will happen instantaneously.```",
          "type": "string",
          "x-go-tag-default": "0s"
        }
      },
      "title": "Type of Combinator that computes the comparison operation on LHS and RHS signals",
      "type": "object",
      "additionalProperties": false
    },
    "DeciderIns": {
      "description": "Inputs for the Decider component.",
      "properties": {
        "lhs": {
          "$ref": "#/definitions/InPort",
          "description": "Left hand side input signal for the comparison operation."
        },
        "rhs": {
          "$ref": "#/definitions/InPort",
          "description": "Right hand side input signal for the comparison operation."
        }
      },
      "type": "object",
      "additionalProperties": false
    },
    "DeciderOuts": {
      "description": "Outputs for the Decider component.",
      "properties": {
        "output": {
          "$ref": "#/definitions/OutPort",
          "description": "Selected signal (1.0 or 0.0)."
        }
      },
      "type": "object",
      "additionalProperties": false
    },
    "DecreasingGradient": {
      "description": "Decreasing Gradient defines a controller for scaling in based on Gradient Controller.",
      "properties": {
        "in_ports": {
          "$ref": "#/definitions/DecreasingGradientIns",
          "description": "Input ports for the Gradient."
        },
        "parameters": {
          "$ref": "#/definitions/DecreasingGradientParameters",
          "title": "Gradient parameters for the controller. Defaults and constraints:\n* `slope` = 1\n* `min_gradient` = -Inf (must be less than 1)\n* `max_gradient` = 1 (cannot be changed)"
        }
      },
      "type": "object",
      "additionalProperties": false
    },
    "DecreasingGradientIns": {
      "description": "Inputs for Gradient.",
      "properties": {
        "setpoint": {
          "$ref": "#/definitions/InPort",
          "description": "The setpoint to use for scale-in."
        },
        "signal": {
          "$ref": "#/definitions/InPort",
          "description": "The signal to use for scale-in."
        }
      },
      "type": "object",
      "additionalProperties": false
    },
    "DecreasingGradientParameters": {
      "description": "This allows subset of parameters with constrained values compared to a regular gradient controller. For full documentation of these parameters, refer to the [GradientControllerParameters](#gradient-controller-parameters).",
      "properties": {
        "min_gradient": {
          "default": -1.7976931348623157e308,
          "format": "double",
          "type": "number",
          "x-go-tag-default": "-1.79769313486231570814527423731704356798070e+308",
          "x-go-tag-validate": "lte=1.0"
        },
        "slope": {
          "default": 1,
          "format": "double",
          "type": "number",
          "x-go-tag-default": "1.0"
        }
      },
      "type": "object",
      "additionalProperties": false
    },
    "Differentiator": {
      "description": "Differentiator calculates rate of change per tick.",
      "properties": {
        "in_ports": {
          "$ref": "#/definitions/DifferentiatorIns",
          "description": "Input ports for the Differentiator component."
        },
        "out_ports": {
          "$ref": "#/definitions/DifferentiatorOuts",
          "description": "Output ports for the Differentiator component."
        },
        "window": {
          "default": "5s",
          "description": "The window of time over which differentiator operates.\n\n",
          "type": "string",
          "x-go-tag-default": "5s"
        }
      },
      "type": "object",
      "additionalProperties": false
    },
    "DifferentiatorIns": {
      "description": "Inputs for the Differentiator component.",
      "properties": {
        "input": {
          "$ref": "#/definitions/InPort"
        }
      },
      "type": "object",
      "additionalProperties": false
    },
    "DifferentiatorOuts": {
      "description": "Outputs for the Differentiator component.",
      "properties": {
        "output": {
          "$ref": "#/definitions/OutPort"
        }
      },
      "type": "object",
      "additionalProperties": false
    },
    "EMA": {
      "description": "At any time EMA component operates in one of the following states:\n1. Warm up state: The first `warmup_window` samples are used to compute the initial EMA.\n   If an invalid reading is received during the `warmup_window`, the last good average is emitted and the state gets reset back to beginning of warm up state.\n2. Normal state: The EMA is computed using following formula.\n\nThe EMA for a series $Y$ is calculated recursively as:\n<!-- vale off -->\n$$\n\\text{EMA} _t =\n\\begin{cases}\n  Y_0, &\\text{for } t = 0 \\\\\n  \\alpha Y_t + (1 - \\alpha) \\text{EMA}_{t-1}, &\\text{for }t > 0\n\\end{cases}\n$$\n\nThe coefficient $\\alpha$ represents the degree of weighting decrease, a constant smoothing factor between 0 and 1.\nA higher $\\alpha$ discounts older observations faster.\nThe $\\alpha$ is computed using ema\\_window:\n\n$$\n\\alpha = \\frac{2}{N + 1} \\quad\\text{where } N = \\frac{\\text{ema\\_window}}{\\text{evaluation\\_period}}\n$$\n<!-- vale on -->",
      "properties": {
        "in_ports": {
          "$ref": "#/definitions/EMAIns",
          "description": "Input ports for the EMA component."
        },
        "out_ports": {
          "$ref": "#/definitions/EMAOuts",
          "description": "Output ports for the EMA component."
        },
        "parameters": {
          "$ref": "#/definitions/EMAParameters",
          "description": "Parameters for the EMA component.\n\n",
          "x-go-tag-validate": "required"
        }
      },
      "title": "Exponential Moving Average (EMA) is a type of moving average that applies exponentially more weight to recent signal readings",
      "type": "object",
      "additionalProperties": false
    },
    "EMAIns": {
      "description": "Inputs for the EMA component.",
      "properties": {
        "input": {
          "$ref": "#/definitions/InPort",
          "description": "Input signal to be used for the EMA computation."
        },
        "max_envelope": {
          "$ref": "#/definitions/InPort",
          "description": "Upper bound of the moving average.\n\nWhen the signal exceeds `max_envelope` it is multiplied by\n`correction_factor_on_max_envelope_violation` **once per tick**.\n\n:::note\n\nIf the signal deviates from `max_envelope` faster than the correction\nfaster, it might end up exceeding the envelope.\n\n:::"
        },
        "min_envelope": {
          "$ref": "#/definitions/InPort",
          "description": "Lower bound of the moving average.\n\nBehavior is similar to `max_envelope`."
        }
      },
      "type": "object",
      "additionalProperties": false
    },
    "EMAOuts": {
      "description": "Outputs for the EMA component.",
      "properties": {
        "output": {
          "$ref": "#/definitions/OutPort",
          "description": "Exponential moving average of the series of reading as an output signal."
        }
      },
      "type": "object",
      "additionalProperties": false
    },
    "EMAParameters": {
      "description": "Parameters for the EMA component.",
      "properties": {
        "correction_factor_on_max_envelope_violation": {
          "default": 1,
          "description": "Correction factor to apply on the output value if its in violation of the max envelope.\n\n",
          "format": "double",
          "minimum": 0,
          "type": "number",
          "x-go-tag-default": "1.0",
          "x-go-tag-validate": "gte=0,lte=1.0"
        },
        "correction_factor_on_min_envelope_violation": {
          "default": 1,
          "description": "Correction factor to apply on the output value if its in violation of the min envelope.\n\n",
          "format": "double",
          "type": "number",
          "x-go-tag-default": "1.0",
          "x-go-tag-validate": "gte=1.0"
        },
        "ema_window": {
          "description": "Duration of EMA sampling window.\n\n",
          "type": "string",
          "x-go-tag-validate": "required"
        },
        "valid_during_warmup": {
          "default": false,
          "description": "Whether the output is valid during the warm-up stage.\n\n",
          "type": "boolean",
          "x-go-tag-default": "false"
        },
        "warmup_window": {
          "description": "Duration of EMA warming up window.\n\nThe initial value of the EMA is the average of signal readings received during the warm up window.\n\n",
          "type": "string",
          "x-go-tag-validate": "required"
        }
      },
      "required": ["ema_window", "warmup_window"],
      "type": "object",
      "additionalProperties": false
    },
    "EqualsMatchExpression": {
      "description": "Label selector expression of the equal form `label == value`.",
      "properties": {
        "label": {
          "description": "Name of the label to equal match the value.\n\n",
          "type": "string",
          "x-go-tag-validate": "required"
        },
        "value": {
          "description": "Exact value that the label should be equal to.",
          "type": "string"
        }
      },
      "required": ["label"],
      "type": "object",
      "additionalProperties": false
    },
    "Extractor": {
      "description": "There are multiple variants of extractor, specify exactly one.",
      "properties": {
        "address": {
          "$ref": "#/definitions/AddressExtractor",
          "description": "Display an address as a single string - `<ip>:<port>`."
        },
        "from": {
          "description": "Attribute path is a dot-separated path to attribute.\n\nShould be either:\n* one of the fields of [Attribute Context](https://www.envoyproxy.io/docs/envoy/latest/api-v3/service/auth/v3/attribute_context.proto), or\n* a special `request.http.bearer` pseudo-attribute.\nFor example, `request.http.method` or `request.http.header.user-agent`\n\nNote: The same attribute path syntax is shared by other extractor variants,\nwherever attribute path is needed in their \"from\" syntax.\n\nExample:\n```yaml\nfrom: request.http.headers.user-agent\n```",
          "title": "Use an attribute with no conversion",
          "type": "string"
        },
        "json": {
          "$ref": "#/definitions/JSONExtractor",
          "description": "Parse JSON, and extract one of the fields."
        },
        "jwt": {
          "$ref": "#/definitions/JWTExtractor",
          "description": "Parse the attribute as JWT and read the payload."
        },
        "path_templates": {
          "$ref": "#/definitions/PathTemplateMatcher",
          "description": "Match HTTP Path to given path templates."
        }
      },
      "title": "Defines a high-level way to specify how to extract a flow label value given HTTP request metadata, without a need to write Rego code",
      "type": "object",
      "additionalProperties": false
    },
    "Extrapolator": {
      "description": "It does so until `maximum_extrapolation_interval` is reached, beyond which it emits invalid signal unless input signal becomes valid again.",
      "properties": {
        "in_ports": {
          "$ref": "#/definitions/ExtrapolatorIns",
          "description": "Input ports for the Extrapolator component."
        },
        "out_ports": {
          "$ref": "#/definitions/ExtrapolatorOuts",
          "description": "Output ports for the Extrapolator component."
        },
        "parameters": {
          "$ref": "#/definitions/ExtrapolatorParameters",
          "description": "Parameters for the Extrapolator component.\n\n",
          "x-go-tag-validate": "required"
        }
      },
      "title": "Extrapolates the input signal by repeating the last valid value during the period in which it is invalid",
      "type": "object",
      "additionalProperties": false
    },
    "ExtrapolatorIns": {
      "description": "Inputs for the Extrapolator component.",
      "properties": {
        "input": {
          "$ref": "#/definitions/InPort",
          "description": "Input signal for the Extrapolator component."
        }
      },
      "type": "object",
      "additionalProperties": false
    },
    "ExtrapolatorOuts": {
      "description": "Outputs for the Extrapolator component.",
      "properties": {
        "output": {
          "$ref": "#/definitions/OutPort",
          "description": "Extrapolated signal."
        }
      },
      "type": "object",
      "additionalProperties": false
    },
    "ExtrapolatorParameters": {
      "description": "Parameters for the Extrapolator component.",
      "properties": {
        "max_extrapolation_interval": {
          "description": "Maximum time interval to repeat the last valid value of input signal.\n\n",
          "type": "string",
          "x-go-tag-validate": "required"
        }
      },
      "required": ["max_extrapolation_interval"],
      "type": "object",
      "additionalProperties": false
    },
    "FirstValid": {
      "properties": {
        "in_ports": {
          "$ref": "#/definitions/FirstValidIns",
          "description": "Input ports for the FirstValid component."
        },
        "out_ports": {
          "$ref": "#/definitions/FirstValidOuts",
          "description": "Output ports for the FirstValid component."
        }
      },
      "title": "Picks the first valid input signal from the array of input signals and emits it as an output signal",
      "type": "object",
      "additionalProperties": false
    },
    "FirstValidIns": {
      "description": "Inputs for the FirstValid component.",
      "properties": {
        "inputs": {
          "description": "Array of input signals.\n\n",
          "items": {
            "$ref": "#/definitions/InPort",
            "type": "object"
          },
          "type": "array",
          "x-go-tag-validate": "dive"
        }
      },
      "type": "object",
      "additionalProperties": false
    },
    "FirstValidOuts": {
      "description": "Outputs for the FirstValid component.",
      "properties": {
        "output": {
          "$ref": "#/definitions/OutPort",
          "description": "First valid input signal as an output signal."
        }
      },
      "type": "object",
      "additionalProperties": false
    },
    "FlowControl": {
      "description": "_Flow Control_ encompasses components that manage the flow of requests or access to features within a service.",
      "properties": {
        "adaptive_load_scheduler": {
          "$ref": "#/definitions/AdaptiveLoadScheduler",
          "description": "_Adaptive Load Scheduler_ component is based on additive increase and multiplicative decrease of token rate. It takes a signal and setpoint as inputs and reduces token rate proportionally (or any arbitrary power) based on deviation of the signal from setpoint."
        },
        "load_ramp": {
          "$ref": "#/definitions/LoadRamp",
          "description": "_Load Ramp_ smoothly regulates the flow of requests over specified steps."
        },
        "load_ramp_series": {
          "$ref": "#/definitions/LoadRampSeries",
          "description": "_Load Ramp Series_ is a series of _Load Ramp_ components that can shape load one after another at same or different _Control Points_."
        },
        "load_scheduler": {
          "$ref": "#/definitions/LoadScheduler",
          "description": "_Load Scheduler_ provides service protection by creating a prioritized workload queue in front of the service using Weighted Fair Queuing."
        },
        "quota_scheduler": {
          "$ref": "#/definitions/QuotaScheduler"
        },
        "rate_limiter": {
          "$ref": "#/definitions/RateLimiter",
          "description": "_Rate Limiter_ provides service protection by applying rate limits using the token bucket algorithm."
        },
        "regulator": {
          "$ref": "#/definitions/Regulator",
          "description": "Regulator is a component that regulates the flow of requests to the service by allowing only the specified percentage of requests or sticky sessions."
        }
      },
      "type": "object",
      "additionalProperties": false
    },
    "FlowControlResources": {
      "properties": {
        "classifiers": {
          "description": "Classifiers are installed in the data-plane and are used to label the requests based on payload content.\n\nThe flow labels created by Classifiers can be matched by Flux Meters to create metrics for control purposes.\n\n",
          "items": {
            "$ref": "#/definitions/Classifier",
            "type": "object"
          },
          "type": "array",
          "x-go-tag-validate": "dive"
        },
        "flux_meters": {
          "additionalProperties": {
            "$ref": "#/definitions/FluxMeter"
          },
          "description": "Flux Meters are installed in the data-plane and form the observability leg of the feedback loop.\n\nFlux Meter created metrics can be consumed as input to the circuit through the PromQL component.\n\n",
          "type": "object",
          "x-go-tag-validate": "dive"
        }
      },
      "title": "FlowControl Resources",
      "type": "object",
      "additionalProperties": false
    },
    "FluxMeter": {
      "description": "Flux Meter gathers metrics for the traffic that matches its selector.\nThe histogram created by Flux Meter measures the workload latency by default.\n\n:::info\n\nSee also [Flux Meter overview](/concepts/flux-meter.md).\n\n:::\nExample:\n```yaml\nstatic_buckets:\n   buckets: [5.0,10.0,25.0,50.0,100.0,250.0,500.0,1000.0,2500.0,5000.0,10000.0]\nselectors:\n   - agent_group: demoapp\n     service: service1-demo-app.demoapp.svc.cluster.local\n     control_point: ingress\nattribute_key: response_duration_ms\n```",
      "properties": {
        "attribute_key": {
          "default": "workload_duration_ms",
          "description": "Key of the attribute in access log or span from which the metric for this flux meter is read.\n\n:::info\n\nFor list of available attributes in Envoy access logs, refer\n[Envoy Filter](/integrations/istio/istio.md#envoy-filter)\n\n:::\n\n",
          "type": "string",
          "x-go-tag-default": "workload_duration_ms"
        },
        "exponential_buckets": {
          "$ref": "#/definitions/FluxMeterExponentialBuckets"
        },
        "exponential_buckets_range": {
          "$ref": "#/definitions/FluxMeterExponentialBucketsRange"
        },
        "linear_buckets": {
          "$ref": "#/definitions/FluxMeterLinearBuckets"
        },
        "selectors": {
          "description": "Selectors for flows that will be metered by this _Flux Meter_.\n\n",
          "items": {
            "$ref": "#/definitions/Selector",
            "type": "object"
          },
          "minItems": 1,
          "type": "array",
          "x-go-tag-validate": "required,gt=0,dive"
        },
        "static_buckets": {
          "$ref": "#/definitions/FluxMeterStaticBuckets"
        }
      },
      "required": ["selectors"],
      "type": "object",
      "additionalProperties": false
    },
    "FluxMeterExponentialBuckets": {
      "description": "ExponentialBuckets creates `count` number of buckets where the lowest bucket has an upper bound of `start`\nand each following bucket's upper bound is `factor` times the previous bucket's upper bound. The final +inf\nbucket is not counted.",
      "properties": {
        "count": {
          "description": "Number of buckets.\n\n",
          "exclusiveMinimum": 0,
          "format": "int32",
          "type": "integer",
          "x-go-tag-validate": "gt=0"
        },
        "factor": {
          "description": "Factor to be multiplied to the previous bucket's upper bound to calculate the following bucket's upper bound.\n\n",
          "format": "double",
          "type": "number",
          "x-go-tag-validate": "gt=1.0"
        },
        "start": {
          "description": "Upper bound of the lowest bucket.\n\n",
          "format": "double",
          "type": "number",
          "x-go-tag-validate": "gt=0.0"
        }
      },
      "type": "object",
      "additionalProperties": false
    },
    "FluxMeterExponentialBucketsRange": {
      "description": "ExponentialBucketsRange creates `count` number of buckets where the lowest bucket is `min` and the highest\nbucket is `max`. The final +inf bucket is not counted.",
      "properties": {
        "count": {
          "description": "Number of buckets.\n\n",
          "exclusiveMinimum": 0,
          "format": "int32",
          "type": "integer",
          "x-go-tag-validate": "gt=0"
        },
        "max": {
          "description": "Highest bucket.",
          "format": "double",
          "type": "number"
        },
        "min": {
          "description": "Lowest bucket.\n\n",
          "format": "double",
          "type": "number",
          "x-go-tag-validate": "gt=0.0"
        }
      },
      "type": "object",
      "additionalProperties": false
    },
    "FluxMeterLinearBuckets": {
      "description": "LinearBuckets creates `count` number of buckets, each `width` wide, where the lowest bucket has an\nupper bound of `start`. The final +inf bucket is not counted.",
      "properties": {
        "count": {
          "description": "Number of buckets.\n\n",
          "exclusiveMinimum": 0,
          "format": "int32",
          "type": "integer",
          "x-go-tag-validate": "gt=0"
        },
        "start": {
          "description": "Upper bound of the lowest bucket.",
          "format": "double",
          "type": "number"
        },
        "width": {
          "description": "Width of each bucket.",
          "format": "double",
          "type": "number"
        }
      },
      "type": "object",
      "additionalProperties": false
    },
    "FluxMeterStaticBuckets": {
      "description": "StaticBuckets holds the static value of the buckets where latency histogram will be stored.",
      "properties": {
        "buckets": {
          "default": [5, 10, 25, 50, 100, 250, 500, 1000, 2500, 5000, 10000],
          "description": "The buckets in which latency histogram will be stored.\n\n",
          "items": {
            "format": "double",
            "type": "number"
          },
          "type": "array",
          "x-go-tag-default": "[5.0,10.0,25.0,50.0,100.0,250.0,500.0,1000.0,2500.0,5000.0,10000.0]"
        }
      },
      "type": "object",
      "additionalProperties": false
    },
    "GradientController": {
      "description": "The `gradient` describes a corrective factor that should be applied to the\ncontrol variable to get the signal closer to the setpoint. It's computed as follows:\n\n$$\n\\text{gradient} = \\left(\\frac{\\text{signal}}{\\text{setpoint}}\\right)^{\\text{slope}}\n$$\n\n`gradient` is then clamped to `[min_gradient, max_gradient]` range.\n\nThe output of gradient controller is computed as follows:\n$$\n\\text{output} = \\text{gradient}_{\\text{clamped}} \\cdot \\text{control\\_variable} + \\text{optimize}.\n$$\n\nNote the additional `optimize` signal, that can be used to \"nudge\" the\ncontroller into desired idle state.\n\nThe output can be _optionally_ clamped to desired range using `max` and\n`min` input.",
      "properties": {
        "in_ports": {
          "$ref": "#/definitions/GradientControllerIns",
          "description": "Input ports of the Gradient Controller."
        },
        "manual_mode": {
          "description": "In manual mode, the controller does not adjust the control variable. It emits the same output as the control variable input. This setting can be adjusted at runtime through dynamic configuration without restarting the policy.",
          "type": "boolean"
        },
        "manual_mode_config_key": {
          "description": "Configuration key for overriding `manual_mode` setting through dynamic configuration.",
          "type": "string"
        },
        "out_ports": {
          "$ref": "#/definitions/GradientControllerOuts",
          "description": "Output ports of the Gradient Controller."
        },
        "parameters": {
          "$ref": "#/definitions/GradientControllerParameters",
          "description": "Gradient Parameters.\n\n",
          "x-go-tag-validate": "required"
        }
      },
      "title": "Gradient controller is a type of controller which tries to adjust the\ncontrol variable proportionally to the relative difference between setpoint\nand actual value of the signal",
      "type": "object",
      "additionalProperties": false
    },
    "GradientControllerIns": {
      "description": "Inputs for the Gradient Controller component.",
      "properties": {
        "control_variable": {
          "$ref": "#/definitions/InPort",
          "description": "Actual current value of the control variable.\n\nThis signal is multiplied by the gradient to produce the output."
        },
        "max": {
          "$ref": "#/definitions/InPort",
          "description": "Maximum value to limit the output signal."
        },
        "min": {
          "$ref": "#/definitions/InPort",
          "description": "Minimum value to limit the output signal."
        },
        "setpoint": {
          "$ref": "#/definitions/InPort",
          "description": "Setpoint to be used for the gradient computation."
        },
        "signal": {
          "$ref": "#/definitions/InPort",
          "description": "Signal to be used for the gradient computation."
        }
      },
      "type": "object",
      "additionalProperties": false
    },
    "GradientControllerOuts": {
      "description": "Outputs for the Gradient Controller component.",
      "properties": {
        "output": {
          "$ref": "#/definitions/OutPort",
          "description": "Computed desired value of the control variable."
        }
      },
      "type": "object",
      "additionalProperties": false
    },
    "GradientControllerParameters": {
      "description": "Gradient Parameters.",
      "properties": {
        "max_gradient": {
          "default": 1.7976931348623157e308,
          "description": "Maximum gradient which clamps the computed gradient value to the range, `[min_gradient, max_gradient]`.\n\n",
          "format": "double",
          "type": "number",
          "x-go-tag-default": "1.79769313486231570814527423731704356798070e+308"
        },
        "min_gradient": {
          "default": -1.7976931348623157e308,
          "description": "Minimum gradient which clamps the computed gradient value to the range, `[min_gradient, max_gradient]`.\n\n",
          "format": "double",
          "type": "number",
          "x-go-tag-default": "-1.79769313486231570814527423731704356798070e+308"
        },
        "slope": {
          "description": "Slope controls the aggressiveness and direction of the Gradient Controller.\n\nSlope is used as exponent on the signal to setpoint ratio in computation\nof the gradient (see the [main description](#gradient-controller) for\nexact equation). This parameter decides how aggressive the controller\nresponds to the deviation of signal from the setpoint.\nfor example:\n* $\\text{slope} = 1$: when signal is too high, increase control variable,\n* $\\text{slope} = -1$: when signal is too high, decrease control variable,\n* $\\text{slope} = -0.5$: when signal is too high, decrease control variable gradually.\n\nThe sign of slope depends on correlation between the signal and control variable:\n* Use $\\text{slope} < 0$ if there is a _positive_ correlation between the signal and\nthe control variable (for example, Per-pod CPU usage and total concurrency).\n* Use $\\text{slope} > 0$ if there is a _negative_ correlation between the signal and\nthe control variable (for example, Per-pod CPU usage and number of pods).\n\n:::note\n\nYou need to set _negative_ slope for a _positive_ correlation, as you're\ndescribing the _action_ which controller should make when the signal\nincreases.\n\n:::\n\nThe magnitude of slope describes how aggressively should the controller\nreact to a deviation of signal.\nWith $|\\text{slope}| = 1$, the controller will aim to bring the signal to\nthe setpoint in one tick (assuming linear correlation with signal and setpoint).\nSmaller magnitudes of slope will make the controller adjust the control\nvariable gradually.\n\nSetting $|\\text{slope}| < 1$ (for example, $\\pm0.8$) is recommended.\nIf you experience overshooting, consider lowering the magnitude even more.\nValues of $|\\text{slope}| > 1$ aren't recommended.\n\n:::note\n\nRemember that the gradient and output signal can be (optionally) clamped,\nso the _slope_ might not fully describe aggressiveness of the controller.\n\n:::\n\n",
          "format": "double",
          "type": "number",
          "x-go-tag-validate": "required"
        }
      },
      "required": ["slope"],
      "type": "object",
      "additionalProperties": false
    },
    "Holder": {
      "description": "Holds the last valid signal value for the specified duration then waits for next valid value to hold.\nIf it is holding a value that means it ignores both valid and invalid new signals until the `hold_for` duration is finished.",
      "properties": {
        "hold_for": {
          "default": "5s",
          "description": "Holding the last valid signal value for the `hold_for` duration.\n\n",
          "type": "string",
          "x-go-tag-default": "5s"
        },
        "in_ports": {
          "$ref": "#/definitions/HolderIns",
          "description": "Input ports for the Holder component."
        },
        "out_ports": {
          "$ref": "#/definitions/HolderOuts",
          "description": "Output ports for the Holder component."
        }
      },
      "type": "object",
      "additionalProperties": false
    },
    "HolderIns": {
      "description": "Inputs for the Holder component.",
      "properties": {
        "input": {
          "$ref": "#/definitions/InPort",
          "description": "The input signal."
        },
        "reset": {
          "$ref": "#/definitions/InPort",
          "description": "Resets the holder output to the current input signal when reset signal is valid and non-zero."
        }
      },
      "type": "object",
      "additionalProperties": false
    },
    "HolderOuts": {
      "description": "Outputs for the Holder component.",
      "properties": {
        "output": {
          "$ref": "#/definitions/OutPort",
          "description": "The output signal."
        }
      },
      "type": "object",
      "additionalProperties": false
    },
    "InPort": {
      "properties": {
        "constant_signal": {
          "$ref": "#/definitions/ConstantSignal",
          "description": "Constant value to be used for this InPort instead of a signal."
        },
        "signal_name": {
          "description": "Name of the incoming Signal on the InPort.",
          "type": "string"
        }
      },
      "title": "Components receive input from other components through InPorts",
      "type": "object",
      "additionalProperties": false
    },
    "IncreasingGradient": {
      "description": "Increasing Gradient defines a controller for scaling out based on _Gradient Controller_.",
      "properties": {
        "in_ports": {
          "$ref": "#/definitions/IncreasingGradientIns",
          "description": "Input ports for the Gradient."
        },
        "parameters": {
          "$ref": "#/definitions/IncreasingGradientParameters",
          "title": "Gradient parameters for the controller. Defaults and constraints:\n* `slope` = 1\n* `min_gradient` = 1 (cannot be changed)\n* `max_gradient` = +Inf (must be greater than 1)"
        }
      },
      "type": "object",
      "additionalProperties": false
    },
    "IncreasingGradientIns": {
      "description": "Inputs for Gradient.",
      "properties": {
        "setpoint": {
          "$ref": "#/definitions/InPort",
          "description": "The setpoint to use for scale-out."
        },
        "signal": {
          "$ref": "#/definitions/InPort",
          "description": "The signal to use for scale-out."
        }
      },
      "type": "object",
      "additionalProperties": false
    },
    "IncreasingGradientParameters": {
      "description": "This allows subset of parameters with constrained values compared to a regular gradient controller. For full documentation of these parameters, refer to the [GradientControllerParameters](#gradient-controller-parameters).",
      "properties": {
        "max_gradient": {
          "default": 1.7976931348623157e308,
          "format": "double",
          "type": "number",
          "x-go-tag-default": "1.79769313486231570814527423731704356798070e+308",
          "x-go-tag-validate": "gte=1.0"
        },
        "slope": {
          "default": 1,
          "format": "double",
          "type": "number",
          "x-go-tag-default": "1.0"
        }
      },
      "type": "object",
      "additionalProperties": false
    },
    "InfraMeter": {
      "description": "InfraMeter is a resource that sets up OpenTelemetry pipelines.\nIt defines receivers, processors, and a single metrics pipeline\nwhich will be exported to the configured Prometheus instance.\nEnvironment variables can be used in the configuration using format `${ENV_VAR_NAME}`.\n\n:::info\n\nSee also [Get Started / Setup Integrations / Metrics](/integrations/metrics/metrics.md).\n\n:::",
      "properties": {
        "per_agent_group": {
          "default": false,
          "description": "PerAgentGroup marks the pipeline to be instantiated only once per agent\ngroup. This is helpful for receivers that scrape for example, some cluster-wide\nmetrics. When not set, pipeline will be instantiated on every Agent.\n\n",
          "type": "boolean",
          "x-go-tag-default": "false"
        },
        "pipeline": {
          "$ref": "#/definitions/InfraMeterMetricsPipeline",
          "description": "Pipeline is an OTel metrics pipeline definition, which **only** uses receivers\nand processors defined above. Exporter would be added automatically.\n\nIf there are no processors defined or only one processor is defined, the\npipeline definition can be omitted. In such cases, the pipeline will\nautomatically use all given receivers and the defined processor (if\nany).  However, if there are more than one processor, the pipeline must\nbe defined explicitly.\n\n",
          "x-go-tag-validate": "required"
        },
        "processors": {
          "additionalProperties": {
            "type": "object"
          },
          "description": "Processors define processors to be used in custom metrics pipelines. This should\nbe in [OTel format](https://opentelemetry.io/docs/collector/configuration/#processors).",
          "type": "object"
        },
        "receivers": {
          "additionalProperties": {
            "type": "object"
          },
          "description": "Receivers define receivers to be used in custom metrics pipelines. This should\nbe in [OTel format](https://opentelemetry.io/docs/collector/configuration/#receivers).",
          "type": "object"
        }
      },
      "type": "object",
      "additionalProperties": false
    },
    "InfraMeterMetricsPipeline": {
      "description": "MetricsPipelineConfig defines a custom metrics pipeline.",
      "properties": {
        "processors": {
          "items": {
            "type": "string"
          },
          "type": "array"
        },
        "receivers": {
          "items": {
            "type": "string"
          },
          "type": "array"
        }
      },
      "type": "object",
      "additionalProperties": false
    },
    "Integrator": {
      "description": "Accumulates sum of signal every tick.",
      "properties": {
        "in_ports": {
          "$ref": "#/definitions/IntegratorIns",
          "description": "Input ports for the Integrator component."
        },
        "initial_value": {
          "default": 0,
          "description": "Initial value of the integrator.\n\n",
          "format": "double",
          "type": "number",
          "x-go-tag-default": "0"
        },
        "out_ports": {
          "$ref": "#/definitions/IntegratorOuts",
          "description": "Output ports for the Integrator component."
        }
      },
      "type": "object",
      "additionalProperties": false
    },
    "IntegratorIns": {
      "description": "Inputs for the Integrator component.",
      "properties": {
        "input": {
          "$ref": "#/definitions/InPort",
          "description": "The input signal."
        },
        "max": {
          "$ref": "#/definitions/InPort",
          "description": "The maximum output."
        },
        "min": {
          "$ref": "#/definitions/InPort",
          "description": "The minimum output."
        },
        "reset": {
          "$ref": "#/definitions/InPort",
          "description": "Resets the integrator output to zero when reset signal is valid and non-zero. Reset also resets the max and min constraints."
        }
      },
      "type": "object",
      "additionalProperties": false
    },
    "IntegratorOuts": {
      "description": "Outputs for the Integrator component.",
      "properties": {
        "output": {
          "$ref": "#/definitions/OutPort"
        }
      },
      "type": "object",
      "additionalProperties": false
    },
    "Inverter": {
      "description": "Logical NOT.\n\nSee [And component](#and) on how signals are mapped onto Boolean values.",
      "properties": {
        "in_ports": {
          "$ref": "#/definitions/InverterIns",
          "description": "Input ports for the Inverter component."
        },
        "out_ports": {
          "$ref": "#/definitions/InverterOuts",
          "description": "Output ports for the Inverter component."
        }
      },
      "type": "object",
      "additionalProperties": false
    },
    "InverterIns": {
      "description": "Inputs for the Inverter component.",
      "properties": {
        "input": {
          "$ref": "#/definitions/InPort",
          "description": "Signal to be negated.\n\n",
          "x-go-tag-validate": "dive"
        }
      },
      "type": "object",
      "additionalProperties": false
    },
    "InverterOuts": {
      "description": "Output ports for the Inverter component.",
      "properties": {
        "output": {
          "$ref": "#/definitions/OutPort",
          "description": "Logical negation of the input signal.\n\nWill always be 0 (false), 1 (true) or invalid (unknown)."
        }
      },
      "type": "object",
      "additionalProperties": false
    },
    "JSONExtractor": {
      "description": "Example:\n```yaml\nfrom: request.http.body\npointer: /user/name\n```",
      "properties": {
        "from": {
          "description": "Attribute path pointing to some strings - for example, `request.http.body`.\n\n",
          "type": "string",
          "x-go-tag-validate": "required"
        },
        "pointer": {
          "description": "JSON pointer represents a parsed JSON pointer which allows to select a specified field from the payload.\n\nNote: Uses [JSON pointer](https://datatracker.ietf.org/doc/html/rfc6901) syntax,\nfor example, `/foo/bar`. If the pointer points into an object, it'd be converted to a string.",
          "type": "string"
        }
      },
      "required": ["from"],
      "title": "Parse JSON, and extract one of the fields",
      "type": "object",
      "additionalProperties": false
    },
    "JWTExtractor": {
      "description": "Specify a field to be extracted from payload using `json_pointer`.\n\nNote: The signature is not verified against the secret (assuming there's some\nother part of the system that handles such verification).\n\nExample:\n```yaml\nfrom: request.http.bearer\njson_pointer: /user/email\n```",
      "properties": {
        "from": {
          "description": "JWT (JSON Web Token) can be extracted from any input attribute, but most likely you'd want to use `request.http.bearer`.\n\n",
          "type": "string",
          "x-go-tag-validate": "required"
        },
        "json_pointer": {
          "description": "JSON pointer allowing to select a specified field from the payload.\n\nNote: Uses [JSON pointer](https://datatracker.ietf.org/doc/html/rfc6901) syntax,\nfor example, `/foo/bar`. If the pointer points into an object, it'd be converted to a string.",
          "type": "string"
        }
      },
      "required": ["from"],
      "title": "Parse the attribute as JWT and read the payload",
      "type": "object",
      "additionalProperties": false
    },
    "K8sLabelMatcherRequirement": {
      "description": "Label selector requirement which is a selector that contains values, a key, and an operator that relates the key and values.",
      "properties": {
        "key": {
          "description": "Label key that the selector applies to.\n\n",
          "type": "string",
          "x-go-tag-validate": "required"
        },
        "operator": {
          "description": "Logical operator which represents a key's relationship to a set of values.\nValid operators are In, NotIn, Exists and DoesNotExist.\n\n",
          "enum": ["In", "NotIn", "Exists", "DoesNotExists"],
          "type": "string",
          "x-go-tag-validate": "oneof=In NotIn Exists DoesNotExists",
          "x-oneof": "In | NotIn | Exists | DoesNotExists"
        },
        "values": {
          "description": "An array of string values that relates to the key by an operator.\nIf the operator is In or NotIn, the values array must be non-empty.\nIf the operator is Exists or DoesNotExist, the values array must be empty.",
          "items": {
            "type": "string"
          },
          "type": "array"
        }
      },
      "required": ["key"],
      "type": "object",
      "additionalProperties": false
    },
    "KubernetesObjectSelector": {
      "description": "Describes which pods a control or observability\ncomponent should apply to.",
      "properties": {
        "agent_group": {
          "default": "default",
          "description": "Which [agent-group](/concepts/selector.md#agent-group) this\nselector applies to.\n\n",
          "type": "string",
          "x-go-tag-default": "default"
        },
        "api_version": {
          "title": "API version of Kubernetes resource",
          "type": "string",
          "x-go-tag-validate": "required"
        },
        "kind": {
          "description": "Kubernetes resource type.\n\n",
          "type": "string",
          "x-go-tag-validate": "required"
        },
        "name": {
          "description": "Kubernetes resource name.\n\n",
          "type": "string",
          "x-go-tag-validate": "required"
        },
        "namespace": {
          "description": "Kubernetes namespace that the resource belongs to.\n\n",
          "type": "string",
          "x-go-tag-validate": "required"
        }
      },
      "required": ["api_version", "kind", "name", "namespace"],
      "type": "object",
      "additionalProperties": false
    },
    "LabelMatcher": {
      "description": "It provides three ways to define requirements:\n- match labels\n- match expressions\n- arbitrary expression\n\nIf multiple requirements are set, they're all combined using the logical AND operator.\nAn empty label matcher always matches.",
      "properties": {
        "expression": {
          "$ref": "#/definitions/MatchExpression",
          "description": "An arbitrary expression to be evaluated on the labels."
        },
        "match_expressions": {
          "description": "List of Kubernetes-style label matcher requirements.\n\nNote: The requirements are combined using the logical AND operator.",
          "items": {
            "$ref": "#/definitions/K8sLabelMatcherRequirement",
            "type": "object"
          },
          "type": "array"
        },
        "match_labels": {
          "additionalProperties": {
            "type": "string"
          },
          "description": "A map of {key,value} pairs representing labels to be matched.\nA single {key,value} in the `match_labels` requires that the label `key` is present and equal to `value`.\n\nNote: The requirements are combined using the logical AND operator.",
          "type": "object"
        }
      },
      "title": "Allows to define rules whether a map of\n[labels](/concepts/flow-label.md)\nshould be considered a match or not",
      "type": "object",
      "additionalProperties": false
    },
    "LoadRamp": {
      "description": "The _Load Ramp_ produces a smooth and continuous traffic load\nthat changes progressively over time, based on the specified steps.\n\nEach step is defined by two parameters:\n- The `target_accept_percentage`.\n- The `duration` for the signal to change from the\n  previous step's `target_accept_percentage` to the current step's\n  `target_accept_percentage`.\n\nThe percentage of requests accepted starts at the `target_accept_percentage`\ndefined in the first step and gradually ramps up or down linearly from\nthe previous step's `target_accept_percentage` to the next\n`target_accept_percentage`, over the `duration` specified for each step.",
      "properties": {
        "in_ports": {
          "$ref": "#/definitions/LoadRampIns"
        },
        "out_ports": {
          "$ref": "#/definitions/LoadRampOuts"
        },
        "parameters": {
          "$ref": "#/definitions/LoadRampParameters",
          "x-go-tag-validate": "required"
        },
        "pass_through_label_values": {
          "description": "Specify certain label values to be always accepted by the _Regulator_ regardless of accept percentage.",
          "items": {
            "type": "string"
          },
          "type": "array"
        },
        "pass_through_label_values_config_key": {
          "description": "Configuration key for setting pass through label values through dynamic configuration.",
          "type": "string"
        }
      },
      "type": "object",
      "additionalProperties": false
    },
    "LoadRampIns": {
      "description": "Inputs for the _Load Ramp_ component.",
      "properties": {
        "backward": {
          "$ref": "#/definitions/InPort",
          "description": "Whether to progress the _Load Ramp_ towards the previous step."
        },
        "forward": {
          "$ref": "#/definitions/InPort",
          "description": "Whether to progress the _Load Ramp_ towards the next step."
        },
        "reset": {
          "$ref": "#/definitions/InPort",
          "description": "Whether to reset the _Load Ramp_ to the first step."
        }
      },
      "type": "object",
      "additionalProperties": false
    },
    "LoadRampOuts": {
      "description": "Outputs for the _Load Ramp_ component.",
      "properties": {
        "accept_percentage": {
          "$ref": "#/definitions/OutPort",
          "description": "The percentage of flows being accepted by the _Load Ramp_."
        },
        "at_end": {
          "$ref": "#/definitions/OutPort",
          "description": "A Boolean signal indicating whether the _Load Ramp_ is at the end of signal generation."
        },
        "at_start": {
          "$ref": "#/definitions/OutPort",
          "description": "A Boolean signal indicating whether the _Load Ramp_ is at the start of signal generation."
        }
      },
      "type": "object",
      "additionalProperties": false
    },
    "LoadRampParameters": {
      "description": "Parameters for the _Load Ramp_ component.",
      "properties": {
        "regulator": {
          "$ref": "#/definitions/RegulatorParameters",
          "description": "Parameters for the _Regulator_."
        },
        "steps": {
          "items": {
            "$ref": "#/definitions/LoadRampParametersStep",
            "type": "object"
          },
          "minItems": 1,
          "type": "array",
          "x-go-tag-validate": "required,gt=0,dive"
        }
      },
      "required": ["steps"],
      "type": "object",
      "additionalProperties": false
    },
    "LoadRampParametersStep": {
      "properties": {
        "duration": {
          "description": "Duration for which the step is active.\n\n",
          "type": "string",
          "x-go-tag-validate": "required"
        },
        "target_accept_percentage": {
          "description": "The value of the step.\n\n",
          "format": "double",
          "maximum": 100,
          "minimum": 0,
          "type": "number",
          "x-go-tag-validate": "gte=0,lte=100"
        }
      },
      "required": ["duration"],
      "type": "object",
      "additionalProperties": false
    },
    "LoadRampSeries": {
      "description": "_LoadRampSeries_ is a component that applies a series of _Load Ramps_ in order.",
      "properties": {
        "in_ports": {
          "$ref": "#/definitions/LoadRampSeriesIns"
        },
        "parameters": {
          "$ref": "#/definitions/LoadRampSeriesParameters",
          "x-go-tag-validate": "required"
        }
      },
      "type": "object",
      "additionalProperties": false
    },
    "LoadRampSeriesIns": {
      "description": "Inputs for the _LoadRampSeries_ component.",
      "properties": {
        "backward": {
          "$ref": "#/definitions/InPort",
          "description": "Whether to progress the load ramp series towards the previous step."
        },
        "forward": {
          "$ref": "#/definitions/InPort",
          "description": "Whether to progress the load ramp series towards the next step."
        },
        "reset": {
          "$ref": "#/definitions/InPort",
          "description": "Whether to reset the load ramp series to the first step."
        }
      },
      "type": "object",
      "additionalProperties": false
    },
    "LoadRampSeriesLoadRampInstance": {
      "properties": {
        "load_ramp": {
          "$ref": "#/definitions/LoadRampParameters",
          "description": "The load ramp.\n\n",
          "x-go-tag-validate": "required"
        },
        "out_ports": {
          "$ref": "#/definitions/LoadRampOuts"
        }
      },
      "type": "object",
      "additionalProperties": false
    },
    "LoadRampSeriesParameters": {
      "description": "Parameters for the _LoadRampSeries_ component.",
      "properties": {
        "load_ramps": {
          "description": "An ordered list of load ramps that get applied in order.\n\n",
          "items": {
            "$ref": "#/definitions/LoadRampSeriesLoadRampInstance",
            "type": "object"
          },
          "type": "array",
          "x-go-tag-validate": "required,dive"
        }
      },
      "required": ["load_ramps"],
      "type": "object",
      "additionalProperties": false
    },
    "LoadScheduler": {
      "description": ":::info\n\nSee also [_Load Scheduler_ overview](/concepts/scheduler.md).\n\n:::\n\nTo make scheduling decisions the Flows are mapped into Workloads by providing match rules.\nA workload determines the priority and cost of admitting each Flow that belongs to it.\nScheduling of Flows is based on Weighted Fair Queuing principles.\n_Load Scheduler_ measures and controls the incoming tokens per second, which can translate\nto (avg. latency \\* in-flight requests) (Little's Law) in concurrency limiting use-case.\n\nThe signal at port `load_multiplier` determines the fraction of incoming tokens that get admitted.",
      "properties": {
        "dry_run": {
          "description": "Decides whether to run the load scheduler in dry-run mode. In dry run mode the scheduler acts as pass through to all flow and does not queue flows.\nIt is useful for observing the behavior of load scheduler without disrupting any real traffic.",
          "type": "boolean"
        },
        "dry_run_config_key": {
          "description": "Configuration key for setting dry run mode through dynamic configuration.",
          "type": "string"
        },
        "in_ports": {
          "$ref": "#/definitions/LoadSchedulerIns",
          "description": "Input ports for the LoadScheduler component.\n\n",
          "x-go-tag-validate": "required"
        },
        "out_ports": {
          "$ref": "#/definitions/LoadSchedulerOuts",
          "description": "Output ports for the LoadScheduler component."
        },
        "parameters": {
          "$ref": "#/definitions/LoadSchedulerParameters",
          "x-go-tag-validate": "required"
        }
      },
      "title": "_Load Scheduler_ creates a queue for flows in front of a service to provide active service protection",
      "type": "object",
      "additionalProperties": false
    },
    "LoadSchedulerIns": {
      "description": "Input for the LoadScheduler component.",
      "properties": {
        "load_multiplier": {
          "$ref": "#/definitions/InPort",
          "description": "Load multiplier is proportion of incoming\ntoken rate that needs to be accepted."
        }
      },
      "type": "object",
      "additionalProperties": false
    },
    "LoadSchedulerOuts": {
      "description": "Output for the LoadScheduler component.",
      "properties": {
        "observed_load_multiplier": {
          "$ref": "#/definitions/OutPort",
          "description": "Observed load multiplier is the proportion of incoming token rate that is being accepted."
        }
      },
      "type": "object",
      "additionalProperties": false
    },
    "LoadSchedulerParameters": {
      "properties": {
        "scheduler": {
          "$ref": "#/definitions/Scheduler",
          "description": "Configuration of Weighted Fair Queuing-based workload scheduler.\n\nContains configuration of per-agent scheduler"
        },
        "selectors": {
          "description": "Selectors for the component.\n\n",
          "items": {
            "$ref": "#/definitions/Selector",
            "type": "object"
          },
          "minItems": 1,
          "type": "array",
          "x-go-tag-validate": "required,gt=0,dive"
        },
        "workload_latency_based_tokens": {
          "default": true,
          "description": "Automatically estimate the size flows within each workload, based on\nhistorical latency. Each workload's `tokens` will be set to average\nlatency of flows in that workload during the last few seconds (exact duration\nof this average can change).\nThis setting is useful in concurrency limiting use-case, where the\nconcurrency is calculated as ``(avg. latency \\* in-flight flows)`.\n\nThe value of tokens estimated takes a lower precedence\nthan the value of `tokens` specified in the workload definition\nand `tokens` explicitly specified in the flow labels.\n\n",
          "type": "boolean",
          "x-go-tag-default": "true"
        }
      },
      "required": ["selectors"],
      "title": "Parameters for _Load Scheduler_ component",
      "type": "object",
      "additionalProperties": false
    },
    "MatchExpression": {
      "description": "MatchExpression has multiple variants, exactly one should be set.\n\nExample:\n```yaml\nall:\n  of:\n    - label_exists: foo\n    - label_equals:\n        label: app\n        value: frobnicator\n```",
      "properties": {
        "all": {
          "$ref": "#/definitions/MatchExpressionList",
          "description": "The expression is true when all sub expressions are true."
        },
        "any": {
          "$ref": "#/definitions/MatchExpressionList",
          "description": "The expression is true when any sub expression is true."
        },
        "label_equals": {
          "$ref": "#/definitions/EqualsMatchExpression",
          "description": "The expression is true when label value equals given value."
        },
        "label_exists": {
          "description": "The expression is true when label with given name exists.",
          "type": "string"
        },
        "label_matches": {
          "$ref": "#/definitions/MatchesMatchExpression",
          "description": "The expression is true when label matches given regular expression."
        },
        "not": {
          "$ref": "#/definitions/MatchExpression",
          "description": "The expression negates the result of sub expression."
        }
      },
      "title": "Defines a `[map<string, string> \u2192\u00a0bool]` expression to be evaluated on labels",
      "type": "object",
      "additionalProperties": false
    },
    "MatchExpressionList": {
      "description": "for example, `{any: {of: [expr1, expr2]}}`.",
      "properties": {
        "of": {
          "description": "List of sub expressions of the match expression.",
          "items": {
            "$ref": "#/definitions/MatchExpression",
            "type": "object"
          },
          "type": "array"
        }
      },
      "title": "List of MatchExpressions that is used for all or any matching",
      "type": "object",
      "additionalProperties": false
    },
    "MatchesMatchExpression": {
      "description": "Label selector expression of the form `label matches regex`.",
      "properties": {
        "label": {
          "description": "Name of the label to match the regular expression.\n\n",
          "type": "string",
          "x-go-tag-validate": "required"
        },
        "regex": {
          "description": "Regular expression that should match the label value.\nIt uses [Go's regular expression syntax](https://github.com/google/re2/wiki/Syntax).\n\n",
          "type": "string",
          "x-go-tag-validate": "required"
        }
      },
      "required": ["label", "regex"],
      "type": "object",
      "additionalProperties": false
    },
    "Max": {
      "description": "Max: output = max([]inputs).",
      "properties": {
        "in_ports": {
          "$ref": "#/definitions/MaxIns",
          "description": "Input ports for the Max component."
        },
        "out_ports": {
          "$ref": "#/definitions/MaxOuts",
          "description": "Output ports for the Max component."
        }
      },
      "title": "Takes a list of input signals and emits the signal with the maximum value",
      "type": "object",
      "additionalProperties": false
    },
    "MaxIns": {
      "description": "Inputs for the Max component.",
      "properties": {
        "inputs": {
          "description": "Array of input signals.\n\n",
          "items": {
            "$ref": "#/definitions/InPort",
            "type": "object"
          },
          "type": "array",
          "x-go-tag-validate": "dive"
        }
      },
      "type": "object",
      "additionalProperties": false
    },
    "MaxOuts": {
      "description": "Output for the Max component.",
      "properties": {
        "output": {
          "$ref": "#/definitions/OutPort",
          "description": "Signal with maximum value as an output signal."
        }
      },
      "type": "object",
      "additionalProperties": false
    },
    "Min": {
      "description": "Takes an array of input signals and emits the signal with the minimum value\nMin: output = min([]inputs).",
      "properties": {
        "in_ports": {
          "$ref": "#/definitions/MinIns",
          "description": "Input ports for the Min component."
        },
        "out_ports": {
          "$ref": "#/definitions/MinOuts",
          "description": "Output ports for the Min component."
        }
      },
      "type": "object",
      "additionalProperties": false
    },
    "MinIns": {
      "description": "Inputs for the Min component.",
      "properties": {
        "inputs": {
          "description": "Array of input signals.\n\n",
          "items": {
            "$ref": "#/definitions/InPort",
            "type": "object"
          },
          "type": "array",
          "x-go-tag-validate": "dive"
        }
      },
      "type": "object",
      "additionalProperties": false
    },
    "MinOuts": {
      "description": "Output ports for the Min component.",
      "properties": {
        "output": {
          "$ref": "#/definitions/OutPort",
          "description": "Signal with minimum value as an output signal."
        }
      },
      "type": "object",
      "additionalProperties": false
    },
    "NestedCircuit": {
      "description": "Nested circuit defines a sub-circuit as a high-level component. It consists of a list of components and a map of input and output ports.",
      "properties": {
        "components": {
          "description": "List of components in the nested circuit.\n\n",
          "items": {
            "$ref": "#/definitions/Component",
            "type": "object"
          },
          "type": "array",
          "x-go-tag-validate": "dive"
        },
        "in_ports_map": {
          "additionalProperties": {
            "$ref": "#/definitions/InPort"
          },
          "description": "Maps input port names to input ports.",
          "type": "object"
        },
        "name": {
          "description": "Name of the nested circuit component. This name is displayed by graph visualization tools.",
          "type": "string"
        },
        "out_ports_map": {
          "additionalProperties": {
            "$ref": "#/definitions/OutPort"
          },
          "description": "Maps output port names to output ports.",
          "type": "object"
        },
        "short_description": {
          "description": "Short description of the nested circuit component. This description is displayed by graph visualization tools.",
          "type": "string"
        }
      },
      "type": "object",
      "additionalProperties": false
    },
    "NestedSignalEgress": {
      "description": "Nested signal egress is a special type of component that allows to extract a signal from a nested circuit.",
      "properties": {
        "in_ports": {
          "$ref": "#/definitions/NestedSignalEgressIns",
          "description": "Input ports for the NestedSignalEgress component."
        },
        "port_name": {
          "description": "Name of the port.",
          "type": "string"
        }
      },
      "type": "object",
      "additionalProperties": false
    },
    "NestedSignalEgressIns": {
      "description": "Inputs for the NestedSignalEgress component.",
      "properties": {
        "signal": {
          "$ref": "#/definitions/InPort",
          "description": "Egress signal."
        }
      },
      "type": "object",
      "additionalProperties": false
    },
    "NestedSignalIngress": {
      "description": "Nested signal ingress is a special type of component that allows to inject a signal into a nested circuit.",
      "properties": {
        "out_ports": {
          "$ref": "#/definitions/NestedSignalIngressOuts",
          "description": "Output ports for the NestedSignalIngress component."
        },
        "port_name": {
          "description": "Name of the port.",
          "type": "string"
        }
      },
      "type": "object",
      "additionalProperties": false
    },
    "NestedSignalIngressOuts": {
      "description": "Outputs for the NestedSignalIngress component.",
      "properties": {
        "signal": {
          "$ref": "#/definitions/OutPort",
          "description": "Ingress signal."
        }
      },
      "type": "object",
      "additionalProperties": false
    },
    "Or": {
      "description": "Logical OR.\n\nSee [And component](#and) on how signals are mapped onto Boolean values.",
      "properties": {
        "in_ports": {
          "$ref": "#/definitions/OrIns",
          "description": "Input ports for the Or component."
        },
        "out_ports": {
          "$ref": "#/definitions/OrOuts",
          "description": "Output ports for the Or component."
        }
      },
      "type": "object",
      "additionalProperties": false
    },
    "OrIns": {
      "description": "Inputs for the Or component.",
      "properties": {
        "inputs": {
          "description": "Array of input signals.\n\n",
          "items": {
            "$ref": "#/definitions/InPort",
            "type": "object"
          },
          "type": "array",
          "x-go-tag-validate": "dive"
        }
      },
      "type": "object",
      "additionalProperties": false
    },
    "OrOuts": {
      "description": "Output ports for the Or component.",
      "properties": {
        "output": {
          "$ref": "#/definitions/OutPort",
          "description": "Result of logical OR of all the input signals.\n\nWill always be 0 (false), 1 (true) or invalid (unknown)."
        }
      },
      "type": "object",
      "additionalProperties": false
    },
    "OutPort": {
      "properties": {
        "signal_name": {
          "description": "Name of the outgoing Signal on the OutPort.",
          "type": "string"
        }
      },
      "title": "Components produce output for other components through OutPorts",
      "type": "object",
      "additionalProperties": false
    },
    "PathTemplateMatcher": {
      "description": "HTTP path will be matched against given path templates.\nIf a match occurs, the value associated with the path template will be treated as a result.\nIn case of multiple path templates matching, the most specific one will be chosen.",
      "properties": {
        "template_values": {
          "additionalProperties": {
            "type": "string"
          },
          "description": "Template value keys are OpenAPI-inspired path templates.\n\n* Static path segment `/foo` matches a path segment exactly\n* `/{param}` matches arbitrary path segment.\n  (The parameter name is ignored and can be omitted (`{}`))\n* The parameter must cover whole segment.\n* Additionally, path template can end with `/*` wildcard to match\n  arbitrary number of trailing segments (0 or more).\n* Multiple consecutive `/` are ignored, as well as trailing `/`.\n* Parametrized path segments must come after static segments.\n* `*`, if present, must come last.\n* Most specific template \"wins\" (`/foo` over `/{}` and `/{}` over `/*`).\n\nSee also <https://swagger.io/specification/#path-templating-matching>\n\nExample:\n```yaml\n/register: register\n\"/user/{userId}\": user\n/static/*: other\n```\n\n",
          "minProperties": 1,
          "type": "object",
          "x-go-tag-validate": "gt=0,dive,keys,required,endkeys,required"
        }
      },
      "title": "Matches HTTP Path to given path templates",
      "type": "object",
      "additionalProperties": false
    },
    "PeriodicDecrease": {
      "description": "PeriodicDecrease defines a controller for scaling in based on a periodic timer.",
      "properties": {
        "period": {
          "description": "The period of the timer.\n\n",
          "type": "string",
          "x-go-tag-validate": "required"
        },
        "scale_in_percentage": {
          "description": "The percentage of scale to reduce.\n\n",
          "format": "double",
          "maximum": 100,
          "minimum": 0,
          "type": "number",
          "x-go-tag-validate": "required,gte=0,lte=100"
        }
      },
      "required": ["period", "scale_in_percentage"],
      "type": "object",
      "additionalProperties": false
    },
    "PodScaler": {
      "description": "Component for scaling pods based on a signal.",
      "properties": {
        "dry_run": {
          "description": "Dry run mode ensures that no scaling is invoked by this pod scaler.\nThis is useful for observing the behavior of pod scaler without disrupting any real deployment.\nThis parameter sets the default value of dry run setting which can be overridden at runtime using dynamic configuration.",
          "type": "boolean"
        },
        "dry_run_config_key": {
          "description": "Configuration key for overriding dry run setting through dynamic configuration.",
          "type": "string"
        },
        "in_ports": {
          "$ref": "#/definitions/PodScalerIns",
          "description": "Input ports for the PodScaler component."
        },
        "kubernetes_object_selector": {
          "$ref": "#/definitions/KubernetesObjectSelector",
          "description": "The Kubernetes object to which this pod scaler applies.\n\n",
          "x-go-tag-validate": "required"
        },
        "out_ports": {
          "$ref": "#/definitions/PodScalerOuts",
          "description": "Output ports for the PodScaler component."
        }
      },
      "type": "object",
      "additionalProperties": false
    },
    "PodScalerIns": {
      "description": "Inputs for the PodScaler component.",
      "properties": {
        "replicas": {
          "$ref": "#/definitions/InPort",
          "title": "The number of replicas to configure for the Kubernetes resource"
        }
      },
      "type": "object",
      "additionalProperties": false
    },
    "PodScalerOuts": {
      "description": "Outputs for the PodScaler component.",
      "properties": {
        "actual_replicas": {
          "$ref": "#/definitions/OutPort",
          "description": "The number of replicas that are currently running."
        },
        "configured_replicas": {
          "$ref": "#/definitions/OutPort",
          "description": "The number of replicas that are desired."
        }
      },
      "type": "object",
      "additionalProperties": false
    },
    "Policy": {
      "description": "Policy expresses observability-driven control logic.\n\n:::info\n\nSee also [Policy overview](/concepts/advanced/policy.md).\n\n:::\n\nPolicy specification contains a circuit that defines the controller logic and resources that need to be setup.",
      "properties": {
        "circuit": {
          "$ref": "#/definitions/Circuit",
          "description": "Defines the control-loop logic of the policy."
        },
        "resources": {
          "$ref": "#/definitions/Resources",
          "description": "Resources (such as Flux Meters, Classifiers) to setup."
        }
      },
      "type": "object",
      "additionalProperties": false
    },
    "PromQL": {
      "properties": {
        "evaluation_interval": {
          "default": "10s",
          "description": "Describes the interval between successive evaluations of the Prometheus query.\n\n",
          "type": "string",
          "x-go-tag-default": "10s"
        },
        "out_ports": {
          "$ref": "#/definitions/PromQLOuts",
          "description": "Output ports for the PromQL component."
        },
        "query_string": {
<<<<<<< HEAD
          "description": "Describes the [PromQL](https://prometheus.io/docs/prometheus/latest/querying/basics/) query to be run.\n\n:::note\n\nThe query must return a single value either as a scalar or as a vector with a single element.\n\n:::\n\n:::info Usage with Flux Meter\n\n[Flux Meter](/concepts/flux-meter.md) metrics can be queries using PromQL. Flux Meter defines histogram type of metrics in Prometheus.\nTherefore, one can refer to `flux_meter_sum`, `flux_meter_count` and `flux_meter_bucket`.\nThe particular Flux Meter can be identified with the `flux_meter_name` label.\nThere are additional labels available on a Flux Meter such as `valid`, `flow_status`, `http_status_code` and `decision_type`.\n\n:::\n\n:::info Usage with OpenTelemetry Metrics\n\nAperture supports OpenTelemetry metrics. See [reference](/integrations/metrics/metrics.md) for more details.\n\n:::",
          "type": "string",
          "x-order": 2
=======
          "description": "Describes the [PromQL](https://prometheus.io/docs/prometheus/latest/querying/basics/) query to be run.\n\n:::note\n\nThe query must return a single value either as a scalar or as a vector with a single element.\n\n:::\n\n:::info Usage with Flux Meter\n\n[Flux Meter](/concepts/flow-control/resources/flux-meter.md) metrics can be queries using PromQL. Flux Meter defines histogram type of metrics in Prometheus.\nTherefore, one can refer to `flux_meter_sum`, `flux_meter_count` and `flux_meter_bucket`.\nThe particular Flux Meter can be identified with the `flux_meter_name` label.\nThere are additional labels available on a Flux Meter such as `valid`, `flow_status`, `http_status_code` and `decision_type`.\n\n:::\n\n:::info Usage with OpenTelemetry Metrics\n\nAperture supports OpenTelemetry metrics. See [reference](/integrations/metrics/metrics.md) for more details.\n\n:::",
          "type": "string"
>>>>>>> dbc58f7b
        }
      },
      "title": "Component that runs a Prometheus query periodically and returns the result as an output signal",
      "type": "object",
      "additionalProperties": false
    },
    "PromQLOuts": {
      "description": "Output for the PromQL component.",
      "properties": {
        "output": {
          "$ref": "#/definitions/OutPort",
          "description": "The result of the Prometheus query as an output signal."
        }
      },
      "type": "object",
      "additionalProperties": false
    },
    "PulseGenerator": {
      "description": "Generates 0 and 1 in turns.",
      "properties": {
        "false_for": {
          "default": "5s",
          "description": "Emitting 0 for the `false_for` duration.\n\n",
          "type": "string",
          "x-go-tag-default": "5s"
        },
        "out_ports": {
          "$ref": "#/definitions/PulseGeneratorOuts",
          "description": "Output ports for the PulseGenerator component."
        },
        "true_for": {
          "default": "5s",
          "description": "Emitting 1 for the `true_for` duration.\n\n",
          "type": "string",
          "x-go-tag-default": "5s"
        }
      },
      "type": "object",
      "additionalProperties": false
    },
    "PulseGeneratorOuts": {
      "description": "Outputs for the PulseGenerator component.",
      "properties": {
        "output": {
          "$ref": "#/definitions/OutPort"
        }
      },
      "type": "object",
      "additionalProperties": false
    },
    "Query": {
      "description": "Query components that are query databases such as Prometheus.",
      "properties": {
        "promql": {
          "$ref": "#/definitions/PromQL",
          "description": "Periodically runs a Prometheus query in the background and emits the result."
        }
      },
      "type": "object",
      "additionalProperties": false
    },
    "QuotaScheduler": {
      "description": "Schedules the traffic based on token-bucket based quotas.",
      "properties": {
        "in_ports": {
          "$ref": "#/definitions/RateLimiterIns",
          "x-go-tag-validate": "required"
        },
        "rate_limiter": {
          "$ref": "#/definitions/RateLimiterParameters",
          "x-go-tag-validate": "required"
        },
        "scheduler": {
          "$ref": "#/definitions/Scheduler"
        },
        "selectors": {
          "items": {
            "$ref": "#/definitions/Selector",
            "type": "object"
          },
          "minItems": 1,
          "type": "array",
          "x-go-tag-validate": "required,gt=0,dive"
        }
      },
      "required": ["selectors"],
      "type": "object",
      "additionalProperties": false
    },
    "RateLimiter": {
      "description": ":::info\n\nSee also [_Rate Limiter_ overview](/concepts/rate-limiter.md).\n\n:::\n\nRateLimiting is done on per-label-value (`label_key`) basis and it uses the _Token Bucket Algorithm_.",
      "properties": {
        "in_ports": {
          "$ref": "#/definitions/RateLimiterIns",
          "title": "Input ports for the RateLimiter component",
          "x-go-tag-validate": "required"
        },
        "parameters": {
          "$ref": "#/definitions/RateLimiterParameters",
          "title": "Parameters for the RateLimiter component",
          "x-go-tag-validate": "required"
        },
        "selectors": {
          "description": "Selectors for the component.\n\n",
          "items": {
            "$ref": "#/definitions/Selector",
            "type": "object"
          },
          "minItems": 1,
          "type": "array",
          "x-go-tag-validate": "required,gt=0,dive"
        }
      },
      "required": ["selectors"],
      "title": "Limits the traffic on a control point to specified rate",
      "type": "object",
      "additionalProperties": false
    },
    "RateLimiterIns": {
      "properties": {
        "bucket_capacity": {
          "$ref": "#/definitions/InPort",
          "description": "Capacity of the bucket.\n\n",
          "x-go-tag-validate": "required"
        },
        "fill_amount": {
          "$ref": "#/definitions/InPort",
          "description": "Number of tokens to fill within an `interval`.\n\n",
          "x-go-tag-validate": "required"
        },
        "pass_through": {
          "$ref": "#/definitions/InPort",
          "title": "PassThrough port determines whether all requests"
        }
      },
      "title": "Inputs for the RateLimiter component",
      "type": "object",
      "additionalProperties": false
    },
    "RateLimiterParameters": {
      "properties": {
        "continuous_fill": {
          "default": true,
          "description": "Continuous fill determines whether the token bucket should be filled\ncontinuously or only on discrete intervals.\n\n",
          "type": "boolean",
          "x-go-tag-default": "true"
        },
        "interval": {
          "description": "Interval defines the time interval in which the token bucket\nwill fill tokens specified by `fill_amount` signal.\n\n",
          "type": "string",
          "x-go-tag-validate": "required"
        },
        "label_key": {
<<<<<<< HEAD
          "description": "Specifies which label the rate limiter should be keyed by.\n\nRate limiting is done independently for each value of the\n[label](/concepts/flow-label.md) with given key.\nFor example, to give each user a separate limit, assuming you\nhave a _user_ flow\nlabel set up, set `label_key: \"user\"`.\nIf no label key is specified, then all requests matching the\nselectors will be rate limited based on the global bucket.",
          "type": "string",
          "x-order": 2
=======
          "description": "Specifies which label the rate limiter should be keyed by.\n\nRate limiting is done independently for each value of the\n[label](/concepts/flow-control/flow-label.md) with given key.\nFor example, to give each user a separate limit, assuming you\nhave a _user_ flow\nlabel set up, set `label_key: \"user\"`.\nIf no label key is specified, then all requests matching the\nselectors will be rate limited based on the global bucket.",
          "type": "string"
>>>>>>> dbc58f7b
        },
        "lazy_sync": {
          "$ref": "#/definitions/RateLimiterParametersLazySync",
          "title": "Configuration of lazy-syncing behavior of rate limiter"
        },
        "max_idle_time": {
          "default": "7200s",
          "description": "Max idle time before token bucket state for a label is removed.\nIf set to 0, the state is never removed.\n\n",
          "type": "string",
          "x-go-tag-default": "7200s"
        },
        "tokens_label_key": {
          "default": "tokens",
          "description": "Flow label key that will be used to override the number of tokens\nfor this request.\nThis is an optional parameter and takes highest precedence\nwhen assigning tokens to a request.\nThe label value must be a valid uint64 number.\n\n",
          "type": "string",
          "x-go-tag-default": "tokens"
        }
      },
      "required": ["interval"],
      "type": "object",
      "additionalProperties": false
    },
    "RateLimiterParametersLazySync": {
      "properties": {
        "enabled": {
          "default": false,
          "title": "Enables lazy sync",
          "type": "boolean",
          "x-go-tag-default": "false"
        },
        "num_sync": {
          "default": 4,
          "description": "Number of times to lazy sync within the `interval`.\n\n",
          "exclusiveMinimum": 0,
          "format": "int64",
          "type": "integer",
          "x-go-tag-default": "4",
          "x-go-tag-validate": "gt=0"
        }
      },
      "type": "object",
      "additionalProperties": false
    },
    "Rego": {
      "description": "Rego define a set of labels that are extracted after evaluating a Rego module.\n\n:::info\n\nYou can use the [live-preview](/concepts/classifier.md#live-previewing-requests) feature to first preview the input to the classifier before writing the labeling logic.\n\n:::\n\nExample of Rego module which also disables telemetry visibility of label:\n```yaml\nrego:\n  labels:\n    user:\n      telemetry: false\n  module: |\n    package user_from_cookie\n    cookies := split(input.attributes.request.http.headers.cookie, \"; \")\n    user := user {\n        cookie := cookies[_]\n        startswith(cookie, \"session=\")\n        session := substring(cookie, count(\"session=\"), -1)\n        parts := split(session, \".\")\n        object := json.unmarshal(base64url.decode(parts[0]))\n        user := object.user\n    }\n```",
      "properties": {
        "labels": {
          "additionalProperties": {
            "$ref": "#/definitions/RegoLabelProperties"
          },
          "description": "A map of {key, value} pairs mapping from\n[flow label](/concepts/flow-label.md) keys to queries that define\nhow to extract and propagate flow labels with that key.\nThe name of the label maps to a variable in the Rego module. It maps to `data.<package>.<label>` variable.\n\n",
          "minProperties": 1,
          "type": "object",
          "x-go-tag-validate": "required,gt=0,dive,keys,required,endkeys,required"
        },
        "module": {
          "description": "Source code of the Rego module.\n\n:::note\n\nMust include a \"package\" declaration.\n\n:::\n\n",
          "type": "string",
          "x-go-tag-validate": "required"
        }
      },
      "required": ["labels", "module"],
      "type": "object",
      "additionalProperties": false
    },
    "RegoLabelProperties": {
      "properties": {
        "telemetry": {
          "default": true,
          "description": ":::note\n\nThe flow label is always accessible in Aperture Policies regardless of this setting.\n\n:::\n\n:::caution\n\nWhen using [FluxNinja ARC extension](/arc/extension.md), telemetry enabled\nlabels are sent to FluxNinja ARC for observability. Telemetry should be disabled for\nsensitive labels.\n\n:::\n\n",
          "title": "Decides if the created flow label should be available as an attribute in OLAP telemetry and\npropagated in [baggage](/concepts/flow-label.md#baggage)",
          "type": "boolean",
          "x-go-tag-default": "true"
        }
      },
      "type": "object",
      "additionalProperties": false
    },
    "Regulator": {
      "description": "_Regulator_ is a component that regulates the load at a\n[_Control Point_](/concepts/control-point.md) by allowing only a specified percentage of\nflows at random or by sticky sessions.\n\n:::info\n\nSee also [_Load Regulator overview](/concepts/regulator.md).\n\n:::",
      "properties": {
        "in_ports": {
          "$ref": "#/definitions/RegulatorIns",
          "description": "Input ports for the _Regulator_."
        },
        "parameters": {
          "$ref": "#/definitions/RegulatorParameters",
          "description": "Parameters for the _Regulator_."
        },
        "pass_through_label_values": {
          "description": "Specify certain label values to be always accepted by this _Regulator_ regardless of accept percentage.",
          "items": {
            "type": "string"
          },
          "type": "array"
        },
        "pass_through_label_values_config_key": {
          "description": "Configuration key for setting pass through label values through dynamic configuration.",
          "type": "string"
        }
      },
      "type": "object",
      "additionalProperties": false
    },
    "RegulatorIns": {
      "properties": {
        "accept_percentage": {
          "$ref": "#/definitions/InPort",
          "description": "The percentage of requests to accept."
        }
      },
      "type": "object",
      "additionalProperties": false
    },
    "RegulatorParameters": {
      "properties": {
        "label_key": {
          "description": "The flow label key for identifying sessions.\n- When label key is specified, _Regulator_ acts as a sticky filter.\n  The series of flows with the same value of label key get the same\n  decision provided that the `accept_percentage` is same or higher.\n- When label key is not specified, _Regulator_ acts as a stateless filter.\n  Percentage of flows are selected randomly for rejection.",
          "type": "string"
        },
        "selectors": {
          "description": "Selectors for the component.\n\n",
          "items": {
            "$ref": "#/definitions/Selector",
            "type": "object"
          },
          "minItems": 1,
          "type": "array",
          "x-go-tag-validate": "required,gt=0,dive"
        }
      },
      "required": ["selectors"],
      "type": "object",
      "additionalProperties": false
    },
    "Resources": {
      "description": ":::info\n\nSee also [Resources overview](/concepts/advanced/policy.md).\n\n:::",
      "properties": {
        "flow_control": {
          "$ref": "#/definitions/FlowControlResources",
          "description": "FlowControlResources are resources that are provided by flow control integration."
        },
        "telemetry_collectors": {
          "description": "TelemetryCollector configures OpenTelemetry collector integration.",
          "items": {
            "$ref": "#/definitions/TelemetryCollector",
            "type": "object"
          },
          "type": "array"
        }
      },
      "title": "Resources that need to be setup for the policy to function",
      "type": "object",
      "additionalProperties": false
    },
    "Rule": {
      "description": "Example of a JSON extractor:\n```yaml\nextractor:\n  json:\n    from: request.http.body\n    pointer: /user/name\n```",
      "properties": {
        "extractor": {
          "$ref": "#/definitions/Extractor",
          "description": "High-level declarative extractor."
        },
        "telemetry": {
          "default": true,
          "description": ":::note\n\nThe flow label is always accessible in Aperture Policies regardless of this setting.\n\n:::\n\n:::caution\n\nWhen using [FluxNinja ARC extension](/arc/extension.md), telemetry enabled\nlabels are sent to FluxNinja ARC for observability. Telemetry should be disabled for\nsensitive labels.\n\n:::\n\n",
          "title": "Decides if the created flow label should be available as an attribute in OLAP telemetry and\npropagated in [baggage](/concepts/flow-label.md#baggage)",
          "type": "boolean",
          "x-go-tag-default": "true"
        }
      },
      "title": "Rule describes a single classification Rule",
      "type": "object",
      "additionalProperties": false
    },
    "SMA": {
      "description": "Simple Moving Average (SMA) is a type of moving average that computes the average of a fixed number of signal readings.",
      "properties": {
        "in_ports": {
          "$ref": "#/definitions/SMAIns",
          "description": "Input ports for the SMA component."
        },
        "out_ports": {
          "$ref": "#/definitions/SMAOuts",
          "description": "Output ports for the SMA component."
        },
        "parameters": {
          "$ref": "#/definitions/SMAParameters",
          "description": "Parameters for the SMA component.\n\n",
          "x-go-tag-validate": "required"
        }
      },
      "type": "object",
      "additionalProperties": false
    },
    "SMAIns": {
      "properties": {
        "input": {
          "$ref": "#/definitions/InPort",
          "description": "Signal to be used for the moving average computation."
        }
      },
      "type": "object",
      "additionalProperties": false
    },
    "SMAOuts": {
      "properties": {
        "output": {
          "$ref": "#/definitions/OutPort",
          "description": "Computed moving average."
        }
      },
      "type": "object",
      "additionalProperties": false
    },
    "SMAParameters": {
      "properties": {
        "sma_window": {
          "description": "Window of time over which the moving average is computed.\n\n",
          "type": "string",
          "x-go-tag-validate": "required"
        },
        "valid_during_warmup": {
          "default": false,
          "description": "Whether the output is valid during the warm-up stage.\n\n",
          "type": "boolean",
          "x-go-tag-default": "false"
        }
      },
      "required": ["sma_window"],
      "type": "object",
      "additionalProperties": false
    },
    "ScaleInController": {
      "properties": {
        "alerter": {
          "$ref": "#/definitions/AlerterParameters",
          "description": "Configuration for embedded Alerter.\n\n",
          "x-go-tag-validate": "required"
        },
        "controller": {
          "$ref": "#/definitions/ScaleInControllerController",
          "title": "Controller",
          "x-go-tag-validate": "required"
        }
      },
      "type": "object",
      "additionalProperties": false
    },
    "ScaleInControllerController": {
      "properties": {
        "gradient": {
          "$ref": "#/definitions/DecreasingGradient"
        },
        "periodic": {
          "$ref": "#/definitions/PeriodicDecrease"
        }
      },
      "type": "object",
      "additionalProperties": false
    },
    "ScaleOutController": {
      "properties": {
        "alerter": {
          "$ref": "#/definitions/AlerterParameters",
          "description": "Configuration for embedded Alerter.\n\n",
          "x-go-tag-validate": "required"
        },
        "controller": {
          "$ref": "#/definitions/ScaleOutControllerController",
          "title": "Controller",
          "x-go-tag-validate": "required"
        }
      },
      "type": "object",
      "additionalProperties": false
    },
    "ScaleOutControllerController": {
      "properties": {
        "gradient": {
          "$ref": "#/definitions/IncreasingGradient"
        }
      },
      "type": "object",
      "additionalProperties": false
    },
    "Scheduler": {
      "description": ":::note\n\nEach Agent instantiates an independent copy of the scheduler, but output\nsignals for accepted and incoming token rate are aggregated across all agents.\n\n:::",
      "properties": {
        "decision_deadline_margin": {
          "default": "0.01s",
          "description": "Decision deadline margin is the amount of time that the scheduler will\nsubtract from the request deadline to determine the deadline for the\ndecision. This is to ensure that the scheduler has enough time to\nmake a decision before the request deadline happens, accounting for\nprocessing delays.\nThe request deadline is based on the\n[gRPC deadline](https://grpc.io/blog/deadlines) or the\n[`grpc-timeout` HTTP header](https://github.com/grpc/grpc/blob/master/doc/PROTOCOL-HTTP2.md#requests).\n\nFail-open logic is use for flow control APIs, so if the gRPC deadline\nreaches, the flow will end up being unconditionally allowed while\nit is still waiting on the scheduler.\n\n",
          "type": "string",
          "x-go-tag-default": "0.01s"
        },
        "default_workload_parameters": {
          "$ref": "#/definitions/SchedulerWorkloadParameters",
          "description": "Parameters to be used if none of workloads specified in `workloads` match."
        },
        "tokens_label_key": {
          "default": "tokens",
          "description": "* Key for a flow label that can be used to override the default number of tokens for this flow.\n* The value associated with this key must be a valid uint64 number.\n* If this parameter is not provided, the number of tokens for the flow will be determined by the matched workload's token count.\n\n",
          "type": "string",
          "x-go-tag-default": "tokens"
        },
        "workloads": {
          "description": "List of workloads to be used in scheduler.\n\nCategorizing flows into workloads\nallows for load throttling to be \"intelligent\" instead of queueing flows in an arbitrary order.\nThere are two aspects of this \"intelligence\":\n* Scheduler can more precisely calculate concurrency if it understands\n  that flows belonging to different classes have different weights (for example, insert queries compared to select queries).\n* Setting different priorities to different workloads lets the scheduler\n  avoid dropping important traffic during overload.\n\nEach workload in this list specifies also a matcher that is used to\ndetermine which flow will be categorized into which workload.\nIn case of multiple matching workloads, the first matching one will be used.\nIf none of workloads match, `default_workload` will be used.\n\n:::info\n\nSee also [workload definition in the concepts\nsection](/concepts/scheduler.md#workload).\n\n:::\n\n",
          "items": {
            "$ref": "#/definitions/SchedulerWorkload",
            "type": "object"
          },
          "type": "array",
          "x-go-tag-validate": "dive"
        }
      },
      "title": "Weighted Fair Queuing-based workload scheduler",
      "type": "object",
      "additionalProperties": false
    },
    "SchedulerWorkload": {
      "description": "Workload defines a class of flows that preferably have similar properties such as response latency and desired priority.",
      "properties": {
        "label_matcher": {
          "$ref": "#/definitions/LabelMatcher",
<<<<<<< HEAD
          "description": "Label Matcher to select a Workload based on\n[flow labels](/concepts/flow-label.md).\n\n",
          "x-go-tag-validate": "required",
          "x-order": 0
=======
          "description": "Label Matcher to select a Workload based on\n[flow labels](/concepts/flow-control/flow-label.md).\n\n",
          "x-go-tag-validate": "required"
>>>>>>> dbc58f7b
        },
        "name": {
          "description": "Name of the workload.",
          "type": "string"
        },
        "parameters": {
          "$ref": "#/definitions/SchedulerWorkloadParameters",
          "description": "Parameters associated with flows matching the label matcher."
        }
      },
      "type": "object",
      "additionalProperties": false
    },
    "SchedulerWorkloadParameters": {
      "description": "Parameters such as priority, tokens and fairness key that\nare applicable to flows within a workload.",
      "properties": {
        "fairness_key": {
<<<<<<< HEAD
          "description": "Fairness key is a label key that can be used to provide fairness within a workload.\nAny [flow label](/concepts/flow-label.md) can be used here. For example, if\nyou have a classifier that sets `user` flow label, you might want to set\n`fairness_key = \"user\"`.",
          "type": "string",
          "x-order": 0
=======
          "description": "Fairness key is a label key that can be used to provide fairness within a workload.\nAny [flow label](/concepts/flow-control/flow-label.md) can be used here. For example, if\nyou have a classifier that sets `user` flow label, you might want to set\n`fairness_key = \"user\"`.",
          "type": "string"
>>>>>>> dbc58f7b
        },
        "priority": {
          "default": 0,
          "description": "$$\n\\text{virtual\\_finish\\_time} = \\text{virtual\\_time} + \\left(\\text{tokens} \\cdot \\left(\\text{256} - \\text{priority}\\right)\\right)\n$$\n\n",
          "format": "int64",
          "maximum": 255,
          "minimum": 0,
          "title": "Describes priority level of the flows within the workload.\nPriority level ranges from 0 to 255.\nHigher numbers means higher priority level.\nPriority levels have non-linear effect on the workload scheduling. The following formula is used to determine the position of a flow in the queue based on virtual finish time:",
          "type": "integer",
          "x-go-tag-default": "0",
          "x-go-tag-validate": "gte=0,lte=255"
        },
        "tokens": {
          "description": "Tokens determines the cost of admitting a single flow in the workload,\nwhich is typically defined as milliseconds of flow latency (time to response or duration of a feature) or\nsimply equal to 1 if the resource being accessed is constrained by the\nnumber of flows (3rd party rate limiters).\nThis override is applicable only if tokens for the flow aren't specified\nin the flow labels.",
          "format": "uint64",
          "type": "string"
        }
      },
      "type": "object",
      "additionalProperties": false
    },
    "Selector": {
      "description": "Selects flows based on control point, flow labels, agent group and the service\nthat the flow control component\nwill operate on.\n\n:::info\n\nSee also [Selector overview](/concepts/selector.md).\n\n:::\n\nExample:\n```yaml\ncontrol_point: ingress\nlabel_matcher:\n  match_labels:\n    user_tier: gold\n  match_expressions:\n    - key: query\n      operator: In\n      values:\n        - insert\n        - delete\n  expression:\n    label_matches:\n        - label: user_agent\n          regex: ^(?!.*Chrome).*Safari\n```",
      "properties": {
        "agent_group": {
          "default": "default",
          "description": "[_Agent Group_](/concepts/selector.md#agent-group) this\nselector applies to.\n\n:::info\n\nAgent Groups are used to scope policies to a subset of agents connected to the same controller.\nThe agents within an agent group receive exact same policy configuration and\nform a peer to peer cluster to constantly share state.\n\n:::\n\n",
          "type": "string",
          "x-go-tag-default": "default"
        },
        "control_point": {
          "description": "[Control Point](/concepts/control-point.md)\nidentifies location within services where policies can act on flows.\nFor an SDK based insertion,\na _Control Point_ can represent a particular feature or execution\nblock within a service. In case of service mesh or middleware insertion, a\n_Control Point_ can identify ingress or egress calls or distinct listeners\nor filter chains.\n\n",
          "type": "string",
          "x-go-tag-validate": "required"
        },
        "label_matcher": {
          "$ref": "#/definitions/LabelMatcher",
<<<<<<< HEAD
          "description": "[Label Matcher](/concepts/selector.md#label-matcher)\ncan be used to match flows based on flow labels.",
          "x-order": 2
=======
          "description": "[Label Matcher](/concepts/flow-control/selector.md#label-matcher)\ncan be used to match flows based on flow labels."
>>>>>>> dbc58f7b
        },
        "service": {
          "default": "any",
          "description": "The Fully Qualified Domain Name of the\n[service](/concepts/selector.md) to select.\n\nIn Kubernetes, this is the FQDN of the Service object.\n\n:::info\n\n`any` matches all services.\n\n:::\n\n:::info\n\nAn entity (for example, Kubernetes pod) might belong to multiple services.\n\n:::\n\n",
          "type": "string",
          "x-go-tag-default": "any"
        }
      },
      "required": ["control_point"],
      "type": "object",
      "additionalProperties": false
    },
    "SignalGenerator": {
      "description": "The _Signal Generator_ component generates a smooth and continuous signal\nby following a sequence of specified steps. Each step has two parameters:\n- `target_output`: The desired output value at the end of the step.\n- `duration`: The time it takes for the signal to change linearly from the\n  previous step's `target_output` to the current step's `target_output`.\n\nThe output signal starts at the `target_output` of the first step and\nchanges linearly between steps based on their `duration`. The _Signal\nGenerator_ can be controlled to move forwards, backwards, or reset to the\nbeginning based on input signals.",
      "properties": {
        "in_ports": {
          "$ref": "#/definitions/SignalGeneratorIns"
        },
        "out_ports": {
          "$ref": "#/definitions/SignalGeneratorOuts"
        },
        "parameters": {
          "$ref": "#/definitions/SignalGeneratorParameters",
          "description": "Parameters for the _Signal Generator_ component.\n\n",
          "x-go-tag-validate": "required"
        }
      },
      "type": "object",
      "additionalProperties": false
    },
    "SignalGeneratorIns": {
      "description": "Inputs for the _Signal Generator_ component.",
      "properties": {
        "backward": {
          "$ref": "#/definitions/InPort",
          "description": "Whether to progress the _Signal Generator_ towards the previous step."
        },
        "forward": {
          "$ref": "#/definitions/InPort",
          "description": "Whether to progress the _Signal Generator_ towards the next step."
        },
        "reset": {
          "$ref": "#/definitions/InPort",
          "description": "Whether to reset the _Signal Generator_ to the first step."
        }
      },
      "type": "object",
      "additionalProperties": false
    },
    "SignalGeneratorOuts": {
      "description": "Outputs for the _Signal Generator_ component.",
      "properties": {
        "at_end": {
          "$ref": "#/definitions/OutPort",
          "description": "A Boolean signal indicating whether the _Signal Generator_ is at the end of signal generation."
        },
        "at_start": {
          "$ref": "#/definitions/OutPort",
          "description": "A Boolean signal indicating whether the _Signal Generator_ is at the start of signal generation."
        },
        "output": {
          "$ref": "#/definitions/OutPort",
          "description": "The generated signal."
        }
      },
      "type": "object",
      "additionalProperties": false
    },
    "SignalGeneratorParameters": {
      "description": "Parameters for the _Signal Generator_ component.",
      "properties": {
        "steps": {
          "items": {
            "$ref": "#/definitions/SignalGeneratorParametersStep",
            "type": "object"
          },
          "minItems": 1,
          "type": "array",
          "x-go-tag-validate": "required,gt=0,dive"
        }
      },
      "required": ["steps"],
      "type": "object",
      "additionalProperties": false
    },
    "SignalGeneratorParametersStep": {
      "properties": {
        "duration": {
          "description": "Duration for which the step is active.\n\n",
          "type": "string",
          "x-go-tag-validate": "required"
        },
        "target_output": {
          "$ref": "#/definitions/ConstantSignal",
          "description": "The value of the step."
        }
      },
      "required": ["duration"],
      "type": "object",
      "additionalProperties": false
    },
    "Switcher": {
      "description": "`on_signal` will be returned if switch input is valid and not equal to 0.0 ,\n otherwise `off_signal` will be returned.",
      "properties": {
        "in_ports": {
          "$ref": "#/definitions/SwitcherIns",
          "description": "Input ports for the Switcher component."
        },
        "out_ports": {
          "$ref": "#/definitions/SwitcherOuts",
          "description": "Output ports for the Switcher component."
        }
      },
      "title": "Type of Combinator that switches between `on_signal` and `off_signal` signals based on switch input",
      "type": "object",
      "additionalProperties": false
    },
    "SwitcherIns": {
      "description": "Inputs for the Switcher component.",
      "properties": {
        "off_signal": {
          "$ref": "#/definitions/InPort",
          "description": "Output signal when switch is invalid or 0.0."
        },
        "on_signal": {
          "$ref": "#/definitions/InPort",
          "description": "Output signal when switch is valid and not 0.0."
        },
        "switch": {
          "$ref": "#/definitions/InPort",
          "description": "Decides whether to return `on_signal` or `off_signal`."
        }
      },
      "type": "object",
      "additionalProperties": false
    },
    "SwitcherOuts": {
      "description": "Outputs for the Switcher component.",
      "properties": {
        "output": {
          "$ref": "#/definitions/OutPort",
          "description": "Selected signal (`on_signal` or `off_signal`)."
        }
      },
      "type": "object",
      "additionalProperties": false
    },
    "TelemetryCollector": {
      "properties": {
        "agent_group": {
          "default": "default",
          "type": "string",
          "x-go-tag-default": "default"
        },
        "infra_meters": {
          "additionalProperties": {
            "$ref": "#/definitions/InfraMeter"
          },
          "description": "_Infra Meters_ configure custom metrics OpenTelemetry collector pipelines, which will\nreceive and process telemetry at the agents and send metrics to the configured Prometheus.\nKey in this map refers to OTel pipeline name. Prefixing pipeline name with `metrics/`\nis optional, as all the components and pipeline names would be normalized.\n\nExample:\n\n```yaml\n telemetry_collectors:\n   - agent_group: default\n     infra_meters:\n\t      rabbitmq:\n\t        processors:\n\t          batch:\n\t            send_batch_size: 10\n\t            timeout: 10s\n\t        receivers:\n\t          rabbitmq:\n\t            collection_interval: 10s\n\t            endpoint: http://<rabbitmq-svc-fqdn>:15672\n\t            password: secretpassword\n\t            username: admin\n\t        per_agent_group: true\n\n```\n\n:::caution\n\nValidate the OTel configuration before applying it to the\nproduction cluster.\nIncorrect configuration will get rejected at the agents and might cause\nshutdown of the agent(s).\n\n:::",
          "type": "object"
        }
      },
      "title": "TelemetryCollector defines the telemetry configuration to be synced with the agents.\nIt consists of two parts:\n- Agent Group: Agent group to sync telemetry configuration with\n- Infra Meters: OTel compatible metrics pipelines",
      "type": "object",
      "additionalProperties": false
    },
    "UnaryOperator": {
      "description": "$$\n\\text{output} = \\unary_operator{\\text{input}}\n$$",
      "properties": {
        "in_ports": {
          "$ref": "#/definitions/UnaryOperatorIns",
          "description": "Input ports for the UnaryOperator component."
        },
        "operator": {
          "description": "Unary Operator to apply.\n\nThe unary operator can be one of the following:\n* `abs`: Absolute value with the sign removed.\n* `acos`: `arccosine`, in radians.\n* `acosh`: Inverse hyperbolic cosine.\n* `asin`: `arcsine`, in radians.\n* `asinh`: Inverse hyperbolic sine.\n* `atan`: `arctangent`, in radians.\n* `atanh`: Inverse hyperbolic tangent.\n* `cbrt`: Cube root.\n* `ceil`: Least integer value greater than or equal to input signal.\n* `cos`: `cosine`, in radians.\n* `cosh`: Hyperbolic cosine.\n* `erf`: Error function.\n* `erfc`: Complementary error function.\n* `erfcinv`: Inverse complementary error function.\n* `erfinv`: Inverse error function.\n* `exp`: The base-e exponential of input signal.\n* `exp2`: The base-2 exponential of input signal.\n* `expm1`: The base-e exponential of input signal minus 1.\n* `floor`: Greatest integer value less than or equal to input signal.\n* `gamma`: Gamma function.\n* `j0`: Bessel function of the first kind of order 0.\n* `j1`: Bessel function of the first kind of order 1.\n* `lgamma`: Natural logarithm of the absolute value of the gamma function.\n* `log`: Natural logarithm of input signal.\n* `log10`: Base-10 logarithm of input signal.\n* `log1p`: Natural logarithm of input signal plus 1.\n* `log2`: Base-2 logarithm of input signal.\n* `round`: Round to nearest integer.\n* `roundtoeven`: Round to nearest integer, with ties going to the nearest even integer.\n* `sin`: `sine`, in radians.\n* `sinh`: Hyperbolic sine.\n* `sqrt`: Square root.\n* `tan`: `tangent`, in radians.\n* `tanh`: Hyperbolic tangent.\n* `trunc`: Truncate to integer.\n* `y0`: Bessel function of the second kind of order 0.\n* `y1`: Bessel function of the second kind of order 1.\n\n",
          "enum": [
            "abs",
            "acos",
            "acosh",
            "asin",
            "asinh",
            "atan",
            "atanh",
            "cbrt",
            "ceil",
            "cos",
            "cosh",
            "erf",
            "erfc",
            "erfcinv",
            "erfinv",
            "exp",
            "exp2",
            "expm1",
            "floor",
            "gamma",
            "j0",
            "j1",
            "lgamma",
            "log",
            "log10",
            "log1p",
            "log2",
            "round",
            "roundtoeven",
            "sin",
            "sinh",
            "sqrt",
            "tan",
            "tanh",
            "trunc",
            "y0",
            "y1"
          ],
          "type": "string",
          "x-go-tag-validate": "oneof=abs acos acosh asin asinh atan atanh cbrt ceil cos cosh erf erfc erfcinv erfinv exp exp2 expm1 floor gamma j0 j1 lgamma log log10 log1p log2 round roundtoeven sin sinh sqrt tan tanh trunc y0 y1",
          "x-oneof": "abs | acos | acosh | asin | asinh | atan | atanh | cbrt | ceil | cos | cosh | erf | erfc | erfcinv | erfinv | exp | exp2 | expm1 | floor | gamma | j0 | j1 | lgamma | log | log10 | log1p | log2 | round | roundtoeven | sin | sinh | sqrt | tan | tanh | trunc | y0 | y1"
        },
        "out_ports": {
          "$ref": "#/definitions/UnaryOperatorOuts",
          "description": "Output ports for the UnaryOperator component."
        }
      },
      "title": "Takes an input signal and emits the output after applying the specified unary operator",
      "type": "object",
      "additionalProperties": false
    },
    "UnaryOperatorIns": {
      "description": "Inputs for the UnaryOperator component.",
      "properties": {
        "input": {
          "$ref": "#/definitions/InPort",
          "description": "Input signal."
        }
      },
      "type": "object",
      "additionalProperties": false
    },
    "UnaryOperatorOuts": {
      "description": "Outputs for the UnaryOperator component.",
      "properties": {
        "output": {
          "$ref": "#/definitions/OutPort",
          "description": "Output signal."
        }
      },
      "type": "object",
      "additionalProperties": false
    },
    "Variable": {
      "description": "Component that emits a constant signal which can be changed at runtime through dynamic configuration.",
      "properties": {
        "config_key": {
          "description": "Configuration key for overriding value setting through dynamic configuration.",
          "type": "string"
        },
        "constant_output": {
          "$ref": "#/definitions/ConstantSignal",
          "description": "The constant signal emitted by this component. The value of the constant signal can be overridden at runtime through dynamic configuration.\n\n",
          "x-go-tag-validate": "required"
        },
        "out_ports": {
          "$ref": "#/definitions/VariableOuts",
          "description": "Output ports for the Variable component."
        }
      },
      "type": "object",
      "additionalProperties": false
    },
    "VariableOuts": {
      "description": "Outputs for the Variable component.",
      "properties": {
        "output": {
          "$ref": "#/definitions/OutPort",
          "description": "The value is emitted to the output port."
        }
      },
      "type": "object",
      "additionalProperties": false
    },
    "PolicyCustomResource": {
      "description": "CustomResourceDefinition represents a resource that should be exposed on the API server.  Its name MUST be in the format <.spec.name>.<.spec.group>.",
      "type": "object",
      "title": "Policy CustomResourceDefinition",
      "additionalProperties": false,
      "properties": {
        "apiVersion": {
          "description": "APIVersion defines the versioned schema of this representation of an object. Servers should convert recognized schemas to the latest internal value, and may reject unrecognized values. More info: https://git.k8s.io/community/contributors/devel/api-conventions.md#resources",
          "x-order": 0,
          "type": ["string", "null"],
          "enum": ["fluxninja.com/v1alpha1"]
        },
        "kind": {
          "description": "Kind is a string value representing the REST resource this object represents. Servers may infer this from the endpoint the client submits requests to. Cannot be updated. In CamelCase. More info: https://git.k8s.io/community/contributors/devel/api-conventions.md#types-kinds",
          "x-order": 1,
          "type": ["string", "null"],
          "enum": ["Policy"]
        },
        "metadata": {
          "x-order": 2,
          "$ref": "https://kubernetesjsonschema.dev/v1.18.1/_definitions.json#/definitions/io.k8s.apimachinery.pkg.apis.meta.v1.ObjectMeta"
        },
        "spec": {
          "description": "Aperture Policy Object",
          "x-order": 3,
          "$ref": "#/definitions/Policy"
        },
        "dynamicConfig": {
          "description": "DynamicConfig provides dynamic configuration for the policy.",
          "x-order": 4,
          "type": ["object", "null"]
        },
        "status": {
          "description": "Status indicates the actual state of the CustomResourceDefinition",
          "x-order": 5,
          "$ref": "https://kubernetesjsonschema.dev/v1.18.1/_definitions.json#/definitions/io.k8s.apiextensions-apiserver.pkg.apis.apiextensions.v1beta1.CustomResourceDefinitionStatus"
        }
      }
    }
  }
}<|MERGE_RESOLUTION|>--- conflicted
+++ resolved
@@ -2379,14 +2379,8 @@
           "description": "Output ports for the PromQL component."
         },
         "query_string": {
-<<<<<<< HEAD
           "description": "Describes the [PromQL](https://prometheus.io/docs/prometheus/latest/querying/basics/) query to be run.\n\n:::note\n\nThe query must return a single value either as a scalar or as a vector with a single element.\n\n:::\n\n:::info Usage with Flux Meter\n\n[Flux Meter](/concepts/flux-meter.md) metrics can be queries using PromQL. Flux Meter defines histogram type of metrics in Prometheus.\nTherefore, one can refer to `flux_meter_sum`, `flux_meter_count` and `flux_meter_bucket`.\nThe particular Flux Meter can be identified with the `flux_meter_name` label.\nThere are additional labels available on a Flux Meter such as `valid`, `flow_status`, `http_status_code` and `decision_type`.\n\n:::\n\n:::info Usage with OpenTelemetry Metrics\n\nAperture supports OpenTelemetry metrics. See [reference](/integrations/metrics/metrics.md) for more details.\n\n:::",
-          "type": "string",
-          "x-order": 2
-=======
-          "description": "Describes the [PromQL](https://prometheus.io/docs/prometheus/latest/querying/basics/) query to be run.\n\n:::note\n\nThe query must return a single value either as a scalar or as a vector with a single element.\n\n:::\n\n:::info Usage with Flux Meter\n\n[Flux Meter](/concepts/flow-control/resources/flux-meter.md) metrics can be queries using PromQL. Flux Meter defines histogram type of metrics in Prometheus.\nTherefore, one can refer to `flux_meter_sum`, `flux_meter_count` and `flux_meter_bucket`.\nThe particular Flux Meter can be identified with the `flux_meter_name` label.\nThere are additional labels available on a Flux Meter such as `valid`, `flow_status`, `http_status_code` and `decision_type`.\n\n:::\n\n:::info Usage with OpenTelemetry Metrics\n\nAperture supports OpenTelemetry metrics. See [reference](/integrations/metrics/metrics.md) for more details.\n\n:::",
           "type": "string"
->>>>>>> dbc58f7b
         }
       },
       "title": "Component that runs a Prometheus query periodically and returns the result as an output signal",
@@ -2540,14 +2534,8 @@
           "x-go-tag-validate": "required"
         },
         "label_key": {
-<<<<<<< HEAD
           "description": "Specifies which label the rate limiter should be keyed by.\n\nRate limiting is done independently for each value of the\n[label](/concepts/flow-label.md) with given key.\nFor example, to give each user a separate limit, assuming you\nhave a _user_ flow\nlabel set up, set `label_key: \"user\"`.\nIf no label key is specified, then all requests matching the\nselectors will be rate limited based on the global bucket.",
-          "type": "string",
-          "x-order": 2
-=======
-          "description": "Specifies which label the rate limiter should be keyed by.\n\nRate limiting is done independently for each value of the\n[label](/concepts/flow-control/flow-label.md) with given key.\nFor example, to give each user a separate limit, assuming you\nhave a _user_ flow\nlabel set up, set `label_key: \"user\"`.\nIf no label key is specified, then all requests matching the\nselectors will be rate limited based on the global bucket.",
           "type": "string"
->>>>>>> dbc58f7b
         },
         "lazy_sync": {
           "$ref": "#/definitions/RateLimiterParametersLazySync",
@@ -2871,14 +2859,8 @@
       "properties": {
         "label_matcher": {
           "$ref": "#/definitions/LabelMatcher",
-<<<<<<< HEAD
           "description": "Label Matcher to select a Workload based on\n[flow labels](/concepts/flow-label.md).\n\n",
-          "x-go-tag-validate": "required",
-          "x-order": 0
-=======
-          "description": "Label Matcher to select a Workload based on\n[flow labels](/concepts/flow-control/flow-label.md).\n\n",
-          "x-go-tag-validate": "required"
->>>>>>> dbc58f7b
+          "x-go-tag-validate": "required"
         },
         "name": {
           "description": "Name of the workload.",
@@ -2896,14 +2878,8 @@
       "description": "Parameters such as priority, tokens and fairness key that\nare applicable to flows within a workload.",
       "properties": {
         "fairness_key": {
-<<<<<<< HEAD
           "description": "Fairness key is a label key that can be used to provide fairness within a workload.\nAny [flow label](/concepts/flow-label.md) can be used here. For example, if\nyou have a classifier that sets `user` flow label, you might want to set\n`fairness_key = \"user\"`.",
-          "type": "string",
-          "x-order": 0
-=======
-          "description": "Fairness key is a label key that can be used to provide fairness within a workload.\nAny [flow label](/concepts/flow-control/flow-label.md) can be used here. For example, if\nyou have a classifier that sets `user` flow label, you might want to set\n`fairness_key = \"user\"`.",
           "type": "string"
->>>>>>> dbc58f7b
         },
         "priority": {
           "default": 0,
@@ -2941,12 +2917,7 @@
         },
         "label_matcher": {
           "$ref": "#/definitions/LabelMatcher",
-<<<<<<< HEAD
-          "description": "[Label Matcher](/concepts/selector.md#label-matcher)\ncan be used to match flows based on flow labels.",
-          "x-order": 2
-=======
-          "description": "[Label Matcher](/concepts/flow-control/selector.md#label-matcher)\ncan be used to match flows based on flow labels."
->>>>>>> dbc58f7b
+          "description": "[Label Matcher](/concepts/selector.md#label-matcher)\ncan be used to match flows based on flow labels."
         },
         "service": {
           "default": "any",
