--- conflicted
+++ resolved
@@ -341,11 +341,7 @@
     },
     "Classifier": {
       "type": "object",
-<<<<<<< HEAD
-=======
-      "title": "Set of classification rules sharing a common selector",
       "required": ["flow_selector", "rules"],
->>>>>>> a9941809
       "properties": {
         "flow_selector": {
           "description": "Defines where to apply the flow classification rule.\n\n",
