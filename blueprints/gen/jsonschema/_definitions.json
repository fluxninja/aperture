{
  "definitions": {
    "AIMDConcurrencyController": {
      "description": "High level concurrency control component. Baselines a signal via exponential moving average and applies concurrency limits based on deviation of signal from the baseline. Internally implemented as a nested circuit.",
      "properties": {
        "alerter_parameters": {
          "$ref": "#/definitions/AlerterParameters",
          "description": "Configuration for embedded alerter.",
          "x-order": 0
        },
        "default_config": {
          "$ref": "#/definitions/LoadActuatorDynamicConfig",
          "description": "Default configuration.",
          "x-order": 1
        },
        "dynamic_config_key": {
          "description": "Configuration key for load actuation.",
          "type": "string",
          "x-order": 2
        },
        "flow_selector": {
          "$ref": "#/definitions/FlowSelector",
          "description": "Flow Selector decides the service and flows at which the concurrency limiter is applied.\n\n",
          "x-go-tag-validate": "required",
          "x-order": 3
        },
        "gradient_parameters": {
          "$ref": "#/definitions/GradientControllerParameters",
          "description": "Gradient parameters for the controller.",
          "x-order": 4
        },
        "in_ports": {
          "$ref": "#/definitions/AIMDConcurrencyControllerIns",
          "description": "Input ports for the AIMDConcurrencyController component.",
          "x-order": 5
        },
        "load_multiplier_linear_increment": {
          "default": 0.0025,
          "description": "Linear increment to load multiplier in each execution tick when the system is not in overloaded state.\n\n",
          "format": "double",
          "type": "number",
          "x-go-tag-default": "0.0025",
          "x-order": 6
        },
        "max_load_multiplier": {
          "default": 2,
          "description": "Current accepted concurrency is multiplied with this number to dynamically calculate the upper concurrency limit of a Service during normal (non-overload) state. This protects the Service from sudden spikes.\n\n",
          "format": "double",
          "type": "number",
          "x-go-tag-default": "2.0",
          "x-order": 7
        },
        "out_ports": {
          "$ref": "#/definitions/AIMDConcurrencyControllerOuts",
          "description": "Output ports for the AIMDConcurrencyController component.",
          "x-order": 8
        },
        "scheduler_parameters": {
          "$ref": "#/definitions/SchedulerParameters",
          "description": "Scheduler parameters.\n\n",
          "x-go-tag-validate": "required",
          "x-order": 9
        }
      },
      "type": "object",
      "additionalProperties": false
    },
    "AIMDConcurrencyControllerIns": {
      "description": "Inputs for the AIMDConcurrencyController component.",
      "properties": {
        "setpoint": {
          "$ref": "#/definitions/InPort",
          "description": "The setpoint to the controller.",
          "x-order": 0
        },
        "signal": {
          "$ref": "#/definitions/InPort",
          "description": "The signal to the controller.",
          "x-order": 1
        }
      },
      "type": "object",
      "additionalProperties": false
    },
    "AIMDConcurrencyControllerOuts": {
      "description": "Outputs for the AIMDConcurrencyController component.",
      "properties": {
        "accepted_concurrency": {
          "$ref": "#/definitions/OutPort",
          "description": "Accepted concurrency is the number of concurrent requests that are accepted by the service.",
          "x-order": 0
        },
        "desired_load_multiplier": {
          "$ref": "#/definitions/OutPort",
          "description": "Desired Load multiplier is the ratio of desired concurrency to the incoming concurrency.",
          "x-order": 1
        },
        "incoming_concurrency": {
          "$ref": "#/definitions/OutPort",
          "description": "IncomingConcurrency is the number of concurrent requests that are received by the service.",
          "x-order": 2
        },
        "is_overload": {
          "$ref": "#/definitions/OutPort",
          "description": "Is overload is a boolean signal that indicates whether the service is overloaded based on the deviation of the signal from the setpoint taking into account some tolerance.",
          "x-order": 3
        },
        "observed_load_multiplier": {
          "$ref": "#/definitions/OutPort",
          "description": "Observed Load multiplier is the ratio of accepted concurrency to the incoming concurrency.",
          "x-order": 4
        }
      },
      "type": "object",
      "additionalProperties": false
    },
    "AddressExtractor": {
      "description": "IP addresses in attribute context are defined as objects with separate ip and port fields.\nThis is a helper to display an address as a single string.\n\nNote: Use with care, as it might accidentally introduce a high-cardinality flow label values.\n\n[ext-authz-address]: https://www.envoyproxy.io/docs/envoy/latest/api-v3/config/core/v3/address.proto#config-core-v3-address\n\nExample:\n```yaml\nfrom: \"source.address # or destination.address\"\n```",
      "properties": {
        "from": {
          "description": "Attribute path pointing to some string - eg. \"source.address\".\n\n",
          "type": "string",
          "x-go-tag-validate": "required",
          "x-order": 0
        }
      },
      "required": ["from"],
      "title": "Display an [Address][ext-authz-address] as a single string, eg. `<ip>:<port>`",
      "type": "object",
      "additionalProperties": false
    },
    "Alerter": {
      "description": "Alerter reacts to a signal and generates alert to send to alert manager.",
      "properties": {
        "in_ports": {
          "$ref": "#/definitions/AlerterIns",
          "description": "Input ports for the Alerter component.",
          "x-order": 0
        },
        "parameters": {
          "$ref": "#/definitions/AlerterParameters",
          "title": "Alerter configuration",
          "x-go-tag-validate": "required",
          "x-order": 1
        }
      },
      "type": "object",
      "additionalProperties": false
    },
    "AlerterIns": {
      "description": "Inputs for the Alerter component.",
      "properties": {
        "signal": {
          "$ref": "#/definitions/InPort",
          "description": "Signal which Alerter is monitoring. If the signal greater than 0, Alerter generates an alert.",
          "x-order": 0
        }
      },
      "type": "object",
      "additionalProperties": false
    },
    "AlerterParameters": {
      "description": "Alerter Parameters is a common config for separate alerter components and alerters embedded in other components.",
      "properties": {
        "alert_channels": {
          "description": "A list of alert channel strings.",
          "items": {
            "type": "string"
          },
          "type": "array",
          "x-order": 0
        },
        "alert_name": {
          "description": "Name of the alert.\n\n",
          "type": "string",
          "x-go-tag-validate": "required",
          "x-order": 1
        },
        "labels": {
          "additionalProperties": {
            "type": "string"
          },
          "description": "Additional labels to add to alert.",
          "type": "object",
          "x-order": 2
        },
        "resolve_timeout": {
          "default": "5s",
          "description": "Duration of alert resolver.\n\n",
          "type": "string",
          "x-go-tag-default": "5s",
          "x-order": 3
        },
        "severity": {
          "default": "info",
          "description": "Severity of the alert, one of 'info', 'warn' or 'crit'.\n\n",
          "enum": ["info", "warn", "crit"],
          "type": "string",
          "x-go-tag-default": "info",
          "x-go-tag-validate": "oneof=info warn crit",
          "x-oneof": "info | warn | crit",
          "x-order": 4
        }
      },
      "required": ["alert_name"],
      "type": "object",
      "additionalProperties": false
    },
    "And": {
      "description": "Logical AND.\n\nSignals are mapped to boolean values as follows:\n* Zero is treated as false.\n* Any non-zero is treated as true.\n* Invalid inputs are considered unknown.\n\n  :::note\n\n  Treating invalid inputs as \"unknowns\" has a consequence that the result\n  might end up being valid even when some inputs are invalid. Eg. `unknown && false == false`,\n  because the result would end up false no matter if\n  first signal was true or false. On the other hand, `unknown && true == unknown`.\n\n  :::",
      "properties": {
        "in_ports": {
          "$ref": "#/definitions/AndIns",
          "description": "Input ports for the And component.",
          "x-order": 0
        },
        "out_ports": {
          "$ref": "#/definitions/AndOuts",
          "description": "Output ports for the And component.",
          "x-order": 1
        }
      },
      "type": "object",
      "additionalProperties": false
    },
    "AndIns": {
      "description": "Inputs for the And component.",
      "properties": {
        "inputs": {
          "description": "Array of input signals.\n\n",
          "items": {
            "$ref": "#/definitions/InPort"
          },
          "type": "array",
          "x-go-tag-validate": "dive",
          "x-order": 0
        }
      },
      "type": "object",
      "additionalProperties": false
    },
    "AndOuts": {
      "description": "Output ports for the And component.",
      "properties": {
        "output": {
          "$ref": "#/definitions/OutPort",
          "description": "Result of logical AND of all the input signals.\n\nWill always be 0 (false), 1 (true) or invalid (unknown).",
          "x-order": 0
        }
      },
      "type": "object",
      "additionalProperties": false
    },
    "ArithmeticCombinator": {
      "properties": {
        "in_ports": {
          "$ref": "#/definitions/ArithmeticCombinatorIns",
          "description": "Input ports for the Arithmetic Combinator component.",
          "x-order": 0
        },
        "operator": {
          "description": "Operator of the arithmetic operation.\n\nThe arithmetic operation can be addition, subtraction, multiplication, division, XOR, right bit shift or left bit shift.\nIn case of XOR and bitshifts, value of signals is cast to integers before performing the operation.\n\n",
          "enum": ["add", "sub", "mul", "div", "xor", "lshift", "rshift"],
          "type": "string",
          "x-go-tag-validate": "oneof=add sub mul div xor lshift rshift",
          "x-oneof": "add | sub | mul | div | xor | lshift | rshift",
          "x-order": 1
        },
        "out_ports": {
          "$ref": "#/definitions/ArithmeticCombinatorOuts",
          "description": "Output ports for the Arithmetic Combinator component.",
          "x-order": 2
        }
      },
      "title": "Type of combinator that computes the arithmetic operation on the operand signals",
      "type": "object",
      "additionalProperties": false
    },
    "ArithmeticCombinatorIns": {
      "description": "Inputs for the Arithmetic Combinator component.",
      "properties": {
        "lhs": {
          "$ref": "#/definitions/InPort",
          "description": "Left hand side of the arithmetic operation.",
          "x-order": 0
        },
        "rhs": {
          "$ref": "#/definitions/InPort",
          "description": "Right hand side of the arithmetic operation.",
          "x-order": 1
        }
      },
      "type": "object",
      "additionalProperties": false
    },
    "ArithmeticCombinatorOuts": {
      "description": "Outputs for the Arithmetic Combinator component.",
      "properties": {
        "output": {
          "$ref": "#/definitions/OutPort",
          "description": "Result of arithmetic operation.",
          "x-order": 0
        }
      },
      "type": "object",
      "additionalProperties": false
    },
    "AutoScale": {
      "description": "AutoScale components are used to scale a service.",
      "properties": {
<<<<<<< HEAD
        "auto_scaler": {
          "$ref": "#/definitions/AutoScaler",
          "description": "AutoScaler provides auto scaling functionality for any scalable resource.",
=======
        "autoscaler": {
          "$ref": "#/definitions/AutoScaler",
          "description": "AutoScaler provides auto scaling functionality for any resource.",
>>>>>>> ca5352d5
          "x-order": 0
        },
        "pod_scaler": {
          "$ref": "#/definitions/PodScaler",
          "description": "PodScaler provides pod horizontal scaling functionality for scalable Kubernetes resources.",
          "x-order": 1
        }
      },
      "type": "object",
      "additionalProperties": false
    },
    "AutoScaler": {
<<<<<<< HEAD
      "description": "AutoScaler: AutoScaler provides auto scaling functionality for any scalable resource. Multiple Controllers can be defined on the AutoScaler for performing scale-out or scale-in. The AutoScaler can interface with infrastructure APIs such as Kubernetes to perform auto-scale.",
=======
>>>>>>> ca5352d5
      "properties": {
        "cooldown_override_percentage": {
          "default": 50,
          "description": "Cooldown override percentage defines a threshold change in scale-out beyond which previous cooldown is overridden.\nFor example, if the cooldown is 5 minutes and the cooldown override percentage is 10%, then if the\nscale-increases by 10% or more, the previous cooldown is cancelled. Defaults to 50%.\n\n",
          "format": "double",
          "type": "number",
          "x-go-tag-default": "50",
          "x-order": 0
        },
        "max_scale": {
          "default": "9223372036854775807",
          "description": "The maximum scale to which the autoscaler can scale-out. E.g. in case of KubernetesReplicas Scaler, this is the maximum number of replicas.\n\n",
          "format": "int64",
          "minLength": 1,
          "type": "string",
          "x-go-tag-default": "9223372036854775807",
          "x-go-tag-validate": "gt=0",
          "x-order": 1
        },
        "max_scale_in_percentage": {
          "default": 1,
          "description": "The maximum decrease of scale (e.g. pods) at one time. Defined as percentage of current scale value. Can never go below one even if percentage computation is less than one. Defaults to 1% of current scale value.\n\n",
          "format": "double",
          "type": "number",
          "x-go-tag-default": "1",
          "x-order": 2
        },
        "max_scale_out_percentage": {
          "default": 10,
          "description": "The maximum increase of scale (e.g. pods) at one time. Defined as percentage of current scale value. Can never go below one even if percentage computation is less than one. Defaults to 10% of current scale value.\n\n",
          "format": "double",
          "type": "number",
          "x-go-tag-default": "10",
          "x-order": 3
        },
        "min_scale": {
          "default": "0",
          "description": "The minimum scale to which the autoscaler can scale-in. E.g. in case of KubernetesReplicas Scaler, this is the minimum number of replicas.\n\n",
          "format": "int64",
          "minLength": 0,
          "type": "string",
          "x-go-tag-default": "0",
          "x-go-tag-validate": "gte=0",
          "x-order": 4
        },
        "out_ports": {
          "$ref": "#/definitions/AutoScalerOuts",
          "description": "Output ports for the AutoScaler.",
          "x-order": 5
        },
        "scale_in_alerter_parameters": {
          "$ref": "#/definitions/AlerterParameters",
          "description": "Configuration for scale-in alerter.",
          "x-order": 6
        },
        "scale_in_controllers": {
          "description": "List of Controllers for scaling in.",
          "items": {
            "$ref": "#/definitions/AutoScalerScaleInController"
          },
          "type": "array",
          "x-order": 7
        },
        "scale_in_cooldown": {
          "default": "120s",
          "description": "The amount of time to wait after a scale-in operation for another scale-in operation.\n\n",
          "type": "string",
          "x-go-tag-default": "120s",
          "x-order": 8
        },
        "scale_out_alerter_parameters": {
          "$ref": "#/definitions/AlerterParameters",
          "description": "Configuration for scale-out alerter.",
          "x-order": 9
        },
        "scale_out_controllers": {
          "description": "List of Controllers for scaling out.",
          "items": {
            "$ref": "#/definitions/AutoScalerScaleOutController"
          },
          "type": "array",
          "x-order": 10
        },
        "scale_out_cooldown": {
          "default": "30s",
          "description": "The amount of time to wait after a scale-out operation for another scale-out or scale-in operation.\n\n",
          "type": "string",
          "x-go-tag-default": "30s",
          "x-order": 11
        },
        "scaler": {
          "$ref": "#/definitions/AutoScalerScaler",
          "x-go-tag-validate": "required",
          "x-order": 12
        }
      },
<<<<<<< HEAD
=======
      "title": "AutoScaler",
>>>>>>> ca5352d5
      "type": "object",
      "additionalProperties": false
    },
    "AutoScalerDecreasingGradient": {
      "description": "Decreasing Gradient defines a controller for scaling in based on Gradient Controller.",
      "properties": {
        "in_ports": {
          "$ref": "#/definitions/AutoScalerDecreasingGradientIns",
          "description": "Input ports for the Gradient.",
          "x-order": 0
        },
        "parameters": {
          "$ref": "#/definitions/AutoScalerDecreasingGradientParameters",
          "title": "Gradient parameters for the controller. Defaults and constraints:\n* slope = 1\n* min_gradient = -Inf (must be less than 1)\n* max_gradient = 1 (cannot be changed)",
          "x-order": 1
        }
      },
      "type": "object",
      "additionalProperties": false
    },
    "AutoScalerDecreasingGradientIns": {
      "description": "Inputs for Gradient.",
      "properties": {
        "setpoint": {
          "$ref": "#/definitions/InPort",
          "description": "The setpoint to use for scale-in.",
          "x-order": 0
        },
        "signal": {
          "$ref": "#/definitions/InPort",
          "description": "The signal to use for scale-in.",
          "x-order": 1
        }
      },
      "type": "object",
      "additionalProperties": false
    },
    "AutoScalerDecreasingGradientParameters": {
      "description": "This allows subset of parameters with constrained values compared to a regular gradient controller. For full documentation of these parameters, refer to the [GradientControllerParameters](#gradient-controller-parameters).",
      "properties": {
        "min_gradient": {
          "default": -1.7976931348623157e308,
          "format": "double",
          "type": "number",
          "x-go-tag-default": "-1.79769313486231570814527423731704356798070e+308",
          "x-go-tag-validate": "lte=1.0",
          "x-order": 0
        },
        "slope": {
          "default": 1,
          "format": "double",
          "type": "number",
          "x-go-tag-default": "1.0",
          "x-order": 1
        }
      },
      "type": "object",
      "additionalProperties": false
    },
    "AutoScalerIncreasingGradient": {
      "description": "Increasing Gradient defines a controller for scaling out based on Gradient Controller.",
      "properties": {
        "in_ports": {
          "$ref": "#/definitions/AutoScalerIncreasingGradientIns",
          "description": "Input ports for the Gradient.",
          "x-order": 0
        },
        "parameters": {
          "$ref": "#/definitions/AutoScalerIncreasingGradientParameters",
          "title": "Gradient parameters for the controller. Defaults and constraints:\n* slope = 1\n* min_gradient = 1 (cannot be changed)\n* max_gradient = +Inf (must be greater than 1)",
          "x-order": 1
        }
      },
      "type": "object",
      "additionalProperties": false
    },
    "AutoScalerIncreasingGradientIns": {
      "description": "Inputs for Gradient.",
      "properties": {
        "setpoint": {
          "$ref": "#/definitions/InPort",
          "description": "The setpoint to use for scale-out.",
          "x-order": 0
        },
        "signal": {
          "$ref": "#/definitions/InPort",
          "description": "The signal to use for scale-out.",
          "x-order": 1
        }
      },
      "type": "object",
      "additionalProperties": false
    },
    "AutoScalerIncreasingGradientParameters": {
      "description": "This allows subset of parameters with constrained values compared to a regular gradient controller. For full documentation of these parameters, refer to the [GradientControllerParameters](#gradient-controller-parameters).",
      "properties": {
        "max_gradient": {
          "default": 1.7976931348623157e308,
          "format": "double",
          "type": "number",
          "x-go-tag-default": "1.79769313486231570814527423731704356798070e+308",
          "x-go-tag-validate": "gte=1.0",
          "x-order": 0
        },
        "slope": {
          "default": 1,
          "format": "double",
          "type": "number",
          "x-go-tag-default": "1.0",
          "x-order": 1
        }
      },
      "type": "object",
      "additionalProperties": false
    },
    "AutoScalerKubernetesReplicas": {
      "description": "KubernetesReplicas defines a horizontal pod scaler for Kubernetes.",
      "properties": {
        "default_config": {
          "$ref": "#/definitions/PodScalerScaleActuatorDynamicConfig",
          "description": "Default configuration.",
          "x-order": 0
        },
        "dynamic_config_key": {
          "title": "Configuration key for DynamicConfig",
          "type": "string",
          "x-order": 1
        },
        "kubernetes_object_selector": {
          "$ref": "#/definitions/KubernetesObjectSelector",
          "description": "The Kubernetes object on which horizontal scaling is applied.\n\n",
          "x-go-tag-validate": "required",
          "x-order": 2
        }
      },
      "type": "object",
      "additionalProperties": false
    },
    "AutoScalerOuts": {
      "description": "Outputs for AutoScaler.",
      "properties": {
        "actual_scale": {
          "$ref": "#/definitions/OutPort",
          "x-order": 0
        },
        "configured_scale": {
          "$ref": "#/definitions/OutPort",
          "x-order": 1
        },
        "desired_scale": {
          "$ref": "#/definitions/OutPort",
          "x-order": 2
        }
      },
      "type": "object",
      "additionalProperties": false
    },
    "AutoScalerScaleInController": {
      "properties": {
        "alerter_parameters": {
          "$ref": "#/definitions/AlerterParameters",
          "description": "Configuration for embedded alerter.",
          "x-order": 0
        },
        "controller": {
          "$ref": "#/definitions/AutoScalerScaleInControllerController",
          "title": "Controller",
          "x-order": 1
        }
      },
      "type": "object",
      "additionalProperties": false
    },
    "AutoScalerScaleInControllerController": {
      "properties": {
        "gradient": {
          "$ref": "#/definitions/AutoScalerDecreasingGradient",
          "x-order": 0
        }
      },
      "type": "object",
      "additionalProperties": false
    },
    "AutoScalerScaleOutController": {
      "properties": {
        "alerter_parameters": {
          "$ref": "#/definitions/AlerterParameters",
          "description": "Configuration for embedded alerter.",
          "x-order": 0
        },
        "controller": {
          "$ref": "#/definitions/AutoScalerScaleOutControllerController",
          "title": "Controller",
          "x-go-tag-validate": "required",
          "x-order": 1
        }
      },
      "type": "object",
      "additionalProperties": false
    },
    "AutoScalerScaleOutControllerController": {
      "properties": {
        "gradient": {
          "$ref": "#/definitions/AutoScalerIncreasingGradient",
          "x-order": 0
        }
      },
      "type": "object",
      "additionalProperties": false
    },
    "AutoScalerScaler": {
      "properties": {
        "kubernetes_replicas": {
          "$ref": "#/definitions/AutoScalerKubernetesReplicas",
          "x-order": 0
        }
      },
      "type": "object",
      "additionalProperties": false
    },
    "Circuit": {
      "description": ":::info\n\nSee also [Circuit overview](/concepts/policy/circuit.md).\n\n:::\n\nSignals flow between components via ports.\nAs signals traverse the circuit, they get processed, stored within components or get acted upon (e.g. load-shed, rate-limit, auto-scale etc.).\nCircuit is evaluated periodically in order to respond to changes in signal readings.\n\n:::info\n\n**Signal**\n\nSignals are floating-point values.\n\nA signal can also have a special **Invalid** value. It's usually used to\ncommunicate that signal doesn't have a meaningful value at the moment, eg.\n[PromQL](#prom-q-l) emits such a value if it cannot execute a query.\nComponents know when their input signals are invalid and can act\naccordingly. They can either propagate the invalidness, by making their\noutput itself invalid (like eg.\n[ArithmeticCombinator](#arithmetic-combinator)) or use some different\nlogic, like eg. [Extrapolator](#extrapolator). Refer to a component's\ndocs on how exactly it handles invalid inputs.\n\n:::",
      "properties": {
        "components": {
          "description": "Defines a signal processing graph as a list of components.\n\n",
          "items": {
            "$ref": "#/definitions/Component"
          },
          "type": "array",
          "x-go-tag-validate": "dive",
          "x-order": 0
        },
        "evaluation_interval": {
          "default": "0.5s",
          "description": "Evaluation interval (tick) is the time period between consecutive runs of the policy circuit.\nThis interval is typically aligned with how often the corrective action (actuation) needs to be taken.\n\n",
          "type": "string",
          "x-go-tag-default": "0.5s",
          "x-order": 1
        }
      },
      "title": "Circuit is defined as a dataflow graph of inter-connected components",
      "type": "object",
      "additionalProperties": false
    },
    "Classifier": {
      "description": ":::info\n\nSee also [Classifier overview](/concepts/integrations/flow-control/resources/classifier.md).\n\n:::\nExample\n```yaml\nflow_selector:\n  service_selector:\n     agent_group: demoapp\n     service: service1-demo-app.demoapp.svc.cluster.local\n  flow_matcher:\n     control_point: ingress\n     label_matcher:\n        match_labels:\n          user_tier: gold\n        match_expressions:\n          - key: user_type\n            operator: In\nrules:\n  user:\n   extractor:\n     from: request.http.headers.user-agent\n  telemetry: false\n```",
      "properties": {
        "flow_selector": {
          "$ref": "#/definitions/FlowSelector",
          "description": "Defines where to apply the flow classification rule.\n\n",
          "x-go-tag-validate": "required",
          "x-order": 0
        },
        "rules": {
          "additionalProperties": {
            "$ref": "#/definitions/Rule"
          },
          "description": "A map of {key, value} pairs mapping from\n[flow label](/concepts/integrations/flow-control/flow-label.md) keys to rules that define\nhow to extract and propagate flow labels with that key.\n\n",
          "minProperties": 1,
          "type": "object",
          "x-go-tag-validate": "required,gt=0,dive,keys,required,endkeys,required",
          "x-order": 1
        }
      },
      "required": ["rules"],
      "title": "Set of classification rules sharing a common selector",
      "type": "object",
      "additionalProperties": false
    },
    "Component": {
      "description": ":::info\n\nSee also [Components overview](/concepts/policy/circuit.md#components).\n\n:::\n\nSignals flow into the components via input ports and results are emitted on output ports.\nComponents are wired to each other based on signal names forming an execution graph of the circuit.\n\n:::note\n\nLoops are broken by the runtime at the earliest component index that is part of the loop.\nThe looped signals are saved in the tick they are generated and served in the subsequent tick.\n\n:::\n\nThere are three categories of components:\n* \"source\" components \u2013 they take some sort of input from \"the real world\" and output\n  a signal based on this input. Example: [PromQL](#prom-q-l). In the UI\n  they're represented by green color.\n* signal processor components \u2013 \"pure\" components that don't interact with the \"real world\".\n  Examples: [GradientController](#gradient-controller), [Max](#max).\n\n  :::note\n\n  Signal processor components's output can depend on their internal state, in addition to the inputs.\n  Eg. see the [Exponential Moving Average filter](#e-m-a).\n\n  :::\n\n* \"sink\" components \u2013\u00a0they affect the real world.\n  [ConcurrencyLimiter.LoadActuator](#concurrency-limiter) and [RateLimiter](#rate-limiter).\n  In the UI, represented by orange color.  Sink components usually come in pairs with a\n  \"sources\" component which emits a feedback signal, like\n  `accepted_concurrency` emitted by ConcurrencyLimiter.Scheduler.\n\n:::tip\n\nSometimes you may want to use a constant value as one of component's inputs.\nYou can create an input port containing the constant value instead of being connected to a signal.\nTo do so, use the [InPort](#in_port)'s .withConstantSignal(constant_signal) method.\nYou can also use it to provide special math values such as NaN and +- Inf.\nIf You need to provide the same constant signal to multiple components,\nYou can use the [Variable](#variable) component.\n\n:::\n\nSee also [Policy](#policy) for a higher-level explanation of circuits.",
      "properties": {
        "alerter": {
          "$ref": "#/definitions/Alerter",
          "description": "Alerter reacts to a signal and generates alert to send to alert manager.",
          "x-order": 0
        },
        "and": {
          "$ref": "#/definitions/And",
          "description": "Logical AND.",
          "x-order": 1
        },
        "arithmetic_combinator": {
          "$ref": "#/definitions/ArithmeticCombinator",
          "description": "Applies the given operator on input operands (signals) and emits the result.",
          "x-order": 2
        },
        "auto_scale": {
          "$ref": "#/definitions/AutoScale",
          "description": "AutoScale components are used to scale the service.",
          "x-order": 3
        },
        "decider": {
          "$ref": "#/definitions/Decider",
          "description": "Decider emits the binary result of comparison operator on two operands.",
          "x-order": 4
        },
        "differentiator": {
          "$ref": "#/definitions/Differentiator",
          "description": "Differentiator calculates rate of change per tick.",
          "x-order": 5
        },
        "ema": {
          "$ref": "#/definitions/EMA",
          "description": "Exponential Moving Average filter.",
          "x-order": 6
        },
        "extrapolator": {
          "$ref": "#/definitions/Extrapolator",
          "description": "Takes an input signal and emits the extrapolated value; either mirroring the input value or repeating the last known value up to the maximum extrapolation interval.",
          "x-order": 7
        },
        "first_valid": {
          "$ref": "#/definitions/FirstValid",
          "description": "Picks the first valid input signal and emits it.",
          "x-order": 8
        },
        "flow_control": {
          "$ref": "#/definitions/FlowControl",
          "description": "FlowControl components are used to regulate requests flow.",
          "x-order": 9
        },
        "gradient_controller": {
          "$ref": "#/definitions/GradientController",
          "description": "Gradient controller basically calculates the ratio between the signal and the setpoint to determine the magnitude of the correction that need to be applied.\nThis controller can be used to build AIMD (Additive Increase, Multiplicative Decrease) or MIMD style response.",
          "x-order": 10
        },
        "holder": {
          "$ref": "#/definitions/Holder",
          "description": "Holds the last valid signal value for the specified duration then waits for next valid value to hold.",
          "x-order": 11
        },
        "integrator": {
          "$ref": "#/definitions/Integrator",
          "description": "Accumulates sum of signal every tick.",
          "x-order": 12
        },
        "inverter": {
          "$ref": "#/definitions/Inverter",
          "description": "Logical NOT.",
          "x-order": 13
        },
        "max": {
          "$ref": "#/definitions/Max",
          "description": "Emits the maximum of the input signals.",
          "x-order": 14
        },
        "min": {
          "$ref": "#/definitions/Min",
          "description": "Emits the minimum of the input signals.",
          "x-order": 15
        },
        "nested_circuit": {
          "$ref": "#/definitions/NestedCircuit",
          "description": "Nested circuit defines a sub-circuit as a high-level component. It consists of a list of components and a map of input and output ports.",
          "x-order": 16
        },
        "nested_signal_egress": {
          "$ref": "#/definitions/NestedSignalEgress",
          "description": "Nested signal egress is a special type of component that allows to extract a signal from a nested circuit.",
          "x-order": 17
        },
        "nested_signal_ingress": {
          "$ref": "#/definitions/NestedSignalIngress",
          "description": "Nested signal ingress is a special type of component that allows to inject a signal into a nested circuit.",
          "x-order": 18
        },
        "or": {
          "$ref": "#/definitions/Or",
          "description": "Logical OR.",
          "x-order": 19
        },
        "pulse_generator": {
          "$ref": "#/definitions/PulseGenerator",
          "description": "Generates 0 and 1 in turns.",
          "x-order": 20
        },
        "query": {
          "$ref": "#/definitions/Query",
          "description": "Query components that are query databases such as Prometheus.",
          "x-order": 21
        },
        "switcher": {
          "$ref": "#/definitions/Switcher",
          "description": "Switcher acts as a switch that emits one of the two signals based on third signal.",
          "x-order": 22
        },
        "unary_operator": {
          "$ref": "#/definitions/UnaryOperator",
          "description": "Takes an input signal and emits the square root of the input signal.",
          "x-order": 23
        },
        "variable": {
          "$ref": "#/definitions/Variable",
          "description": "Emits a variable signal which can be set to invalid.",
          "x-order": 24
        }
      },
      "title": "Computational block that form the circuit",
      "type": "object",
      "additionalProperties": false
    },
    "ConcurrencyLimiter": {
      "description": ":::info\n\nSee also [Concurrency Limiter overview](/concepts/integrations/flow-control/components/concurrency-limiter.md).\n\n:::\n\nIt is based on the actuation strategy (e.g. load actuator) and workload scheduling which is based on Weighted Fair Queuing principles.\nConcurrency is calculated in terms of total tokens which translate to (avg. latency \\* in-flight requests), i.e. Little's Law.\n\nConcurrencyLimiter configuration is split into two parts: An actuation\nstrategy and a scheduler. Right now, only `load_actuator` strategy is available.",
      "properties": {
        "flow_selector": {
          "$ref": "#/definitions/FlowSelector",
          "description": "Flow Selector decides the service and flows at which the concurrency limiter is applied.\n\n",
          "x-go-tag-validate": "required",
          "x-order": 0
        },
        "load_actuator": {
          "$ref": "#/definitions/LoadActuator",
          "description": "Actuator based on limiting the accepted concurrency under incoming concurrency * load multiplier.\n\nActuation strategy defines the input signal that will drive the scheduler.",
          "x-order": 1
        },
        "scheduler": {
          "$ref": "#/definitions/Scheduler",
          "description": "Configuration of Weighted Fair Queuing-based workload scheduler.\n\nContains configuration of per-agent scheduler, and also defines some\noutput signals.\n\n",
          "x-go-tag-validate": "required",
          "x-order": 2
        }
      },
      "title": "Concurrency Limiter is an actuator component that regulates flows in order to provide active service protection",
      "type": "object",
      "additionalProperties": false
    },
    "ConstantSignal": {
      "description": "Special constant input for ports and Variable component. Can provide either a constant value or special Nan/+-Inf value.",
      "properties": {
        "special_value": {
          "description": "A special value such as NaN, +Inf, -Inf.\n\n",
          "enum": ["NaN", "+Inf", "-Inf"],
          "type": "string",
          "x-go-tag-validate": "oneof=NaN +Inf -Inf",
          "x-oneof": "NaN | +Inf | -Inf",
          "x-order": 0
        },
        "value": {
          "description": "A constant value.",
          "format": "double",
          "type": "number",
          "x-order": 1
        }
      },
      "type": "object",
      "additionalProperties": false
    },
    "Decider": {
      "description": "The comparison operator can be greater-than, less-than, greater-than-or-equal, less-than-or-equal, equal, or not-equal.\n\nThis component also supports time-based response, i.e. the output\ntransitions between 1.0 or 0.0 signal if the decider condition is\ntrue or false for at least \"true_for\" or \"false_for\" duration. If\n`true_for` and `false_for` durations are zero then the transitions are\ninstantaneous.",
      "properties": {
        "false_for": {
          "default": "0s",
          "description": "Duration of time to wait before a transition to false state.\nIf the duration is zero, the transition will happen instantaneously.\n\n",
          "type": "string",
          "x-go-tag-default": "0s",
          "x-order": 0
        },
        "in_ports": {
          "$ref": "#/definitions/DeciderIns",
          "description": "Input ports for the Decider component.",
          "x-order": 1
        },
        "operator": {
          "description": "Comparison operator that computes operation on lhs and rhs input signals.\n\n",
          "enum": ["gt", "lt", "gte", "lte", "eq", "neq"],
          "type": "string",
          "x-go-tag-validate": "oneof=gt lt gte lte eq neq",
          "x-oneof": "gt | lt | gte | lte | eq | neq",
          "x-order": 2
        },
        "out_ports": {
          "$ref": "#/definitions/DeciderOuts",
          "description": "Output ports for the Decider component.",
          "x-order": 3
        },
        "true_for": {
          "default": "0s",
          "description": "Duration of time to wait before a transition to true state.\nIf the duration is zero, the transition will happen instantaneously.\n\n",
          "type": "string",
          "x-go-tag-default": "0s",
          "x-order": 4
        }
      },
      "title": "Type of combinator that computes the comparison operation on lhs and rhs signals",
      "type": "object",
      "additionalProperties": false
    },
    "DeciderIns": {
      "description": "Inputs for the Decider component.",
      "properties": {
        "lhs": {
          "$ref": "#/definitions/InPort",
          "description": "Left hand side input signal for the comparison operation.",
          "x-order": 0
        },
        "rhs": {
          "$ref": "#/definitions/InPort",
          "description": "Right hand side input signal for the comparison operation.",
          "x-order": 1
        }
      },
      "type": "object",
      "additionalProperties": false
    },
    "DeciderOuts": {
      "description": "Outputs for the Decider component.",
      "properties": {
        "output": {
          "$ref": "#/definitions/OutPort",
          "description": "Selected signal (1.0 or 0.0).",
          "x-order": 0
        }
      },
      "type": "object",
      "additionalProperties": false
    },
    "Differentiator": {
      "description": "Differentiator calculates rate of change per tick.",
      "properties": {
        "in_ports": {
          "$ref": "#/definitions/DifferentiatorIns",
          "description": "Input ports for the Differentiator component.",
          "x-order": 0
        },
        "out_ports": {
          "$ref": "#/definitions/DifferentiatorOuts",
          "description": "Output ports for the Differentiator component.",
          "x-order": 1
        },
        "window": {
          "default": "5s",
          "description": "The window of time over which differentiator operates.\n\n",
          "type": "string",
          "x-go-tag-default": "5s",
          "x-order": 2
        }
      },
      "type": "object",
      "additionalProperties": false
    },
    "DifferentiatorIns": {
      "description": "Inputs for the Differentiator component.",
      "properties": {
        "input": {
          "$ref": "#/definitions/InPort",
          "x-order": 0
        }
      },
      "type": "object",
      "additionalProperties": false
    },
    "DifferentiatorOuts": {
      "description": "Outputs for the Differentiator component.",
      "properties": {
        "output": {
          "$ref": "#/definitions/OutPort",
          "x-order": 0
        }
      },
      "type": "object",
      "additionalProperties": false
    },
    "EMA": {
      "description": "At any time EMA component operates in one of the following states:\n1. Warm up state: The first warmup_window samples are used to compute the initial EMA.\n   If an invalid reading is received during the warmup_window, the last good average is emitted and the state gets reset back to beginning of warm up state.\n2. Normal state: The EMA is computed using following formula.\n\nThe EMA for a series $Y$ is calculated recursively as:\n\n$$\n\\text{EMA} _t =\n\\begin{cases}\n  Y_0, &\\text{for } t = 0 \\\\\n  \\alpha Y_t + (1 - \\alpha) \\text{EMA} _{t-1}, &\\text{for }t > 0\n\\end{cases}\n$$\n\nThe coefficient $\\alpha$ represents the degree of weighting decrease, a constant smoothing factor between 0 and 1.\nA higher $\\alpha$ discounts older observations faster.\nThe $\\alpha$ is computed using ema\\_window:\n\n$$\n\\alpha = \\frac{2}{N + 1} \\quad\\text{where } N = \\frac{\\text{ema\\_window}}{\\text{evaluation\\_period}}\n$$",
      "properties": {
        "in_ports": {
          "$ref": "#/definitions/EMAIns",
          "description": "Input ports for the EMA component.",
          "x-order": 0
        },
        "out_ports": {
          "$ref": "#/definitions/EMAOuts",
          "description": "Output ports for the EMA component.",
          "x-order": 1
        },
        "parameters": {
          "$ref": "#/definitions/EMAParameters",
          "description": "Parameters for the EMA component.\n\n",
          "x-go-tag-validate": "required",
          "x-order": 2
        }
      },
      "title": "Exponential Moving Average (EMA) is a type of moving average that applies exponentially more weight to recent signal readings",
      "type": "object",
      "additionalProperties": false
    },
    "EMAIns": {
      "description": "Inputs for the EMA component.",
      "properties": {
        "input": {
          "$ref": "#/definitions/InPort",
          "description": "Input signal to be used for the EMA computation.",
          "x-order": 0
        },
        "max_envelope": {
          "$ref": "#/definitions/InPort",
          "description": "Upper bound of the moving average.\n\nWhen the signal exceeds `max_envelope` it's multiplied by\n`correction_factor_on_max_envelope_violation` **once per tick**.\n\n:::note\n\nIf the signal deviates from `max_envelope` faster than the correction\nfaster, it might end up exceeding the envelope.\n\n:::",
          "x-order": 1
        },
        "min_envelope": {
          "$ref": "#/definitions/InPort",
          "description": "Lower bound of the moving average.\n\nBehavior is similar to `max_envelope`.",
          "x-order": 2
        }
      },
      "type": "object",
      "additionalProperties": false
    },
    "EMAOuts": {
      "description": "Outputs for the EMA component.",
      "properties": {
        "output": {
          "$ref": "#/definitions/OutPort",
          "description": "Exponential moving average of the series of reading as an output signal.",
          "x-order": 0
        }
      },
      "type": "object",
      "additionalProperties": false
    },
    "EMAParameters": {
      "description": "Parameters for the EMA component.",
      "properties": {
        "correction_factor_on_max_envelope_violation": {
          "default": 1,
          "description": "Correction factor to apply on the output value if its in violation of the max envelope.\n\n",
          "format": "double",
          "minimum": 0,
          "type": "number",
          "x-go-tag-default": "1.0",
          "x-go-tag-validate": "gte=0,lte=1.0",
          "x-order": 0
        },
        "correction_factor_on_min_envelope_violation": {
          "default": 1,
          "description": "Correction factor to apply on the output value if its in violation of the min envelope.\n\n",
          "format": "double",
          "type": "number",
          "x-go-tag-default": "1.0",
          "x-go-tag-validate": "gte=1.0",
          "x-order": 1
        },
        "ema_window": {
          "description": "Duration of EMA sampling window.\n\n",
          "type": "string",
          "x-go-tag-validate": "required",
          "x-order": 2
        },
        "valid_during_warmup": {
          "default": false,
          "description": "Whether the output is valid during the warm up stage.\n\n",
          "type": "boolean",
          "x-go-tag-default": "false",
          "x-order": 3
        },
        "warmup_window": {
          "description": "Duration of EMA warming up window.\n\nThe initial value of the EMA is the average of signal readings received during the warm up window.\n\n",
          "type": "string",
          "x-go-tag-validate": "required",
          "x-order": 4
        }
      },
      "required": ["ema_window", "warmup_window"],
      "type": "object",
      "additionalProperties": false
    },
    "EqualsMatchExpression": {
      "description": "Label selector expression of the equal form \"label == value\".",
      "properties": {
        "label": {
          "description": "Name of the label to equal match the value.\n\n",
          "type": "string",
          "x-go-tag-validate": "required",
          "x-order": 0
        },
        "value": {
          "description": "Exact value that the label should be equal to.",
          "type": "string",
          "x-order": 1
        }
      },
      "required": ["label"],
      "type": "object",
      "additionalProperties": false
    },
    "Extractor": {
      "description": "There are multiple variants of extractor, specify exactly one.",
      "properties": {
        "address": {
          "$ref": "#/definitions/AddressExtractor",
          "description": "Display an address as a single string - `<ip>:<port>`.",
          "x-order": 0
        },
        "from": {
          "description": "Attribute path is a dot-separated path to attribute.\n\nShould be either:\n* one of the fields of [Attribute Context][attribute-context], or\n* a special \"request.http.bearer\" pseudo-attribute.\nEg. \"request.http.method\" or \"request.http.header.user-agent\"\n\nNote: The same attribute path syntax is shared by other extractor variants,\nwherever attribute path is needed in their \"from\" syntax.\n\nExample:\n```yaml\nfrom: request.http.headers.user-agent\n```\n[attribute-context]: https://www.envoyproxy.io/docs/envoy/latest/api-v3/service/auth/v3/attribute_context.proto",
          "title": "Use an attribute with no conversion",
          "type": "string",
          "x-order": 1
        },
        "json": {
          "$ref": "#/definitions/JSONExtractor",
          "description": "Deserialize a json, and extract one of the fields.",
          "x-order": 2
        },
        "jwt": {
          "$ref": "#/definitions/JWTExtractor",
          "description": "Parse the attribute as JWT and read the payload.",
          "x-order": 3
        },
        "path_templates": {
          "$ref": "#/definitions/PathTemplateMatcher",
          "description": "Match HTTP Path to given path templates.",
          "x-order": 4
        }
      },
      "title": "Defines a high-level way to specify how to extract a flow label value given http request metadata, without a need to write rego code",
      "type": "object",
      "additionalProperties": false
    },
    "Extrapolator": {
      "description": "It does so until `maximum_extrapolation_interval` is reached, beyond which it emits invalid signal unless input signal becomes valid again.",
      "properties": {
        "in_ports": {
          "$ref": "#/definitions/ExtrapolatorIns",
          "description": "Input ports for the Extrapolator component.",
          "x-order": 0
        },
        "out_ports": {
          "$ref": "#/definitions/ExtrapolatorOuts",
          "description": "Output ports for the Extrapolator component.",
          "x-order": 1
        },
        "parameters": {
          "$ref": "#/definitions/ExtrapolatorParameters",
          "description": "Parameters for the Extrapolator component.\n\n",
          "x-go-tag-validate": "required",
          "x-order": 2
        }
      },
      "title": "Extrapolates the input signal by repeating the last valid value during the period in which it is invalid",
      "type": "object",
      "additionalProperties": false
    },
    "ExtrapolatorIns": {
      "description": "Inputs for the Extrapolator component.",
      "properties": {
        "input": {
          "$ref": "#/definitions/InPort",
          "description": "Input signal for the Extrapolator component.",
          "x-order": 0
        }
      },
      "type": "object",
      "additionalProperties": false
    },
    "ExtrapolatorOuts": {
      "description": "Outputs for the Extrapolator component.",
      "properties": {
        "output": {
          "$ref": "#/definitions/OutPort",
          "description": "Extrapolated signal.",
          "x-order": 0
        }
      },
      "type": "object",
      "additionalProperties": false
    },
    "ExtrapolatorParameters": {
      "description": "Parameters for the Extrapolator component.",
      "properties": {
        "max_extrapolation_interval": {
          "description": "Maximum time interval to repeat the last valid value of input signal.\n\n",
          "type": "string",
          "x-go-tag-validate": "required",
          "x-order": 0
        }
      },
      "required": ["max_extrapolation_interval"],
      "type": "object",
      "additionalProperties": false
    },
    "FirstValid": {
      "properties": {
        "in_ports": {
          "$ref": "#/definitions/FirstValidIns",
          "description": "Input ports for the FirstValid component.",
          "x-order": 0
        },
        "out_ports": {
          "$ref": "#/definitions/FirstValidOuts",
          "description": "Output ports for the FirstValid component.",
          "x-order": 1
        }
      },
      "title": "Picks the first valid input signal from the array of input signals and emits it as an output signal",
      "type": "object",
      "additionalProperties": false
    },
    "FirstValidIns": {
      "description": "Inputs for the FirstValid component.",
      "properties": {
        "inputs": {
          "description": "Array of input signals.\n\n",
          "items": {
            "$ref": "#/definitions/InPort"
          },
          "type": "array",
          "x-go-tag-validate": "dive",
          "x-order": 0
        }
      },
      "type": "object",
      "additionalProperties": false
    },
    "FirstValidOuts": {
      "description": "Outputs for the FirstValid component.",
      "properties": {
        "output": {
          "$ref": "#/definitions/OutPort",
          "description": "First valid input signal as an output signal.",
          "x-order": 0
        }
      },
      "type": "object",
      "additionalProperties": false
    },
    "FlowControl": {
      "description": "FlowControl components are used to regulate requests flow.",
      "properties": {
        "aimd_concurrency_controller": {
          "$ref": "#/definitions/AIMDConcurrencyController",
          "description": "AIMD Concurrency control component is based on Additive Increase and Multiplicative Decrease of Concurrency. It takes a signal and setpoint as inputs and reduces concurrency limits proportionally (or any arbitrary power) based on deviation of the signal from setpoint. Internally implemented as a nested circuit.",
          "x-order": 0
        },
        "concurrency_limiter": {
          "$ref": "#/definitions/ConcurrencyLimiter",
          "description": "Concurrency Limiter provides service protection by applying prioritized load shedding of flows using a network scheduler (e.g. Weighted Fair Queuing).",
          "x-order": 1
        },
        "rate_limiter": {
          "$ref": "#/definitions/RateLimiter",
          "description": "Rate Limiter provides service protection by applying rate limiter.",
          "x-order": 2
        }
      },
      "type": "object",
      "additionalProperties": false
    },
    "FlowMatcher": {
      "description": ":::info\n\nSee also [FlowSelector overview](/concepts/integrations/flow-control/flow-selector.md).\n\n:::\nExample:\n```yaml\ncontrol_point: ingress\nlabel_matcher:\n  match_labels:\n    user_tier: gold\n  match_expressions:\n    - key: query\n      operator: In\n      values:\n        - insert\n        - delete\n  expression:\n    label_matches:\n        - label: user_agent\n          regex: ^(?!.*Chrome).*Safari\n```",
      "properties": {
        "control_point": {
          "description": "[Control Point](/concepts/integrations/flow-control/flow-selector.md#control-point)\nidentifies the location of a Flow within a Service. For an SDK based insertion, a Control Point can represent a particular feature or execution\nblock within a Service. In case of Service Mesh or Middleware insertion, a Control Point can identify ingress vs egress calls or distinct listeners\nor filter chains.\n\n",
          "type": "string",
          "x-go-tag-validate": "required",
          "x-order": 0
        },
        "label_matcher": {
          "$ref": "#/definitions/LabelMatcher",
          "description": ":::info\n\nSee also [Label Matcher overview](/concepts/integrations/flow-control/flow-selector.md#label-matcher).\n\n:::\n\n:::note\n\n[Classifiers](#classifier) _can_ use flow labels created by some other\nclassifier, but only if they were created at some previous control point\n(and propagated in baggage).\n\nThis limitation doesn't apply to selectors of other entities, like\nFlux Meters or Actuators. It's valid to create a flow label on a control\npoint using classifier, and immediately use it for matching on the same\ncontrol point.\n\n:::",
          "title": "Label matcher allows to add _additional_ condition on\n[flow labels](/concepts/integrations/flow-control/flow-label.md)\nmust also be satisfied (in addition to service+control point matching)",
          "x-order": 1
        }
      },
      "required": ["control_point"],
      "title": "Describes which flows a [flow control\ncomponent](/concepts/integrations/flow-control/flow-control.md#components) should apply\nto",
      "type": "object",
      "additionalProperties": false
    },
    "FlowSelector": {
      "description": ":::info\n\nSee also [FlowSelector overview](/concepts/integrations/flow-control/flow-selector.md).\n\n:::",
      "properties": {
        "flow_matcher": {
          "$ref": "#/definitions/FlowMatcher",
          "title": "Match control points and labels",
          "x-go-tag-validate": "required",
          "x-order": 0
        },
        "service_selector": {
          "$ref": "#/definitions/ServiceSelector",
          "title": "Match agent group and service",
          "x-go-tag-validate": "required",
          "x-order": 1
        }
      },
      "title": "Describes which flow in which service a [flow control\ncomponent](/concepts/integrations/flow-control/flow-control.md#components) should apply\nto",
      "type": "object",
      "additionalProperties": false
    },
    "FluxMeter": {
      "description": "Flux Meter gathers metrics for the traffic that matches its selector.\nThe histogram created by Flux Meter measures the workload latency by default.\n\n:::info\n\nSee also [Flux Meter overview](/concepts/integrations/flow-control/resources/flux-meter.md).\n\n:::\nExample:\n```yaml\nstatic_buckets:\n   buckets: [5.0,10.0,25.0,50.0,100.0,250.0,500.0,1000.0,2500.0,5000.0,10000.0]\nflow_selector:\n  service_selector:\n     agent_group: demoapp\n     service: service1-demo-app.demoapp.svc.cluster.local\n  flow_matcher:\n     control_point: ingress\nattribute_key: response_duration_ms\n```",
      "properties": {
        "attribute_key": {
          "default": "workload_duration_ms",
          "description": "Key of the attribute in access log or span from which the metric for this flux meter is read.\n\n:::info\n\nFor list of available attributes in Envoy access logs, refer\n[Envoy Filter](/get-started/integrations/flow-control/envoy/istio.md#envoy-filter)\n\n:::\n\n",
          "type": "string",
          "x-go-tag-default": "workload_duration_ms",
          "x-order": 0
        },
        "exponential_buckets": {
          "$ref": "#/definitions/FluxMeterExponentialBuckets",
          "x-order": 1
        },
        "exponential_buckets_range": {
          "$ref": "#/definitions/FluxMeterExponentialBucketsRange",
          "x-order": 2
        },
        "flow_selector": {
          "$ref": "#/definitions/FlowSelector",
          "description": "The selection criteria for the traffic that will be measured.",
          "x-order": 3
        },
        "linear_buckets": {
          "$ref": "#/definitions/FluxMeterLinearBuckets",
          "x-order": 4
        },
        "static_buckets": {
          "$ref": "#/definitions/FluxMeterStaticBuckets",
          "x-order": 5
        }
      },
      "type": "object",
      "additionalProperties": false
    },
    "FluxMeterExponentialBuckets": {
      "description": "ExponentialBuckets creates `count` number of buckets where the lowest bucket has an upper bound of `start`\nand each following bucket's upper bound is `factor` times the previous bucket's upper bound. The final +inf\nbucket is not counted.",
      "properties": {
        "count": {
          "description": "Number of buckets.\n\n",
          "exclusiveMinimum": 0,
          "format": "int32",
          "type": "integer",
          "x-go-tag-validate": "gt=0",
          "x-order": 0
        },
        "factor": {
          "description": "Factor to be multiplied to the previous bucket's upper bound to calculate the following bucket's upper bound.\n\n",
          "format": "double",
          "type": "number",
          "x-go-tag-validate": "gt=1.0",
          "x-order": 1
        },
        "start": {
          "description": "Upper bound of the lowest bucket.\n\n",
          "format": "double",
          "type": "number",
          "x-go-tag-validate": "gt=0.0",
          "x-order": 2
        }
      },
      "type": "object",
      "additionalProperties": false
    },
    "FluxMeterExponentialBucketsRange": {
      "description": "ExponentialBucketsRange creates `count` number of buckets where the lowest bucket is `min` and the highest\nbucket is `max`. The final +inf bucket is not counted.",
      "properties": {
        "count": {
          "description": "Number of buckets.\n\n",
          "exclusiveMinimum": 0,
          "format": "int32",
          "type": "integer",
          "x-go-tag-validate": "gt=0",
          "x-order": 0
        },
        "max": {
          "description": "Highest bucket.",
          "format": "double",
          "type": "number",
          "x-order": 1
        },
        "min": {
          "description": "Lowest bucket.\n\n",
          "format": "double",
          "type": "number",
          "x-go-tag-validate": "gt=0.0",
          "x-order": 2
        }
      },
      "type": "object",
      "additionalProperties": false
    },
    "FluxMeterLinearBuckets": {
      "description": "LinearBuckets creates `count` number of buckets, each `width` wide, where the lowest bucket has an\nupper bound of `start`. The final +inf bucket is not counted.",
      "properties": {
        "count": {
          "description": "Number of buckets.\n\n",
          "exclusiveMinimum": 0,
          "format": "int32",
          "type": "integer",
          "x-go-tag-validate": "gt=0",
          "x-order": 0
        },
        "start": {
          "description": "Upper bound of the lowest bucket.",
          "format": "double",
          "type": "number",
          "x-order": 1
        },
        "width": {
          "description": "Width of each bucket.",
          "format": "double",
          "type": "number",
          "x-order": 2
        }
      },
      "type": "object",
      "additionalProperties": false
    },
    "FluxMeterStaticBuckets": {
      "description": "StaticBuckets holds the static value of the buckets where latency histogram will be stored.",
      "properties": {
        "buckets": {
          "default": [5, 10, 25, 50, 100, 250, 500, 1000, 2500, 5000, 10000],
          "description": "The buckets in which latency histogram will be stored.\n\n",
          "items": {
            "format": "double",
            "type": "number"
          },
          "type": "array",
          "x-go-tag-default": "[5.0,10.0,25.0,50.0,100.0,250.0,500.0,1000.0,2500.0,5000.0,10000.0]",
          "x-order": 0
        }
      },
      "type": "object",
      "additionalProperties": false
    },
    "GradientController": {
      "description": "The `gradient` describes a corrective factor that should be applied to the\ncontrol variable to get the signal closer to the setpoint. It is computed as follows:\n\n$$\n\\text{gradient} = \\left(\\frac{\\text{signal}}{\\text{setpoint}}\\right)^{\\text{slope}}\n$$\n\n`gradient` is then clamped to `[min_gradient, max_gradient]` range.\n\nThe output of gradient controller is computed as follows:\n$$\n\\text{output} = \\text{gradient}_{\\text{clamped}} \\cdot \\text{control\\_variable} + \\text{optimize}.\n$$\n\nNote the additional `optimize` signal, that can be used to \"nudge\" the\ncontroller into desired idle state.\n\nThe output can be _optionally_ clamped to desired range using `max` and\n`min` input.",
      "properties": {
        "default_config": {
          "$ref": "#/definitions/GradientControllerDynamicConfig",
          "description": "Default configuration.",
          "x-order": 0
        },
        "dynamic_config_key": {
          "title": "Configuration key for DynamicConfig",
          "type": "string",
          "x-order": 1
        },
        "in_ports": {
          "$ref": "#/definitions/GradientControllerIns",
          "description": "Input ports of the Gradient Controller.",
          "x-order": 2
        },
        "out_ports": {
          "$ref": "#/definitions/GradientControllerOuts",
          "description": "Output ports of the Gradient Controller.",
          "x-order": 3
        },
        "parameters": {
          "$ref": "#/definitions/GradientControllerParameters",
          "description": "Gradient Parameters.\n\n",
          "x-go-tag-validate": "required",
          "x-order": 4
        }
      },
      "title": "Gradient controller is a type of controller which tries to adjust the\ncontrol variable proportionally to the relative difference between setpoint\nand actual value of the signal",
      "type": "object",
      "additionalProperties": false
    },
    "GradientControllerDynamicConfig": {
      "properties": {
        "manual_mode": {
          "default": false,
          "description": "Decides whether the controller runs in \"manual_mode\".\nIn manual mode, the controller does not adjust the control variable I.E. emits the same output as the control variable input.\n\n",
          "type": "boolean",
          "x-go-tag-default": "false",
          "x-order": 0
        }
      },
      "title": "Dynamic Configuration for a Controller",
      "type": "object",
      "additionalProperties": false
    },
    "GradientControllerIns": {
      "description": "Inputs for the Gradient Controller component.",
      "properties": {
        "control_variable": {
          "$ref": "#/definitions/InPort",
          "description": "Actual current value of the control variable.\n\nThis signal is multiplied by the gradient to produce the output.",
          "x-order": 0
        },
        "max": {
          "$ref": "#/definitions/InPort",
          "description": "Maximum value to limit the output signal.",
          "x-order": 1
        },
        "min": {
          "$ref": "#/definitions/InPort",
          "description": "Minimum value to limit the output signal.",
          "x-order": 2
        },
        "optimize": {
          "$ref": "#/definitions/InPort",
          "description": "Optimize signal is added to the output of the gradient calculation.",
          "x-order": 3
        },
        "setpoint": {
          "$ref": "#/definitions/InPort",
          "description": "Setpoint to be used for the gradient computation.",
          "x-order": 4
        },
        "signal": {
          "$ref": "#/definitions/InPort",
          "description": "Signal to be used for the gradient computation.",
          "x-order": 5
        }
      },
      "type": "object",
      "additionalProperties": false
    },
    "GradientControllerOuts": {
      "description": "Outputs for the Gradient Controller component.",
      "properties": {
        "output": {
          "$ref": "#/definitions/OutPort",
          "description": "Computed desired value of the control variable.",
          "x-order": 0
        }
      },
      "type": "object",
      "additionalProperties": false
    },
    "GradientControllerParameters": {
      "description": "Gradient Parameters.",
      "properties": {
        "max_gradient": {
          "default": 1.7976931348623157e308,
          "description": "Maximum gradient which clamps the computed gradient value to the range, [min_gradient, max_gradient].\n\n",
          "format": "double",
          "type": "number",
          "x-go-tag-default": "1.79769313486231570814527423731704356798070e+308",
          "x-order": 0
        },
        "min_gradient": {
          "default": -1.7976931348623157e308,
          "description": "Minimum gradient which clamps the computed gradient value to the range, [min_gradient, max_gradient].\n\n",
          "format": "double",
          "type": "number",
          "x-go-tag-default": "-1.79769313486231570814527423731704356798070e+308",
          "x-order": 1
        },
        "slope": {
          "description": "Slope controls the aggressiveness and direction of the Gradient Controller.\n\nSlope is used as exponent on the signal to setpoint ratio in computation\nof the gradient (see the [main description](#gradient-controller) for\nexact equation). Good intuition for this parameter is \"What should the\nGradient Controller do to the control variable when signal is too high\",\neg.:\n* $\\text{slope} = 1$: when signal is too high, increase control variable,\n* $\\text{slope} = -1$: when signal is too high, decrease control variable,\n* $\\text{slope} = -0.5$: when signal is too high, decrease control variable slowly.\n\nThe sign of slope depends on correlation between the signal and control variable:\n* Use $\\text{slope} < 0$ if signal and control variable are _positively_\ncorrelated (eg. Per-pod CPU usage and total concurrency).\n* Use $\\text{slope} > 0$ if signal and control variable are _negatively_\ncorrelated (eg. Per-pod CPU usage and number of pods).\n\n:::note\n\nYou need to set _negative_ slope for a _positive_ correlation, as you're\ndescribing the _action_ which controller should make when the signal\nincreases.\n\n:::\n\nThe magnitude of slope describes how aggressively should the controller\nreact to a deviation of signal.\nWith $|\\text{slope}| = 1$, the controller will aim to bring the signal to\nthe setpoint in one tick (assuming linear correlation with signal and setpoint).\nSmaller magnitudes of slope will make the controller adjust the control\nvariable more slowly.\n\nWe recommend setting $|\\text{slope}| < 1$ (eg. $\\pm0.8$).\nIf you experience overshooting, consider lowering the magnitude even more.\nValues of $|\\text{slope}| > 1$ are not recommended.\n\n:::note\n\nRemember that the gradient and output signal can be (optionally) clamped,\nso the _slope_ might not fully describe aggressiveness of the controller.\n\n:::\n\n",
          "format": "double",
          "type": "number",
          "x-go-tag-validate": "required",
          "x-order": 2
        }
      },
      "required": ["slope"],
      "type": "object",
      "additionalProperties": false
    },
    "Holder": {
      "description": "Holds the last valid signal value for the specified duration then waits for next valid value to hold.\nIf it's holding a value that means it ignores both valid and invalid new signals until the hold_for duration is finished.",
      "properties": {
        "hold_for": {
          "default": "5s",
          "description": "Holding the last valid signal value for the hold_for duration.\n\n",
          "type": "string",
          "x-go-tag-default": "5s",
          "x-order": 0
        },
        "in_ports": {
          "$ref": "#/definitions/HolderIns",
          "description": "Input ports for the Holder component.",
          "x-order": 1
        },
        "out_ports": {
          "$ref": "#/definitions/HolderOuts",
          "description": "Output ports for the Holder component.",
          "x-order": 2
        }
      },
      "type": "object",
      "additionalProperties": false
    },
    "HolderIns": {
      "description": "Inputs for the Holder component.",
      "properties": {
        "input": {
          "$ref": "#/definitions/InPort",
          "description": "The input signal.",
          "x-order": 0
        },
        "reset": {
          "$ref": "#/definitions/InPort",
          "description": "Resets the holder output to the current input signal when reset signal is valid and non-zero.",
          "x-order": 1
        }
      },
      "type": "object",
      "additionalProperties": false
    },
    "HolderOuts": {
      "description": "Outputs for the Holder component.",
      "properties": {
        "output": {
          "$ref": "#/definitions/OutPort",
          "description": "The output signal.",
          "x-order": 0
        }
      },
      "type": "object",
      "additionalProperties": false
    },
    "InPort": {
      "properties": {
        "constant_signal": {
          "$ref": "#/definitions/ConstantSignal",
          "description": "Constant value to be used for this InPort instead of a signal.",
          "x-order": 0
        },
        "signal_name": {
          "description": "Name of the incoming Signal on the InPort.",
          "type": "string",
          "x-order": 1
        }
      },
      "title": "Components receive input from other components via InPorts",
      "type": "object",
      "additionalProperties": false
    },
    "Integrator": {
      "description": "Accumulates sum of signal every tick.",
      "properties": {
        "in_ports": {
          "$ref": "#/definitions/IntegratorIns",
          "description": "Input ports for the Integrator component.",
          "x-order": 0
        },
        "out_ports": {
          "$ref": "#/definitions/IntegratorOuts",
          "description": "Output ports for the Integrator component.",
          "x-order": 1
        }
      },
      "type": "object",
      "additionalProperties": false
    },
    "IntegratorIns": {
      "description": "Inputs for the Integrator component.",
      "properties": {
        "input": {
          "$ref": "#/definitions/InPort",
          "description": "The input signal.",
          "x-order": 0
        },
        "max": {
          "$ref": "#/definitions/InPort",
          "description": "The maximum output.",
          "x-order": 1
        },
        "min": {
          "$ref": "#/definitions/InPort",
          "description": "The minimum output.",
          "x-order": 2
        },
        "reset": {
          "$ref": "#/definitions/InPort",
          "description": "Resets the integrator output to zero when reset signal is valid and non-zero. Reset also resets the max and min constraints.",
          "x-order": 3
        }
      },
      "type": "object",
      "additionalProperties": false
    },
    "IntegratorOuts": {
      "description": "Outputs for the Integrator component.",
      "properties": {
        "output": {
          "$ref": "#/definitions/OutPort",
          "x-order": 0
        }
      },
      "type": "object",
      "additionalProperties": false
    },
    "Inverter": {
      "description": "Logical NOT.\n\nSee [And component](#and) on how signals are mapped onto boolean values.",
      "properties": {
        "in_ports": {
          "$ref": "#/definitions/InverterIns",
          "description": "Input ports for the Inverter component.",
          "x-order": 0
        },
        "out_ports": {
          "$ref": "#/definitions/InverterOuts",
          "description": "Output ports for the Inverter component.",
          "x-order": 1
        }
      },
      "type": "object",
      "additionalProperties": false
    },
    "InverterIns": {
      "description": "Inputs for the Inverter component.",
      "properties": {
        "input": {
          "$ref": "#/definitions/InPort",
          "description": "Signal to be negated.\n\n",
          "x-go-tag-validate": "dive",
          "x-order": 0
        }
      },
      "type": "object",
      "additionalProperties": false
    },
    "InverterOuts": {
      "description": "Output ports for the Inverter component.",
      "properties": {
        "output": {
          "$ref": "#/definitions/OutPort",
          "description": "Logical negation of the input signal.\n\nWill always be 0 (false), 1 (true) or invalid (unknown).",
          "x-order": 0
        }
      },
      "type": "object",
      "additionalProperties": false
    },
    "JSONExtractor": {
      "description": "Example:\n```yaml\nfrom: request.http.body\npointer: /user/name\n```",
      "properties": {
        "from": {
          "description": "Attribute path pointing to some strings - eg. \"request.http.body\".\n\n",
          "type": "string",
          "x-go-tag-validate": "required",
          "x-order": 0
        },
        "pointer": {
          "description": "Json pointer represents a parsed json pointer which allows to select a specified field from the json payload.\n\nNote: Uses [json pointer](https://datatracker.ietf.org/doc/html/rfc6901) syntax,\neg. `/foo/bar`. If the pointer points into an object, it'd be stringified.",
          "type": "string",
          "x-order": 1
        }
      },
      "required": ["from"],
      "title": "Deserialize a json, and extract one of the fields",
      "type": "object",
      "additionalProperties": false
    },
    "JWTExtractor": {
      "description": "Specify a field to be extracted from payload using \"json_pointer\".\n\nNote: The signature is not verified against the secret (we're assuming there's some\nother parts of the system that handles such verification).\n\nExample:\n```yaml\nfrom: request.http.bearer\njson_pointer: /user/email\n```",
      "properties": {
        "from": {
          "description": "Jwt token can be pulled from any input attribute, but most likely you'd want to use \"request.http.bearer\".\n\n",
          "type": "string",
          "x-go-tag-validate": "required",
          "x-order": 0
        },
        "json_pointer": {
          "description": "Json pointer allowing to select a specified field from the json payload.\n\nNote: Uses [json pointer](https://datatracker.ietf.org/doc/html/rfc6901) syntax,\neg. `/foo/bar`. If the pointer points into an object, it'd be stringified.",
          "type": "string",
          "x-order": 1
        }
      },
      "required": ["from"],
      "title": "Parse the attribute as JWT and read the payload",
      "type": "object",
      "additionalProperties": false
    },
    "K8sLabelMatcherRequirement": {
      "description": "Label selector requirement which is a selector that contains values, a key, and an operator that relates the key and values.",
      "properties": {
        "key": {
          "description": "Label key that the selector applies to.\n\n",
          "type": "string",
          "x-go-tag-validate": "required",
          "x-order": 0
        },
        "operator": {
          "description": "Logical operator which represents a key's relationship to a set of values.\nValid operators are In, NotIn, Exists and DoesNotExist.\n\n",
          "enum": ["In", "NotIn", "Exists", "DoesNotExists"],
          "type": "string",
          "x-go-tag-validate": "oneof=In NotIn Exists DoesNotExists",
          "x-oneof": "In | NotIn | Exists | DoesNotExists",
          "x-order": 1
        },
        "values": {
          "description": "An array of string values that relates to the key by an operator.\nIf the operator is In or NotIn, the values array must be non-empty.\nIf the operator is Exists or DoesNotExist, the values array must be empty.",
          "items": {
            "type": "string"
          },
          "type": "array",
          "x-order": 2
        }
      },
      "required": ["key"],
      "type": "object",
      "additionalProperties": false
    },
    "KubernetesObjectSelector": {
      "description": "Describes which pods a control or observability\ncomponent should apply to.",
      "properties": {
        "agent_group": {
          "default": "default",
          "description": "Which [agent-group](/concepts/integrations/flow-control/flow-selector.md#agent-group) this\nselector applies to.\n\n",
          "type": "string",
          "x-go-tag-default": "default",
          "x-order": 0
        },
        "api_version": {
          "title": "API version of Kubernetes resource",
          "type": "string",
          "x-go-tag-validate": "required",
          "x-order": 1
        },
        "kind": {
          "description": "Kubernetes resource type.\n\n",
          "type": "string",
          "x-go-tag-validate": "required",
          "x-order": 2
        },
        "name": {
          "description": "Kubernetes resource name.\n\n",
          "type": "string",
          "x-go-tag-validate": "required",
          "x-order": 3
        },
        "namespace": {
          "description": "Kubernetes namespace that the resource belongs to.\n\n",
          "type": "string",
          "x-go-tag-validate": "required",
          "x-order": 4
        }
      },
      "required": ["api_version", "kind", "name", "namespace"],
      "type": "object",
      "additionalProperties": false
    },
    "LabelMatcher": {
      "description": "It provides three ways to define requirements:\n- matchLabels\n- matchExpressions\n- arbitrary expression\n\nIf multiple requirements are set, they are all ANDed.\nAn empty label matcher always matches.",
      "properties": {
        "expression": {
          "$ref": "#/definitions/MatchExpression",
          "description": "An arbitrary expression to be evaluated on the labels.",
          "x-order": 0
        },
        "match_expressions": {
          "description": "List of k8s-style label matcher requirements.\n\nNote: The requirements are ANDed.",
          "items": {
            "$ref": "#/definitions/K8sLabelMatcherRequirement"
          },
          "type": "array",
          "x-order": 1
        },
        "match_labels": {
          "additionalProperties": {
            "type": "string"
          },
          "description": "A map of {key,value} pairs representing labels to be matched.\nA single {key,value} in the matchLabels requires that the label \"key\" is present and equal to \"value\".\n\nNote: The requirements are ANDed.",
          "type": "object",
          "x-order": 2
        }
      },
      "title": "Allows to define rules whether a map of\n[labels](/concepts/integrations/flow-control/flow-label.md)\nshould be considered a match or not",
      "type": "object",
      "additionalProperties": false
    },
    "LoadActuator": {
      "properties": {
        "default_config": {
          "$ref": "#/definitions/LoadActuatorDynamicConfig",
          "description": "Default configuration.",
          "x-order": 0
        },
        "dynamic_config_key": {
          "description": "Configuration key for DynamicConfig.",
          "type": "string",
          "x-order": 1
        },
        "in_ports": {
          "$ref": "#/definitions/LoadActuatorIns",
          "description": "Input ports for the Load Actuator component.",
          "x-order": 2
        }
      },
      "title": "Takes the load multiplier input signal and publishes it to the schedulers in the data-plane",
      "type": "object",
      "additionalProperties": false
    },
    "LoadActuatorDynamicConfig": {
      "properties": {
        "dry_run": {
          "description": "Decides whether to run the load actuator in dry-run mode. Dry run mode ensures that no traffic gets dropped by this load actuator.\nUseful for observing the behavior of Load Actuator without disrupting any real traffic.",
          "type": "boolean",
          "x-order": 0
        }
      },
      "title": "Dynamic Configuration for LoadActuator",
      "type": "object",
      "additionalProperties": false
    },
    "LoadActuatorIns": {
      "description": "Input for the Load Actuator component.",
      "properties": {
        "load_multiplier": {
          "$ref": "#/definitions/InPort",
          "description": "Load multiplier is ratio of [incoming\nconcurrency](#scheduler-outs) that needs to be accepted.",
          "x-order": 0
        }
      },
      "type": "object",
      "additionalProperties": false
    },
    "MatchExpression": {
      "description": "MatchExpression has multiple variants, exactly one should be set.\n\nExample:\n```yaml\nall:\n  of:\n    - label_exists: foo\n    - label_equals: { label = app, value = frobnicator }\n```",
      "properties": {
        "all": {
          "$ref": "#/definitions/MatchExpressionList",
          "description": "The expression is true when all subexpressions are true.",
          "x-order": 0
        },
        "any": {
          "$ref": "#/definitions/MatchExpressionList",
          "description": "The expression is true when any subexpression is true.",
          "x-order": 1
        },
        "label_equals": {
          "$ref": "#/definitions/EqualsMatchExpression",
          "description": "The expression is true when label value equals given value.",
          "x-order": 2
        },
        "label_exists": {
          "description": "The expression is true when label with given name exists.\n\n",
          "type": "string",
          "x-go-tag-validate": "required",
          "x-order": 3
        },
        "label_matches": {
          "$ref": "#/definitions/MatchesMatchExpression",
          "description": "The expression is true when label matches given regex.",
          "x-order": 4
        },
        "not": {
          "$ref": "#/definitions/MatchExpression",
          "description": "The expression negates the result of subexpression.",
          "x-order": 5
        }
      },
      "required": ["label_exists"],
      "title": "Defines a [map<string, string> \u2192\u00a0bool] expression to be evaluated on labels",
      "type": "object",
      "additionalProperties": false
    },
    "MatchExpressionList": {
      "description": "eg. {any: {of: [expr1, expr2]}}.",
      "properties": {
        "of": {
          "description": "List of subexpressions of the match expression.",
          "items": {
            "$ref": "#/definitions/MatchExpression"
          },
          "type": "array",
          "x-order": 0
        }
      },
      "title": "List of MatchExpressions that is used for all/any matching",
      "type": "object",
      "additionalProperties": false
    },
    "MatchesMatchExpression": {
      "description": "Label selector expression of the matches form \"label matches regex\".",
      "properties": {
        "label": {
          "description": "Name of the label to match the regular expression.\n\n",
          "type": "string",
          "x-go-tag-validate": "required",
          "x-order": 0
        },
        "regex": {
          "description": "Regular expression that should match the label value.\nIt uses [golang's regular expression syntax](https://github.com/google/re2/wiki/Syntax).\n\n",
          "type": "string",
          "x-go-tag-validate": "required",
          "x-order": 1
        }
      },
      "required": ["label", "regex"],
      "type": "object",
      "additionalProperties": false
    },
    "Max": {
      "description": "Max: output = max([]inputs).",
      "properties": {
        "in_ports": {
          "$ref": "#/definitions/MaxIns",
          "description": "Input ports for the Max component.",
          "x-order": 0
        },
        "out_ports": {
          "$ref": "#/definitions/MaxOuts",
          "description": "Output ports for the Max component.",
          "x-order": 1
        }
      },
      "title": "Takes a list of input signals and emits the signal with the maximum value",
      "type": "object",
      "additionalProperties": false
    },
    "MaxIns": {
      "description": "Inputs for the Max component.",
      "properties": {
        "inputs": {
          "description": "Array of input signals.\n\n",
          "items": {
            "$ref": "#/definitions/InPort"
          },
          "type": "array",
          "x-go-tag-validate": "dive",
          "x-order": 0
        }
      },
      "type": "object",
      "additionalProperties": false
    },
    "MaxOuts": {
      "description": "Output for the Max component.",
      "properties": {
        "output": {
          "$ref": "#/definitions/OutPort",
          "description": "Signal with maximum value as an output signal.",
          "x-order": 0
        }
      },
      "type": "object",
      "additionalProperties": false
    },
    "Min": {
      "description": "Takes an array of input signals and emits the signal with the minimum value\nMin: output = min([]inputs).",
      "properties": {
        "in_ports": {
          "$ref": "#/definitions/MinIns",
          "description": "Input ports for the Min component.",
          "x-order": 0
        },
        "out_ports": {
          "$ref": "#/definitions/MinOuts",
          "description": "Output ports for the Min component.",
          "x-order": 1
        }
      },
      "type": "object",
      "additionalProperties": false
    },
    "MinIns": {
      "description": "Inputs for the Min component.",
      "properties": {
        "inputs": {
          "description": "Array of input signals.\n\n",
          "items": {
            "$ref": "#/definitions/InPort"
          },
          "type": "array",
          "x-go-tag-validate": "dive",
          "x-order": 0
        }
      },
      "type": "object",
      "additionalProperties": false
    },
    "MinOuts": {
      "description": "Output ports for the Min component.",
      "properties": {
        "output": {
          "$ref": "#/definitions/OutPort",
          "description": "Signal with minimum value as an output signal.",
          "x-order": 0
        }
      },
      "type": "object",
      "additionalProperties": false
    },
    "NestedCircuit": {
      "description": "Nested circuit defines a sub-circuit as a high-level component. It consists of a list of components and a map of input and output ports.",
      "properties": {
        "components": {
          "description": "List of components in the nested circuit.\n\n",
          "items": {
            "$ref": "#/definitions/Component"
          },
          "type": "array",
          "x-go-tag-validate": "dive",
          "x-order": 0
        },
        "in_ports_map": {
          "additionalProperties": {
            "$ref": "#/definitions/InPort"
          },
          "description": "Maps input port names to input ports.",
          "type": "object",
          "x-order": 1
        },
        "name": {
          "description": "Name of the nested circuit component. This name is displayed by graph visualization tools.",
          "type": "string",
          "x-order": 2
        },
        "out_ports_map": {
          "additionalProperties": {
            "$ref": "#/definitions/OutPort"
          },
          "description": "Maps output port names to output ports.",
          "type": "object",
          "x-order": 3
        },
        "short_description": {
          "description": "Short description of the nested circuit component. This description is displayed by graph visualization tools.",
          "type": "string",
          "x-order": 4
        }
      },
      "type": "object",
      "additionalProperties": false
    },
    "NestedSignalEgress": {
      "description": "Nested signal egress is a special type of component that allows to extract a signal from a nested circuit.",
      "properties": {
        "in_ports": {
          "$ref": "#/definitions/NestedSignalEgressIns",
          "description": "Input ports for the NestedSignalEgress component.",
          "x-order": 0
        },
        "port_name": {
          "description": "Name of the port.",
          "type": "string",
          "x-order": 1
        }
      },
      "type": "object",
      "additionalProperties": false
    },
    "NestedSignalEgressIns": {
      "description": "Inputs for the NestedSignalEgress component.",
      "properties": {
        "signal": {
          "$ref": "#/definitions/InPort",
          "description": "The signal to be egressed.",
          "x-order": 0
        }
      },
      "type": "object",
      "additionalProperties": false
    },
    "NestedSignalIngress": {
      "description": "Nested signal ingress is a special type of component that allows to inject a signal into a nested circuit.",
      "properties": {
        "out_ports": {
          "$ref": "#/definitions/NestedSignalIngressOuts",
          "description": "Output ports for the NestedSignalIngress component.",
          "x-order": 0
        },
        "port_name": {
          "description": "Name of the port.",
          "type": "string",
          "x-order": 1
        }
      },
      "type": "object",
      "additionalProperties": false
    },
    "NestedSignalIngressOuts": {
      "description": "Outputs for the NestedSignalIngress component.",
      "properties": {
        "signal": {
          "$ref": "#/definitions/OutPort",
          "description": "The signal to be ingressed.",
          "x-order": 0
        }
      },
      "type": "object",
      "additionalProperties": false
    },
    "Or": {
      "description": "Logical OR.\n\nSee [And component](#and) on how signals are mapped onto boolean values.",
      "properties": {
        "in_ports": {
          "$ref": "#/definitions/OrIns",
          "description": "Input ports for the Or component.",
          "x-order": 0
        },
        "out_ports": {
          "$ref": "#/definitions/OrOuts",
          "description": "Output ports for the Or component.",
          "x-order": 1
        }
      },
      "type": "object",
      "additionalProperties": false
    },
    "OrIns": {
      "description": "Inputs for the Or component.",
      "properties": {
        "inputs": {
          "description": "Array of input signals.\n\n",
          "items": {
            "$ref": "#/definitions/InPort"
          },
          "type": "array",
          "x-go-tag-validate": "dive",
          "x-order": 0
        }
      },
      "type": "object",
      "additionalProperties": false
    },
    "OrOuts": {
      "description": "Output ports for the Or component.",
      "properties": {
        "output": {
          "$ref": "#/definitions/OutPort",
          "description": "Result of logical OR of all the input signals.\n\nWill always be 0 (false), 1 (true) or invalid (unknown).",
          "x-order": 0
        }
      },
      "type": "object",
      "additionalProperties": false
    },
    "OutPort": {
      "properties": {
        "signal_name": {
          "description": "Name of the outgoing Signal on the OutPort.",
          "type": "string",
          "x-order": 0
        }
      },
      "title": "Components produce output for other components via OutPorts",
      "type": "object",
      "additionalProperties": false
    },
    "PathTemplateMatcher": {
      "description": "HTTP path will be matched against given path templates.\nIf a match occurs, the value associated with the path template will be treated as a result.\nIn case of multiple path templates matching, the most specific one will be chosen.",
      "properties": {
        "template_values": {
          "additionalProperties": {
            "type": "string"
          },
          "description": "Template value keys are OpenAPI-inspired path templates.\n\n* Static path segment `/foo` matches a path segment exactly\n* `/{param}` matches arbitrary path segment.\n  (The param name is ignored and can be omitted (`{}`))\n* The parameter must cover whole segment.\n* Additionally, path template can end with `/*` wildcard to match\n  arbitrary number of trailing segments (0 or more).\n* Multiple consecutive `/` are ignored, as well as trailing `/`.\n* Parametrized path segments must come after static segments.\n* `*`, if present, must come last.\n* Most specific template \"wins\" (`/foo` over `/{}` and `/{}` over `/*`).\n\nSee also <https://swagger.io/specification/#path-templating-matching>\n\nExample:\n```yaml\n/register: register\n\"/user/{userId}\": user\n/static/*: other\n```\n\n",
          "minProperties": 1,
          "type": "object",
          "x-go-tag-validate": "gt=0,dive,keys,required,endkeys,required",
          "x-order": 0
        }
      },
      "title": "Matches HTTP Path to given path templates",
      "type": "object",
      "additionalProperties": false
    },
    "PodScaler": {
      "description": "Component for scaling pods based on a signal.",
      "properties": {
        "kubernetes_object_selector": {
          "$ref": "#/definitions/KubernetesObjectSelector",
          "description": "The Kubernetes object on which horizontal scaling is applied.\n\n",
          "x-go-tag-validate": "required",
          "x-order": 0
        },
        "scale_actuator": {
          "$ref": "#/definitions/PodScalerScaleActuator",
          "description": "Actuates scaling of pods based on a signal.",
          "x-order": 1
        },
        "scale_reporter": {
          "$ref": "#/definitions/PodScalerScaleReporter",
          "description": "Reports actual and configured number of replicas.",
          "x-order": 2
        }
      },
      "type": "object",
      "additionalProperties": false
    },
    "PodScalerScaleActuator": {
      "description": "Actuates scaling of pods based on a signal.",
      "properties": {
        "default_config": {
          "$ref": "#/definitions/PodScalerScaleActuatorDynamicConfig",
          "description": "Default configuration.",
          "x-order": 0
        },
        "dynamic_config_key": {
          "title": "Configuration key for DynamicConfig",
          "type": "string",
          "x-order": 1
        },
        "in_ports": {
          "$ref": "#/definitions/PodScalerScaleActuatorIns",
          "description": "Input ports for the PodScaler component.",
          "x-order": 2
        }
      },
      "type": "object",
      "additionalProperties": false
    },
    "PodScalerScaleActuatorDynamicConfig": {
      "properties": {
        "dry_run": {
          "default": false,
          "description": "Decides whether to run the pod scaler in dry-run mode. Dry run mode ensures that no scaling is invoked by this pod scaler.\nUseful for observing the behavior of Scaler without disrupting any real traffic.\n\n",
          "type": "boolean",
          "x-go-tag-default": "false",
          "x-order": 0
        }
      },
      "title": "Dynamic Configuration for ScaleActuator",
      "type": "object",
      "additionalProperties": false
    },
    "PodScalerScaleActuatorIns": {
      "description": "Inputs for the PodScaler component.",
      "properties": {
        "desired_replicas": {
          "$ref": "#/definitions/InPort",
          "x-order": 0
        }
      },
      "type": "object",
      "additionalProperties": false
    },
    "PodScalerScaleReporter": {
      "description": "Reports actual and configured number of replicas.",
      "properties": {
        "out_ports": {
          "$ref": "#/definitions/PodScalerScaleReporterOuts",
          "description": "Output ports for the PodScaler component.",
          "x-order": 0
        }
      },
      "type": "object",
      "additionalProperties": false
    },
    "PodScalerScaleReporterOuts": {
      "description": "Outputs for the PodScaler component.",
      "properties": {
        "actual_replicas": {
          "$ref": "#/definitions/OutPort",
          "description": "The number of replicas that are currently running.",
          "x-order": 0
        },
        "configured_replicas": {
          "$ref": "#/definitions/OutPort",
          "description": "The number of replicas that are desired.",
          "x-order": 1
        }
      },
      "type": "object",
      "additionalProperties": false
    },
    "Policy": {
      "description": "Policy expresses observability-driven control logic.\n\n:::info\n\nSee also [Policy overview](/concepts/policy/policy.md).\n\n:::\n\nPolicy specification contains a circuit that defines the controller logic and resources that need to be setup.",
      "properties": {
        "circuit": {
          "$ref": "#/definitions/Circuit",
          "description": "Defines the control-loop logic of the policy.",
          "x-order": 0
        },
        "resources": {
          "$ref": "#/definitions/Resources",
          "description": "Resources (Flux Meters, Classifiers etc.) to setup.",
          "x-order": 1
        }
      },
      "type": "object",
      "additionalProperties": false
    },
    "PromQL": {
      "properties": {
        "evaluation_interval": {
          "default": "10s",
          "description": "Describes the interval between successive evaluations of the Prometheus query.\n\n",
          "type": "string",
          "x-go-tag-default": "10s",
          "x-order": 0
        },
        "out_ports": {
          "$ref": "#/definitions/PromQLOuts",
          "description": "Output ports for the PromQL component.",
          "x-order": 1
        },
        "query_string": {
          "description": "Describes the Prometheus query to be run.\n\n:::caution\n\nTODO we should describe how to construct the query, eg. how to employ the\nfluxmeters here or link to appropriate place in docs.\n\n:::",
          "type": "string",
          "x-order": 2
        }
      },
      "title": "Component that runs a Prometheus query periodically and returns the result as an output signal",
      "type": "object",
      "additionalProperties": false
    },
    "PromQLOuts": {
      "description": "Output for the PromQL component.",
      "properties": {
        "output": {
          "$ref": "#/definitions/OutPort",
          "description": "The result of the Prometheus query as an output signal.",
          "x-order": 0
        }
      },
      "type": "object",
      "additionalProperties": false
    },
    "PulseGenerator": {
      "description": "Generates 0 and 1 in turns.",
      "properties": {
        "false_for": {
          "default": "5s",
          "description": "Emitting 0 for the false_for duration.\n\n",
          "type": "string",
          "x-go-tag-default": "5s",
          "x-order": 0
        },
        "out_ports": {
          "$ref": "#/definitions/PulseGeneratorOuts",
          "description": "Output ports for the PulseGenerator component.",
          "x-order": 1
        },
        "true_for": {
          "default": "5s",
          "description": "Emitting 1 for the true_for duration.\n\n",
          "type": "string",
          "x-go-tag-default": "5s",
          "x-order": 2
        }
      },
      "type": "object",
      "additionalProperties": false
    },
    "PulseGeneratorOuts": {
      "description": "Outputs for the PulseGenerator component.",
      "properties": {
        "output": {
          "$ref": "#/definitions/OutPort",
          "x-order": 0
        }
      },
      "type": "object",
      "additionalProperties": false
    },
    "Query": {
      "description": "Query components that are query databases such as Prometheus.",
      "properties": {
        "promql": {
          "$ref": "#/definitions/PromQL",
          "description": "Periodically runs a Prometheus query in the background and emits the result.",
          "x-order": 0
        }
      },
      "type": "object",
      "additionalProperties": false
    },
    "RateLimiter": {
      "description": ":::info\n\nSee also [Rate Limiter overview](/concepts/integrations/flow-control/components/rate-limiter.md).\n\n:::\n\nRatelimiting is done separately on per-label-value basis. Use _label\\_key_\nto select which label should be used as key.",
      "properties": {
        "default_config": {
          "$ref": "#/definitions/RateLimiterDynamicConfig",
          "title": "Default configuration",
          "x-order": 0
        },
        "dynamic_config_key": {
          "title": "Configuration key for DynamicConfig",
          "type": "string",
          "x-order": 1
        },
        "flow_selector": {
          "$ref": "#/definitions/FlowSelector",
          "description": "Which control point to apply this ratelimiter to.\n\n",
          "x-go-tag-validate": "required",
          "x-order": 2
        },
        "in_ports": {
          "$ref": "#/definitions/RateLimiterIns",
          "title": "Input ports for the RateLimiter component",
          "x-go-tag-validate": "required",
          "x-order": 3
        },
        "parameters": {
          "$ref": "#/definitions/RateLimiterParameters",
          "title": "Parameters for the RateLimiter component",
          "x-go-tag-validate": "required",
          "x-order": 4
        }
      },
      "title": "Limits the traffic on a control point to specified rate",
      "type": "object",
      "additionalProperties": false
    },
    "RateLimiterDynamicConfig": {
      "properties": {
        "overrides": {
          "description": "Allows to specify different limits for particular label values.\n\n",
          "items": {
            "$ref": "#/definitions/RateLimiterOverride"
          },
          "type": "array",
          "x-go-tag-validate": "dive",
          "x-order": 0
        }
      },
      "title": "Dynamic Configuration for the rate limiter",
      "type": "object",
      "additionalProperties": false
    },
    "RateLimiterIns": {
      "properties": {
        "limit": {
          "$ref": "#/definitions/InPort",
          "description": "Number of flows allowed per _limit\\_reset\\_interval_ per each label.\nNegative values disable the ratelimiter.\n\n:::tip\n\nNegative limit can be useful to _conditionally_ enable the ratelimiter\nunder certain circumstances. [Decider](#decider) might be helpful.\n\n:::\n\n",
          "x-go-tag-validate": "required",
          "x-order": 0
        }
      },
      "title": "Inputs for the RateLimiter component",
      "type": "object",
      "additionalProperties": false
    },
    "RateLimiterOverride": {
      "properties": {
        "label_value": {
          "description": "Value of the label for which the override should be applied.\n\n",
          "type": "string",
          "x-go-tag-validate": "required",
          "x-order": 0
        },
        "limit_scale_factor": {
          "default": 1,
          "description": "Amount by which the _in\\_ports.limit_ should be multiplied for this label value.\n\n",
          "format": "double",
          "type": "number",
          "x-go-tag-default": "1.0",
          "x-order": 1
        }
      },
      "required": ["label_value"],
      "type": "object",
      "additionalProperties": false
    },
    "RateLimiterParameters": {
      "properties": {
        "label_key": {
          "description": "Specifies which label the ratelimiter should be keyed by.\n\nRate limiting is done independently for each value of the\n[label](/concepts/integrations/flow-control/flow-label.md) with given key.\nEg., to give each user a separate limit, assuming you have a _user_ flow\nlabel set up, set `label_key: \"user\"`.\n\n",
          "type": "string",
          "x-go-tag-validate": "required",
          "x-order": 0
        },
        "lazy_sync": {
          "$ref": "#/definitions/RateLimiterParametersLazySync",
          "title": "Configuration of lazy-syncing behaviour of ratelimiter",
          "x-order": 1
        },
        "limit_reset_interval": {
          "default": "60s",
          "description": "Time after which the limit for a given label value will be reset.\n\n",
          "type": "string",
          "x-go-tag-default": "60s",
          "x-order": 2
        }
      },
      "required": ["label_key"],
      "type": "object",
      "additionalProperties": false
    },
    "RateLimiterParametersLazySync": {
      "properties": {
        "enabled": {
          "default": false,
          "title": "Enables lazy sync",
          "type": "boolean",
          "x-go-tag-default": "false",
          "x-order": 0
        },
        "num_sync": {
          "default": 5,
          "description": "Number of times to lazy sync within the _limit\\_reset\\_interval_.\n\n",
          "exclusiveMinimum": 0,
          "format": "int64",
          "type": "integer",
          "x-go-tag-default": "5",
          "x-go-tag-validate": "gt=0",
          "x-order": 1
        }
      },
      "type": "object",
      "additionalProperties": false
    },
    "Resources": {
      "description": ":::info\n\nSee also [Resources overview](/concepts/policy/resources.md).\n\n:::\n\nResources are typically Flux Meters, Classifiers, etc. that can be used to create on-demand metrics or label the flows.",
      "properties": {
        "classifiers": {
          "description": "Classifiers are installed in the data-plane and are used to label the requests based on payload content.\n\nThe flow labels created by Classifiers can be matched by Flux Meters to create metrics for control purposes.\n\n",
          "items": {
            "$ref": "#/definitions/Classifier"
          },
          "type": "array",
          "x-go-tag-validate": "dive",
          "x-order": 0
        },
        "flux_meters": {
          "additionalProperties": {
            "$ref": "#/definitions/FluxMeter"
          },
          "description": "Flux Meters are installed in the data-plane and form the observability leg of the feedback loop.\n\nFlux Meter created metrics can be consumed as input to the circuit via the PromQL component.\n\n",
          "type": "object",
          "x-go-tag-validate": "dive",
          "x-order": 1
        }
      },
      "title": "Resources that need to be setup for the policy to function",
      "type": "object",
      "additionalProperties": false
    },
    "Rule": {
      "description": "Classification rule extracts a value from request metadata.\nMore specifically, from `input`, which has the same spec as [Envoy's External Authorization Attribute Context][attribute-context].\nSee https://play.openpolicyagent.org/p/gU7vcLkc70 for an example input.\nThere are two ways to define a flow classification rule:\n* Using a declarative extractor \u2013 suitable from simple cases, such as directly reading a value from header or a field from json body.\n* Rego expression.\n\nPerformance note: It's recommended to use declarative extractors where possible, as they may be slightly performant than Rego expressions.\n\nExample of Declarative JSON extractor:\n```yaml\nextractor:\n  json:\n    from: request.http.body\n    pointer: /user/name\n```\n\nExample of Rego module which also disables telemetry visibility of label:\n```yaml\nrego:\n  query: data.user_from_cookie.user\n  source: |\n    package user_from_cookie\n    cookies := split(input.attributes.request.http.headers.cookie, \"; \")\n    user := user {\n        cookie := cookies[_]\n        startswith(cookie, \"session=\")\n        session := substring(cookie, count(\"session=\"), -1)\n        parts := split(session, \".\")\n        object := json.unmarshal(base64url.decode(parts[0]))\n        user := object.user\n    }\ntelemetry: false\n```\n[attribute-context]: https://www.envoyproxy.io/docs/envoy/latest/api-v3/service/auth/v3/attribute_context.proto",
      "properties": {
        "extractor": {
          "$ref": "#/definitions/Extractor",
          "description": "High-level declarative extractor.",
          "x-order": 0
        },
        "rego": {
          "$ref": "#/definitions/RuleRego",
          "description": "Rego module to extract a value from.",
          "x-order": 1
        },
        "telemetry": {
          "default": true,
          "description": ":::note\n\nThe flow label is always accessible in Aperture Policies regardless of this setting.\n\n:::\n\n:::caution\n\nWhen using [FluxNinja ARC plugin](arc/plugin.md), telemetry enabled\nlabels are sent to FluxNinja ARC for observability. Telemetry should be disabled for\nsensitive labels.\n\n:::\n\n",
          "title": "Decides if the created flow label should be available as an attribute in OLAP telemetry and\npropagated in [baggage](/concepts/integrations/flow-control/flow-label.md#baggage)",
          "type": "boolean",
          "x-go-tag-default": "true",
          "x-order": 2
        }
      },
      "title": "Rule describes a single classification Rule",
      "type": "object",
      "additionalProperties": false
    },
    "RuleRego": {
      "description": "High-level extractor-based rules are compiled into a single rego query.",
      "properties": {
        "query": {
          "description": "Query string to extract a value (eg. `data.<mymodulename>.<variablename>`).\n\nNote: The module name must match the package name from the \"source\".\n\n",
          "type": "string",
          "x-go-tag-validate": "required",
          "x-order": 0
        },
        "source": {
          "description": "Source code of the rego module.\n\nNote: Must include a \"package\" declaration.\n\n",
          "type": "string",
          "x-go-tag-validate": "required",
          "x-order": 1
        }
      },
      "required": ["query", "source"],
      "title": "Raw rego rules are compiled 1:1 to rego queries",
      "type": "object",
      "additionalProperties": false
    },
    "Scheduler": {
      "description": ":::note\n\nEach Agent instantiates an independent copy of the scheduler, but output\nsignals for accepted and incoming concurrency are aggregated across all agents.\n\n:::\n\nSee [ConcurrencyLimiter](#concurrency-limiter) for more context.",
      "properties": {
        "out_ports": {
          "$ref": "#/definitions/SchedulerOuts",
          "description": "Output ports for the Scheduler component.",
          "x-order": 0
        },
        "parameters": {
          "$ref": "#/definitions/SchedulerParameters",
          "description": "Scheduler parameters.\n\n",
          "x-go-tag-validate": "required",
          "x-order": 1
        }
      },
      "title": "Weighted Fair Queuing-based workload scheduler",
      "type": "object",
      "additionalProperties": false
    },
    "SchedulerOuts": {
      "description": "Output for the Scheduler component.",
      "properties": {
        "accepted_concurrency": {
          "$ref": "#/definitions/OutPort",
          "description": "Accepted concurrency is actual concurrency on a control point that this\nscheduler is applied on.\n\n:::info\n\nConcurrency is a unitless number describing mean number of\n[flows](/concepts/integrations/flow-control/flow-control.md#flow) being\nconcurrently processed by the system (system = control point).\nConcurrency is calculated as _work_ done per unit of time (so\nwork-seconds per world-seconds). Work-seconds are computed based on\ntoken-weights of of flows (which are either estimated via `auto_tokens`\nor specified by `Workload.tokens`).\n\n:::\n\nValue of this signal is aggregated from all the relevant schedulers.",
          "x-order": 0
        },
        "incoming_concurrency": {
          "$ref": "#/definitions/OutPort",
          "description": "Incoming concurrency is concurrency that'd be needed to accept all the\nflows entering the scheduler.\n\nThis is computed in the same way as `accepted_concurrency`, but summing\nup work-seconds from all the flows entering scheduler, including\nrejected ones.",
          "x-order": 1
        }
      },
      "type": "object",
      "additionalProperties": false
    },
    "SchedulerParameters": {
      "properties": {
        "auto_tokens": {
          "default": true,
          "description": "Automatically estimate the size of a request in each workload, based on\nhistorical latency. Each workload's `tokens` will be set to average\nlatency of flows in that workload during last few seconds (exact duration\nof this average can change).\n\n",
          "type": "boolean",
          "x-go-tag-default": "true",
          "x-order": 0
        },
        "default_workload_parameters": {
          "$ref": "#/definitions/SchedulerWorkloadParameters",
          "description": "Parameters to be used if none of workloads specified in `workloads` match.",
          "x-order": 1
        },
        "max_timeout": {
          "default": "0.49s",
          "description": ":::caution\n\nThis timeout needs to be strictly less than the timeout set on the\nclient for the whole GRPC call:\n* in case of envoy, timeout set on `grpc_service` used in `ext_authz` filter,\n* in case of libraries, timeout configured... TODO.\n\nWe're using fail-open logic in integrations, so if the GRPC timeout\nfires first, the flow will end up being unconditionally allowed while\nit're still waiting on the scheduler.\n\nTo avoid such cases, the end-to-end GRPC timeout should also contain\nsome headroom for constant overhead like serialization, etc. Default\nvalue for GRPC timeouts is 500ms, giving 50ms of headeroom, so when\ntweaking this timeout, make sure to adjust the GRPC timeout accordingly.\n\n:::\n\n",
          "title": "Max Timeout is the value with which the flow timeout calculated by `timeout_factor` is capped",
          "type": "string",
          "x-go-tag-default": "0.49s",
          "x-order": 2
        },
        "timeout_factor": {
          "default": 0.5,
          "description": "If a flow is not able to get tokens within `timeout_factor * tokens` of duration,\nit will be rejected.\n\nThis value impacts the prioritization and fairness because the larger the timeout the higher the chance a request has to get scheduled.\n\n",
          "format": "double",
          "title": "Timeout as a factor of tokens for a flow in a workload",
          "type": "number",
          "x-go-tag-default": "0.5",
          "x-go-tag-validate": "gte=0.0",
          "x-order": 3
        },
        "workloads": {
          "description": "List of workloads to be used in scheduler.\n\nCategorizing [flows](/concepts/integrations/flow-control/flow-control.md#flow) into workloads\nallows for load-shedding to be \"smarter\" than just \"randomly deny 50% of\nrequests\". There are two aspects of this \"smartness\":\n* Scheduler can more precisely calculate concurrency if it understands\n  that flows belonging to different classes have different weights (eg.\n  inserts vs lookups).\n* Setting different priorities to different workloads lets the scheduler\n  avoid dropping important traffic during overload.\n\nEach workload in this list specifies also a matcher that's used to\ndetermine which flow will be categorized into which workload.\nIn case of multiple matching workloads, the first matching one will be used.\nIf none of workloads match, `default_workload` will be used.\n\n:::info\n\nSee also [workload definition in the concepts\nsection](/concepts/integrations/flow-control/components/concurrency-limiter.md#workload).\n\n:::\n\n",
          "items": {
            "$ref": "#/definitions/SchedulerWorkload"
          },
          "type": "array",
          "x-go-tag-validate": "dive",
          "x-order": 4
        }
      },
      "title": "Scheduler parameters",
      "type": "object",
      "additionalProperties": false
    },
    "SchedulerWorkload": {
      "description": "Workload defines a class of requests that preferably have similar properties such as response latency or desired priority.",
      "properties": {
        "label_matcher": {
          "$ref": "#/definitions/LabelMatcher",
          "description": "Label Matcher to select a Workload based on\n[flow labels](/concepts/integrations/flow-control/flow-label.md).\n\n",
          "x-go-tag-validate": "required",
          "x-order": 0
        },
        "parameters": {
          "$ref": "#/definitions/SchedulerWorkloadParameters",
          "description": "Parameters associated with flows matching the label matcher.\n\n",
          "x-go-tag-validate": "required",
          "x-order": 1
        }
      },
      "type": "object",
      "additionalProperties": false
    },
    "SchedulerWorkloadParameters": {
      "description": "Parameters defines parameters such as priority, tokens and fairness key that are applicable to flows within a workload.",
      "properties": {
        "fairness_key": {
          "description": "Fairness key is a label key that can be used to provide fairness within a workload.\nAny [flow label](/concepts/integrations/flow-control/flow-label.md) can be used here. Eg. if\nyou have a classifier that sets `user` flow label, you might want to set\n`fairness_key = \"user\"`.",
          "type": "string",
          "x-order": 0
        },
        "priority": {
          "default": 0,
          "description": "$$\n\\text{virtual\\_finish\\_time} = \\text{virtual\\_time} + \\left(\\text{tokens} \\cdot \\left(\\text{256} - \\text{priority}\\right)\\right)\n$$\n\n",
          "format": "int64",
          "maximum": 255,
          "minimum": 0,
          "title": "Describes priority level of the requests within the workload.\nPriority level ranges from 0 to 255.\nHigher numbers means higher priority level.\nPriority levels have non-linear effect on the workload scheduling. The following formula is used to determine the position of a request in the queue based on virtual finish time:",
          "type": "integer",
          "x-go-tag-default": "0",
          "x-go-tag-validate": "gte=0,lte=255",
          "x-order": 1
        },
        "tokens": {
          "default": "1",
          "description": "Tokens determines the cost of admitting a single request the workload, which is typically defined as milliseconds of response latency.\nThis override is applicable only if `auto_tokens` is set to false.\n\n",
          "format": "int64",
          "minLength": 1,
          "type": "string",
          "x-go-tag-default": "1",
          "x-go-tag-validate": "gt=0",
          "x-order": 2
        }
      },
      "type": "object",
      "additionalProperties": false
    },
    "ServiceSelector": {
      "description": ":::info\n\nSee also [FlowSelector overview](/concepts/integrations/flow-control/flow-selector.md).\n\n:::",
      "properties": {
        "agent_group": {
          "default": "default",
          "description": "Which [agent-group](/concepts/integrations/flow-control/flow-selector.md#agent-group) this\nselector applies to.\n\n:::info\n\nAgent Groups are used to scope policies to a subset of agents connected to the same controller. This is especially useful in the Kubernetes sidecar installation because service discovery is switched off in that mode. The agents within an agent group form a peer to peer cluster and constantly share state.\n\n:::\n\n",
          "type": "string",
          "x-go-tag-default": "default",
          "x-order": 0
        },
        "service": {
          "description": "The Fully Qualified Domain Name of the\n[service](/concepts/integrations/flow-control/flow-selector.md) to select.\n\nIn Kubernetes, this is the FQDN of the Service object.\n\n\"all\" means all services within an agent group (catch-all).\n\n:::info\n\nIn the Kubernetes sidecar installation mode, service discovery is switched off by default. In order to scope policies to services, the `service` should be set to `all` and instead, `agent_group` name should be used.\n\n:::\n\n:::info\n\nAn entity (e.g. Kubernetes pod) may belong to multiple services.\n\n:::\n\n",
          "type": "string",
          "x-go-tag-validate": "required",
          "x-order": 1
        }
      },
      "required": ["service"],
      "title": "Describes which service a [flow control or observability\ncomponent](/concepts/integrations/flow-control/flow-control.md#components) should apply\nto",
      "type": "object",
      "additionalProperties": false
    },
    "Switcher": {
      "description": "`on_signal` will be returned if switch input is valid and not equal to 0.0 ,\n otherwise `off_signal` will be returned.",
      "properties": {
        "in_ports": {
          "$ref": "#/definitions/SwitcherIns",
          "description": "Input ports for the Switcher component.",
          "x-order": 0
        },
        "out_ports": {
          "$ref": "#/definitions/SwitcherOuts",
          "description": "Output ports for the Switcher component.",
          "x-order": 1
        }
      },
      "title": "Type of combinator that switches between `on_signal` and `off_signal` signals based on switch input",
      "type": "object",
      "additionalProperties": false
    },
    "SwitcherIns": {
      "description": "Inputs for the Switcher component.",
      "properties": {
        "off_signal": {
          "$ref": "#/definitions/InPort",
          "description": "Output signal when switch is invalid or 0.0.",
          "x-order": 0
        },
        "on_signal": {
          "$ref": "#/definitions/InPort",
          "description": "Output signal when switch is valid and not 0.0.",
          "x-order": 1
        },
        "switch": {
          "$ref": "#/definitions/InPort",
          "description": "Decides whether to return `on_signal` or `off_signal`.",
          "x-order": 2
        }
      },
      "type": "object",
      "additionalProperties": false
    },
    "SwitcherOuts": {
      "description": "Outputs for the Switcher component.",
      "properties": {
        "output": {
          "$ref": "#/definitions/OutPort",
          "description": "Selected signal (`on_signal` or `off_signal`).",
          "x-order": 0
        }
      },
      "type": "object",
      "additionalProperties": false
    },
    "UnaryOperator": {
      "description": "$$\n\\text{output} = \\unary_operator{\\text{input}}\n$$",
      "properties": {
        "in_ports": {
          "$ref": "#/definitions/UnaryOperatorIns",
          "description": "Input ports for the UnaryOperator component.",
          "x-order": 0
        },
        "operator": {
          "description": "Unary Operator to apply.\n\nThe unary operator can be one of the following:\n* abs: Absolute value with the sign removed.\n* acos: arccosine, in radians.\n* acosh: Inverse hyperbolic cosine.\n* asin: arcsine, in radians.\n* asinh: Inverse hyperbolic sine.\n* atan: arctangent, in radians.\n* atanh: Inverse hyperbolic tangent.\n* cbrt: Cube root.\n* ceil: Least integer value greater than or equal to input signal.\n* cos: cosine, in radians.\n* cosh: Hyperbolic cosine.\n* erf: Error function.\n* erfc: Complementary error function.\n* erfcinv: Inverse complementary error function.\n* erfinv: Inverse error function.\n* exp: The base-e exponential of input signal.\n* exp2: The base-2 exponential of input signal.\n* expm1: The base-e exponential of input signal minus 1.\n* floor: Greatest integer value less than or equal to input signal.\n* gamma: Gamma function.\n* j0: Bessel function of the first kind of order 0.\n* j1: Bessel function of the first kind of order 1.\n* lgamma: Natural logarithm of the absolute value of the gamma function.\n* log: Natural logarithm of input signal.\n* log10: Base-10 logarithm of input signal.\n* log1p: Natural logarithm of input signal plus 1.\n* log2: Base-2 logarithm of input signal.\n* round: Round to nearest integer.\n* roundtoeven: Round to nearest integer, with ties going to the nearest even integer.\n* sin: sine, in radians.\n* sinh: Hyperbolic sine.\n* sqrt: Square root.\n* tan: tangent, in radians.\n* tanh: Hyperbolic tangent.\n* trunc: Truncate to integer.\n* y0: Bessel function of the second kind of order 0.\n* y1: Bessel function of the second kind of order 1.\n\n",
          "enum": [
            "abs",
            "acos",
            "acosh",
            "asin",
            "asinh",
            "atan",
            "atanh",
            "cbrt",
            "ceil",
            "cos",
            "cosh",
            "erf",
            "erfc",
            "erfcinv",
            "erfinv",
            "exp",
            "exp2",
            "expm1",
            "floor",
            "gamma",
            "j0",
            "j1",
            "lgamma",
            "log",
            "log10",
            "log1p",
            "log2",
            "round",
            "roundtoeven",
            "sin",
            "sinh",
            "sqrt",
            "tan",
            "tanh",
            "trunc",
            "y0",
            "y1"
          ],
          "type": "string",
          "x-go-tag-validate": "oneof=abs acos acosh asin asinh atan atanh cbrt ceil cos cosh erf erfc erfcinv erfinv exp exp2 expm1 floor gamma j0 j1 lgamma log log10 log1p log2 round roundtoeven sin sinh sqrt tan tanh trunc y0 y1",
          "x-oneof": "abs | acos | acosh | asin | asinh | atan | atanh | cbrt | ceil | cos | cosh | erf | erfc | erfcinv | erfinv | exp | exp2 | expm1 | floor | gamma | j0 | j1 | lgamma | log | log10 | log1p | log2 | round | roundtoeven | sin | sinh | sqrt | tan | tanh | trunc | y0 | y1",
          "x-order": 1
        },
        "out_ports": {
          "$ref": "#/definitions/UnaryOperatorOuts",
          "description": "Output ports for the UnaryOperator component.",
          "x-order": 2
        }
      },
      "title": "Takes an input signal and emits the output after applying the specified unary operator",
      "type": "object",
      "additionalProperties": false
    },
    "UnaryOperatorIns": {
      "description": "Inputs for the UnaryOperator component.",
      "properties": {
        "input": {
          "$ref": "#/definitions/InPort",
          "description": "Input signal.",
          "x-order": 0
        }
      },
      "type": "object",
      "additionalProperties": false
    },
    "UnaryOperatorOuts": {
      "description": "Outputs for the UnaryOperator component.",
      "properties": {
        "output": {
          "$ref": "#/definitions/OutPort",
          "description": "Output signal.",
          "x-order": 0
        }
      },
      "type": "object",
      "additionalProperties": false
    },
    "Variable": {
      "description": "Component that emits a variable value as an output signal, can be defined in dynamic configuration.",
      "properties": {
        "default_config": {
          "$ref": "#/definitions/VariableDynamicConfig",
          "description": "Default configuration.",
          "x-order": 0
        },
        "dynamic_config_key": {
          "description": "Configuration key for DynamicConfig.",
          "type": "string",
          "x-order": 1
        },
        "out_ports": {
          "$ref": "#/definitions/VariableOuts",
          "description": "Output ports for the Variable component.",
          "x-order": 2
        }
      },
      "type": "object",
      "additionalProperties": false
    },
    "VariableDynamicConfig": {
      "properties": {
        "constant_signal": {
          "$ref": "#/definitions/ConstantSignal",
          "x-order": 0
        }
      },
      "type": "object",
      "additionalProperties": false
    },
    "VariableOuts": {
      "description": "Outputs for the Variable component.",
      "properties": {
        "output": {
          "$ref": "#/definitions/OutPort",
          "description": "The value is emitted to the output port.",
          "x-order": 0
        }
      },
      "type": "object",
      "additionalProperties": false
    },
    "PolicyCustomResource": {
      "description": "CustomResourceDefinition represents a resource that should be exposed on the API server.  Its name MUST be in the format <.spec.name>.<.spec.group>.",
      "type": "object",
      "title": "Policy CustomResourceDefinition",
      "additionalProperties": false,
      "properties": {
        "apiVersion": {
          "description": "APIVersion defines the versioned schema of this representation of an object. Servers should convert recognized schemas to the latest internal value, and may reject unrecognized values. More info: https://git.k8s.io/community/contributors/devel/api-conventions.md#resources",
          "x-order": 0,
          "type": ["string", "null"],
          "enum": ["fluxninja.com/v1alpha1"]
        },
        "kind": {
          "description": "Kind is a string value representing the REST resource this object represents. Servers may infer this from the endpoint the client submits requests to. Cannot be updated. In CamelCase. More info: https://git.k8s.io/community/contributors/devel/api-conventions.md#types-kinds",
          "x-order": 1,
          "type": ["string", "null"],
          "enum": ["Policy"]
        },
        "metadata": {
          "x-order": 2,
          "$ref": "https://kubernetesjsonschema.dev/v1.18.1/_definitions.json#/definitions/io.k8s.apimachinery.pkg.apis.meta.v1.ObjectMeta"
        },
        "spec": {
          "description": "Aperture Policy Object",
          "x-order": 3,
          "$ref": "#/definitions/Policy"
        },
        "dynamicConfig": {
          "description": "DynamicConfig provides dynamic configuration for the policy.",
          "x-order": 4,
          "type": ["object", "null"]
        },
        "status": {
          "description": "Status indicates the actual state of the CustomResourceDefinition",
          "x-order": 5,
          "$ref": "https://kubernetesjsonschema.dev/v1.18.1/_definitions.json#/definitions/io.k8s.apiextensions-apiserver.pkg.apis.apiextensions.v1beta1.CustomResourceDefinitionStatus"
        }
      }
    }
  }
}<|MERGE_RESOLUTION|>--- conflicted
+++ resolved
@@ -308,15 +308,9 @@
     "AutoScale": {
       "description": "AutoScale components are used to scale a service.",
       "properties": {
-<<<<<<< HEAD
         "auto_scaler": {
           "$ref": "#/definitions/AutoScaler",
           "description": "AutoScaler provides auto scaling functionality for any scalable resource.",
-=======
-        "autoscaler": {
-          "$ref": "#/definitions/AutoScaler",
-          "description": "AutoScaler provides auto scaling functionality for any resource.",
->>>>>>> ca5352d5
           "x-order": 0
         },
         "pod_scaler": {
@@ -329,10 +323,7 @@
       "additionalProperties": false
     },
     "AutoScaler": {
-<<<<<<< HEAD
       "description": "AutoScaler: AutoScaler provides auto scaling functionality for any scalable resource. Multiple Controllers can be defined on the AutoScaler for performing scale-out or scale-in. The AutoScaler can interface with infrastructure APIs such as Kubernetes to perform auto-scale.",
-=======
->>>>>>> ca5352d5
       "properties": {
         "cooldown_override_percentage": {
           "default": 50,
@@ -429,10 +420,6 @@
           "x-order": 12
         }
       },
-<<<<<<< HEAD
-=======
-      "title": "AutoScaler",
->>>>>>> ca5352d5
       "type": "object",
       "additionalProperties": false
     },
