--- conflicted
+++ resolved
@@ -653,11 +653,7 @@
       "additionalProperties": false
     },
     "ConcurrencyLimiter": {
-<<<<<<< HEAD
-      "description": ":::info\n\nSee also [_Concurrency Limiter_ overview](/concepts/integrations/flow-control/components/concurrency-limiter.md).\n\n:::\n\nIt is based on the actuation strategy (e.g. load actuator) and workload scheduling which is based on Weighted Fair Queuing principles.\nConcurrency is calculated in terms of total tokens which translate to (avg. latency \\* in-flight requests), i.e. Little's Law.\n\nConcurrencyLimiter configuration is split into two parts: An actuation\nstrategy and a scheduler. Right now, only `load_actuator` strategy is available.",
-=======
-      "description": ":::info\n\nSee also [Concurrency Limiter overview](/concepts/flow-control/components/concurrency-limiter.md).\n\n:::\n\nIt is based on the actuation strategy (e.g. load actuator) and workload scheduling which is based on Weighted Fair Queuing principles.\nConcurrency is calculated in terms of total tokens which translate to (avg. latency \\* in-flight requests), i.e. Little's Law.\n\nConcurrencyLimiter configuration is split into two parts: An actuation\nstrategy and a scheduler. Right now, only `load_actuator` strategy is available.",
->>>>>>> 7cbadb87
+      "description": ":::info\n\nSee also [_Concurrency Limiter_ overview](/concepts/flow-control/components/concurrency-limiter.md).\n\n:::\n\nIt is based on the actuation strategy (e.g. load actuator) and workload scheduling which is based on Weighted Fair Queuing principles.\nConcurrency is calculated in terms of total tokens which translate to (avg. latency \\* in-flight requests), i.e. Little's Law.\n\nConcurrencyLimiter configuration is split into two parts: An actuation\nstrategy and a scheduler. Right now, only `load_actuator` strategy is available.",
       "properties": {
         "flow_selector": {
           "$ref": "#/definitions/FlowSelector",
@@ -2861,11 +2857,7 @@
       "additionalProperties": false
     },
     "RateLimiter": {
-<<<<<<< HEAD
-      "description": ":::info\n\nSee also [_Rate Limiter_ overview](/concepts/integrations/flow-control/components/rate-limiter.md).\n\n:::\n\nRatelimiting is done separately on per-label-value basis. Use _label\\_key_\nto select which label should be used as key.",
-=======
-      "description": ":::info\n\nSee also [Rate Limiter overview](/concepts/flow-control/components/rate-limiter.md).\n\n:::\n\nRatelimiting is done separately on per-label-value basis. Use _label\\_key_\nto select which label should be used as key.",
->>>>>>> 7cbadb87
+      "description": ":::info\n\nSee also [_Rate Limiter_ overview](/concepts/flow-control/components/rate-limiter.md).\n\n:::\n\nRatelimiting is done separately on per-label-value basis. Use _label\\_key_\nto select which label should be used as key.",
       "properties": {
         "default_config": {
           "$ref": "#/definitions/RateLimiterDynamicConfig",
