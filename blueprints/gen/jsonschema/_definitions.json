{
  "definitions": {
    "AIMDConcurrencyController": {
      "description": "High level concurrency control component. Baselines a signal using exponential moving average and applies concurrency limits based on deviation of signal from the baseline. Internally implemented as a nested circuit.",
      "properties": {
        "alerter_parameters": {
          "$ref": "#/definitions/AlerterParameters",
          "description": "Configuration for embedded Alerter.",
          "x-order": 0
        },
        "default_config": {
          "$ref": "#/definitions/LoadActuatorDynamicConfig",
          "description": "Default configuration.",
          "x-order": 1
        },
        "dynamic_config_key": {
          "description": "Dynamic configuration key for load actuation.",
          "type": "string",
          "x-order": 2
        },
        "flow_selector": {
          "$ref": "#/definitions/FlowSelector",
          "description": "Flow Selector decides the service and flows at which the concurrency limiter is applied.\nDeprecated 1.8.0: Use `selectors` instead. The `selectors` will be ignored if `flow_selector` is set.",
          "x-order": 3
        },
        "gradient_parameters": {
          "$ref": "#/definitions/GradientControllerParameters",
          "description": "Gradient parameters for the controller.",
          "x-order": 4
        },
        "in_ports": {
          "$ref": "#/definitions/AIMDConcurrencyControllerIns",
          "description": "Input ports for the AIMDConcurrencyController component.",
          "x-order": 5
        },
        "load_multiplier_linear_increment": {
          "default": 0.0025,
          "description": "Linear increment to load multiplier in each execution tick when the system is not in overloaded state.\n\n",
          "format": "double",
          "type": "number",
          "x-go-tag-default": "0.0025",
          "x-order": 6
        },
        "max_load_multiplier": {
          "default": 2,
          "description": "Current accepted concurrency is multiplied with this number to dynamically calculate the upper concurrency limit of a Service during normal (non-overload) state. This protects the Service from sudden spikes.\n\n",
          "format": "double",
          "type": "number",
          "x-go-tag-default": "2.0",
          "x-order": 7
        },
        "out_ports": {
          "$ref": "#/definitions/AIMDConcurrencyControllerOuts",
          "description": "Output ports for the AIMDConcurrencyController component.",
          "x-order": 8
        },
        "scheduler_parameters": {
          "$ref": "#/definitions/SchedulerParameters",
          "description": "Scheduler parameters.\n\n",
          "x-go-tag-validate": "required",
          "x-order": 9
        },
        "selectors": {
          "$ref": "#/definitions/Selectors",
          "description": "Selectors for the component.",
          "x-order": 10
        }
      },
      "type": "object",
      "additionalProperties": false
    },
    "AIMDConcurrencyControllerIns": {
      "description": "Inputs for the AIMDConcurrencyController component.",
      "properties": {
        "enabled": {
          "$ref": "#/definitions/InPort",
<<<<<<< HEAD
          "description": "The enabled port controls whether the _Adaptive Load Scheduler_ can load shed _Flows_. By default, the _Adaptive Load Scheduler_ is enabled.",
=======
          "description": "The enabled port controls whether the _Load Scheduler_ can load shed _Flows_. By default, the _Load Scheduler_ is enabled.",
>>>>>>> 35450372
          "x-order": 0
        },
        "setpoint": {
          "$ref": "#/definitions/InPort",
          "description": "The setpoint to the controller.",
          "x-order": 1
        },
        "signal": {
          "$ref": "#/definitions/InPort",
          "description": "The signal to the controller.",
          "x-order": 2
        }
      },
      "type": "object",
      "additionalProperties": false
    },
    "AIMDConcurrencyControllerOuts": {
      "description": "Outputs for the AIMDConcurrencyController component.",
      "properties": {
        "accepted_concurrency": {
          "$ref": "#/definitions/OutPort",
          "description": "Accepted concurrency is the number of concurrent requests that are accepted by the service.",
          "x-order": 0
        },
        "desired_load_multiplier": {
          "$ref": "#/definitions/OutPort",
          "description": "Desired Load multiplier is the ratio of desired concurrency to the incoming concurrency.",
          "x-order": 1
        },
        "incoming_concurrency": {
          "$ref": "#/definitions/OutPort",
          "description": "IncomingConcurrency is the number of concurrent requests that are received by the service.",
          "x-order": 2
        },
        "is_overload": {
          "$ref": "#/definitions/OutPort",
          "title": "Is overload is a Boolean signal that indicates whether the service is overloaded based on the deviation of the signal from the setpoint taking into account some tolerance.\nDeprecated: 1.6.0",
          "x-order": 3
        },
        "observed_load_multiplier": {
          "$ref": "#/definitions/OutPort",
          "description": "Observed Load multiplier is the ratio of accepted concurrency to the incoming concurrency.",
          "x-order": 4
        }
      },
      "type": "object",
      "additionalProperties": false
    },
    "AdaptiveLoadScheduler": {
<<<<<<< HEAD
      "description": "The _Adaptive Load Scheduler_ adjusts the accepted token rate based on the deviation of the input signal from the setpoint..",
      "properties": {
        "alerter_parameters": {
          "$ref": "#/definitions/AlerterParameters",
          "description": "Configuration parameters for the embedded Alerter.",
=======
      "description": "_Adaptive Load Scheduler_ adapts the accepted token rate based on deviation of signal from the setpoint.",
      "properties": {
        "alerter_parameters": {
          "$ref": "#/definitions/AlerterParameters",
          "description": "Configuration for embedded Alerter.",
>>>>>>> 35450372
          "x-order": 0
        },
        "default_config": {
          "$ref": "#/definitions/LoadSchedulerActuatorDynamicConfig",
<<<<<<< HEAD
          "description": "Default dynamic configuration for load actuation.",
=======
          "description": "Default configuration.",
>>>>>>> 35450372
          "x-order": 1
        },
        "dynamic_config_key": {
          "description": "Dynamic configuration key for load actuation.",
          "type": "string",
          "x-order": 2
        },
        "flow_selector": {
          "$ref": "#/definitions/FlowSelector",
<<<<<<< HEAD
          "description": "_Flow Selector_ is responsible for choosing the _Flows_ to which the _Load Scheduler_ is applied.\n\n",
          "x-go-tag-validate": "required",
=======
          "description": "_Flow Selector_ selects the _Flows_ at which the _Load Scheduler_ is applied.\nDeprecated 1.8.0: Use `selectors` instead. The `selectors` will be ignored if `flow_selector` is set.",
>>>>>>> 35450372
          "x-order": 3
        },
        "gradient_parameters": {
          "$ref": "#/definitions/GradientControllerParameters",
<<<<<<< HEAD
          "description": "Parameters for the _Gradient Controller_.",
=======
          "description": "Gradient parameters for the controller.",
>>>>>>> 35450372
          "x-order": 4
        },
        "in_ports": {
          "$ref": "#/definitions/AdaptiveLoadSchedulerIns",
<<<<<<< HEAD
          "description": "Collection of input ports for the _Adaptive Load Scheduler_ component.",
=======
          "description": "Input ports for the _Adaptive Load Scheduler_ component.",
>>>>>>> 35450372
          "x-order": 5
        },
        "load_multiplier_linear_increment": {
          "default": 0.0025,
          "description": "Linear increment to load multiplier in each execution tick when the system is not in overloaded state.\n\n",
          "format": "double",
          "type": "number",
          "x-go-tag-default": "0.0025",
          "x-order": 6
        },
        "max_load_multiplier": {
          "default": 2,
<<<<<<< HEAD
          "description": "The accepted token rate is multiplied by this value to dynamically calculate the upper concurrency limit of a Service during normal (non-overload) states, helping to protect the Service from sudden spikes in incoming token rate.\n\n",
=======
          "description": "Accepted token rate is multiplied with this number to dynamically calculate the upper concurrency limit of a Service during normal (non-overload) state. This protects the Service from sudden spikes in incoming token rate.\n\n",
>>>>>>> 35450372
          "format": "double",
          "type": "number",
          "x-go-tag-default": "2.0",
          "x-order": 7
        },
        "out_ports": {
          "$ref": "#/definitions/AdaptiveLoadSchedulerOuts",
<<<<<<< HEAD
          "description": "Collection of output ports for the _Adaptive Load Scheduler_ component.",
=======
          "description": "Output ports for the _Adaptive Load Scheduler_ component.",
>>>>>>> 35450372
          "x-order": 8
        },
        "scheduler_parameters": {
          "$ref": "#/definitions/LoadSchedulerSchedulerParameters",
<<<<<<< HEAD
          "description": "Parameters for the _Load Scheduler_.\n\n",
          "x-go-tag-validate": "required",
          "x-order": 9
=======
          "description": "Scheduler parameters.\n\n",
          "x-go-tag-validate": "required",
          "x-order": 9
        },
        "selectors": {
          "$ref": "#/definitions/Selectors",
          "description": "Selectors for the component.",
          "x-order": 10
>>>>>>> 35450372
        }
      },
      "type": "object",
      "additionalProperties": false
    },
    "AdaptiveLoadSchedulerIns": {
<<<<<<< HEAD
      "description": "Input ports for the _Adaptive Load Scheduler_ component.",
      "properties": {
        "enabled": {
          "$ref": "#/definitions/InPort",
          "description": "The enabled port determines if the _Load Scheduler_ can shed _Flows_. By default, the Load Scheduler is enabled.",
=======
      "description": "Inputs for the _Adaptive Load Scheduler_ component.",
      "properties": {
        "enabled": {
          "$ref": "#/definitions/InPort",
          "description": "The enabled port controls whether the _Load Scheduler_ can load shed _Flows_. By default, the _Load Scheduler_ is enabled.",
>>>>>>> 35450372
          "x-order": 0
        },
        "setpoint": {
          "$ref": "#/definitions/InPort",
<<<<<<< HEAD
          "description": "The setpoint input to the controller.",
=======
          "description": "The setpoint to the controller.",
>>>>>>> 35450372
          "x-order": 1
        },
        "signal": {
          "$ref": "#/definitions/InPort",
<<<<<<< HEAD
          "description": "The input signal to the controller.",
=======
          "description": "The signal to the controller.",
>>>>>>> 35450372
          "x-order": 2
        }
      },
      "type": "object",
      "additionalProperties": false
    },
    "AdaptiveLoadSchedulerOuts": {
<<<<<<< HEAD
      "description": "Output ports for the _Adaptive Load Scheduler_ component.",
=======
      "description": "Outputs for the _Adaptive Load Scheduler_ component.",
>>>>>>> 35450372
      "properties": {
        "accepted_token_rate": {
          "$ref": "#/definitions/OutPort",
          "description": "Accepted token rate is the number of tokens per second accepted by the service.",
          "x-order": 0
        },
        "desired_load_multiplier": {
          "$ref": "#/definitions/OutPort",
          "description": "Desired Load multiplier is the ratio of desired token rate to the incoming token rate.",
          "x-order": 1
        },
        "incoming_token_rate": {
          "$ref": "#/definitions/OutPort",
          "description": "Incoming token rate is the number of tokens per second incoming to the service (including rejected ones).",
          "x-order": 2
        },
        "is_overload": {
          "$ref": "#/definitions/OutPort",
<<<<<<< HEAD
          "title": "A Boolean signal that indicates whether the service is overloaded based on the deviation of the signal from the setpoint, considering a certain tolerance.\nDeprecated: 1.6.0",
=======
          "title": "Is overload is a Boolean signal that indicates whether the service is overloaded based on the deviation of the signal from the setpoint taking into account some tolerance.\nDeprecated: 1.6.0",
>>>>>>> 35450372
          "x-order": 3
        },
        "observed_load_multiplier": {
          "$ref": "#/definitions/OutPort",
          "description": "Observed Load multiplier is the ratio of accepted token rate to the incoming token rate.",
          "x-order": 4
        }
      },
      "type": "object",
      "additionalProperties": false
    },
    "AddressExtractor": {
      "description": "IP addresses in attribute context are defined as objects with separate IP and port fields.\nThis is a helper to display an address as a single string.\n\n:::caution\n\nThis might introduce high-cardinality flow label values.\n\n:::\n\n[ext-authz-address]: https://www.envoyproxy.io/docs/envoy/latest/api-v3/config/core/v3/address.proto#config-core-v3-address\n\nExample:\n```yaml\nfrom: \"source.address # or destination.address\"\n```",
      "properties": {
        "from": {
          "description": "Attribute path pointing to some string - for example, `source.address`.\n\n",
          "type": "string",
          "x-go-tag-validate": "required",
          "x-order": 0
        }
      },
      "required": ["from"],
      "title": "Display an [Address][ext-authz-address] as a single string, for example, `<ip>:<port>`",
      "type": "object",
      "additionalProperties": false
    },
    "Alerter": {
      "description": "Alerter reacts to a signal and generates alert to send to alert manager.",
      "properties": {
        "in_ports": {
          "$ref": "#/definitions/AlerterIns",
          "description": "Input ports for the Alerter component.",
          "x-order": 0
        },
        "parameters": {
          "$ref": "#/definitions/AlerterParameters",
          "title": "Alerter configuration",
          "x-go-tag-validate": "required",
          "x-order": 1
        }
      },
      "type": "object",
      "additionalProperties": false
    },
    "AlerterIns": {
      "description": "Inputs for the Alerter component.",
      "properties": {
        "signal": {
          "$ref": "#/definitions/InPort",
          "description": "Signal which Alerter is monitoring. If the signal greater than 0, Alerter generates an alert.",
          "x-order": 0
        }
      },
      "type": "object",
      "additionalProperties": false
    },
    "AlerterParameters": {
      "description": "Alerter Parameters configure parameters such as alert name, severity, resolve timeout, alert channels and labels.",
      "properties": {
        "alert_channels": {
          "description": "A list of alert channel strings.",
          "items": {
            "type": "string"
          },
          "type": "array",
          "x-order": 0
        },
        "alert_name": {
          "description": "Name of the alert.\n\n",
          "type": "string",
          "x-go-tag-validate": "required",
          "x-order": 1
        },
        "labels": {
          "additionalProperties": {
            "type": "string"
          },
          "description": "Additional labels to add to alert.",
          "type": "object",
          "x-order": 2
        },
        "resolve_timeout": {
          "default": "5s",
          "description": "Duration of alert resolver.\n\n",
          "type": "string",
          "x-go-tag-default": "5s",
          "x-order": 3
        },
        "severity": {
          "default": "info",
          "description": "Severity of the alert, one of 'info', 'warn' or 'crit'.\n\n",
          "enum": ["info", "warn", "crit"],
          "type": "string",
          "x-go-tag-default": "info",
          "x-go-tag-validate": "oneof=info warn crit",
          "x-oneof": "info | warn | crit",
          "x-order": 4
        }
      },
      "required": ["alert_name"],
      "type": "object",
      "additionalProperties": false
    },
    "And": {
      "description": "Logical AND.\n\nSignals are mapped to Boolean values as follows:\n* Zero is treated as false.\n* Any non-zero is treated as true.\n* Invalid inputs are considered unknown.\n\n  :::note\n\n  Treating invalid inputs as \"unknowns\" has a consequence that the result\n  might end up being valid even when some inputs are invalid. For example, `unknown && false == false`,\n  because the result would end up false no matter if\n  first signal was true or false. Conversely, `unknown && true == unknown`.\n\n  :::",
      "properties": {
        "in_ports": {
          "$ref": "#/definitions/AndIns",
          "description": "Input ports for the And component.",
          "x-order": 0
        },
        "out_ports": {
          "$ref": "#/definitions/AndOuts",
          "description": "Output ports for the And component.",
          "x-order": 1
        }
      },
      "type": "object",
      "additionalProperties": false
    },
    "AndIns": {
      "description": "Inputs for the And component.",
      "properties": {
        "inputs": {
          "description": "Array of input signals.\n\n",
          "items": {
            "$ref": "#/definitions/InPort",
            "type": "object"
          },
          "type": "array",
          "x-go-tag-validate": "dive",
          "x-order": 0
        }
      },
      "type": "object",
      "additionalProperties": false
    },
    "AndOuts": {
      "description": "Output ports for the And component.",
      "properties": {
        "output": {
          "$ref": "#/definitions/OutPort",
          "description": "Result of logical AND of all the input signals.\n\nWill always be 0 (false), 1 (true) or invalid (unknown).",
          "x-order": 0
        }
      },
      "type": "object",
      "additionalProperties": false
    },
    "ArithmeticCombinator": {
      "properties": {
        "in_ports": {
          "$ref": "#/definitions/ArithmeticCombinatorIns",
          "description": "Input ports for the Arithmetic Combinator component.",
          "x-order": 0
        },
        "operator": {
          "description": "Operator of the arithmetic operation.\n\nThe arithmetic operation can be addition, subtraction, multiplication, division, XOR, right bit shift or left bit shift.\nIn case of XOR and bit shifts, value of signals is cast to integers before performing the operation.\n\n",
          "enum": ["add", "sub", "mul", "div", "xor", "lshift", "rshift"],
          "type": "string",
          "x-go-tag-validate": "oneof=add sub mul div xor lshift rshift",
          "x-oneof": "add | sub | mul | div | xor | lshift | rshift",
          "x-order": 1
        },
        "out_ports": {
          "$ref": "#/definitions/ArithmeticCombinatorOuts",
          "description": "Output ports for the Arithmetic Combinator component.",
          "x-order": 2
        }
      },
      "title": "Type of Combinator that computes the arithmetic operation on the operand signals",
      "type": "object",
      "additionalProperties": false
    },
    "ArithmeticCombinatorIns": {
      "description": "Inputs for the Arithmetic Combinator component.",
      "properties": {
        "lhs": {
          "$ref": "#/definitions/InPort",
          "description": "Left hand side of the arithmetic operation.",
          "x-order": 0
        },
        "rhs": {
          "$ref": "#/definitions/InPort",
          "description": "Right hand side of the arithmetic operation.",
          "x-order": 1
        }
      },
      "type": "object",
      "additionalProperties": false
    },
    "ArithmeticCombinatorOuts": {
      "description": "Outputs for the Arithmetic Combinator component.",
      "properties": {
        "output": {
          "$ref": "#/definitions/OutPort",
          "description": "Result of arithmetic operation.",
          "x-order": 0
        }
      },
      "type": "object",
      "additionalProperties": false
    },
    "AutoScale": {
      "description": "AutoScale components are used to scale a service.",
      "properties": {
        "auto_scaler": {
          "$ref": "#/definitions/AutoScaler",
          "description": "_AutoScaler_ provides auto-scaling functionality for any scalable resource.",
          "x-order": 0
        },
        "pod_auto_scaler": {
          "$ref": "#/definitions/PodAutoScaler",
          "description": "_PodAutoScaler_ provides auto-scaling functionality for scalable Kubernetes resource.",
          "x-order": 1
        },
        "pod_scaler": {
          "$ref": "#/definitions/PodScaler",
          "description": "PodScaler provides pod horizontal scaling functionality for scalable Kubernetes resources.",
          "x-order": 2
        }
      },
      "type": "object",
      "additionalProperties": false
    },
    "AutoScaler": {
      "description": "_AutoScaler_ provides auto-scaling functionality for any scalable resource. Multiple _Controllers_ can be defined on the _AutoScaler_ for performing scale-out or scale-in. The _AutoScaler_ can interface with infrastructure APIs such as Kubernetes to perform auto-scale.",
      "properties": {
        "cooldown_override_percentage": {
          "default": 50,
          "description": "Cooldown override percentage defines a threshold change in scale-out beyond which previous cooldown is overridden.\nFor example, if the cooldown is 5 minutes and the cooldown override percentage is 10%, then if the\nscale-increases by 10% or more, the previous cooldown is cancelled. Defaults to 50%.\n\n",
          "format": "double",
          "type": "number",
          "x-go-tag-default": "50",
          "x-order": 0
        },
        "max_scale": {
          "default": "9223372036854775807",
          "description": "The maximum scale to which the _AutoScaler_ can scale-out. For example, in case of KubernetesReplicas Scaler, this is the maximum number of replicas.\n\n",
          "format": "int64",
          "minLength": 1,
          "type": "string",
          "x-go-tag-default": "9223372036854775807",
          "x-go-tag-validate": "gt=0",
          "x-order": 1
        },
        "max_scale_in_percentage": {
          "default": 1,
          "description": "The maximum decrease of scale (for example, pods) at one time. Defined as percentage of current scale value. Can never go below one even if percentage computation is less than one. Defaults to 1% of current scale value.\n\n",
          "format": "double",
          "type": "number",
          "x-go-tag-default": "1",
          "x-order": 2
        },
        "max_scale_out_percentage": {
          "default": 10,
          "description": "The maximum increase of scale (for example, pods) at one time. Defined as percentage of current scale value. Can never go below one even if percentage computation is less than one. Defaults to 10% of current scale value.\n\n",
          "format": "double",
          "type": "number",
          "x-go-tag-default": "10",
          "x-order": 3
        },
        "min_scale": {
          "default": "0",
          "description": "The minimum scale to which the _AutoScaler_ can scale-in. For example, in case of KubernetesReplicas Scaler, this is the minimum number of replicas.\n\n",
          "format": "int64",
          "minLength": 0,
          "type": "string",
          "x-go-tag-default": "0",
          "x-go-tag-validate": "gte=0",
          "x-order": 4
        },
        "out_ports": {
          "$ref": "#/definitions/AutoScalerOuts",
          "description": "Output ports for the _AutoScaler_.",
          "x-order": 5
        },
        "scale_in_alerter_parameters": {
          "$ref": "#/definitions/AlerterParameters",
          "description": "Configuration for scale-in Alerter.",
          "x-order": 6
        },
        "scale_in_controllers": {
          "description": "List of _Controllers_ for scaling in.",
          "items": {
            "$ref": "#/definitions/ScaleInController",
            "type": "object"
          },
          "type": "array",
          "x-order": 7
        },
        "scale_in_cooldown": {
          "default": "120s",
          "description": "The amount of time to wait after a scale-in operation for another scale-in operation.\n\n",
          "type": "string",
          "x-go-tag-default": "120s",
          "x-order": 8
        },
        "scale_out_alerter_parameters": {
          "$ref": "#/definitions/AlerterParameters",
          "description": "Configuration for scale-out Alerter.",
          "x-order": 9
        },
        "scale_out_controllers": {
          "description": "List of _Controllers_ for scaling out.",
          "items": {
            "$ref": "#/definitions/ScaleOutController",
            "type": "object"
          },
          "type": "array",
          "x-order": 10
        },
        "scale_out_cooldown": {
          "default": "30s",
          "description": "The amount of time to wait after a scale-out operation for another scale-out or scale-in operation.\n\n",
          "type": "string",
          "x-go-tag-default": "30s",
          "x-order": 11
        },
        "scaler": {
          "$ref": "#/definitions/AutoScalerScaler",
          "x-go-tag-validate": "required",
          "x-order": 12
        }
      },
      "type": "object",
      "additionalProperties": false
    },
    "AutoScalerOuts": {
      "description": "Outputs for _AutoScaler_.",
      "properties": {
        "actual_scale": {
          "$ref": "#/definitions/OutPort",
          "x-order": 0
        },
        "configured_scale": {
          "$ref": "#/definitions/OutPort",
          "x-order": 1
        },
        "desired_scale": {
          "$ref": "#/definitions/OutPort",
          "x-order": 2
        }
      },
      "type": "object",
      "additionalProperties": false
    },
    "AutoScalerScaler": {
      "properties": {
        "kubernetes_replicas": {
          "$ref": "#/definitions/KubernetesReplicas",
          "x-order": 0
        }
      },
      "type": "object",
      "additionalProperties": false
    },
    "Circuit": {
      "description": "Circuit is graph of inter-connected signal processing components.\n\n:::info\n\nSee also [Circuit overview](/concepts/policy/circuit.md).\n\n:::\n\nSignals flow between components through ports.\nAs signals traverse the circuit, they get processed, stored within components or get acted upon (for example, load-shed, rate-limit, auto-scale and so on).\nCircuit is evaluated periodically to respond to changes in signal readings.\n\n:::info Signals\n\nSignals are floating point values.\n\nA signal can also have a special **Invalid** value. It's usually used to\ncommunicate that signal does not have a meaningful value at the moment, for example,\n[PromQL](#prom-q-l) emits such a value if it cannot execute a query.\nComponents know when their input signals are invalid and can act\naccordingly. They can either propagate the invalid signal, by making their\noutput itself invalid (for example,\n[ArithmeticCombinator](#arithmetic-combinator)) or use some different\nlogic, for example, [Extrapolator](#extrapolator). Refer to a component's\ndocs on how exactly it handles invalid inputs.\n\n:::",
      "properties": {
        "components": {
          "description": "Defines a signal processing graph as a list of components.\n\n",
          "items": {
            "$ref": "#/definitions/Component",
            "type": "object"
          },
          "type": "array",
          "x-go-tag-validate": "dive",
          "x-order": 0
        },
        "evaluation_interval": {
          "default": "0.5s",
          "description": "Evaluation interval (tick) is the time between consecutive runs of the policy circuit.\nThis interval is typically aligned with how often the corrective action (actuation) needs to be taken.\n\n",
          "type": "string",
          "x-go-tag-default": "0.5s",
          "x-order": 1
        }
      },
      "type": "object",
      "additionalProperties": false
    },
    "Classifier": {
      "description": ":::info\n\nSee also [Classifier overview](/concepts/flow-control/resources/classifier.md).\n\n:::\nExample\n```yaml\nflow_selector:\n  service_selector:\n     agent_group: demoapp\n     service: service1-demo-app.demoapp.svc.cluster.local\n  flow_matcher:\n     control_point: ingress\n     label_matcher:\n        match_labels:\n          user_tier: gold\n        match_expressions:\n          - key: user_type\n            operator: In\nrules:\n  user:\n   extractor:\n     from: request.http.headers.user-agent\n  telemetry: false\n```",
      "properties": {
        "flow_selector": {
          "$ref": "#/definitions/FlowSelector",
          "description": "Defines where to apply the flow classification rule.\nDeprecated 1.8.0: Use `selectors` instead. The `selectors` will be ignored if `flow_selector` is set.",
          "x-order": 0
        },
        "rego": {
          "$ref": "#/definitions/Rego",
          "description": "Rego is a policy language used to express complex policies in a concise and declarative way.\nIt can be used to define flow classification rules by writing custom queries that extract values from request metadata.\nFor simple cases, such as directly reading a value from header or a field from JSON body, declarative extractors are recommended.",
          "title": "Rego based classification",
          "x-order": 1
        },
        "rules": {
          "additionalProperties": {
            "$ref": "#/definitions/Rule"
          },
          "description": "A map of {key, value} pairs mapping from\n[flow label](/concepts/flow-control/flow-label.md) keys to rules that define\nhow to extract and propagate flow labels with that key.\n\n",
          "type": "object",
          "x-go-tag-validate": "dive,keys,required,endkeys,required",
          "x-order": 2
        },
        "selectors": {
          "$ref": "#/definitions/Selectors",
          "description": "Selectors for flows that will be classified by this _Classifier_.\n\n",
          "x-go-tag-validate": "required",
          "x-order": 3
        }
      },
      "title": "Set of classification rules sharing a common selector",
      "type": "object",
      "additionalProperties": false
    },
    "Component": {
      "description": ":::info\n\nSee also [Components overview](/concepts/policy/circuit.md#components).\n\n:::\n\nSignals flow into the components from input ports and results are emitted on output ports.\nComponents are wired to each other based on signal names forming an execution graph of the circuit.\n\n:::note\n\nLoops are broken by the runtime at the earliest component index that is part of the loop.\nThe looped signals are saved in the tick they're generated and served in the subsequent tick.\n\n:::\n\nThere are three categories of components:\n* \"source\" components: they take some sort of input from \"the real world\" and output\n  a signal based on this input. Example: [PromQL](#prom-q-l). In the UI\n  they're represented by green color.\n* signal processor components: processing components that do not interact with the external systems.\n  Examples: [GradientController](#gradient-controller), [Max](#max).\n\n  :::note\n\n  Signal processor components' output can depend on their internal state, in addition to the inputs.\n  Eg. see the [Exponential Moving Average filter](#e-m-a).\n\n  :::\n\n* \"sink\" components:\u00a0they affect the real world.\n  [_Concurrency Limiter_](#concurrency-limiter) and [_Rate Limiter_](#rate-limiter).\n  In the UI, represented by orange color.  Sink components usually come in pairs with a\n  \"sources\" component which emits a feedback signal, like\n  `accepted_concurrency` emitted by _Concurrency Limiter_.\n\n:::tip\n\nSometimes you might want to use a constant value as one of component's inputs.\nYou can create an input port containing the constant value instead of being connected to a signal.\nTo do so, use the [InPort](#in_port)'s .withConstantSignal(constant_signal) method.\nYou can also use it to provide special math values such as NaN and +- Inf.\nIf You need to provide the same constant signal to multiple components,\nYou can use the [Variable](#variable) component.\n\n:::\n\nSee also [Policy](#policy) for a higher-level explanation of circuits.",
      "properties": {
        "alerter": {
          "$ref": "#/definitions/Alerter",
          "description": "Alerter reacts to a signal and generates alert to send to alert manager.",
          "x-order": 0
        },
        "and": {
          "$ref": "#/definitions/And",
          "description": "Logical AND.",
          "x-order": 1
        },
        "arithmetic_combinator": {
          "$ref": "#/definitions/ArithmeticCombinator",
          "description": "Applies the given operator on input operands (signals) and emits the result.",
          "x-order": 2
        },
        "auto_scale": {
          "$ref": "#/definitions/AutoScale",
          "description": "AutoScale components are used to scale the service.",
          "x-order": 3
        },
        "decider": {
          "$ref": "#/definitions/Decider",
          "description": "Decider emits the binary result of comparison operator on two operands.",
          "x-order": 4
        },
        "differentiator": {
          "$ref": "#/definitions/Differentiator",
          "description": "Differentiator calculates rate of change per tick.",
          "x-order": 5
        },
        "ema": {
          "$ref": "#/definitions/EMA",
          "description": "Exponential Moving Average filter.",
          "x-order": 6
        },
        "extrapolator": {
          "$ref": "#/definitions/Extrapolator",
          "description": "Takes an input signal and emits the extrapolated value; either mirroring the input value or repeating the last known value up to the maximum extrapolation interval.",
          "x-order": 7
        },
        "first_valid": {
          "$ref": "#/definitions/FirstValid",
          "description": "Picks the first valid input signal and emits it.",
          "x-order": 8
        },
        "flow_control": {
          "$ref": "#/definitions/FlowControl",
          "description": "FlowControl components are used to regulate requests flow.",
          "x-order": 9
        },
        "gradient_controller": {
          "$ref": "#/definitions/GradientController",
          "description": "Gradient controller calculates the ratio between the signal and the setpoint to determine the magnitude of the correction that need to be applied.\nThis controller can be used to build AIMD (Additive Increase, Multiplicative Decrease) or MIMD style response.",
          "x-order": 10
        },
        "holder": {
          "$ref": "#/definitions/Holder",
          "description": "Holds the last valid signal value for the specified duration then waits for next valid value to hold.",
          "x-order": 11
        },
        "integrator": {
          "$ref": "#/definitions/Integrator",
          "description": "Accumulates sum of signal every tick.",
          "x-order": 12
        },
        "inverter": {
          "$ref": "#/definitions/Inverter",
          "description": "Logical NOT.",
          "x-order": 13
        },
        "max": {
          "$ref": "#/definitions/Max",
          "description": "Emits the maximum of the input signals.",
          "x-order": 14
        },
        "min": {
          "$ref": "#/definitions/Min",
          "description": "Emits the minimum of the input signals.",
          "x-order": 15
        },
        "nested_circuit": {
          "$ref": "#/definitions/NestedCircuit",
          "description": "Nested circuit defines a sub-circuit as a high-level component. It consists of a list of components and a map of input and output ports.",
          "x-order": 16
        },
        "nested_signal_egress": {
          "$ref": "#/definitions/NestedSignalEgress",
          "description": "Nested signal egress is a special type of component that allows to extract a signal from a nested circuit.",
          "x-order": 17
        },
        "nested_signal_ingress": {
          "$ref": "#/definitions/NestedSignalIngress",
          "description": "Nested signal ingress is a special type of component that allows to inject a signal into a nested circuit.",
          "x-order": 18
        },
        "or": {
          "$ref": "#/definitions/Or",
          "description": "Logical OR.",
          "x-order": 19
        },
        "pulse_generator": {
          "$ref": "#/definitions/PulseGenerator",
          "description": "Generates 0 and 1 in turns.",
          "x-order": 20
        },
        "query": {
          "$ref": "#/definitions/Query",
          "description": "Query components that are query databases such as Prometheus.",
          "x-order": 21
        },
        "signal_generator": {
          "$ref": "#/definitions/SignalGenerator",
          "description": "Generates the specified signal.",
          "x-order": 22
        },
        "sma": {
          "$ref": "#/definitions/SMA",
          "description": "Simple Moving Average filter.",
          "x-order": 23
        },
        "switcher": {
          "$ref": "#/definitions/Switcher",
          "description": "Switcher acts as a switch that emits one of the two signals based on third signal.",
          "x-order": 24
        },
        "unary_operator": {
          "$ref": "#/definitions/UnaryOperator",
          "description": "Takes an input signal and emits the square root of the input signal.",
          "x-order": 25
        },
        "variable": {
          "$ref": "#/definitions/Variable",
          "description": "Emits a variable signal which can be set to invalid.",
          "x-order": 26
        }
      },
      "title": "Computational block that forms the circuit",
      "type": "object",
      "additionalProperties": false
    },
    "ConcurrencyLimiter": {
      "description": "It's based on the actuation strategy (for example, load actuator) and workload scheduling\nwhich is based on Weighted Fair Queuing principles.\nConcurrency is calculated in terms of total tokens per second, which can translate\nto (avg. latency \\* in-flight requests) (Little's Law) in concurrency limiting use-case.\n\nConcurrencyLimiter configuration is split into two parts: An actuation\nstrategy and a scheduler. At this time, only `load_actuator` strategy is available.",
      "properties": {
        "flow_selector": {
          "$ref": "#/definitions/FlowSelector",
          "description": "Flow Selector decides the service and flows at which the concurrency limiter is applied.\nDeprecated 1.8.0: Use `selectors` instead. The `selectors` will be ignored if `flow_selector` is set.",
          "x-order": 0
        },
        "load_actuator": {
          "$ref": "#/definitions/LoadActuator",
          "description": "Actuator based on limiting the accepted concurrency under incoming concurrency * load multiplier.\n\nActuation strategy defines the input signal that will drive the scheduler.",
          "x-order": 1
        },
        "scheduler": {
          "$ref": "#/definitions/Scheduler",
          "description": "Configuration of Weighted Fair Queuing-based workload scheduler.\n\nContains configuration of per-agent scheduler, and also defines some\noutput signals.\n\n",
          "x-go-tag-validate": "required",
          "x-order": 2
        },
        "selectors": {
          "$ref": "#/definitions/Selectors",
          "description": "Selectors for the component.\n\n",
          "x-go-tag-validate": "required",
          "x-order": 3
        }
      },
      "title": "_Concurrency Limiter_ is an actuator component that regulates flows to provide active service protection",
      "type": "object",
      "additionalProperties": false
    },
    "ConstantSignal": {
      "description": "Special constant input for ports and Variable component. Can provide either a constant value or special Nan/+-Inf value.",
      "properties": {
        "special_value": {
          "description": "A special value such as NaN, +Inf, -Inf.\n\n",
          "enum": ["NaN", "+Inf", "-Inf"],
          "type": "string",
          "x-go-tag-validate": "oneof=NaN +Inf -Inf",
          "x-oneof": "NaN | +Inf | -Inf",
          "x-order": 0
        },
        "value": {
          "description": "A constant value.",
          "format": "double",
          "type": "number",
          "x-order": 1
        }
      },
      "type": "object",
      "additionalProperties": false
    },
    "Decider": {
      "description": "The comparison operator can be greater-than, less-than, greater-than-or-equal, less-than-or-equal, equal, or not-equal.\n\nThis component also supports time-based response (the output)\ntransitions between 1.0 or 0.0 signal if the decider condition is\ntrue or false for at least `true_for` or `false_for` duration. If\n`true_for` and `false_for` durations are zero then the transitions are\ninstantaneous.",
      "properties": {
        "false_for": {
          "default": "0s",
          "description": "Duration of time to wait before changing to false state.\nIf the duration is zero, the change will happen instantaneously.\n\n",
          "type": "string",
          "x-go-tag-default": "0s",
          "x-order": 0
        },
        "in_ports": {
          "$ref": "#/definitions/DeciderIns",
          "description": "Input ports for the Decider component.",
          "x-order": 1
        },
        "operator": {
          "description": "Comparison operator that computes operation on LHS and RHS input signals.\n\n",
          "enum": ["gt", "lt", "gte", "lte", "eq", "neq"],
          "type": "string",
          "x-go-tag-validate": "oneof=gt lt gte lte eq neq",
          "x-oneof": "gt | lt | gte | lte | eq | neq",
          "x-order": 2
        },
        "out_ports": {
          "$ref": "#/definitions/DeciderOuts",
          "description": "Output ports for the Decider component.",
          "x-order": 3
        },
        "true_for": {
          "default": "0s",
          "title": "Duration of time to wait before changing to true state.\nIf the duration is zero, the change will happen instantaneously.```",
          "type": "string",
          "x-go-tag-default": "0s",
          "x-order": 4
        }
      },
      "title": "Type of Combinator that computes the comparison operation on LHS and RHS signals",
      "type": "object",
      "additionalProperties": false
    },
    "DeciderIns": {
      "description": "Inputs for the Decider component.",
      "properties": {
        "lhs": {
          "$ref": "#/definitions/InPort",
          "description": "Left hand side input signal for the comparison operation.",
          "x-order": 0
        },
        "rhs": {
          "$ref": "#/definitions/InPort",
          "description": "Right hand side input signal for the comparison operation.",
          "x-order": 1
        }
      },
      "type": "object",
      "additionalProperties": false
    },
    "DeciderOuts": {
      "description": "Outputs for the Decider component.",
      "properties": {
        "output": {
          "$ref": "#/definitions/OutPort",
          "description": "Selected signal (1.0 or 0.0).",
          "x-order": 0
        }
      },
      "type": "object",
      "additionalProperties": false
    },
    "DecreasingGradient": {
      "description": "Decreasing Gradient defines a controller for scaling in based on Gradient Controller.",
      "properties": {
        "in_ports": {
          "$ref": "#/definitions/DecreasingGradientIns",
          "description": "Input ports for the Gradient.",
          "x-order": 0
        },
        "parameters": {
          "$ref": "#/definitions/DecreasingGradientParameters",
          "title": "Gradient parameters for the controller. Defaults and constraints:\n* `slope` = 1\n* `min_gradient` = -Inf (must be less than 1)\n* `max_gradient` = 1 (cannot be changed)",
          "x-order": 1
        }
      },
      "type": "object",
      "additionalProperties": false
    },
    "DecreasingGradientIns": {
      "description": "Inputs for Gradient.",
      "properties": {
        "setpoint": {
          "$ref": "#/definitions/InPort",
          "description": "The setpoint to use for scale-in.",
          "x-order": 0
        },
        "signal": {
          "$ref": "#/definitions/InPort",
          "description": "The signal to use for scale-in.",
          "x-order": 1
        }
      },
      "type": "object",
      "additionalProperties": false
    },
    "DecreasingGradientParameters": {
      "description": "This allows subset of parameters with constrained values compared to a regular gradient controller. For full documentation of these parameters, refer to the [GradientControllerParameters](#gradient-controller-parameters).",
      "properties": {
        "min_gradient": {
          "default": -1.7976931348623157e308,
          "format": "double",
          "type": "number",
          "x-go-tag-default": "-1.79769313486231570814527423731704356798070e+308",
          "x-go-tag-validate": "lte=1.0",
          "x-order": 0
        },
        "slope": {
          "default": 1,
          "format": "double",
          "type": "number",
          "x-go-tag-default": "1.0",
          "x-order": 1
        }
      },
      "type": "object",
      "additionalProperties": false
    },
    "Differentiator": {
      "description": "Differentiator calculates rate of change per tick.",
      "properties": {
        "in_ports": {
          "$ref": "#/definitions/DifferentiatorIns",
          "description": "Input ports for the Differentiator component.",
          "x-order": 0
        },
        "out_ports": {
          "$ref": "#/definitions/DifferentiatorOuts",
          "description": "Output ports for the Differentiator component.",
          "x-order": 1
        },
        "window": {
          "default": "5s",
          "description": "The window of time over which differentiator operates.\n\n",
          "type": "string",
          "x-go-tag-default": "5s",
          "x-order": 2
        }
      },
      "type": "object",
      "additionalProperties": false
    },
    "DifferentiatorIns": {
      "description": "Inputs for the Differentiator component.",
      "properties": {
        "input": {
          "$ref": "#/definitions/InPort",
          "x-order": 0
        }
      },
      "type": "object",
      "additionalProperties": false
    },
    "DifferentiatorOuts": {
      "description": "Outputs for the Differentiator component.",
      "properties": {
        "output": {
          "$ref": "#/definitions/OutPort",
          "x-order": 0
        }
      },
      "type": "object",
      "additionalProperties": false
    },
    "EMA": {
      "description": "At any time EMA component operates in one of the following states:\n1. Warm up state: The first `warmup_window` samples are used to compute the initial EMA.\n   If an invalid reading is received during the `warmup_window`, the last good average is emitted and the state gets reset back to beginning of warm up state.\n2. Normal state: The EMA is computed using following formula.\n\nThe EMA for a series $Y$ is calculated recursively as:\n<!-- vale off -->\n$$\n\\text{EMA} _t =\n\\begin{cases}\n  Y_0, &\\text{for } t = 0 \\\\\n  \\alpha Y_t + (1 - \\alpha) \\text{EMA}_{t-1}, &\\text{for }t > 0\n\\end{cases}\n$$\n\nThe coefficient $\\alpha$ represents the degree of weighting decrease, a constant smoothing factor between 0 and 1.\nA higher $\\alpha$ discounts older observations faster.\nThe $\\alpha$ is computed using ema\\_window:\n\n$$\n\\alpha = \\frac{2}{N + 1} \\quad\\text{where } N = \\frac{\\text{ema\\_window}}{\\text{evaluation\\_period}}\n$$\n<!-- vale on -->",
      "properties": {
        "in_ports": {
          "$ref": "#/definitions/EMAIns",
          "description": "Input ports for the EMA component.",
          "x-order": 0
        },
        "out_ports": {
          "$ref": "#/definitions/EMAOuts",
          "description": "Output ports for the EMA component.",
          "x-order": 1
        },
        "parameters": {
          "$ref": "#/definitions/EMAParameters",
          "description": "Parameters for the EMA component.\n\n",
          "x-go-tag-validate": "required",
          "x-order": 2
        }
      },
      "title": "Exponential Moving Average (EMA) is a type of moving average that applies exponentially more weight to recent signal readings",
      "type": "object",
      "additionalProperties": false
    },
    "EMAIns": {
      "description": "Inputs for the EMA component.",
      "properties": {
        "input": {
          "$ref": "#/definitions/InPort",
          "description": "Input signal to be used for the EMA computation.",
          "x-order": 0
        },
        "max_envelope": {
          "$ref": "#/definitions/InPort",
          "description": "Upper bound of the moving average.\n\nWhen the signal exceeds `max_envelope` it is multiplied by\n`correction_factor_on_max_envelope_violation` **once per tick**.\n\n:::note\n\nIf the signal deviates from `max_envelope` faster than the correction\nfaster, it might end up exceeding the envelope.\n\n:::",
          "x-order": 1
        },
        "min_envelope": {
          "$ref": "#/definitions/InPort",
          "description": "Lower bound of the moving average.\n\nBehavior is similar to `max_envelope`.",
          "x-order": 2
        }
      },
      "type": "object",
      "additionalProperties": false
    },
    "EMAOuts": {
      "description": "Outputs for the EMA component.",
      "properties": {
        "output": {
          "$ref": "#/definitions/OutPort",
          "description": "Exponential moving average of the series of reading as an output signal.",
          "x-order": 0
        }
      },
      "type": "object",
      "additionalProperties": false
    },
    "EMAParameters": {
      "description": "Parameters for the EMA component.",
      "properties": {
        "correction_factor_on_max_envelope_violation": {
          "default": 1,
          "description": "Correction factor to apply on the output value if its in violation of the max envelope.\n\n",
          "format": "double",
          "minimum": 0,
          "type": "number",
          "x-go-tag-default": "1.0",
          "x-go-tag-validate": "gte=0,lte=1.0",
          "x-order": 0
        },
        "correction_factor_on_min_envelope_violation": {
          "default": 1,
          "description": "Correction factor to apply on the output value if its in violation of the min envelope.\n\n",
          "format": "double",
          "type": "number",
          "x-go-tag-default": "1.0",
          "x-go-tag-validate": "gte=1.0",
          "x-order": 1
        },
        "ema_window": {
          "description": "Duration of EMA sampling window.\n\n",
          "type": "string",
          "x-go-tag-validate": "required",
          "x-order": 2
        },
        "valid_during_warmup": {
          "default": false,
          "description": "Whether the output is valid during the warm-up stage.\n\n",
          "type": "boolean",
          "x-go-tag-default": "false",
          "x-order": 3
        },
        "warmup_window": {
          "description": "Duration of EMA warming up window.\n\nThe initial value of the EMA is the average of signal readings received during the warm up window.\n\n",
          "type": "string",
          "x-go-tag-validate": "required",
          "x-order": 4
        }
      },
      "required": ["ema_window", "warmup_window"],
      "type": "object",
      "additionalProperties": false
    },
    "EqualsMatchExpression": {
      "description": "Label selector expression of the equal form `label == value`.",
      "properties": {
        "label": {
          "description": "Name of the label to equal match the value.\n\n",
          "type": "string",
          "x-go-tag-validate": "required",
          "x-order": 0
        },
        "value": {
          "description": "Exact value that the label should be equal to.",
          "type": "string",
          "x-order": 1
        }
      },
      "required": ["label"],
      "type": "object",
      "additionalProperties": false
    },
    "Extractor": {
      "description": "There are multiple variants of extractor, specify exactly one.",
      "properties": {
        "address": {
          "$ref": "#/definitions/AddressExtractor",
          "description": "Display an address as a single string - `<ip>:<port>`.",
          "x-order": 0
        },
        "from": {
          "description": "Attribute path is a dot-separated path to attribute.\n\nShould be either:\n* one of the fields of [Attribute Context](https://www.envoyproxy.io/docs/envoy/latest/api-v3/service/auth/v3/attribute_context.proto), or\n* a special `request.http.bearer` pseudo-attribute.\nFor example, `request.http.method` or `request.http.header.user-agent`\n\nNote: The same attribute path syntax is shared by other extractor variants,\nwherever attribute path is needed in their \"from\" syntax.\n\nExample:\n```yaml\nfrom: request.http.headers.user-agent\n```",
          "title": "Use an attribute with no conversion",
          "type": "string",
          "x-order": 1
        },
        "json": {
          "$ref": "#/definitions/JSONExtractor",
          "description": "Parse JSON, and extract one of the fields.",
          "x-order": 2
        },
        "jwt": {
          "$ref": "#/definitions/JWTExtractor",
          "description": "Parse the attribute as JWT and read the payload.",
          "x-order": 3
        },
        "path_templates": {
          "$ref": "#/definitions/PathTemplateMatcher",
          "description": "Match HTTP Path to given path templates.",
          "x-order": 4
        }
      },
      "title": "Defines a high-level way to specify how to extract a flow label value given HTTP request metadata, without a need to write Rego code",
      "type": "object",
      "additionalProperties": false
    },
    "Extrapolator": {
      "description": "It does so until `maximum_extrapolation_interval` is reached, beyond which it emits invalid signal unless input signal becomes valid again.",
      "properties": {
        "in_ports": {
          "$ref": "#/definitions/ExtrapolatorIns",
          "description": "Input ports for the Extrapolator component.",
          "x-order": 0
        },
        "out_ports": {
          "$ref": "#/definitions/ExtrapolatorOuts",
          "description": "Output ports for the Extrapolator component.",
          "x-order": 1
        },
        "parameters": {
          "$ref": "#/definitions/ExtrapolatorParameters",
          "description": "Parameters for the Extrapolator component.\n\n",
          "x-go-tag-validate": "required",
          "x-order": 2
        }
      },
      "title": "Extrapolates the input signal by repeating the last valid value during the period in which it is invalid",
      "type": "object",
      "additionalProperties": false
    },
    "ExtrapolatorIns": {
      "description": "Inputs for the Extrapolator component.",
      "properties": {
        "input": {
          "$ref": "#/definitions/InPort",
          "description": "Input signal for the Extrapolator component.",
          "x-order": 0
        }
      },
      "type": "object",
      "additionalProperties": false
    },
    "ExtrapolatorOuts": {
      "description": "Outputs for the Extrapolator component.",
      "properties": {
        "output": {
          "$ref": "#/definitions/OutPort",
          "description": "Extrapolated signal.",
          "x-order": 0
        }
      },
      "type": "object",
      "additionalProperties": false
    },
    "ExtrapolatorParameters": {
      "description": "Parameters for the Extrapolator component.",
      "properties": {
        "max_extrapolation_interval": {
          "description": "Maximum time interval to repeat the last valid value of input signal.\n\n",
          "type": "string",
          "x-go-tag-validate": "required",
          "x-order": 0
        }
      },
      "required": ["max_extrapolation_interval"],
      "type": "object",
      "additionalProperties": false
    },
    "FirstValid": {
      "properties": {
        "in_ports": {
          "$ref": "#/definitions/FirstValidIns",
          "description": "Input ports for the FirstValid component.",
          "x-order": 0
        },
        "out_ports": {
          "$ref": "#/definitions/FirstValidOuts",
          "description": "Output ports for the FirstValid component.",
          "x-order": 1
        }
      },
      "title": "Picks the first valid input signal from the array of input signals and emits it as an output signal",
      "type": "object",
      "additionalProperties": false
    },
    "FirstValidIns": {
      "description": "Inputs for the FirstValid component.",
      "properties": {
        "inputs": {
          "description": "Array of input signals.\n\n",
          "items": {
            "$ref": "#/definitions/InPort",
            "type": "object"
          },
          "type": "array",
          "x-go-tag-validate": "dive",
          "x-order": 0
        }
      },
      "type": "object",
      "additionalProperties": false
    },
    "FirstValidOuts": {
      "description": "Outputs for the FirstValid component.",
      "properties": {
        "output": {
          "$ref": "#/definitions/OutPort",
          "description": "First valid input signal as an output signal.",
          "x-order": 0
        }
      },
      "type": "object",
      "additionalProperties": false
    },
    "FlowControl": {
      "description": "_Flow Control_ encompasses components that manage the flow of requests or access to features within a service.",
      "properties": {
        "adaptive_load_scheduler": {
          "$ref": "#/definitions/AdaptiveLoadScheduler",
          "description": "_Adaptive Load Scheduler_ component is based on additive increase and multiplicative decrease of token rate. It takes a signal and setpoint as inputs and reduces token rate proportionally (or any arbitrary power) based on deviation of the signal from setpoint.",
          "x-order": 0
        },
        "aimd_concurrency_controller": {
          "$ref": "#/definitions/AIMDConcurrencyController",
          "title": "AIMD Concurrency control component is based on Additive Increase and Multiplicative Decrease of Concurrency. It takes a signal and setpoint as inputs and reduces concurrency limits proportionally (or any arbitrary power) based on deviation of the signal from setpoint. Internally implemented as a nested circuit.\nDeprecated: 1.6.0",
          "x-order": 1
        },
        "concurrency_limiter": {
          "$ref": "#/definitions/ConcurrencyLimiter",
          "title": "_Concurrency Limiter_ provides service protection by applying prioritized load shedding of flows using a network scheduler (for example, Weighted Fair Queuing).\nDeprecated: 1.6.0",
          "x-order": 2
        },
        "flow_regulator": {
          "$ref": "#/definitions/FlowRegulator",
          "title": "Flow Regulator is a component that regulates the flow of requests to the service by allowing only the specified percentage of requests or sticky sessions.\nDeprecated: 1.6.0",
          "x-order": 3
        },
        "load_ramp": {
          "$ref": "#/definitions/LoadRamp",
          "description": "_Load Ramp_ smoothly regulates the flow of requests over specified steps.",
          "x-order": 4
        },
        "load_ramp_series": {
          "$ref": "#/definitions/LoadRampSeries",
          "description": "_Load Ramp Series_ is a series of _Load Ramp_ components that can shape load one after another at same or different _Control Points_.",
          "x-order": 5
        },
        "load_scheduler": {
          "$ref": "#/definitions/LoadScheduler",
          "description": "_Load Scheduler_ provides service protection by applying prioritized load shedding of flows using a network scheduler (for example, Weighted Fair Queuing).",
          "x-order": 6
        },
        "load_shaper": {
          "$ref": "#/definitions/LoadShaper",
          "title": "_Load Shaper_ is a component that shapes the load at a _Control Point_.\nDeprecated: 1.6.0",
          "x-order": 7
        },
        "load_shaper_series": {
          "$ref": "#/definitions/LoadShaperSeries",
          "title": "_Load Shaper Series_ is a series of _Load Shaper_ components that can shape load one after another at same or different _Control Points_.\nDeprecated: 1.6.0",
          "x-order": 8
        },
        "rate_limiter": {
          "$ref": "#/definitions/RateLimiter",
          "description": "_Rate Limiter_ provides service protection by applying rate limits.",
          "x-order": 9
        },
        "regulator": {
          "$ref": "#/definitions/Regulator",
          "description": "Regulator is a component that regulates the flow of requests to the service by allowing only the specified percentage of requests or sticky sessions.",
          "x-order": 10
        }
      },
      "type": "object",
      "additionalProperties": false
    },
    "FlowControlResources": {
      "properties": {
        "classifiers": {
          "description": "Classifiers are installed in the data-plane and are used to label the requests based on payload content.\n\nThe flow labels created by Classifiers can be matched by Flux Meters to create metrics for control purposes.\n\n",
          "items": {
            "$ref": "#/definitions/Classifier",
            "type": "object"
          },
          "type": "array",
          "x-go-tag-validate": "dive",
          "x-order": 0
        },
        "flux_meters": {
          "additionalProperties": {
            "$ref": "#/definitions/FluxMeter"
          },
          "description": "Flux Meters are installed in the data-plane and form the observability leg of the feedback loop.\n\nFlux Meter created metrics can be consumed as input to the circuit through the PromQL component.\n\n",
          "type": "object",
          "x-go-tag-validate": "dive",
          "x-order": 1
        }
      },
      "title": "FlowControl Resources",
      "type": "object",
      "additionalProperties": false
    },
    "FlowMatcher": {
      "description": ":::info\n\nSee also [FlowSelector overview](/concepts/flow-control/flow-selector.md).\n\n:::\nExample:\n```yaml\ncontrol_point: ingress\nlabel_matcher:\n  match_labels:\n    user_tier: gold\n  match_expressions:\n    - key: query\n      operator: In\n      values:\n        - insert\n        - delete\n  expression:\n    label_matches:\n        - label: user_agent\n          regex: ^(?!.*Chrome).*Safari\n```\n\nDeprecated 1.8.0: Use `selectors` instead.",
      "properties": {
        "control_point": {
          "description": "[Control Point](/concepts/flow-control/flow-selector.md#control-point)\nidentifies the location of a Flow within a Service. For an SDK based insertion, a Control Point can represent a particular feature or execution\nblock within a Service. In case of Service Mesh or Middleware insertion, a Control Point can identify ingress or egress calls or distinct listeners\nor filter chains.\n\n",
          "type": "string",
          "x-go-tag-validate": "required",
          "x-order": 0
        },
        "label_matcher": {
          "$ref": "#/definitions/LabelMatcher",
          "description": ":::info\n\nSee also [Label Matcher overview](/concepts/flow-control/flow-selector.md#label-matcher).\n\n:::\n\n:::note\n\n[Classifiers](#classifier) _can_ use flow labels created by some other\nclassifier, but only if they were created at some previous control point\n(and propagated in baggage).\n\nThis limitation does not apply to selectors of other entities, like\nFlux Meters or Actuators. It's valid to create a flow label on a control\npoint using classifier, and immediately use it for matching on the same\ncontrol point.\n\n:::",
          "title": "Label matcher allows to add _additional_ condition on\n[flow labels](/concepts/flow-control/flow-label.md)\nmust also be satisfied (in addition to service+control point matching)",
          "x-order": 1
        }
      },
      "required": ["control_point"],
      "title": "Describes which flows a [flow control\ncomponent](/concepts/flow-control/flow-control.md#components) should apply\nto",
      "type": "object",
      "additionalProperties": false
    },
    "FlowRegulator": {
      "description": "_Flow Regulator_ is a component that regulates the flow of requests to the service by allowing only the specified percentage of requests or sticky sessions.",
      "properties": {
        "default_config": {
          "$ref": "#/definitions/FlowRegulatorDynamicConfig",
          "description": "Default configuration.",
          "x-order": 0
        },
        "dynamic_config_key": {
          "description": "Configuration key for DynamicConfig.",
          "type": "string",
          "x-order": 1
        },
        "in_ports": {
          "$ref": "#/definitions/FlowRegulatorIns",
          "description": "Input ports for the _Flow Regulator_.",
          "x-order": 2
        },
        "parameters": {
          "$ref": "#/definitions/FlowRegulatorParameters",
          "description": "Parameters for the _Flow Regulator_.",
          "x-order": 3
        }
      },
      "type": "object",
      "additionalProperties": false
    },
    "FlowRegulatorDynamicConfig": {
      "properties": {
        "enable_label_values": {
          "description": "Specify certain label values to be accepted by this flow filter regardless of accept percentage.",
          "items": {
            "type": "string"
          },
          "type": "array",
          "x-order": 0
        }
      },
      "title": "Dynamic Configuration for _Flow Regulator_",
      "type": "object",
      "additionalProperties": false
    },
    "FlowRegulatorIns": {
      "properties": {
        "accept_percentage": {
          "$ref": "#/definitions/InPort",
          "description": "The percentage of requests to accept.",
          "x-order": 0
        }
      },
      "type": "object",
      "additionalProperties": false
    },
    "FlowRegulatorParameters": {
      "properties": {
        "flow_selector": {
          "$ref": "#/definitions/FlowSelector",
<<<<<<< HEAD
          "description": "_Flow Selector_ selects the _Flows_ at which the _Flow Regulator_ is applied.\n\n",
          "x-go-tag-validate": "required",
=======
          "description": "_Flow Selector_ selects the _Flows_ at which the _Flow Regulator_ is applied.\nDeprecated 1.8.0: Use `selectors` instead. The `selectors` will be ignored if `flow_selector` is set.",
>>>>>>> 35450372
          "x-order": 0
        },
        "label_key": {
          "description": "The flow label key for identifying sessions.\n- When label key is specified, _Flow Regulator_ acts as a sticky filter.\n  The series of flows with the same value of label key get the same\n  decision provided that the `accept_percentage` is same or higher.\n- When label key is not specified, _Flow Regulator_ acts as a stateless filter.\n  Percentage of flows are selected randomly for rejection.",
          "type": "string",
          "x-order": 1
        },
        "selectors": {
          "$ref": "#/definitions/Selectors",
          "description": "Selectors for the component.",
          "x-order": 2
        }
      },
      "type": "object",
      "additionalProperties": false
    },
    "FlowSelector": {
<<<<<<< HEAD
      "description": "Selects flows based on _Control Point_, flow labels, agent group and service that the [flow control\ncomponent](/concepts/flow-control/flow-control.md#components) operates on.\n\n:::info\n\nSee also [FlowSelector overview](/concepts/flow-control/flow-selector.md).\n\n:::",
=======
      "description": "Selects flows based on _Control Point_, flow labels, agent group and service that the [flow control\ncomponent](/concepts/flow-control/flow-control.md#components) operates on.\n\n:::info\n\nSee also [FlowSelector overview](/concepts/flow-control/flow-selector.md).\n\n:::\n\nDeprecated 1.8.0: Use `selectors` instead.",
>>>>>>> 35450372
      "properties": {
        "flow_matcher": {
          "$ref": "#/definitions/FlowMatcher",
          "title": "Match control points and labels",
          "x-go-tag-validate": "required",
          "x-order": 0
        },
        "service_selector": {
          "$ref": "#/definitions/ServiceSelector",
          "title": "Match agent group and service",
          "x-go-tag-validate": "required",
          "x-order": 1
        }
      },
      "type": "object",
      "additionalProperties": false
    },
    "FluxMeter": {
      "description": "Flux Meter gathers metrics for the traffic that matches its selector.\nThe histogram created by Flux Meter measures the workload latency by default.\n\n:::info\n\nSee also [Flux Meter overview](/concepts/flow-control/resources/flux-meter.md).\n\n:::\nExample:\n```yaml\nstatic_buckets:\n   buckets: [5.0,10.0,25.0,50.0,100.0,250.0,500.0,1000.0,2500.0,5000.0,10000.0]\nflow_selector:\n  service_selector:\n     agent_group: demoapp\n     service: service1-demo-app.demoapp.svc.cluster.local\n  flow_matcher:\n     control_point: ingress\nattribute_key: response_duration_ms\n```",
      "properties": {
        "attribute_key": {
          "default": "workload_duration_ms",
          "description": "Key of the attribute in access log or span from which the metric for this flux meter is read.\n\n:::info\n\nFor list of available attributes in Envoy access logs, refer\n[Envoy Filter](/get-started/integrations/flow-control/envoy/istio.md#envoy-filter)\n\n:::\n\n",
          "type": "string",
          "x-go-tag-default": "workload_duration_ms",
          "x-order": 0
        },
        "exponential_buckets": {
          "$ref": "#/definitions/FluxMeterExponentialBuckets",
          "x-order": 1
        },
        "exponential_buckets_range": {
          "$ref": "#/definitions/FluxMeterExponentialBucketsRange",
          "x-order": 2
        },
        "flow_selector": {
          "$ref": "#/definitions/FlowSelector",
          "description": "The selection criteria for the traffic that will be measured.\nDeprecated 1.8.0: Use `selectors` instead. The `selectors` will be ignored if `flow_selector` is set.",
          "x-order": 3
        },
        "linear_buckets": {
          "$ref": "#/definitions/FluxMeterLinearBuckets",
          "x-order": 4
        },
        "selectors": {
          "$ref": "#/definitions/Selectors",
          "description": "Selectors for the component.\n\n",
          "x-go-tag-validate": "required",
          "x-order": 5
        },
        "static_buckets": {
          "$ref": "#/definitions/FluxMeterStaticBuckets",
          "x-order": 6
        }
      },
      "type": "object",
      "additionalProperties": false
    },
    "FluxMeterExponentialBuckets": {
      "description": "ExponentialBuckets creates `count` number of buckets where the lowest bucket has an upper bound of `start`\nand each following bucket's upper bound is `factor` times the previous bucket's upper bound. The final +inf\nbucket is not counted.",
      "properties": {
        "count": {
          "description": "Number of buckets.\n\n",
          "exclusiveMinimum": 0,
          "format": "int32",
          "type": "integer",
          "x-go-tag-validate": "gt=0",
          "x-order": 0
        },
        "factor": {
          "description": "Factor to be multiplied to the previous bucket's upper bound to calculate the following bucket's upper bound.\n\n",
          "format": "double",
          "type": "number",
          "x-go-tag-validate": "gt=1.0",
          "x-order": 1
        },
        "start": {
          "description": "Upper bound of the lowest bucket.\n\n",
          "format": "double",
          "type": "number",
          "x-go-tag-validate": "gt=0.0",
          "x-order": 2
        }
      },
      "type": "object",
      "additionalProperties": false
    },
    "FluxMeterExponentialBucketsRange": {
      "description": "ExponentialBucketsRange creates `count` number of buckets where the lowest bucket is `min` and the highest\nbucket is `max`. The final +inf bucket is not counted.",
      "properties": {
        "count": {
          "description": "Number of buckets.\n\n",
          "exclusiveMinimum": 0,
          "format": "int32",
          "type": "integer",
          "x-go-tag-validate": "gt=0",
          "x-order": 0
        },
        "max": {
          "description": "Highest bucket.",
          "format": "double",
          "type": "number",
          "x-order": 1
        },
        "min": {
          "description": "Lowest bucket.\n\n",
          "format": "double",
          "type": "number",
          "x-go-tag-validate": "gt=0.0",
          "x-order": 2
        }
      },
      "type": "object",
      "additionalProperties": false
    },
    "FluxMeterLinearBuckets": {
      "description": "LinearBuckets creates `count` number of buckets, each `width` wide, where the lowest bucket has an\nupper bound of `start`. The final +inf bucket is not counted.",
      "properties": {
        "count": {
          "description": "Number of buckets.\n\n",
          "exclusiveMinimum": 0,
          "format": "int32",
          "type": "integer",
          "x-go-tag-validate": "gt=0",
          "x-order": 0
        },
        "start": {
          "description": "Upper bound of the lowest bucket.",
          "format": "double",
          "type": "number",
          "x-order": 1
        },
        "width": {
          "description": "Width of each bucket.",
          "format": "double",
          "type": "number",
          "x-order": 2
        }
      },
      "type": "object",
      "additionalProperties": false
    },
    "FluxMeterStaticBuckets": {
      "description": "StaticBuckets holds the static value of the buckets where latency histogram will be stored.",
      "properties": {
        "buckets": {
          "default": [5, 10, 25, 50, 100, 250, 500, 1000, 2500, 5000, 10000],
          "description": "The buckets in which latency histogram will be stored.\n\n",
          "items": {
            "format": "double",
            "type": "number"
          },
          "type": "array",
          "x-go-tag-default": "[5.0,10.0,25.0,50.0,100.0,250.0,500.0,1000.0,2500.0,5000.0,10000.0]",
          "x-order": 0
        }
      },
      "type": "object",
      "additionalProperties": false
    },
    "GradientController": {
      "description": "The `gradient` describes a corrective factor that should be applied to the\ncontrol variable to get the signal closer to the setpoint. It's computed as follows:\n\n$$\n\\text{gradient} = \\left(\\frac{\\text{signal}}{\\text{setpoint}}\\right)^{\\text{slope}}\n$$\n\n`gradient` is then clamped to `[min_gradient, max_gradient]` range.\n\nThe output of gradient controller is computed as follows:\n$$\n\\text{output} = \\text{gradient}_{\\text{clamped}} \\cdot \\text{control\\_variable} + \\text{optimize}.\n$$\n\nNote the additional `optimize` signal, that can be used to \"nudge\" the\ncontroller into desired idle state.\n\nThe output can be _optionally_ clamped to desired range using `max` and\n`min` input.",
      "properties": {
        "default_config": {
          "$ref": "#/definitions/GradientControllerDynamicConfig",
          "description": "Default configuration.",
          "x-order": 0
        },
        "dynamic_config_key": {
          "title": "Configuration key for DynamicConfig",
          "type": "string",
          "x-order": 1
        },
        "in_ports": {
          "$ref": "#/definitions/GradientControllerIns",
          "description": "Input ports of the Gradient Controller.",
          "x-order": 2
        },
        "out_ports": {
          "$ref": "#/definitions/GradientControllerOuts",
          "description": "Output ports of the Gradient Controller.",
          "x-order": 3
        },
        "parameters": {
          "$ref": "#/definitions/GradientControllerParameters",
          "description": "Gradient Parameters.\n\n",
          "x-go-tag-validate": "required",
          "x-order": 4
        }
      },
      "title": "Gradient controller is a type of controller which tries to adjust the\ncontrol variable proportionally to the relative difference between setpoint\nand actual value of the signal",
      "type": "object",
      "additionalProperties": false
    },
    "GradientControllerDynamicConfig": {
      "properties": {
        "manual_mode": {
          "default": false,
          "description": "Decides whether the controller runs in `manual_mode`.\nIn manual mode, the controller does not adjust the control variable It emits the same output as the control variable input.\n\n",
          "type": "boolean",
          "x-go-tag-default": "false",
          "x-order": 0
        }
      },
      "title": "Dynamic Configuration for a Controller",
      "type": "object",
      "additionalProperties": false
    },
    "GradientControllerIns": {
      "description": "Inputs for the Gradient Controller component.",
      "properties": {
        "control_variable": {
          "$ref": "#/definitions/InPort",
          "description": "Actual current value of the control variable.\n\nThis signal is multiplied by the gradient to produce the output.",
          "x-order": 0
        },
        "max": {
          "$ref": "#/definitions/InPort",
          "description": "Maximum value to limit the output signal.",
          "x-order": 1
        },
        "min": {
          "$ref": "#/definitions/InPort",
          "description": "Minimum value to limit the output signal.",
          "x-order": 2
        },
        "optimize": {
          "$ref": "#/definitions/InPort",
          "description": "Optimize signal is added to the output of the gradient calculation.",
          "x-order": 3
        },
        "setpoint": {
          "$ref": "#/definitions/InPort",
          "description": "Setpoint to be used for the gradient computation.",
          "x-order": 4
        },
        "signal": {
          "$ref": "#/definitions/InPort",
          "description": "Signal to be used for the gradient computation.",
          "x-order": 5
        }
      },
      "type": "object",
      "additionalProperties": false
    },
    "GradientControllerOuts": {
      "description": "Outputs for the Gradient Controller component.",
      "properties": {
        "output": {
          "$ref": "#/definitions/OutPort",
          "description": "Computed desired value of the control variable.",
          "x-order": 0
        }
      },
      "type": "object",
      "additionalProperties": false
    },
    "GradientControllerParameters": {
      "description": "Gradient Parameters.",
      "properties": {
        "max_gradient": {
          "default": 1.7976931348623157e308,
          "description": "Maximum gradient which clamps the computed gradient value to the range, `[min_gradient, max_gradient]`.\n\n",
          "format": "double",
          "type": "number",
          "x-go-tag-default": "1.79769313486231570814527423731704356798070e+308",
          "x-order": 0
        },
        "min_gradient": {
          "default": -1.7976931348623157e308,
          "description": "Minimum gradient which clamps the computed gradient value to the range, `[min_gradient, max_gradient]`.\n\n",
          "format": "double",
          "type": "number",
          "x-go-tag-default": "-1.79769313486231570814527423731704356798070e+308",
          "x-order": 1
        },
        "slope": {
          "description": "Slope controls the aggressiveness and direction of the Gradient Controller.\n\nSlope is used as exponent on the signal to setpoint ratio in computation\nof the gradient (see the [main description](#gradient-controller) for\nexact equation). This parameter decides how aggressive the controller\nresponds to the deviation of signal from the setpoint.\nfor example:\n* $\\text{slope} = 1$: when signal is too high, increase control variable,\n* $\\text{slope} = -1$: when signal is too high, decrease control variable,\n* $\\text{slope} = -0.5$: when signal is too high, decrease control variable gradually.\n\nThe sign of slope depends on correlation between the signal and control variable:\n* Use $\\text{slope} < 0$ if there is a _positive_ correlation between the signal and\nthe control variable (for example, Per-pod CPU usage and total concurrency).\n* Use $\\text{slope} > 0$ if there is a _negative_ correlation between the signal and\nthe control variable (for example, Per-pod CPU usage and number of pods).\n\n:::note\n\nYou need to set _negative_ slope for a _positive_ correlation, as you're\ndescribing the _action_ which controller should make when the signal\nincreases.\n\n:::\n\nThe magnitude of slope describes how aggressively should the controller\nreact to a deviation of signal.\nWith $|\\text{slope}| = 1$, the controller will aim to bring the signal to\nthe setpoint in one tick (assuming linear correlation with signal and setpoint).\nSmaller magnitudes of slope will make the controller adjust the control\nvariable gradually.\n\nSetting $|\\text{slope}| < 1$ (for example, $\\pm0.8$) is recommended.\nIf you experience overshooting, consider lowering the magnitude even more.\nValues of $|\\text{slope}| > 1$ aren't recommended.\n\n:::note\n\nRemember that the gradient and output signal can be (optionally) clamped,\nso the _slope_ might not fully describe aggressiveness of the controller.\n\n:::\n\n",
          "format": "double",
          "type": "number",
          "x-go-tag-validate": "required",
          "x-order": 2
        }
      },
      "required": ["slope"],
      "type": "object",
      "additionalProperties": false
    },
    "Holder": {
      "description": "Holds the last valid signal value for the specified duration then waits for next valid value to hold.\nIf it is holding a value that means it ignores both valid and invalid new signals until the `hold_for` duration is finished.",
      "properties": {
        "hold_for": {
          "default": "5s",
          "description": "Holding the last valid signal value for the `hold_for` duration.\n\n",
          "type": "string",
          "x-go-tag-default": "5s",
          "x-order": 0
        },
        "in_ports": {
          "$ref": "#/definitions/HolderIns",
          "description": "Input ports for the Holder component.",
          "x-order": 1
        },
        "out_ports": {
          "$ref": "#/definitions/HolderOuts",
          "description": "Output ports for the Holder component.",
          "x-order": 2
        }
      },
      "type": "object",
      "additionalProperties": false
    },
    "HolderIns": {
      "description": "Inputs for the Holder component.",
      "properties": {
        "input": {
          "$ref": "#/definitions/InPort",
          "description": "The input signal.",
          "x-order": 0
        },
        "reset": {
          "$ref": "#/definitions/InPort",
          "description": "Resets the holder output to the current input signal when reset signal is valid and non-zero.",
          "x-order": 1
        }
      },
      "type": "object",
      "additionalProperties": false
    },
    "HolderOuts": {
      "description": "Outputs for the Holder component.",
      "properties": {
        "output": {
          "$ref": "#/definitions/OutPort",
          "description": "The output signal.",
          "x-order": 0
        }
      },
      "type": "object",
      "additionalProperties": false
    },
    "InPort": {
      "properties": {
        "constant_signal": {
          "$ref": "#/definitions/ConstantSignal",
          "description": "Constant value to be used for this InPort instead of a signal.",
          "x-order": 0
        },
        "signal_name": {
          "description": "Name of the incoming Signal on the InPort.",
          "type": "string",
          "x-order": 1
        }
      },
      "title": "Components receive input from other components through InPorts",
      "type": "object",
      "additionalProperties": false
    },
    "IncreasingGradient": {
      "description": "Increasing Gradient defines a controller for scaling out based on Gradient Controller.",
      "properties": {
        "in_ports": {
          "$ref": "#/definitions/IncreasingGradientIns",
          "description": "Input ports for the Gradient.",
          "x-order": 0
        },
        "parameters": {
          "$ref": "#/definitions/IncreasingGradientParameters",
          "title": "Gradient parameters for the controller. Defaults and constraints:\n* `slope` = 1\n* `min_gradient` = 1 (cannot be changed)\n* `max_gradient` = +Inf (must be greater than 1)",
          "x-order": 1
        }
      },
      "type": "object",
      "additionalProperties": false
    },
    "IncreasingGradientIns": {
      "description": "Inputs for Gradient.",
      "properties": {
        "setpoint": {
          "$ref": "#/definitions/InPort",
          "description": "The setpoint to use for scale-out.",
          "x-order": 0
        },
        "signal": {
          "$ref": "#/definitions/InPort",
          "description": "The signal to use for scale-out.",
          "x-order": 1
        }
      },
      "type": "object",
      "additionalProperties": false
    },
    "IncreasingGradientParameters": {
      "description": "This allows subset of parameters with constrained values compared to a regular gradient controller. For full documentation of these parameters, refer to the [GradientControllerParameters](#gradient-controller-parameters).",
      "properties": {
        "max_gradient": {
          "default": 1.7976931348623157e308,
          "format": "double",
          "type": "number",
          "x-go-tag-default": "1.79769313486231570814527423731704356798070e+308",
          "x-go-tag-validate": "gte=1.0",
          "x-order": 0
        },
        "slope": {
          "default": 1,
          "format": "double",
          "type": "number",
          "x-go-tag-default": "1.0",
          "x-order": 1
        }
      },
      "type": "object",
      "additionalProperties": false
    },
    "Integrator": {
      "description": "Accumulates sum of signal every tick.",
      "properties": {
        "in_ports": {
          "$ref": "#/definitions/IntegratorIns",
          "description": "Input ports for the Integrator component.",
          "x-order": 0
        },
        "out_ports": {
          "$ref": "#/definitions/IntegratorOuts",
          "description": "Output ports for the Integrator component.",
          "x-order": 1
        }
      },
      "type": "object",
      "additionalProperties": false
    },
    "IntegratorIns": {
      "description": "Inputs for the Integrator component.",
      "properties": {
        "input": {
          "$ref": "#/definitions/InPort",
          "description": "The input signal.",
          "x-order": 0
        },
        "max": {
          "$ref": "#/definitions/InPort",
          "description": "The maximum output.",
          "x-order": 1
        },
        "min": {
          "$ref": "#/definitions/InPort",
          "description": "The minimum output.",
          "x-order": 2
        },
        "reset": {
          "$ref": "#/definitions/InPort",
          "description": "Resets the integrator output to zero when reset signal is valid and non-zero. Reset also resets the max and min constraints.",
          "x-order": 3
        }
      },
      "type": "object",
      "additionalProperties": false
    },
    "IntegratorOuts": {
      "description": "Outputs for the Integrator component.",
      "properties": {
        "output": {
          "$ref": "#/definitions/OutPort",
          "x-order": 0
        }
      },
      "type": "object",
      "additionalProperties": false
    },
    "Inverter": {
      "description": "Logical NOT.\n\nSee [And component](#and) on how signals are mapped onto Boolean values.",
      "properties": {
        "in_ports": {
          "$ref": "#/definitions/InverterIns",
          "description": "Input ports for the Inverter component.",
          "x-order": 0
        },
        "out_ports": {
          "$ref": "#/definitions/InverterOuts",
          "description": "Output ports for the Inverter component.",
          "x-order": 1
        }
      },
      "type": "object",
      "additionalProperties": false
    },
    "InverterIns": {
      "description": "Inputs for the Inverter component.",
      "properties": {
        "input": {
          "$ref": "#/definitions/InPort",
          "description": "Signal to be negated.\n\n",
          "x-go-tag-validate": "dive",
          "x-order": 0
        }
      },
      "type": "object",
      "additionalProperties": false
    },
    "InverterOuts": {
      "description": "Output ports for the Inverter component.",
      "properties": {
        "output": {
          "$ref": "#/definitions/OutPort",
          "description": "Logical negation of the input signal.\n\nWill always be 0 (false), 1 (true) or invalid (unknown).",
          "x-order": 0
        }
      },
      "type": "object",
      "additionalProperties": false
    },
    "JSONExtractor": {
      "description": "Example:\n```yaml\nfrom: request.http.body\npointer: /user/name\n```",
      "properties": {
        "from": {
          "description": "Attribute path pointing to some strings - for example, `request.http.body`.\n\n",
          "type": "string",
          "x-go-tag-validate": "required",
          "x-order": 0
        },
        "pointer": {
          "description": "JSON pointer represents a parsed JSON pointer which allows to select a specified field from the payload.\n\nNote: Uses [JSON pointer](https://datatracker.ietf.org/doc/html/rfc6901) syntax,\nfor example, `/foo/bar`. If the pointer points into an object, it'd be converted to a string.",
          "type": "string",
          "x-order": 1
        }
      },
      "required": ["from"],
      "title": "Parse JSON, and extract one of the fields",
      "type": "object",
      "additionalProperties": false
    },
    "JWTExtractor": {
      "description": "Specify a field to be extracted from payload using `json_pointer`.\n\nNote: The signature is not verified against the secret (assuming there's some\nother part of the system that handles such verification).\n\nExample:\n```yaml\nfrom: request.http.bearer\njson_pointer: /user/email\n```",
      "properties": {
        "from": {
          "description": "JWT (JSON Web Token) can be extracted from any input attribute, but most likely you'd want to use `request.http.bearer`.\n\n",
          "type": "string",
          "x-go-tag-validate": "required",
          "x-order": 0
        },
        "json_pointer": {
          "description": "JSON pointer allowing to select a specified field from the payload.\n\nNote: Uses [JSON pointer](https://datatracker.ietf.org/doc/html/rfc6901) syntax,\nfor example, `/foo/bar`. If the pointer points into an object, it'd be converted to a string.",
          "type": "string",
          "x-order": 1
        }
      },
      "required": ["from"],
      "title": "Parse the attribute as JWT and read the payload",
      "type": "object",
      "additionalProperties": false
    },
    "K8sLabelMatcherRequirement": {
      "description": "Label selector requirement which is a selector that contains values, a key, and an operator that relates the key and values.",
      "properties": {
        "key": {
          "description": "Label key that the selector applies to.\n\n",
          "type": "string",
          "x-go-tag-validate": "required",
          "x-order": 0
        },
        "operator": {
          "description": "Logical operator which represents a key's relationship to a set of values.\nValid operators are In, NotIn, Exists and DoesNotExist.\n\n",
          "enum": ["In", "NotIn", "Exists", "DoesNotExists"],
          "type": "string",
          "x-go-tag-validate": "oneof=In NotIn Exists DoesNotExists",
          "x-oneof": "In | NotIn | Exists | DoesNotExists",
          "x-order": 1
        },
        "values": {
          "description": "An array of string values that relates to the key by an operator.\nIf the operator is In or NotIn, the values array must be non-empty.\nIf the operator is Exists or DoesNotExist, the values array must be empty.",
          "items": {
            "type": "string"
          },
          "type": "array",
          "x-order": 2
        }
      },
      "required": ["key"],
      "type": "object",
      "additionalProperties": false
    },
    "KubernetesObjectSelector": {
      "description": "Describes which pods a control or observability\ncomponent should apply to.",
      "properties": {
        "agent_group": {
          "default": "default",
          "description": "Which [agent-group](/concepts/flow-control/flow-selector.md#agent-group) this\nselector applies to.\n\n",
          "type": "string",
          "x-go-tag-default": "default",
          "x-order": 0
        },
        "api_version": {
          "title": "API version of Kubernetes resource",
          "type": "string",
          "x-go-tag-validate": "required",
          "x-order": 1
        },
        "kind": {
          "description": "Kubernetes resource type.\n\n",
          "type": "string",
          "x-go-tag-validate": "required",
          "x-order": 2
        },
        "name": {
          "description": "Kubernetes resource name.\n\n",
          "type": "string",
          "x-go-tag-validate": "required",
          "x-order": 3
        },
        "namespace": {
          "description": "Kubernetes namespace that the resource belongs to.\n\n",
          "type": "string",
          "x-go-tag-validate": "required",
          "x-order": 4
        }
      },
      "required": ["api_version", "kind", "name", "namespace"],
      "type": "object",
      "additionalProperties": false
    },
    "KubernetesReplicas": {
      "description": "KubernetesReplicas defines a horizontal pod scaler for Kubernetes.",
      "properties": {
        "default_config": {
          "$ref": "#/definitions/PodScalerScaleActuatorDynamicConfig",
          "description": "Default configuration.",
          "x-order": 0
        },
        "dynamic_config_key": {
          "title": "Configuration key for DynamicConfig",
          "type": "string",
          "x-order": 1
        },
        "kubernetes_object_selector": {
          "$ref": "#/definitions/KubernetesObjectSelector",
          "description": "The Kubernetes object on which horizontal scaling is applied.\n\n",
          "x-go-tag-validate": "required",
          "x-order": 2
        }
      },
      "type": "object",
      "additionalProperties": false
    },
    "LabelMatcher": {
      "description": "It provides three ways to define requirements:\n- match labels\n- match expressions\n- arbitrary expression\n\nIf multiple requirements are set, they're all combined using the logical AND operator.\nAn empty label matcher always matches.",
      "properties": {
        "expression": {
          "$ref": "#/definitions/MatchExpression",
          "description": "An arbitrary expression to be evaluated on the labels.",
          "x-order": 0
        },
        "match_expressions": {
          "description": "List of Kubernetes-style label matcher requirements.\n\nNote: The requirements are combined using the logical AND operator.",
          "items": {
            "$ref": "#/definitions/K8sLabelMatcherRequirement",
            "type": "object"
          },
          "type": "array",
          "x-order": 1
        },
        "match_labels": {
          "additionalProperties": {
            "type": "string"
          },
          "description": "A map of {key,value} pairs representing labels to be matched.\nA single {key,value} in the `match_labels` requires that the label `key` is present and equal to `value`.\n\nNote: The requirements are combined using the logical AND operator.",
          "type": "object",
          "x-order": 2
        }
      },
      "title": "Allows to define rules whether a map of\n[labels](/concepts/flow-control/flow-label.md)\nshould be considered a match or not",
      "type": "object",
      "additionalProperties": false
    },
    "LoadActuator": {
      "properties": {
        "default_config": {
          "$ref": "#/definitions/LoadActuatorDynamicConfig",
          "description": "Default configuration.",
          "x-order": 0
        },
        "dynamic_config_key": {
          "description": "Configuration key for DynamicConfig.",
          "type": "string",
          "x-order": 1
        },
        "in_ports": {
          "$ref": "#/definitions/LoadActuatorIns",
          "description": "Input ports for the Load Actuator component.",
          "x-order": 2
        }
      },
      "title": "Takes the load multiplier input signal and publishes it to the schedulers in the data-plane",
      "type": "object",
      "additionalProperties": false
    },
    "LoadActuatorDynamicConfig": {
      "properties": {
        "dry_run": {
          "description": "Decides whether to run the load actuator in dry-run mode. Dry run mode ensures that no traffic gets dropped by this load actuator.\nUseful for observing the behavior of Load Actuator without disrupting any real traffic.",
          "type": "boolean",
          "x-order": 0
        }
      },
      "title": "Dynamic Configuration for LoadActuator",
      "type": "object",
      "additionalProperties": false
    },
    "LoadActuatorIns": {
      "description": "Input for the Load Actuator component.",
      "properties": {
        "load_multiplier": {
          "$ref": "#/definitions/InPort",
          "description": "Load multiplier is proportion of [incoming\ntoken rate](#scheduler-outs) that needs to be accepted.",
<<<<<<< HEAD
          "x-order": 0
        }
      },
      "type": "object",
      "additionalProperties": false
    },
    "LoadRamp": {
      "description": "The _Load Ramp_ produces a smooth and continuous traffic load\nthat changes progressively over time, based on the specified steps.\n\nEach step is defined by two parameters:\n- The `target_accept_percentage`.\n- The `duration` for the signal to change from the\n  previous step's `target_accept_percentage` to the current step's\n  `target_accept_percentage`.\n\nThe percentage of requests accepted starts at the `target_accept_percentage`\ndefined in the first step and gradually ramps up or down linearly from\nthe previous step's `target_accept_percentage` to the next\n`target_accept_percentage`, over the `duration` specified for each step.",
      "properties": {
        "default_config": {
          "$ref": "#/definitions/RegulatorDynamicConfig",
          "description": "Default configuration.",
          "x-order": 0
        },
        "dynamic_config_key": {
          "description": "Dynamic configuration key for flow regulator.",
          "type": "string",
          "x-order": 1
        },
        "in_ports": {
          "$ref": "#/definitions/LoadRampIns",
          "x-order": 2
        },
        "out_ports": {
          "$ref": "#/definitions/LoadRampOuts",
          "x-order": 3
        },
        "parameters": {
          "$ref": "#/definitions/LoadRampParameters",
          "x-go-tag-validate": "required",
          "x-order": 4
        }
      },
      "type": "object",
      "additionalProperties": false
    },
    "LoadRampIns": {
      "description": "Inputs for the _Load Ramp_ component.",
      "properties": {
        "backward": {
          "$ref": "#/definitions/InPort",
          "description": "Whether to progress the _Load Ramp_ towards the previous step.",
=======
>>>>>>> 35450372
          "x-order": 0
        },
        "forward": {
          "$ref": "#/definitions/InPort",
          "description": "Whether to progress the _Load Ramp_ towards the next step.",
          "x-order": 1
        },
        "reset": {
          "$ref": "#/definitions/InPort",
          "description": "Whether to reset the _Load Ramp_ to the first step.",
          "x-order": 2
        }
      },
      "type": "object",
      "additionalProperties": false
    },
    "LoadRampOuts": {
      "description": "Outputs for the _Load Ramp_ component.",
      "properties": {
        "accept_percentage": {
          "$ref": "#/definitions/OutPort",
          "description": "The percentage of flows being accepted by the _Load Ramp_.",
          "x-order": 0
        },
        "at_end": {
          "$ref": "#/definitions/OutPort",
          "description": "A Boolean signal indicating whether the _Load Ramp_ is at the end of signal generation.",
          "x-order": 1
        },
        "at_start": {
          "$ref": "#/definitions/OutPort",
          "description": "A Boolean signal indicating whether the _Load Ramp_ is at the start of signal generation.",
          "x-order": 2
        }
      },
      "type": "object",
      "additionalProperties": false
    },
    "LoadRampParameters": {
      "description": "Parameters for the _Load Ramp_ component.",
      "properties": {
        "regulator_parameters": {
          "$ref": "#/definitions/RegulatorParameters",
          "description": "Parameters for the _Regulator_.",
          "x-order": 0
        },
        "steps": {
          "items": {
            "$ref": "#/definitions/LoadRampParametersStep",
            "type": "object"
          },
          "minItems": 1,
          "type": "array",
          "x-go-tag-validate": "required,gt=0,dive",
          "x-order": 1
        }
      },
      "required": ["steps"],
      "type": "object",
      "additionalProperties": false
    },
    "LoadRampParametersStep": {
      "properties": {
        "duration": {
          "description": "Duration for which the step is active.\n\n",
          "type": "string",
          "x-go-tag-validate": "required",
          "x-order": 0
        },
        "target_accept_percentage": {
          "description": "The value of the step.\n\n",
          "format": "double",
          "maximum": 100,
          "minimum": 0,
          "type": "number",
          "x-go-tag-validate": "gte=0,lte=100",
          "x-order": 1
        }
      },
      "required": ["duration"],
      "type": "object",
      "additionalProperties": false
    },
    "LoadRampSeries": {
      "description": "_LoadRampSeries_ is a component that applies a series of _Load Ramps_ in order.",
      "properties": {
        "in_ports": {
          "$ref": "#/definitions/LoadRampSeriesIns",
          "x-order": 0
        },
        "parameters": {
          "$ref": "#/definitions/LoadRampSeriesParameters",
          "x-go-tag-validate": "required",
          "x-order": 1
        }
      },
      "type": "object",
      "additionalProperties": false
    },
    "LoadRampSeriesIns": {
      "description": "Inputs for the _LoadRampSeries_ component.",
      "properties": {
        "backward": {
          "$ref": "#/definitions/InPort",
          "description": "Whether to progress the load ramp series towards the previous step.",
          "x-order": 0
        },
        "forward": {
          "$ref": "#/definitions/InPort",
          "description": "Whether to progress the load ramp series towards the next step.",
          "x-order": 1
        },
        "reset": {
          "$ref": "#/definitions/InPort",
          "description": "Whether to reset the load ramp series to the first step.",
          "x-order": 2
        }
      },
      "type": "object",
      "additionalProperties": false
    },
    "LoadRampSeriesLoadRampInstance": {
      "properties": {
        "load_ramp": {
          "$ref": "#/definitions/LoadRampParameters",
          "description": "The load ramp.\n\n",
          "x-go-tag-validate": "required",
          "x-order": 0
        },
        "out_ports": {
          "$ref": "#/definitions/LoadRampOuts",
          "x-order": 1
        }
      },
      "type": "object",
      "additionalProperties": false
    },
    "LoadRampSeriesParameters": {
      "description": "Parameters for the _LoadRampSeries_ component.",
      "properties": {
        "load_ramps": {
          "description": "An ordered list of load ramps that get applied in order.\n\n",
          "items": {
            "$ref": "#/definitions/LoadRampSeriesLoadRampInstance",
            "type": "object"
          },
          "type": "array",
          "x-go-tag-validate": "required,dive",
          "x-order": 0
        }
      },
      "required": ["load_ramps"],
      "type": "object",
      "additionalProperties": false
    },
    "LoadScheduler": {
      "description": ":::info\n\nSee also [_Load Scheduler_ overview](/concepts/flow-control/components/load-scheduler.md).\n\n:::\n\nIt's based on the actuation strategy (for example, load actuator) and workload scheduling\nwhich is based on Weighted Fair Queuing principles.\nIt measures and controls the incoming tokens per second, which can translate\nto (avg. latency \\* in-flight requests) (Little's Law) in concurrency limiting use-case.\n\nLoadScheduler configuration is split into two parts: An actuation\nstrategy and a scheduler. At this time, only `load_actuator` strategy is available.",
      "properties": {
        "actuator": {
          "$ref": "#/definitions/LoadSchedulerActuator",
          "description": "Actuator based on limiting the accepted token rate under incoming token rate * load multiplier.",
          "x-order": 0
        },
        "flow_selector": {
          "$ref": "#/definitions/FlowSelector",
          "description": "Flow Selector decides the service and flows at which the _Load Scheduler_ is applied.\n\n",
          "x-go-tag-validate": "required",
          "x-order": 1
        },
        "scheduler": {
          "$ref": "#/definitions/LoadSchedulerScheduler",
          "description": "Configuration of Weighted Fair Queuing-based workload scheduler.\n\nContains configuration of per-agent scheduler, and also defines some\noutput signals.\n\n",
          "x-go-tag-validate": "required",
          "x-order": 2
        }
      },
      "title": "_Load Scheduler_ is an actuator component that regulates flows to provide active service protection",
      "type": "object",
      "additionalProperties": false
    },
    "LoadSchedulerActuator": {
      "properties": {
        "default_config": {
          "$ref": "#/definitions/LoadSchedulerActuatorDynamicConfig",
          "description": "Default configuration.",
          "x-order": 0
        },
        "dynamic_config_key": {
          "description": "Configuration key for DynamicConfig.",
          "type": "string",
          "x-order": 1
        },
        "in_ports": {
          "$ref": "#/definitions/LoadSchedulerActuatorIns",
          "description": "Input ports for the Actuator component.",
          "x-order": 2
        }
      },
      "title": "Takes the load multiplier input signal and publishes it to the schedulers in the data-plane",
      "type": "object",
      "additionalProperties": false
    },
    "LoadSchedulerActuatorDynamicConfig": {
      "properties": {
        "dry_run": {
          "description": "Decides whether to run the actuator in dry-run mode. Dry run mode ensures that no traffic gets dropped by this actuator.\nUseful for observing the behavior of actuator without disrupting any real traffic.",
          "type": "boolean",
          "x-order": 0
        }
      },
      "title": "Dynamic Configuration for Actuator",
      "type": "object",
      "additionalProperties": false
    },
    "LoadSchedulerActuatorIns": {
      "description": "Input for the Actuator component.",
      "properties": {
        "load_multiplier": {
          "$ref": "#/definitions/InPort",
          "description": "Load multiplier is proportion of [incoming\ntoken rate](#scheduler-outs) that needs to be accepted.",
          "x-order": 0
        }
      },
      "type": "object",
      "additionalProperties": false
    },
    "LoadSchedulerScheduler": {
      "properties": {
        "out_ports": {
          "$ref": "#/definitions/LoadSchedulerSchedulerOuts",
          "description": "Output ports for the Scheduler component.",
          "x-order": 0
        },
        "parameters": {
          "$ref": "#/definitions/LoadSchedulerSchedulerParameters",
          "description": "Scheduler parameters.\n\n",
          "x-go-tag-validate": "required",
          "x-order": 1
        }
      },
      "type": "object",
      "additionalProperties": false
    },
    "LoadSchedulerSchedulerOuts": {
      "description": "Output for the Scheduler component.",
      "properties": {
        "accepted_token_rate": {
          "$ref": "#/definitions/OutPort",
          "description": "Accepted token rate is the tokens admitted per second by the scheduler.\nValue of this signal is aggregated from all the relevant schedulers.",
          "x-order": 0
        },
        "incoming_token_rate": {
          "$ref": "#/definitions/OutPort",
          "description": "Incoming token rate is the incoming tokens per second for all the\nflows entering the scheduler including the rejected ones.\n\nThis is computed similar to `accepted_token_rate`,\nby summing up tokens from all the flows entering scheduler.",
          "x-order": 1
        }
      },
      "type": "object",
      "additionalProperties": false
    },
    "LoadSchedulerSchedulerParameters": {
      "properties": {
        "auto_tokens": {
          "default": false,
          "description": "Automatically estimate the size of a flow in each workload, based on\nhistorical latency. Each workload's `tokens` will be set to average\nlatency of flows in that workload during last few seconds (exact duration\nof this average can change).\nThis setting is useful in concurrency limiting use-case, where the\nconcurrency is calculated as (avg. latency \\* in-flight flows).\n\nThe value of tokens estimated by `auto_tokens` takes lower precedence\nthan the value of `tokens` specified in the workload definition\nand `tokens` explicitly specified in the flow labels.\n\n",
          "type": "boolean",
          "x-go-tag-default": "false",
          "x-order": 0
        },
        "decision_deadline_margin": {
          "default": "0.01s",
          "description": "Decision deadline margin is the amount of time that the scheduler will\nsubtract from the request deadline to determine the deadline for the\ndecision. This is to ensure that the scheduler has enough time to\nmake a decision before the request deadline happens, accounting for\nprocessing delays.\nThe request deadline is based on the\n[gRPC deadline](https://grpc.io/blog/deadlines) or the\n[`grpc-timeout` HTTP header](https://github.com/grpc/grpc/blob/master/doc/PROTOCOL-HTTP2.md#requests).\n\nFail-open logic is use for flow control APIs, so if the gRPC deadline\nreaches, the flow will end up being unconditionally allowed while\nit is still waiting on the scheduler.\n\n",
          "type": "string",
          "x-go-tag-default": "0.01s",
          "x-order": 1
        },
        "default_workload_parameters": {
          "$ref": "#/definitions/LoadSchedulerSchedulerWorkloadParameters",
          "description": "Parameters to be used if none of workloads specified in `workloads` match.",
          "x-order": 2
        },
        "max_timeout": {
          "default": "0s",
          "description": "Deprecated: 1.5.0. Use `decision_deadline_margin` instead. This value is ignored.\n\n",
          "type": "string",
          "x-go-tag-default": "0s",
          "x-order": 3
        },
        "timeout_factor": {
          "default": 0,
          "description": "Deprecated: 1.5.0. Use `decision_deadline_margin` instead. This value is ignored.\n\n",
          "format": "double",
          "type": "number",
          "x-go-tag-default": "0",
          "x-go-tag-validate": "gte=0.0",
          "x-order": 4
        },
        "tokens_label_key": {
          "default": "tokens",
          "description": "* Key for a flow label that can be used to override the default number of tokens for this flow.\n* The value associated with this key must be a valid uint64 number.\n* If this parameter is not provided, the number of tokens for the flow will be determined by the matched workload's token count.\n\n",
          "type": "string",
          "x-go-tag-default": "tokens",
          "x-order": 5
        },
        "workloads": {
          "description": "List of workloads to be used in scheduler.\n\nCategorizing [flows](/concepts/flow-control/flow-control.md#flow) into workloads\nallows for load-shedding to be \"intelligent\" compared to random rejections.\nThere are two aspects of this \"intelligence\":\n* Scheduler can more precisely calculate concurrency if it understands\n  that flows belonging to different classes have different weights (for example, insert queries compared to select queries).\n* Setting different priorities to different workloads lets the scheduler\n  avoid dropping important traffic during overload.\n\nEach workload in this list specifies also a matcher that is used to\ndetermine which flow will be categorized into which workload.\nIn case of multiple matching workloads, the first matching one will be used.\nIf none of workloads match, `default_workload` will be used.\n\n:::info\n\nSee also [workload definition in the concepts\nsection](/concepts/flow-control/components/load-scheduler.md#workload).\n\n:::\n\n",
          "items": {
            "$ref": "#/definitions/LoadSchedulerSchedulerWorkload",
            "type": "object"
          },
          "type": "array",
          "x-go-tag-validate": "dive",
          "x-order": 6
        }
      },
      "title": "Scheduler parameters",
      "type": "object",
      "additionalProperties": false
    },
    "LoadSchedulerSchedulerWorkload": {
      "description": "Workload defines a class of flows that preferably have similar properties such as response latency and desired priority.",
      "properties": {
        "label_matcher": {
          "$ref": "#/definitions/LabelMatcher",
          "description": "Label Matcher to select a Workload based on\n[flow labels](/concepts/flow-control/flow-label.md).\n\n",
          "x-go-tag-validate": "required",
          "x-order": 0
        },
        "parameters": {
          "$ref": "#/definitions/LoadSchedulerSchedulerWorkloadParameters",
          "description": "Parameters associated with flows matching the label matcher.\n\n",
          "x-go-tag-validate": "required",
          "x-order": 1
        }
      },
      "type": "object",
      "additionalProperties": false
    },
    "LoadSchedulerSchedulerWorkloadParameters": {
      "description": "Parameters such as priority, tokens and fairness key that\nare applicable to flows within a workload.",
      "properties": {
        "fairness_key": {
          "description": "Fairness key is a label key that can be used to provide fairness within a workload.\nAny [flow label](/concepts/flow-control/flow-label.md) can be used here. For example, if\nyou have a classifier that sets `user` flow label, you might want to set\n`fairness_key = \"user\"`.",
          "type": "string",
          "x-order": 0
        },
        "priority": {
          "default": 0,
          "description": "$$\n\\text{virtual\\_finish\\_time} = \\text{virtual\\_time} + \\left(\\text{tokens} \\cdot \\left(\\text{256} - \\text{priority}\\right)\\right)\n$$\n\n",
          "format": "int64",
          "maximum": 255,
          "minimum": 0,
          "title": "Describes priority level of the flows within the workload.\nPriority level ranges from 0 to 255.\nHigher numbers means higher priority level.\nPriority levels have non-linear effect on the workload scheduling. The following formula is used to determine the position of a flow in the queue based on virtual finish time:",
          "type": "integer",
          "x-go-tag-default": "0",
          "x-go-tag-validate": "gte=0,lte=255",
          "x-order": 1
        },
        "tokens": {
          "description": "Tokens determines the cost of admitting a single flow in the workload,\nwhich is typically defined as milliseconds of flow latency (time to response or duration of a feature) or\nsimply equal to 1 if the resource being accessed is constrained by the\nnumber of flows (3rd party rate limiters).\nThis override is applicable only if tokens for the flow aren't specified\nin the flow labels.",
          "format": "uint64",
          "type": "string",
          "x-order": 2
        }
      },
      "type": "object",
      "additionalProperties": false
    },
    "LoadRamp": {
      "description": "The _Load Ramp_ produces a smooth and continuous traffic load\nthat changes progressively over time, based on the specified steps.\n\nEach step is defined by two parameters:\n- The `target_accept_percentage`.\n- The `duration` for the signal to change from the\n  previous step's `target_accept_percentage` to the current step's\n  `target_accept_percentage`.\n\nThe percentage of requests accepted starts at the `target_accept_percentage`\ndefined in the first step and gradually ramps up or down linearly from\nthe previous step's `target_accept_percentage` to the next\n`target_accept_percentage`, over the `duration` specified for each step.",
      "properties": {
        "default_config": {
          "$ref": "#/definitions/RegulatorDynamicConfig",
          "description": "Default configuration.",
          "x-order": 0
        },
        "dynamic_config_key": {
          "description": "Dynamic configuration key for flow regulator.",
          "type": "string",
          "x-order": 1
        },
        "in_ports": {
          "$ref": "#/definitions/LoadRampIns",
          "x-order": 2
        },
        "out_ports": {
          "$ref": "#/definitions/LoadRampOuts",
          "x-order": 3
        },
        "parameters": {
          "$ref": "#/definitions/LoadRampParameters",
          "x-go-tag-validate": "required",
          "x-order": 4
        }
      },
      "type": "object",
      "additionalProperties": false
    },
    "LoadRampIns": {
      "description": "Inputs for the _Load Ramp_ component.",
      "properties": {
        "backward": {
          "$ref": "#/definitions/InPort",
          "description": "Whether to progress the _Load Ramp_ towards the previous step.",
          "x-order": 0
        },
        "forward": {
          "$ref": "#/definitions/InPort",
          "description": "Whether to progress the _Load Ramp_ towards the next step.",
          "x-order": 1
        },
        "reset": {
          "$ref": "#/definitions/InPort",
          "description": "Whether to reset the _Load Ramp_ to the first step.",
          "x-order": 2
        }
      },
      "type": "object",
      "additionalProperties": false
    },
    "LoadRampOuts": {
      "description": "Outputs for the _Load Ramp_ component.",
      "properties": {
        "accept_percentage": {
          "$ref": "#/definitions/OutPort",
          "description": "The percentage of flows being accepted by the _Load Ramp_.",
          "x-order": 0
        },
        "at_end": {
          "$ref": "#/definitions/OutPort",
          "description": "A Boolean signal indicating whether the _Load Ramp_ is at the end of signal generation.",
          "x-order": 1
        },
        "at_start": {
          "$ref": "#/definitions/OutPort",
          "description": "A Boolean signal indicating whether the _Load Ramp_ is at the start of signal generation.",
          "x-order": 2
        }
      },
      "type": "object",
      "additionalProperties": false
    },
    "LoadRampParameters": {
      "description": "Parameters for the _Load Ramp_ component.",
      "properties": {
<<<<<<< HEAD
        "flow_regulator_parameters": {
          "$ref": "#/definitions/FlowRegulatorParameters",
          "description": "Parameters for the _Flow Regulator_.",
=======
        "regulator_parameters": {
          "$ref": "#/definitions/RegulatorParameters",
          "description": "Parameters for the _Regulator_.",
>>>>>>> 35450372
          "x-order": 0
        },
        "steps": {
          "items": {
            "$ref": "#/definitions/LoadRampParametersStep",
            "type": "object"
          },
          "minItems": 1,
          "type": "array",
          "x-go-tag-validate": "required,gt=0,dive",
          "x-order": 1
        }
      },
      "required": ["steps"],
      "type": "object",
      "additionalProperties": false
    },
    "LoadRampParametersStep": {
      "properties": {
        "duration": {
          "description": "Duration for which the step is active.\n\n",
          "type": "string",
          "x-go-tag-validate": "required",
          "x-order": 0
        },
        "target_accept_percentage": {
          "description": "The value of the step.\n\n",
          "format": "double",
          "maximum": 100,
          "minimum": 0,
          "type": "number",
          "x-go-tag-validate": "gte=0,lte=100",
          "x-order": 1
        }
      },
      "required": ["duration"],
      "type": "object",
      "additionalProperties": false
    },
    "LoadRampSeries": {
      "description": "_LoadRampSeries_ is a component that applies a series of _Load Ramps_ in order.",
      "properties": {
        "in_ports": {
          "$ref": "#/definitions/LoadRampSeriesIns",
          "x-order": 0
        },
        "parameters": {
          "$ref": "#/definitions/LoadRampSeriesParameters",
          "x-go-tag-validate": "required",
          "x-order": 1
        }
      },
      "type": "object",
      "additionalProperties": false
    },
    "LoadRampSeriesIns": {
      "description": "Inputs for the _LoadRampSeries_ component.",
      "properties": {
        "backward": {
          "$ref": "#/definitions/InPort",
          "description": "Whether to progress the load ramp series towards the previous step.",
          "x-order": 0
        },
        "forward": {
          "$ref": "#/definitions/InPort",
          "description": "Whether to progress the load ramp series towards the next step.",
          "x-order": 1
        },
        "reset": {
          "$ref": "#/definitions/InPort",
          "description": "Whether to reset the load ramp series to the first step.",
          "x-order": 2
        }
      },
      "type": "object",
      "additionalProperties": false
    },
    "LoadRampSeriesLoadRampInstance": {
      "properties": {
        "load_ramp": {
          "$ref": "#/definitions/LoadRampParameters",
          "description": "The load ramp.\n\n",
          "x-go-tag-validate": "required",
          "x-order": 0
        },
        "out_ports": {
          "$ref": "#/definitions/LoadRampOuts",
          "x-order": 1
        }
      },
      "type": "object",
      "additionalProperties": false
    },
    "LoadRampSeriesParameters": {
      "description": "Parameters for the _LoadRampSeries_ component.",
      "properties": {
        "load_ramps": {
          "description": "An ordered list of load ramps that get applied in order.\n\n",
          "items": {
            "$ref": "#/definitions/LoadRampSeriesLoadRampInstance",
            "type": "object"
          },
          "type": "array",
          "x-go-tag-validate": "required,dive",
          "x-order": 0
        }
      },
      "required": ["load_ramps"],
      "type": "object",
      "additionalProperties": false
    },
    "LoadScheduler": {
      "description": ":::info\n\nSee also [_Load Scheduler_ overview](/concepts/flow-control/components/load-scheduler.md).\n\n:::\n\nIt's based on the actuation strategy (for example, load actuator) and workload scheduling\nwhich is based on Weighted Fair Queuing principles.\nIt measures and controls the incoming tokens per second, which can translate\nto (avg. latency \\* in-flight requests) (Little's Law) in concurrency limiting use-case.\n\nLoadScheduler configuration is split into two parts: An actuation\nstrategy and a scheduler. At this time, only `load_actuator` strategy is available.",
      "properties": {
        "actuator": {
          "$ref": "#/definitions/LoadSchedulerActuator",
          "description": "Actuator based on limiting the accepted token rate under incoming token rate * load multiplier.",
          "x-order": 0
        },
        "flow_selector": {
          "$ref": "#/definitions/FlowSelector",
          "description": "Flow Selector decides the service and flows at which the _Load Scheduler_ is applied.\nDeprecated 1.8.0: Use `selectors` instead. The `selectors` will be ignored if `flow_selector` is set.",
          "x-order": 1
        },
        "scheduler": {
          "$ref": "#/definitions/LoadSchedulerScheduler",
          "description": "Configuration of Weighted Fair Queuing-based workload scheduler.\n\nContains configuration of per-agent scheduler, and also defines some\noutput signals.\n\n",
          "x-go-tag-validate": "required",
          "x-order": 2
        },
        "selectors": {
          "$ref": "#/definitions/Selectors",
          "description": "Selectors for the component.",
          "x-order": 3
        }
      },
      "title": "_Load Scheduler_ is an actuator component that regulates flows to provide active service protection",
      "type": "object",
      "additionalProperties": false
    },
    "LoadSchedulerActuator": {
      "properties": {
        "default_config": {
          "$ref": "#/definitions/LoadSchedulerActuatorDynamicConfig",
          "description": "Default configuration.",
          "x-order": 0
        },
        "dynamic_config_key": {
          "description": "Configuration key for DynamicConfig.",
          "type": "string",
          "x-order": 1
        },
        "in_ports": {
          "$ref": "#/definitions/LoadSchedulerActuatorIns",
          "description": "Input ports for the Actuator component.",
          "x-order": 2
        }
      },
      "title": "Takes the load multiplier input signal and publishes it to the schedulers in the data-plane",
      "type": "object",
      "additionalProperties": false
    },
    "LoadSchedulerActuatorDynamicConfig": {
      "properties": {
        "dry_run": {
          "description": "Decides whether to run the actuator in dry-run mode. Dry run mode ensures that no traffic gets dropped by this actuator.\nUseful for observing the behavior of actuator without disrupting any real traffic.",
          "type": "boolean",
          "x-order": 0
        }
      },
      "title": "Dynamic Configuration for Actuator",
      "type": "object",
      "additionalProperties": false
    },
    "LoadSchedulerActuatorIns": {
      "description": "Input for the Actuator component.",
      "properties": {
        "load_multiplier": {
          "$ref": "#/definitions/InPort",
          "description": "Load multiplier is proportion of [incoming\ntoken rate](#scheduler-outs) that needs to be accepted.",
          "x-order": 0
        }
      },
      "type": "object",
      "additionalProperties": false
    },
    "LoadSchedulerScheduler": {
      "properties": {
        "out_ports": {
          "$ref": "#/definitions/LoadSchedulerSchedulerOuts",
          "description": "Output ports for the Scheduler component.",
          "x-order": 0
        },
        "parameters": {
          "$ref": "#/definitions/LoadSchedulerSchedulerParameters",
          "description": "Scheduler parameters.\n\n",
          "x-go-tag-validate": "required",
          "x-order": 1
        }
      },
      "type": "object",
      "additionalProperties": false
    },
    "LoadSchedulerSchedulerOuts": {
      "description": "Output for the Scheduler component.",
      "properties": {
        "accepted_token_rate": {
          "$ref": "#/definitions/OutPort",
          "description": "Accepted token rate is the tokens admitted per second by the scheduler.\nValue of this signal is aggregated from all the relevant schedulers.",
          "x-order": 0
        },
        "incoming_token_rate": {
          "$ref": "#/definitions/OutPort",
          "description": "Incoming token rate is the incoming tokens per second for all the\nflows entering the scheduler including the rejected ones.\n\nThis is computed similar to `accepted_token_rate`,\nby summing up tokens from all the flows entering scheduler.",
          "x-order": 1
        }
      },
      "type": "object",
      "additionalProperties": false
    },
    "LoadSchedulerSchedulerParameters": {
      "properties": {
        "auto_tokens": {
          "default": false,
          "description": "Automatically estimate the size of a flow in each workload, based on\nhistorical latency. Each workload's `tokens` will be set to average\nlatency of flows in that workload during last few seconds (exact duration\nof this average can change).\nThis setting is useful in concurrency limiting use-case, where the\nconcurrency is calculated as (avg. latency \\* in-flight flows).\n\nThe value of tokens estimated by `auto_tokens` takes lower precedence\nthan the value of `tokens` specified in the workload definition\nand `tokens` explicitly specified in the flow labels.\n\n",
          "type": "boolean",
          "x-go-tag-default": "false",
          "x-order": 0
        },
        "decision_deadline_margin": {
          "default": "0.01s",
          "description": "Decision deadline margin is the amount of time that the scheduler will\nsubtract from the request deadline to determine the deadline for the\ndecision. This is to ensure that the scheduler has enough time to\nmake a decision before the request deadline happens, accounting for\nprocessing delays.\nThe request deadline is based on the\n[gRPC deadline](https://grpc.io/blog/deadlines) or the\n[`grpc-timeout` HTTP header](https://github.com/grpc/grpc/blob/master/doc/PROTOCOL-HTTP2.md#requests).\n\nFail-open logic is use for flow control APIs, so if the gRPC deadline\nreaches, the flow will end up being unconditionally allowed while\nit is still waiting on the scheduler.\n\n",
          "type": "string",
          "x-go-tag-default": "0.01s",
          "x-order": 1
        },
        "default_workload_parameters": {
          "$ref": "#/definitions/LoadSchedulerSchedulerWorkloadParameters",
          "description": "Parameters to be used if none of workloads specified in `workloads` match.",
          "x-order": 2
        },
        "max_timeout": {
          "default": "0s",
          "description": "Deprecated: 1.5.0. Use `decision_deadline_margin` instead. This value is ignored.\n\n",
          "type": "string",
          "x-go-tag-default": "0s",
          "x-order": 3
        },
        "timeout_factor": {
          "default": 0,
          "description": "Deprecated: 1.5.0. Use `decision_deadline_margin` instead. This value is ignored.\n\n",
          "format": "double",
          "type": "number",
          "x-go-tag-default": "0",
          "x-go-tag-validate": "gte=0.0",
          "x-order": 4
        },
        "tokens_label_key": {
          "default": "tokens",
          "description": "* Key for a flow label that can be used to override the default number of tokens for this flow.\n* The value associated with this key must be a valid uint64 number.\n* If this parameter is not provided, the number of tokens for the flow will be determined by the matched workload's token count.\n\n",
          "type": "string",
          "x-go-tag-default": "tokens",
          "x-order": 5
        },
        "workloads": {
          "description": "List of workloads to be used in scheduler.\n\nCategorizing [flows](/concepts/flow-control/flow-control.md#flow) into workloads\nallows for load-shedding to be \"intelligent\" compared to random rejections.\nThere are two aspects of this \"intelligence\":\n* Scheduler can more precisely calculate concurrency if it understands\n  that flows belonging to different classes have different weights (for example, insert queries compared to select queries).\n* Setting different priorities to different workloads lets the scheduler\n  avoid dropping important traffic during overload.\n\nEach workload in this list specifies also a matcher that is used to\ndetermine which flow will be categorized into which workload.\nIn case of multiple matching workloads, the first matching one will be used.\nIf none of workloads match, `default_workload` will be used.\n\n:::info\n\nSee also [workload definition in the concepts\nsection](/concepts/flow-control/components/load-scheduler.md#workload).\n\n:::\n\n",
          "items": {
            "$ref": "#/definitions/LoadSchedulerSchedulerWorkload",
            "type": "object"
          },
          "type": "array",
          "x-go-tag-validate": "dive",
          "x-order": 6
        }
      },
      "title": "Scheduler parameters",
      "type": "object",
      "additionalProperties": false
    },
    "LoadSchedulerSchedulerWorkload": {
      "description": "Workload defines a class of flows that preferably have similar properties such as response latency and desired priority.",
      "properties": {
        "label_matcher": {
          "$ref": "#/definitions/LabelMatcher",
          "description": "Label Matcher to select a Workload based on\n[flow labels](/concepts/flow-control/flow-label.md).\n\n",
          "x-go-tag-validate": "required",
          "x-order": 0
        },
        "parameters": {
          "$ref": "#/definitions/LoadSchedulerSchedulerWorkloadParameters",
          "description": "Parameters associated with flows matching the label matcher.\n\n",
          "x-go-tag-validate": "required",
          "x-order": 1
        }
      },
      "type": "object",
      "additionalProperties": false
    },
    "LoadSchedulerSchedulerWorkloadParameters": {
      "description": "Parameters such as priority, tokens and fairness key that\nare applicable to flows within a workload.",
      "properties": {
        "fairness_key": {
          "description": "Fairness key is a label key that can be used to provide fairness within a workload.\nAny [flow label](/concepts/flow-control/flow-label.md) can be used here. For example, if\nyou have a classifier that sets `user` flow label, you might want to set\n`fairness_key = \"user\"`.",
          "type": "string",
          "x-order": 0
        },
        "priority": {
          "default": 0,
          "description": "$$\n\\text{virtual\\_finish\\_time} = \\text{virtual\\_time} + \\left(\\text{tokens} \\cdot \\left(\\text{256} - \\text{priority}\\right)\\right)\n$$\n\n",
          "format": "int64",
          "maximum": 255,
          "minimum": 0,
          "title": "Describes priority level of the flows within the workload.\nPriority level ranges from 0 to 255.\nHigher numbers means higher priority level.\nPriority levels have non-linear effect on the workload scheduling. The following formula is used to determine the position of a flow in the queue based on virtual finish time:",
          "type": "integer",
          "x-go-tag-default": "0",
          "x-go-tag-validate": "gte=0,lte=255",
          "x-order": 1
        },
        "tokens": {
          "description": "Tokens determines the cost of admitting a single flow in the workload,\nwhich is typically defined as milliseconds of flow latency (time to response or duration of a feature) or\nsimply equal to 1 if the resource being accessed is constrained by the\nnumber of flows (3rd party rate limiters).\nThis override is applicable only if tokens for the flow aren't specified\nin the flow labels.",
          "format": "uint64",
          "type": "string",
          "x-order": 2
        }
      },
      "type": "object",
      "additionalProperties": false
    },
    "LoadShaper": {
      "description": "The _Load Shaper_ produces a smooth and continuous traffic load\nthat changes progressively over time, based on the specified steps.\n\nEach step is defined by two parameters:\n- The `target_accept_percentage`.\n- The `duration` for the signal to change from the\n  previous step's `target_accept_percentage` to the current step's\n  `target_accept_percentage`.\n\nThe percentage of requests accepted starts at the `target_accept_percentage`\ndefined in the first step and gradually ramps up or down linearly from\nthe previous step's `target_accept_percentage` to the next\n`target_accept_percentage`, over the `duration` specified for each step.",
      "properties": {
        "default_config": {
          "$ref": "#/definitions/RegulatorDynamicConfig",
          "description": "Default configuration.",
          "x-order": 0
        },
        "dynamic_config_key": {
          "description": "Dynamic configuration key for flow regulator.",
          "type": "string",
          "x-order": 1
        },
        "in_ports": {
          "$ref": "#/definitions/LoadShaperIns",
          "x-order": 2
        },
        "out_ports": {
          "$ref": "#/definitions/LoadShaperOuts",
          "x-order": 3
        },
        "parameters": {
          "$ref": "#/definitions/LoadShaperParameters",
          "x-go-tag-validate": "required",
          "x-order": 4
        }
      },
      "type": "object",
      "additionalProperties": false
    },
    "LoadShaperIns": {
      "description": "Inputs for the _Load Shaper_ component.",
      "properties": {
        "backward": {
          "$ref": "#/definitions/InPort",
          "description": "Whether to progress the _Load Shaper_ towards the previous step.",
          "x-order": 0
        },
        "forward": {
          "$ref": "#/definitions/InPort",
          "description": "Whether to progress the _Load Shaper_ towards the next step.",
          "x-order": 1
        },
        "reset": {
          "$ref": "#/definitions/InPort",
          "description": "Whether to reset the _Load Shaper_ to the first step.",
          "x-order": 2
        }
      },
      "type": "object",
      "additionalProperties": false
    },
    "LoadShaperOuts": {
      "description": "Outputs for the _Load Shaper_ component.",
      "properties": {
        "accept_percentage": {
          "$ref": "#/definitions/OutPort",
          "description": "The percentage of flows being accepted by the _Load Shaper_.",
          "x-order": 0
        },
        "at_end": {
          "$ref": "#/definitions/OutPort",
          "description": "A Boolean signal indicating whether the _Load Shaper_ is at the end of signal generation.",
          "x-order": 1
        },
        "at_start": {
          "$ref": "#/definitions/OutPort",
          "description": "A Boolean signal indicating whether the _Load Shaper_ is at the start of signal generation.",
          "x-order": 2
        }
      },
      "type": "object",
      "additionalProperties": false
    },
    "LoadShaperParameters": {
      "description": "Parameters for the _Load Shaper_ component.",
      "properties": {
        "flow_regulator_parameters": {
          "$ref": "#/definitions/FlowRegulatorParameters",
          "description": "Parameters for the _Flow Regulator_.",
          "x-order": 0
        },
        "steps": {
          "items": {
            "$ref": "#/definitions/LoadShaperParametersStep",
            "type": "object"
          },
          "minItems": 1,
          "type": "array",
          "x-go-tag-validate": "required,gt=0,dive",
          "x-order": 1
        }
      },
      "required": ["steps"],
      "type": "object",
      "additionalProperties": false
    },
    "LoadShaperParametersStep": {
      "properties": {
        "duration": {
          "description": "Duration for which the step is active.\n\n",
          "type": "string",
          "x-go-tag-validate": "required",
          "x-order": 0
        },
        "target_accept_percentage": {
          "description": "The value of the step.\n\n",
          "format": "double",
          "maximum": 100,
          "minimum": 0,
          "type": "number",
          "x-go-tag-validate": "gte=0,lte=100",
          "x-order": 1
        }
      },
      "required": ["duration"],
      "type": "object",
      "additionalProperties": false
    },
    "LoadShaperSeries": {
      "description": "_LoadShaperSeries_ is a component that applies a series of _Load Shapers_ in order.",
      "properties": {
        "in_ports": {
          "$ref": "#/definitions/LoadShaperSeriesIns",
          "x-order": 0
        },
        "parameters": {
          "$ref": "#/definitions/LoadShaperSeriesParameters",
          "x-go-tag-validate": "required",
          "x-order": 1
        }
      },
      "type": "object",
      "additionalProperties": false
    },
    "LoadShaperSeriesIns": {
      "description": "Inputs for the _LoadShaperSeries_ component.",
      "properties": {
        "backward": {
          "$ref": "#/definitions/InPort",
          "description": "Whether to progress the load shaper series towards the previous step.",
          "x-order": 0
        },
        "forward": {
          "$ref": "#/definitions/InPort",
          "description": "Whether to progress the load shaper series towards the next step.",
          "x-order": 1
        },
        "reset": {
          "$ref": "#/definitions/InPort",
          "description": "Whether to reset the load shaper series to the first step.",
          "x-order": 2
        }
      },
      "type": "object",
      "additionalProperties": false
    },
    "LoadShaperSeriesLoadShaperInstance": {
      "properties": {
        "load_shaper": {
          "$ref": "#/definitions/LoadShaperParameters",
          "description": "The load shaper.\n\n",
          "x-go-tag-validate": "required",
          "x-order": 0
        },
        "out_ports": {
          "$ref": "#/definitions/LoadShaperOuts",
          "x-order": 1
        }
      },
      "type": "object",
      "additionalProperties": false
    },
    "LoadShaperSeriesParameters": {
      "description": "Parameters for the _LoadShaperSeries_ component.",
      "properties": {
        "load_shapers": {
          "description": "An ordered list of load shapers that get applied in order.\n\n",
          "items": {
            "$ref": "#/definitions/LoadShaperSeriesLoadShaperInstance",
            "type": "object"
          },
          "type": "array",
          "x-go-tag-validate": "required,dive",
          "x-order": 0
        }
      },
      "required": ["load_shapers"],
      "type": "object",
      "additionalProperties": false
    },
    "MatchExpression": {
      "description": "MatchExpression has multiple variants, exactly one should be set.\n\nExample:\n```yaml\nall:\n  of:\n    - label_exists: foo\n    - label_equals: { label = app, value = frobnicator }\n```",
      "properties": {
        "all": {
          "$ref": "#/definitions/MatchExpressionList",
          "description": "The expression is true when all sub expressions are true.",
          "x-order": 0
        },
        "any": {
          "$ref": "#/definitions/MatchExpressionList",
          "description": "The expression is true when any sub expression is true.",
          "x-order": 1
        },
        "label_equals": {
          "$ref": "#/definitions/EqualsMatchExpression",
          "description": "The expression is true when label value equals given value.",
          "x-order": 2
        },
        "label_exists": {
          "description": "The expression is true when label with given name exists.\n\n",
          "type": "string",
          "x-go-tag-validate": "required",
          "x-order": 3
        },
        "label_matches": {
          "$ref": "#/definitions/MatchesMatchExpression",
          "description": "The expression is true when label matches given regular expression.",
          "x-order": 4
        },
        "not": {
          "$ref": "#/definitions/MatchExpression",
          "description": "The expression negates the result of sub expression.",
          "x-order": 5
        }
      },
      "required": ["label_exists"],
      "title": "Defines a `[map<string, string> \u2192\u00a0bool]` expression to be evaluated on labels",
      "type": "object",
      "additionalProperties": false
    },
    "MatchExpressionList": {
      "description": "for example, `{any: {of: [expr1, expr2]}}`.",
      "properties": {
        "of": {
          "description": "List of sub expressions of the match expression.",
          "items": {
            "$ref": "#/definitions/MatchExpression",
            "type": "object"
          },
          "type": "array",
          "x-order": 0
        }
      },
      "title": "List of MatchExpressions that is used for all or any matching",
      "type": "object",
      "additionalProperties": false
    },
    "MatchesMatchExpression": {
      "description": "Label selector expression of the form `label matches regex`.",
      "properties": {
        "label": {
          "description": "Name of the label to match the regular expression.\n\n",
          "type": "string",
          "x-go-tag-validate": "required",
          "x-order": 0
        },
        "regex": {
          "description": "Regular expression that should match the label value.\nIt uses [Go's regular expression syntax](https://github.com/google/re2/wiki/Syntax).\n\n",
          "type": "string",
          "x-go-tag-validate": "required",
          "x-order": 1
        }
      },
      "required": ["label", "regex"],
      "type": "object",
      "additionalProperties": false
    },
    "Max": {
      "description": "Max: output = max([]inputs).",
      "properties": {
        "in_ports": {
          "$ref": "#/definitions/MaxIns",
          "description": "Input ports for the Max component.",
          "x-order": 0
        },
        "out_ports": {
          "$ref": "#/definitions/MaxOuts",
          "description": "Output ports for the Max component.",
          "x-order": 1
        }
      },
      "title": "Takes a list of input signals and emits the signal with the maximum value",
      "type": "object",
      "additionalProperties": false
    },
    "MaxIns": {
      "description": "Inputs for the Max component.",
      "properties": {
        "inputs": {
          "description": "Array of input signals.\n\n",
          "items": {
            "$ref": "#/definitions/InPort",
            "type": "object"
          },
          "type": "array",
          "x-go-tag-validate": "dive",
          "x-order": 0
        }
      },
      "type": "object",
      "additionalProperties": false
    },
    "MaxOuts": {
      "description": "Output for the Max component.",
      "properties": {
        "output": {
          "$ref": "#/definitions/OutPort",
          "description": "Signal with maximum value as an output signal.",
          "x-order": 0
        }
      },
      "type": "object",
      "additionalProperties": false
    },
    "Min": {
      "description": "Takes an array of input signals and emits the signal with the minimum value\nMin: output = min([]inputs).",
      "properties": {
        "in_ports": {
          "$ref": "#/definitions/MinIns",
          "description": "Input ports for the Min component.",
          "x-order": 0
        },
        "out_ports": {
          "$ref": "#/definitions/MinOuts",
          "description": "Output ports for the Min component.",
          "x-order": 1
        }
      },
      "type": "object",
      "additionalProperties": false
    },
    "MinIns": {
      "description": "Inputs for the Min component.",
      "properties": {
        "inputs": {
          "description": "Array of input signals.\n\n",
          "items": {
            "$ref": "#/definitions/InPort",
            "type": "object"
          },
          "type": "array",
          "x-go-tag-validate": "dive",
          "x-order": 0
        }
      },
      "type": "object",
      "additionalProperties": false
    },
    "MinOuts": {
      "description": "Output ports for the Min component.",
      "properties": {
        "output": {
          "$ref": "#/definitions/OutPort",
          "description": "Signal with minimum value as an output signal.",
          "x-order": 0
        }
      },
      "type": "object",
      "additionalProperties": false
    },
    "NestedCircuit": {
      "description": "Nested circuit defines a sub-circuit as a high-level component. It consists of a list of components and a map of input and output ports.",
      "properties": {
        "components": {
          "description": "List of components in the nested circuit.\n\n",
          "items": {
            "$ref": "#/definitions/Component",
            "type": "object"
          },
          "type": "array",
          "x-go-tag-validate": "dive",
          "x-order": 0
        },
        "in_ports_map": {
          "additionalProperties": {
            "$ref": "#/definitions/InPort"
          },
          "description": "Maps input port names to input ports.",
          "type": "object",
          "x-order": 1
        },
        "name": {
          "description": "Name of the nested circuit component. This name is displayed by graph visualization tools.",
          "type": "string",
          "x-order": 2
        },
        "out_ports_map": {
          "additionalProperties": {
            "$ref": "#/definitions/OutPort"
          },
          "description": "Maps output port names to output ports.",
          "type": "object",
          "x-order": 3
        },
        "short_description": {
          "description": "Short description of the nested circuit component. This description is displayed by graph visualization tools.",
          "type": "string",
          "x-order": 4
        }
      },
      "type": "object",
      "additionalProperties": false
    },
    "NestedSignalEgress": {
      "description": "Nested signal egress is a special type of component that allows to extract a signal from a nested circuit.",
      "properties": {
        "in_ports": {
          "$ref": "#/definitions/NestedSignalEgressIns",
          "description": "Input ports for the NestedSignalEgress component.",
          "x-order": 0
        },
        "port_name": {
          "description": "Name of the port.",
          "type": "string",
          "x-order": 1
        }
      },
      "type": "object",
      "additionalProperties": false
    },
    "NestedSignalEgressIns": {
      "description": "Inputs for the NestedSignalEgress component.",
      "properties": {
        "signal": {
          "$ref": "#/definitions/InPort",
          "description": "Egress signal.",
          "x-order": 0
        }
      },
      "type": "object",
      "additionalProperties": false
    },
    "NestedSignalIngress": {
      "description": "Nested signal ingress is a special type of component that allows to inject a signal into a nested circuit.",
      "properties": {
        "out_ports": {
          "$ref": "#/definitions/NestedSignalIngressOuts",
          "description": "Output ports for the NestedSignalIngress component.",
          "x-order": 0
        },
        "port_name": {
          "description": "Name of the port.",
          "type": "string",
          "x-order": 1
        }
      },
      "type": "object",
      "additionalProperties": false
    },
    "NestedSignalIngressOuts": {
      "description": "Outputs for the NestedSignalIngress component.",
      "properties": {
        "signal": {
          "$ref": "#/definitions/OutPort",
          "description": "Ingress signal.",
          "x-order": 0
        }
      },
      "type": "object",
      "additionalProperties": false
    },
    "Or": {
      "description": "Logical OR.\n\nSee [And component](#and) on how signals are mapped onto Boolean values.",
      "properties": {
        "in_ports": {
          "$ref": "#/definitions/OrIns",
          "description": "Input ports for the Or component.",
          "x-order": 0
        },
        "out_ports": {
          "$ref": "#/definitions/OrOuts",
          "description": "Output ports for the Or component.",
          "x-order": 1
        }
      },
      "type": "object",
      "additionalProperties": false
    },
    "OrIns": {
      "description": "Inputs for the Or component.",
      "properties": {
        "inputs": {
          "description": "Array of input signals.\n\n",
          "items": {
            "$ref": "#/definitions/InPort",
            "type": "object"
          },
          "type": "array",
          "x-go-tag-validate": "dive",
          "x-order": 0
        }
      },
      "type": "object",
      "additionalProperties": false
    },
    "OrOuts": {
      "description": "Output ports for the Or component.",
      "properties": {
        "output": {
          "$ref": "#/definitions/OutPort",
          "description": "Result of logical OR of all the input signals.\n\nWill always be 0 (false), 1 (true) or invalid (unknown).",
          "x-order": 0
        }
      },
      "type": "object",
      "additionalProperties": false
    },
    "OutPort": {
      "properties": {
        "signal_name": {
          "description": "Name of the outgoing Signal on the OutPort.",
          "type": "string",
          "x-order": 0
        }
      },
      "title": "Components produce output for other components through OutPorts",
      "type": "object",
      "additionalProperties": false
    },
    "PathTemplateMatcher": {
      "description": "HTTP path will be matched against given path templates.\nIf a match occurs, the value associated with the path template will be treated as a result.\nIn case of multiple path templates matching, the most specific one will be chosen.",
      "properties": {
        "template_values": {
          "additionalProperties": {
            "type": "string"
          },
          "description": "Template value keys are OpenAPI-inspired path templates.\n\n* Static path segment `/foo` matches a path segment exactly\n* `/{param}` matches arbitrary path segment.\n  (The parameter name is ignored and can be omitted (`{}`))\n* The parameter must cover whole segment.\n* Additionally, path template can end with `/*` wildcard to match\n  arbitrary number of trailing segments (0 or more).\n* Multiple consecutive `/` are ignored, as well as trailing `/`.\n* Parametrized path segments must come after static segments.\n* `*`, if present, must come last.\n* Most specific template \"wins\" (`/foo` over `/{}` and `/{}` over `/*`).\n\nSee also <https://swagger.io/specification/#path-templating-matching>\n\nExample:\n```yaml\n/register: register\n\"/user/{userId}\": user\n/static/*: other\n```\n\n",
          "minProperties": 1,
          "type": "object",
          "x-go-tag-validate": "gt=0,dive,keys,required,endkeys,required",
          "x-order": 0
        }
      },
      "title": "Matches HTTP Path to given path templates",
      "type": "object",
      "additionalProperties": false
    },
    "PodAutoScaler": {
      "description": "_PodAutoScaler_ provides auto-scaling functionality for scalable Kubernetes resource. Multiple _Controllers_ can be defined on the _PodAutoScaler_ for performing scale-out or scale-in. The _PodAutoScaler_ interfaces with Kubernetes infrastructure APIs to perform auto-scale.",
      "properties": {
        "cooldown_override_percentage": {
          "default": 50,
          "description": "Cooldown override percentage defines a threshold change in scale-out beyond which previous cooldown is overridden.\nFor example, if the cooldown is 5 minutes and the cooldown override percentage is 10%, then if the\nscale-increases by 10% or more, the previous cooldown is cancelled. Defaults to 50%.\n\n",
          "format": "double",
          "type": "number",
          "x-go-tag-default": "50",
          "x-order": 0
        },
        "max_replicas": {
          "default": "9223372036854775807",
          "description": "The maximum scale to which the _PodAutoScaler_ can scale-out.\n\n",
          "format": "int64",
          "minLength": 1,
          "type": "string",
          "x-go-tag-default": "9223372036854775807",
          "x-go-tag-validate": "gt=0",
          "x-order": 1
        },
        "max_scale_in_percentage": {
          "default": 1,
          "description": "The maximum decrease of replicas (for example, pods) at one time. Defined as percentage of current scale value. Can never go below one even if percentage computation is less than one. Defaults to 1% of current scale value.\n\n",
          "format": "double",
          "type": "number",
          "x-go-tag-default": "1",
          "x-order": 2
        },
        "max_scale_out_percentage": {
          "default": 10,
          "description": "The maximum increase of replicas (for example, pods) at one time. Defined as percentage of current scale value. Can never go below one even if percentage computation is less than one. Defaults to 10% of current scale value.\n\n",
          "format": "double",
          "type": "number",
          "x-go-tag-default": "10",
          "x-order": 3
        },
        "min_replicas": {
          "default": "0",
          "description": "The minimum replicas to which the _PodAutoScaler_ can scale-in.\n\n",
          "format": "int64",
          "minLength": 0,
          "type": "string",
          "x-go-tag-default": "0",
          "x-go-tag-validate": "gte=0",
          "x-order": 4
        },
        "out_ports": {
          "$ref": "#/definitions/PodAutoScalerOuts",
          "description": "Output ports for the _PodAutoScaler_.",
          "x-order": 5
        },
        "pod_scaler": {
          "$ref": "#/definitions/KubernetesReplicas",
          "x-go-tag-validate": "required",
          "x-order": 6
        },
        "scale_in_alerter_parameters": {
          "$ref": "#/definitions/AlerterParameters",
          "description": "Configuration for scale-in Alerter.",
          "x-order": 7
        },
        "scale_in_controllers": {
          "description": "List of _Controllers_ for scaling in.",
          "items": {
            "$ref": "#/definitions/ScaleInController",
            "type": "object"
          },
          "type": "array",
          "x-order": 8
        },
        "scale_in_cooldown": {
          "default": "120s",
          "description": "The amount of time to wait after a scale-in operation for another scale-in operation.\n\n",
          "type": "string",
          "x-go-tag-default": "120s",
          "x-order": 9
        },
        "scale_out_alerter_parameters": {
          "$ref": "#/definitions/AlerterParameters",
          "description": "Configuration for scale-out Alerter.",
          "x-order": 10
        },
        "scale_out_controllers": {
          "description": "List of _Controllers_ for scaling out.",
          "items": {
            "$ref": "#/definitions/ScaleOutController",
            "type": "object"
          },
          "type": "array",
          "x-order": 11
        },
        "scale_out_cooldown": {
          "default": "30s",
          "description": "The amount of time to wait after a scale-out operation for another scale-out or scale-in operation.\n\n",
          "type": "string",
          "x-go-tag-default": "30s",
          "x-order": 12
        }
      },
      "type": "object",
      "additionalProperties": false
    },
    "PodAutoScalerOuts": {
      "description": "Outputs for _PodAutoScaler_.",
      "properties": {
        "actual_replicas": {
          "$ref": "#/definitions/OutPort",
          "x-order": 0
        },
        "configured_replicas": {
          "$ref": "#/definitions/OutPort",
          "x-order": 1
        },
        "desired_replicas": {
          "$ref": "#/definitions/OutPort",
          "x-order": 2
        }
      },
      "type": "object",
      "additionalProperties": false
    },
    "PodScaler": {
      "description": "Component for scaling pods based on a signal.",
      "properties": {
        "kubernetes_object_selector": {
          "$ref": "#/definitions/KubernetesObjectSelector",
          "description": "The Kubernetes object on which horizontal scaling is applied.\n\n",
          "x-go-tag-validate": "required",
          "x-order": 0
        },
        "scale_actuator": {
          "$ref": "#/definitions/PodScalerScaleActuator",
          "description": "Actuates scaling of pods based on a signal.",
          "x-order": 1
        },
        "scale_reporter": {
          "$ref": "#/definitions/PodScalerScaleReporter",
          "description": "Reports actual and configured number of replicas.",
          "x-order": 2
        }
      },
      "type": "object",
      "additionalProperties": false
    },
    "PodScalerScaleActuator": {
      "description": "Actuates scaling of pods based on a signal.",
      "properties": {
        "default_config": {
          "$ref": "#/definitions/PodScalerScaleActuatorDynamicConfig",
          "description": "Default configuration.",
          "x-order": 0
        },
        "dynamic_config_key": {
          "title": "Configuration key for DynamicConfig",
          "type": "string",
          "x-order": 1
        },
        "in_ports": {
          "$ref": "#/definitions/PodScalerScaleActuatorIns",
          "description": "Input ports for the PodScaler component.",
          "x-order": 2
        }
      },
      "type": "object",
      "additionalProperties": false
    },
    "PodScalerScaleActuatorDynamicConfig": {
      "properties": {
        "dry_run": {
          "default": false,
          "description": "Decides whether to run the pod scaler in dry-run mode. Dry run mode ensures that no scaling is invoked by this pod scaler.\nUseful for observing the behavior of Scaler without disrupting any real traffic.\n\n",
          "type": "boolean",
          "x-go-tag-default": "false",
          "x-order": 0
        }
      },
      "title": "Dynamic Configuration for ScaleActuator",
      "type": "object",
      "additionalProperties": false
    },
    "PodScalerScaleActuatorIns": {
      "description": "Inputs for the PodScaler component.",
      "properties": {
        "desired_replicas": {
          "$ref": "#/definitions/InPort",
          "x-order": 0
        }
      },
      "type": "object",
      "additionalProperties": false
    },
    "PodScalerScaleReporter": {
      "description": "Reports actual and configured number of replicas.",
      "properties": {
        "out_ports": {
          "$ref": "#/definitions/PodScalerScaleReporterOuts",
          "description": "Output ports for the PodScaler component.",
          "x-order": 0
        }
      },
      "type": "object",
      "additionalProperties": false
    },
    "PodScalerScaleReporterOuts": {
      "description": "Outputs for the PodScaler component.",
      "properties": {
        "actual_replicas": {
          "$ref": "#/definitions/OutPort",
          "description": "The number of replicas that are currently running.",
          "x-order": 0
        },
        "configured_replicas": {
          "$ref": "#/definitions/OutPort",
          "description": "The number of replicas that are desired.",
          "x-order": 1
        }
      },
      "type": "object",
      "additionalProperties": false
    },
    "Policy": {
      "description": "Policy expresses observability-driven control logic.\n\n:::info\n\nSee also [Policy overview](/concepts/policy/policy.md).\n\n:::\n\nPolicy specification contains a circuit that defines the controller logic and resources that need to be setup.",
      "properties": {
        "circuit": {
          "$ref": "#/definitions/Circuit",
          "description": "Defines the control-loop logic of the policy.",
          "x-order": 0
        },
        "resources": {
          "$ref": "#/definitions/Resources",
          "description": "Resources (such as Flux Meters, Classifiers) to setup.",
          "x-order": 1
        }
      },
      "type": "object",
      "additionalProperties": false
    },
    "PromQL": {
      "properties": {
        "evaluation_interval": {
          "default": "10s",
          "description": "Describes the interval between successive evaluations of the Prometheus query.\n\n",
          "type": "string",
          "x-go-tag-default": "10s",
          "x-order": 0
        },
        "out_ports": {
          "$ref": "#/definitions/PromQLOuts",
          "description": "Output ports for the PromQL component.",
          "x-order": 1
        },
        "query_string": {
          "description": "Describes the [PromQL](https://prometheus.io/docs/prometheus/latest/querying/basics/) query to be run.\n\n:::note\n\nThe query must return a single value either as a scalar or as a vector with a single element.\n\n:::\n\n:::info Usage with Flux Meter\n\n[Flux Meter](/concepts/flow-control/resources/flux-meter.md) metrics can be queries using PromQL. Flux Meter defines histogram type of metrics in Prometheus.\nTherefore, one can refer to `flux_meter_sum`, `flux_meter_count` and `flux_meter_bucket`.\nThe particular Flux Meter can be identified with the `flux_meter_name` label.\nThere are additional labels available on a Flux Meter such as `valid`, `flow_status`, `http_status_code` and `decision_type`.\n\n:::\n\n:::info Usage with OpenTelemetry Metrics\n\nAperture supports OpenTelemetry metrics. See [reference](/get-started/integrations/metrics/metrics.md) for more details.\n\n:::",
          "type": "string",
          "x-order": 2
        }
      },
      "title": "Component that runs a Prometheus query periodically and returns the result as an output signal",
      "type": "object",
      "additionalProperties": false
    },
    "PromQLOuts": {
      "description": "Output for the PromQL component.",
      "properties": {
        "output": {
          "$ref": "#/definitions/OutPort",
          "description": "The result of the Prometheus query as an output signal.",
          "x-order": 0
        }
      },
      "type": "object",
      "additionalProperties": false
    },
    "PulseGenerator": {
      "description": "Generates 0 and 1 in turns.",
      "properties": {
        "false_for": {
          "default": "5s",
          "description": "Emitting 0 for the `false_for` duration.\n\n",
          "type": "string",
          "x-go-tag-default": "5s",
          "x-order": 0
        },
        "out_ports": {
          "$ref": "#/definitions/PulseGeneratorOuts",
          "description": "Output ports for the PulseGenerator component.",
          "x-order": 1
        },
        "true_for": {
          "default": "5s",
          "description": "Emitting 1 for the `true_for` duration.\n\n",
          "type": "string",
          "x-go-tag-default": "5s",
          "x-order": 2
        }
      },
      "type": "object",
      "additionalProperties": false
    },
    "PulseGeneratorOuts": {
      "description": "Outputs for the PulseGenerator component.",
      "properties": {
        "output": {
          "$ref": "#/definitions/OutPort",
          "x-order": 0
        }
      },
      "type": "object",
      "additionalProperties": false
    },
    "Query": {
      "description": "Query components that are query databases such as Prometheus.",
      "properties": {
        "promql": {
          "$ref": "#/definitions/PromQL",
          "description": "Periodically runs a Prometheus query in the background and emits the result.",
          "x-order": 0
        }
      },
      "type": "object",
      "additionalProperties": false
    },
    "RateLimiter": {
      "description": ":::info\n\nSee also [_Rate Limiter_ overview](/concepts/flow-control/components/rate-limiter.md).\n\n:::\n\nRateLimiting is done on per-label-value basis. Use `label_key`\nto select which label should be used as key.",
      "properties": {
        "default_config": {
          "$ref": "#/definitions/RateLimiterDynamicConfig",
          "title": "Default configuration",
          "x-order": 0
        },
        "dynamic_config_key": {
          "title": "Configuration key for DynamicConfig",
          "type": "string",
          "x-order": 1
        },
        "flow_selector": {
          "$ref": "#/definitions/FlowSelector",
          "description": "Which control point to apply this rate limiter to.\nDeprecated 1.8.0: Use `selectors` instead. The `selectors` will be ignored if `flow_selector` is set.",
          "x-order": 2
        },
        "in_ports": {
          "$ref": "#/definitions/RateLimiterIns",
          "title": "Input ports for the RateLimiter component",
          "x-go-tag-validate": "required",
          "x-order": 3
        },
        "parameters": {
          "$ref": "#/definitions/RateLimiterParameters",
          "title": "Parameters for the RateLimiter component",
          "x-go-tag-validate": "required",
          "x-order": 4
        },
        "selectors": {
          "$ref": "#/definitions/Selectors",
          "description": "Selectors for the component.\n\n",
          "x-go-tag-validate": "required",
          "x-order": 5
        }
      },
      "title": "Limits the traffic on a control point to specified rate",
      "type": "object",
      "additionalProperties": false
    },
    "RateLimiterDynamicConfig": {
      "properties": {
        "overrides": {
          "description": "Allows to specify different limits for particular label values.\n\n",
          "items": {
            "$ref": "#/definitions/RateLimiterOverride",
            "type": "object"
          },
          "type": "array",
          "x-go-tag-validate": "dive",
          "x-order": 0
        }
      },
      "title": "Dynamic Configuration for the rate limiter",
      "type": "object",
      "additionalProperties": false
    },
    "RateLimiterIns": {
      "properties": {
        "limit": {
          "$ref": "#/definitions/InPort",
          "description": "Number of flows allowed per `limit_reset_interval` per each label.\nNegative values disable the rate limiter.\n\n:::tip\n\nNegative limit can be useful to _conditionally_ enable the rate limiter\nunder certain circumstances. [Decider](#decider) might be helpful.\n\n:::\n\n",
          "x-go-tag-validate": "required",
          "x-order": 0
        }
      },
      "title": "Inputs for the RateLimiter component",
      "type": "object",
      "additionalProperties": false
    },
    "RateLimiterOverride": {
      "properties": {
        "label_value": {
          "description": "Value of the label for which the override should be applied.\n\n",
          "type": "string",
          "x-go-tag-validate": "required",
          "x-order": 0
        },
        "limit_scale_factor": {
          "default": 1,
          "description": "Amount by which the `in_ports.limit` should be multiplied for\nthis label value.\n\n",
          "format": "double",
          "type": "number",
          "x-go-tag-default": "1.0",
          "x-order": 1
        }
      },
      "required": ["label_value"],
      "type": "object",
      "additionalProperties": false
    },
    "RateLimiterParameters": {
      "properties": {
        "label_key": {
          "description": "Specifies which label the rate limiter should be keyed by.\n\nRate limiting is done independently for each value of the\n[label](/concepts/flow-control/flow-label.md) with given key.\nFor example, to give each user a separate limit, assuming you\nhave a _user_ flow\nlabel set up, set `label_key: \"user\"`.\n\n",
          "type": "string",
          "x-go-tag-validate": "required",
          "x-order": 0
        },
        "lazy_sync": {
          "$ref": "#/definitions/RateLimiterParametersLazySync",
          "title": "Configuration of lazy-syncing behaviour of rate limiter",
          "x-order": 1
        },
        "limit_reset_interval": {
          "default": "60s",
          "description": "Time after which the limit for a given label value will be reset.\n\n",
          "type": "string",
          "x-go-tag-default": "60s",
          "x-order": 2
        },
        "tokens_label_key": {
          "default": "tokens",
          "description": "Flow label key that will be used to override the number of tokens\nfor this request.\nThis is an optional parameter and takes highest precedence\nwhen assigning tokens to a request.\nThe label value must be a valid uint64 number.\n\n",
          "type": "string",
          "x-go-tag-default": "tokens",
          "x-order": 3
        }
      },
      "required": ["label_key"],
      "type": "object",
      "additionalProperties": false
    },
    "RateLimiterParametersLazySync": {
      "properties": {
        "enabled": {
          "default": false,
          "title": "Enables lazy sync",
          "type": "boolean",
          "x-go-tag-default": "false",
          "x-order": 0
        },
        "num_sync": {
          "default": 5,
          "description": "Number of times to lazy sync within the `limit_reset_interval`.\n\n",
          "exclusiveMinimum": 0,
          "format": "int64",
          "type": "integer",
          "x-go-tag-default": "5",
          "x-go-tag-validate": "gt=0",
          "x-order": 1
        }
      },
      "type": "object",
      "additionalProperties": false
    },
    "Rego": {
      "description": "Rego define a set of labels that are extracted after evaluating a Rego module.\n\n:::info\n\nYou can use the [live-preview](/concepts/flow-control/resources/classifier.md#live-previewing-requests) feature to first preview the input to the classifier before writing the labeling logic.\n\n:::\n\nExample of Rego module which also disables telemetry visibility of label:\n```yaml\nrego:\n  labels:\n    user:\n      telemetry: false\n  module: |\n    package user_from_cookie\n    cookies := split(input.attributes.request.http.headers.cookie, \"; \")\n    user := user {\n        cookie := cookies[_]\n        startswith(cookie, \"session=\")\n        session := substring(cookie, count(\"session=\"), -1)\n        parts := split(session, \".\")\n        object := json.unmarshal(base64url.decode(parts[0]))\n        user := object.user\n    }\n```",
      "properties": {
        "labels": {
          "additionalProperties": {
            "$ref": "#/definitions/RegoLabelProperties"
          },
          "description": "A map of {key, value} pairs mapping from\n[flow label](/concepts/flow-control/flow-label.md) keys to queries that define\nhow to extract and propagate flow labels with that key.\nThe name of the label maps to a variable in the Rego module. It maps to `data.<package>.<label>` variable.\n\n",
          "minProperties": 1,
          "type": "object",
          "x-go-tag-validate": "required,gt=0,dive,keys,required,endkeys,required",
          "x-order": 0
        },
        "module": {
          "description": "Source code of the Rego module.\n\n:::note\n\nMust include a \"package\" declaration.\n\n:::\n\n",
          "type": "string",
          "x-go-tag-validate": "required",
          "x-order": 1
        }
      },
      "required": ["labels", "module"],
      "type": "object",
      "additionalProperties": false
    },
    "RegoLabelProperties": {
      "properties": {
        "telemetry": {
          "default": true,
          "description": ":::note\n\nThe flow label is always accessible in Aperture Policies regardless of this setting.\n\n:::\n\n:::caution\n\nWhen using [FluxNinja ARC extension](arc/extension.md), telemetry enabled\nlabels are sent to FluxNinja ARC for observability. Telemetry should be disabled for\nsensitive labels.\n\n:::\n\n",
          "title": "Decides if the created flow label should be available as an attribute in OLAP telemetry and\npropagated in [baggage](/concepts/flow-control/flow-label.md#baggage)",
          "type": "boolean",
          "x-go-tag-default": "true",
          "x-order": 0
        }
      },
      "type": "object",
      "additionalProperties": false
    },
    "Regulator": {
<<<<<<< HEAD
      "description": "_Regulator_ is a component that regulates the load at a\n[_Control Point_][/concepts/flow-control/flow-selector.md/#control-point] by allowing only a specified percentage of\nflows at random or by sticky sessions.\n\n:::info\n\nSee also [_Load Regulator overview](/concepts/flow-control/components/regulator.md).\n\n:::",
=======
      "description": "_Regulator_ is a component that regulates the load at a\n[_Control Point_][/concepts/flow-control/flow-selector.md/#control-point] by allowing only a specified percentage of\nflows at random or by sticky sessions.\n\n:::info\n\nSee also [_Load Regulator overview](/concepts/flow-control/components/load-regulator.md).\n\n:::",
>>>>>>> 35450372
      "properties": {
        "default_config": {
          "$ref": "#/definitions/RegulatorDynamicConfig",
          "description": "Default configuration.",
          "x-order": 0
        },
        "dynamic_config_key": {
          "description": "Configuration key for DynamicConfig.",
          "type": "string",
          "x-order": 1
        },
        "in_ports": {
          "$ref": "#/definitions/RegulatorIns",
          "description": "Input ports for the _Regulator_.",
          "x-order": 2
        },
        "parameters": {
          "$ref": "#/definitions/RegulatorParameters",
          "description": "Parameters for the _Regulator_.",
          "x-order": 3
        }
      },
      "type": "object",
      "additionalProperties": false
    },
    "RegulatorDynamicConfig": {
      "properties": {
        "enable_label_values": {
          "description": "Specify certain label values to be accepted by this flow filter regardless of accept percentage.",
          "items": {
            "type": "string"
          },
          "type": "array",
          "x-order": 0
        }
      },
      "title": "Dynamic Configuration for _Regulator_",
      "type": "object",
      "additionalProperties": false
    },
    "RegulatorIns": {
      "properties": {
        "accept_percentage": {
          "$ref": "#/definitions/InPort",
          "description": "The percentage of requests to accept.",
          "x-order": 0
        }
      },
      "type": "object",
      "additionalProperties": false
    },
    "RegulatorParameters": {
      "properties": {
        "flow_selector": {
          "$ref": "#/definitions/FlowSelector",
<<<<<<< HEAD
          "description": "_Flow Selector_ selects the _Flows_ at which the _Regulator_ is applied.\n\n",
          "x-go-tag-validate": "required",
=======
          "description": "_Flow Selector_ selects the _Flows_ at which the _Regulator_ is applied.\nDeprecated 1.8.0: Use `selectors` instead. The `selectors` will be ignored if `flow_selector` is set.",
>>>>>>> 35450372
          "x-order": 0
        },
        "label_key": {
          "description": "The flow label key for identifying sessions.\n- When label key is specified, _Regulator_ acts as a sticky filter.\n  The series of flows with the same value of label key get the same\n  decision provided that the `accept_percentage` is same or higher.\n- When label key is not specified, _Regulator_ acts as a stateless filter.\n  Percentage of flows are selected randomly for rejection.",
          "type": "string",
          "x-order": 1
<<<<<<< HEAD
=======
        },
        "selectors": {
          "$ref": "#/definitions/Selectors",
          "description": "Selectors for the component.",
          "x-order": 2
>>>>>>> 35450372
        }
      },
      "type": "object",
      "additionalProperties": false
    },
    "Resources": {
      "description": ":::info\n\nSee also [Resources overview](/concepts/policy/resources.md).\n\n:::",
      "properties": {
        "flow_control": {
          "$ref": "#/definitions/FlowControlResources",
          "description": "FlowControlResources are resources that are provided by flow control integration.",
          "x-order": 0
        }
      },
      "title": "Resources that need to be setup for the policy to function",
      "type": "object",
      "additionalProperties": false
    },
    "Rule": {
      "description": "Example of a JSON extractor:\n```yaml\nextractor:\n  json:\n    from: request.http.body\n    pointer: /user/name\n```",
      "properties": {
        "extractor": {
          "$ref": "#/definitions/Extractor",
          "description": "High-level declarative extractor.",
          "x-order": 0
        },
        "telemetry": {
          "default": true,
          "description": ":::note\n\nThe flow label is always accessible in Aperture Policies regardless of this setting.\n\n:::\n\n:::caution\n\nWhen using [FluxNinja ARC extension](arc/extension.md), telemetry enabled\nlabels are sent to FluxNinja ARC for observability. Telemetry should be disabled for\nsensitive labels.\n\n:::\n\n",
          "title": "Decides if the created flow label should be available as an attribute in OLAP telemetry and\npropagated in [baggage](/concepts/flow-control/flow-label.md#baggage)",
          "type": "boolean",
          "x-go-tag-default": "true",
          "x-order": 1
        }
      },
      "title": "Rule describes a single classification Rule",
      "type": "object",
      "additionalProperties": false
    },
    "SMA": {
      "description": "Simple Moving Average (SMA) is a type of moving average that computes the average of a fixed number of signal readings.",
      "properties": {
        "in_ports": {
          "$ref": "#/definitions/SMAIns",
          "description": "Input ports for the SMA component.",
          "x-order": 0
        },
        "out_ports": {
          "$ref": "#/definitions/SMAOuts",
          "description": "Output ports for the SMA component.",
          "x-order": 1
        },
        "parameters": {
          "$ref": "#/definitions/SMAParameters",
          "description": "Parameters for the SMA component.\n\n",
          "x-go-tag-validate": "required",
          "x-order": 2
        }
      },
      "type": "object",
      "additionalProperties": false
    },
    "SMAIns": {
      "properties": {
        "input": {
          "$ref": "#/definitions/InPort",
          "description": "Signal to be used for the moving average computation.",
          "x-order": 0
        }
      },
      "type": "object",
      "additionalProperties": false
    },
    "SMAOuts": {
      "properties": {
        "output": {
          "$ref": "#/definitions/OutPort",
          "description": "Computed moving average.",
          "x-order": 0
        }
      },
      "type": "object",
      "additionalProperties": false
    },
    "SMAParameters": {
      "properties": {
        "sma_window": {
          "description": "Window of time over which the moving average is computed.\n\n",
          "type": "string",
          "x-go-tag-validate": "required",
          "x-order": 0
        },
        "valid_during_warmup": {
          "default": false,
          "description": "Whether the output is valid during the warm-up stage.\n\n",
          "type": "boolean",
          "x-go-tag-default": "false",
          "x-order": 1
        }
      },
      "required": ["sma_window"],
      "type": "object",
      "additionalProperties": false
    },
    "ScaleInController": {
      "properties": {
        "alerter_parameters": {
          "$ref": "#/definitions/AlerterParameters",
          "description": "Configuration for embedded Alerter.",
          "x-order": 0
        },
        "controller": {
          "$ref": "#/definitions/ScaleInControllerController",
          "title": "Controller",
          "x-order": 1
        }
      },
      "type": "object",
      "additionalProperties": false
    },
    "ScaleInControllerController": {
      "properties": {
        "gradient": {
          "$ref": "#/definitions/DecreasingGradient",
          "x-order": 0
        }
      },
      "type": "object",
      "additionalProperties": false
    },
    "ScaleOutController": {
      "properties": {
        "alerter_parameters": {
          "$ref": "#/definitions/AlerterParameters",
          "description": "Configuration for embedded Alerter.",
          "x-order": 0
        },
        "controller": {
          "$ref": "#/definitions/ScaleOutControllerController",
          "title": "Controller",
          "x-go-tag-validate": "required",
          "x-order": 1
        }
      },
      "type": "object",
      "additionalProperties": false
    },
    "ScaleOutControllerController": {
      "properties": {
        "gradient": {
          "$ref": "#/definitions/IncreasingGradient",
          "x-order": 0
        }
      },
      "type": "object",
      "additionalProperties": false
    },
    "Scheduler": {
      "description": ":::note\n\nEach Agent instantiates an independent copy of the scheduler, but output\nsignals for accepted and incoming token rate are aggregated across all agents.\n\n:::",
      "properties": {
        "out_ports": {
          "$ref": "#/definitions/SchedulerOuts",
          "description": "Output ports for the Scheduler component.",
          "x-order": 0
        },
        "parameters": {
          "$ref": "#/definitions/SchedulerParameters",
          "description": "Scheduler parameters.\n\n",
          "x-go-tag-validate": "required",
          "x-order": 1
        }
      },
      "title": "Weighted Fair Queuing-based workload scheduler",
      "type": "object",
      "additionalProperties": false
    },
    "SchedulerOuts": {
      "description": "Output for the Scheduler component.",
      "properties": {
        "accepted_concurrency": {
          "$ref": "#/definitions/OutPort",
          "description": "Accepted concurrency is actual concurrency on a control point that this\nscheduler is applied on.\nValue of this signal is aggregated from all the relevant schedulers.",
          "x-order": 0
        },
        "incoming_concurrency": {
          "$ref": "#/definitions/OutPort",
          "description": "Incoming concurrency is concurrency that'd be needed to accept all the\nflows entering the scheduler.\n\nThis is computed in the same way as `accepted_concurrency`,\nby summing up tokens from all the flows entering scheduler,\nincluding rejected ones.",
          "x-order": 1
        }
      },
      "type": "object",
      "additionalProperties": false
    },
    "SchedulerParameters": {
      "properties": {
        "auto_tokens": {
          "default": false,
          "description": "Automatically estimate the size of a flow in each workload, based on\nhistorical latency. Each workload's `tokens` will be set to average\nlatency of flows in that workload during last few seconds (exact duration\nof this average can change).\nThis setting is useful in concurrency limiting use-case, where the\nconcurrency is calculated as (avg. latency \\* in-flight flows).\n\nThe value of tokens estimated by `auto_tokens` takes lower precedence\nthan the value of `tokens` specified in the workload definition\nand `tokens` explicitly specified in the flow labels.\n\n",
          "type": "boolean",
          "x-go-tag-default": "false",
          "x-order": 0
        },
        "decision_deadline_margin": {
          "default": "0.01s",
          "description": "Decision deadline margin is the amount of time that the scheduler will\nsubtract from the request deadline to determine the deadline for the\ndecision. This is to ensure that the scheduler has enough time to\nmake a decision before the request deadline happens, accounting for\nprocessing delays.\nThe request deadline is based on the\n[gRPC deadline](https://grpc.io/blog/deadlines) or the\n[`grpc-timeout` HTTP header](https://github.com/grpc/grpc/blob/master/doc/PROTOCOL-HTTP2.md#requests).\n\nFail-open logic is use for flow control APIs, so if the gRPC deadline\nreaches, the flow will end up being unconditionally allowed while\nit is still waiting on the scheduler.\n\n",
          "type": "string",
          "x-go-tag-default": "0.01s",
          "x-order": 1
        },
        "default_workload_parameters": {
          "$ref": "#/definitions/SchedulerWorkloadParameters",
          "description": "Parameters to be used if none of workloads specified in `workloads` match.",
          "x-order": 2
        },
        "tokens_label_key": {
          "default": "tokens",
          "description": "* Key for a flow label that can be used to override the default number of tokens for this flow.\n* The value associated with this key must be a valid uint64 number.\n* If this parameter is not provided, the number of tokens for the flow will be determined by the matched workload's token count.\n\n",
          "type": "string",
          "x-go-tag-default": "tokens",
          "x-order": 3
        },
        "workloads": {
          "description": "List of workloads to be used in scheduler.\n\nCategorizing [flows](/concepts/flow-control/flow-control.md#flow) into workloads\nallows for load-shedding to be \"intelligent\" compared to random rejections.\nThere are two aspects of this \"intelligence\":\n* Scheduler can more precisely calculate concurrency if it understands\n  that flows belonging to different classes have different weights (for example, insert queries compared to select queries).\n* Setting different priorities to different workloads lets the scheduler\n  avoid dropping important traffic during overload.\n\nEach workload in this list specifies also a matcher that is used to\ndetermine which flow will be categorized into which workload.\nIn case of multiple matching workloads, the first matching one will be used.\nIf none of workloads match, `default_workload` will be used.\n\n:::info\n\nSee also [workload definition in the concepts\nsection](/concepts/flow-control/components/load-scheduler.md#workload).\n\n:::\n\n",
          "items": {
            "$ref": "#/definitions/SchedulerWorkload",
            "type": "object"
          },
          "type": "array",
          "x-go-tag-validate": "dive",
          "x-order": 4
        }
      },
      "title": "Scheduler parameters",
      "type": "object",
      "additionalProperties": false
    },
    "SchedulerWorkload": {
      "description": "Workload defines a class of flows that preferably have similar properties such as response latency and desired priority.",
      "properties": {
        "label_matcher": {
          "$ref": "#/definitions/LabelMatcher",
          "description": "Label Matcher to select a Workload based on\n[flow labels](/concepts/flow-control/flow-label.md).\n\n",
          "x-go-tag-validate": "required",
          "x-order": 0
        },
        "parameters": {
          "$ref": "#/definitions/SchedulerWorkloadParameters",
          "description": "Parameters associated with flows matching the label matcher.\n\n",
          "x-go-tag-validate": "required",
          "x-order": 1
        }
      },
      "type": "object",
      "additionalProperties": false
    },
    "SchedulerWorkloadParameters": {
      "description": "Parameters such as priority, tokens and fairness key that\nare applicable to flows within a workload.",
      "properties": {
        "fairness_key": {
          "description": "Fairness key is a label key that can be used to provide fairness within a workload.\nAny [flow label](/concepts/flow-control/flow-label.md) can be used here. For example, if\nyou have a classifier that sets `user` flow label, you might want to set\n`fairness_key = \"user\"`.",
          "type": "string",
          "x-order": 0
        },
        "priority": {
          "default": 0,
          "description": "$$\n\\text{virtual\\_finish\\_time} = \\text{virtual\\_time} + \\left(\\text{tokens} \\cdot \\left(\\text{256} - \\text{priority}\\right)\\right)\n$$\n\n",
          "format": "int64",
          "maximum": 255,
          "minimum": 0,
          "title": "Describes priority level of the flows within the workload.\nPriority level ranges from 0 to 255.\nHigher numbers means higher priority level.\nPriority levels have non-linear effect on the workload scheduling. The following formula is used to determine the position of a flow in the queue based on virtual finish time:",
          "type": "integer",
          "x-go-tag-default": "0",
          "x-go-tag-validate": "gte=0,lte=255",
          "x-order": 1
        },
        "tokens": {
          "description": "Tokens determines the cost of admitting a single flow in the workload,\nwhich is typically defined as milliseconds of flow latency (time to response or duration of a feature) or\nsimply equal to 1 if the resource being accessed is constrained by the\nnumber of flows (3rd party rate limiters).\nThis override is applicable only if tokens for the flow aren't specified\nin the flow labels.",
          "format": "uint64",
          "type": "string",
          "x-order": 2
        }
      },
      "type": "object",
      "additionalProperties": false
    },
    "Selector": {
      "description": "Selects flows based on control point, flow labels, agent group and the service\nthat the [flow control component](/concepts/flow-control/flow-control.md#components)\nwill operate on.\n\n:::info\n\nSee also [Selector overview](/concepts/flow-control/selector.md).\n\n:::\n\nExample:\n```yaml\ncontrol_point: ingress\nlabel_matcher:\n  match_labels:\n    user_tier: gold\n  match_expressions:\n    - key: query\n      operator: In\n      values:\n        - insert\n        - delete\n  expression:\n    label_matches:\n        - label: user_agent\n          regex: ^(?!.*Chrome).*Safari\n```",
      "properties": {
        "agent_group": {
          "default": "default",
          "description": "[_Agent Group_](/concepts/flow-control/flow-selector.md#agent-group) this\nselector applies to.\n\n:::info\n\nAgent Groups are used to scope policies to a subset of agents connected to the same controller.\nThe agents within an agent group receive exact same policy configuration and\nform a peer to peer cluster to constantly share state.\n\n:::\n\n",
          "type": "string",
          "x-go-tag-default": "default",
          "x-order": 0
        },
        "control_point": {
          "description": "[Control Point](/concepts/flow-control/flow-selector.md#control-point)\nidentifies location within services where policies can act on flows.\nFor an SDK based insertion,\na _Control Point_ can represent a particular feature or execution\nblock within a service. In case of service mesh or middleware insertion, a\n_Control Point_ can identify ingress or egress calls or distinct listeners\nor filter chains.\n\n",
          "type": "string",
          "x-go-tag-validate": "required",
          "x-order": 1
        },
        "label_matcher": {
          "$ref": "#/definitions/LabelMatcher",
          "description": "[Label Matcher](/concepts/flow-control/flow-selector.md#label-matcher)\ncan be used to match flows based on flow labels.",
          "x-order": 2
        },
        "service": {
          "default": "any",
          "description": "The Fully Qualified Domain Name of the\n[service](/concepts/flow-control/flow-selector.md) to select.\n\nIn Kubernetes, this is the FQDN of the Service object.\n\n:::info\n\n`any` matches all services.\n\n:::\n\n:::info\n\nAn entity (for example, Kubernetes pod) might belong to multiple services.\n\n:::\n\n",
          "type": "string",
          "x-go-tag-default": "any",
          "x-order": 3
        }
      },
      "required": ["control_point"],
      "type": "object",
      "additionalProperties": false
    },
    "Selectors": {
      "description": "Selectors scope the policies to a subset of flows based on flow and infrastructure\nattributes. Multiple selectors can be provided and flows matching any of the selectors\nwill be selected for actuation.",
      "properties": {
        "selectors": {
          "items": {
            "$ref": "#/definitions/Selector",
            "type": "object"
          },
          "minItems": 1,
          "title": "List of selectors",
          "type": "array",
          "x-go-tag-validate": "required,gt=0,dive",
          "x-order": 0
        }
      },
      "required": ["selectors"],
      "type": "object",
      "additionalProperties": false
    },
    "ServiceSelector": {
      "description": ":::info\n\nSee also [FlowSelector overview](/concepts/flow-control/flow-selector.md).\n\n:::\n\nDeprecated 1.8.0: Use `selectors` instead.",
      "properties": {
        "agent_group": {
          "default": "default",
          "description": "Which [agent-group](/concepts/flow-control/flow-selector.md#agent-group) this\nselector applies to.\n\n:::info\n\nAgent Groups are used to scope policies to a subset of agents connected to the same controller.\nThis is especially useful in the Kubernetes sidecar installation because service discovery is switched off in that mode.\nThe agents within an agent group form a peer to peer cluster and constantly share state.\n\n:::\n\n",
          "type": "string",
          "x-go-tag-default": "default",
          "x-order": 0
        },
        "service": {
          "default": "any",
          "description": "The Fully Qualified Domain Name of the\n[service](/concepts/flow-control/flow-selector.md) to select.\n\nIn Kubernetes, this is the FQDN of the Service object.\n\n:::info\n\n`any` matches all services.\n\n:::\n\n:::info\n\nIn the Kubernetes sidecar installation mode, service discovery is switched off by default.\nTo scope policies to services, the `service` should be set to `any` and instead, `agent_group` name should be used.\n\n:::\n\n:::info\n\nAn entity (for example, Kubernetes pod) might belong to multiple services.\n\n:::\n\n",
          "type": "string",
          "x-go-tag-default": "any",
          "x-order": 1
        }
      },
      "title": "Describes which service a [flow control or observability\ncomponent](/concepts/flow-control/flow-control.md#components) should apply\nto",
      "type": "object",
      "additionalProperties": false
    },
    "SignalGenerator": {
      "description": "The _Signal Generator_ component generates a smooth and continuous signal\nby following a sequence of specified steps. Each step has two parameters:\n- `target_output`: The desired output value at the end of the step.\n- `duration`: The time it takes for the signal to change linearly from the\n  previous step's `target_output` to the current step's `target_output`.\n\nThe output signal starts at the `target_output` of the first step and\nchanges linearly between steps based on their `duration`. The _Signal\nGenerator_ can be controlled to move forwards, backwards, or reset to the\nbeginning based on input signals.",
      "properties": {
        "in_ports": {
          "$ref": "#/definitions/SignalGeneratorIns",
          "x-order": 0
        },
        "out_ports": {
          "$ref": "#/definitions/SignalGeneratorOuts",
          "x-order": 1
        },
        "parameters": {
          "$ref": "#/definitions/SignalGeneratorParameters",
          "description": "Parameters for the _Signal Generator_ component.\n\n",
          "x-go-tag-validate": "required",
          "x-order": 2
        }
      },
      "type": "object",
      "additionalProperties": false
    },
    "SignalGeneratorIns": {
      "description": "Inputs for the _Signal Generator_ component.",
      "properties": {
        "backward": {
          "$ref": "#/definitions/InPort",
          "description": "Whether to progress the _Signal Generator_ towards the previous step.",
          "x-order": 0
        },
        "forward": {
          "$ref": "#/definitions/InPort",
          "description": "Whether to progress the _Signal Generator_ towards the next step.",
          "x-order": 1
        },
        "reset": {
          "$ref": "#/definitions/InPort",
          "description": "Whether to reset the _Signal Generator_ to the first step.",
          "x-order": 2
        }
      },
      "type": "object",
      "additionalProperties": false
    },
    "SignalGeneratorOuts": {
      "description": "Outputs for the _Signal Generator_ component.",
      "properties": {
        "at_end": {
          "$ref": "#/definitions/OutPort",
          "description": "A Boolean signal indicating whether the _Signal Generator_ is at the end of signal generation.",
          "x-order": 0
        },
        "at_start": {
          "$ref": "#/definitions/OutPort",
          "description": "A Boolean signal indicating whether the _Signal Generator_ is at the start of signal generation.",
          "x-order": 1
        },
        "output": {
          "$ref": "#/definitions/OutPort",
          "description": "The generated signal.",
          "x-order": 2
        }
      },
      "type": "object",
      "additionalProperties": false
    },
    "SignalGeneratorParameters": {
      "description": "Parameters for the _Signal Generator_ component.",
      "properties": {
        "steps": {
          "items": {
            "$ref": "#/definitions/SignalGeneratorParametersStep",
            "type": "object"
          },
          "minItems": 1,
          "type": "array",
          "x-go-tag-validate": "required,gt=0,dive",
          "x-order": 0
        }
      },
      "required": ["steps"],
      "type": "object",
      "additionalProperties": false
    },
    "SignalGeneratorParametersStep": {
      "properties": {
        "duration": {
          "description": "Duration for which the step is active.\n\n",
          "type": "string",
          "x-go-tag-validate": "required",
          "x-order": 0
        },
        "target_output": {
          "$ref": "#/definitions/ConstantSignal",
          "description": "The value of the step.",
          "x-order": 1
        }
      },
      "required": ["duration"],
      "type": "object",
      "additionalProperties": false
    },
    "Switcher": {
      "description": "`on_signal` will be returned if switch input is valid and not equal to 0.0 ,\n otherwise `off_signal` will be returned.",
      "properties": {
        "in_ports": {
          "$ref": "#/definitions/SwitcherIns",
          "description": "Input ports for the Switcher component.",
          "x-order": 0
        },
        "out_ports": {
          "$ref": "#/definitions/SwitcherOuts",
          "description": "Output ports for the Switcher component.",
          "x-order": 1
        }
      },
      "title": "Type of Combinator that switches between `on_signal` and `off_signal` signals based on switch input",
      "type": "object",
      "additionalProperties": false
    },
    "SwitcherIns": {
      "description": "Inputs for the Switcher component.",
      "properties": {
        "off_signal": {
          "$ref": "#/definitions/InPort",
          "description": "Output signal when switch is invalid or 0.0.",
          "x-order": 0
        },
        "on_signal": {
          "$ref": "#/definitions/InPort",
          "description": "Output signal when switch is valid and not 0.0.",
          "x-order": 1
        },
        "switch": {
          "$ref": "#/definitions/InPort",
          "description": "Decides whether to return `on_signal` or `off_signal`.",
          "x-order": 2
        }
      },
      "type": "object",
      "additionalProperties": false
    },
    "SwitcherOuts": {
      "description": "Outputs for the Switcher component.",
      "properties": {
        "output": {
          "$ref": "#/definitions/OutPort",
          "description": "Selected signal (`on_signal` or `off_signal`).",
          "x-order": 0
        }
      },
      "type": "object",
      "additionalProperties": false
    },
    "UnaryOperator": {
      "description": "$$\n\\text{output} = \\unary_operator{\\text{input}}\n$$",
      "properties": {
        "in_ports": {
          "$ref": "#/definitions/UnaryOperatorIns",
          "description": "Input ports for the UnaryOperator component.",
          "x-order": 0
        },
        "operator": {
          "description": "Unary Operator to apply.\n\nThe unary operator can be one of the following:\n* `abs`: Absolute value with the sign removed.\n* `acos`: `arccosine`, in radians.\n* `acosh`: Inverse hyperbolic cosine.\n* `asin`: `arcsine`, in radians.\n* `asinh`: Inverse hyperbolic sine.\n* `atan`: `arctangent`, in radians.\n* `atanh`: Inverse hyperbolic tangent.\n* `cbrt`: Cube root.\n* `ceil`: Least integer value greater than or equal to input signal.\n* `cos`: `cosine`, in radians.\n* `cosh`: Hyperbolic cosine.\n* `erf`: Error function.\n* `erfc`: Complementary error function.\n* `erfcinv`: Inverse complementary error function.\n* `erfinv`: Inverse error function.\n* `exp`: The base-e exponential of input signal.\n* `exp2`: The base-2 exponential of input signal.\n* `expm1`: The base-e exponential of input signal minus 1.\n* `floor`: Greatest integer value less than or equal to input signal.\n* `gamma`: Gamma function.\n* `j0`: Bessel function of the first kind of order 0.\n* `j1`: Bessel function of the first kind of order 1.\n* `lgamma`: Natural logarithm of the absolute value of the gamma function.\n* `log`: Natural logarithm of input signal.\n* `log10`: Base-10 logarithm of input signal.\n* `log1p`: Natural logarithm of input signal plus 1.\n* `log2`: Base-2 logarithm of input signal.\n* `round`: Round to nearest integer.\n* `roundtoeven`: Round to nearest integer, with ties going to the nearest even integer.\n* `sin`: `sine`, in radians.\n* `sinh`: Hyperbolic sine.\n* `sqrt`: Square root.\n* `tan`: `tangent`, in radians.\n* `tanh`: Hyperbolic tangent.\n* `trunc`: Truncate to integer.\n* `y0`: Bessel function of the second kind of order 0.\n* `y1`: Bessel function of the second kind of order 1.\n\n",
          "enum": [
            "abs",
            "acos",
            "acosh",
            "asin",
            "asinh",
            "atan",
            "atanh",
            "cbrt",
            "ceil",
            "cos",
            "cosh",
            "erf",
            "erfc",
            "erfcinv",
            "erfinv",
            "exp",
            "exp2",
            "expm1",
            "floor",
            "gamma",
            "j0",
            "j1",
            "lgamma",
            "log",
            "log10",
            "log1p",
            "log2",
            "round",
            "roundtoeven",
            "sin",
            "sinh",
            "sqrt",
            "tan",
            "tanh",
            "trunc",
            "y0",
            "y1"
          ],
          "type": "string",
          "x-go-tag-validate": "oneof=abs acos acosh asin asinh atan atanh cbrt ceil cos cosh erf erfc erfcinv erfinv exp exp2 expm1 floor gamma j0 j1 lgamma log log10 log1p log2 round roundtoeven sin sinh sqrt tan tanh trunc y0 y1",
          "x-oneof": "abs | acos | acosh | asin | asinh | atan | atanh | cbrt | ceil | cos | cosh | erf | erfc | erfcinv | erfinv | exp | exp2 | expm1 | floor | gamma | j0 | j1 | lgamma | log | log10 | log1p | log2 | round | roundtoeven | sin | sinh | sqrt | tan | tanh | trunc | y0 | y1",
          "x-order": 1
        },
        "out_ports": {
          "$ref": "#/definitions/UnaryOperatorOuts",
          "description": "Output ports for the UnaryOperator component.",
          "x-order": 2
        }
      },
      "title": "Takes an input signal and emits the output after applying the specified unary operator",
      "type": "object",
      "additionalProperties": false
    },
    "UnaryOperatorIns": {
      "description": "Inputs for the UnaryOperator component.",
      "properties": {
        "input": {
          "$ref": "#/definitions/InPort",
          "description": "Input signal.",
          "x-order": 0
        }
      },
      "type": "object",
      "additionalProperties": false
    },
    "UnaryOperatorOuts": {
      "description": "Outputs for the UnaryOperator component.",
      "properties": {
        "output": {
          "$ref": "#/definitions/OutPort",
          "description": "Output signal.",
          "x-order": 0
        }
      },
      "type": "object",
      "additionalProperties": false
    },
    "Variable": {
      "description": "Component that emits a variable value as an output signal, can be defined in dynamic configuration.",
      "properties": {
        "default_config": {
          "$ref": "#/definitions/VariableDynamicConfig",
          "description": "Default configuration.\n\n",
          "x-go-tag-validate": "required",
          "x-order": 0
        },
        "dynamic_config_key": {
          "description": "Configuration key for DynamicConfig.",
          "type": "string",
          "x-order": 1
        },
        "out_ports": {
          "$ref": "#/definitions/VariableOuts",
          "description": "Output ports for the Variable component.",
          "x-order": 2
        }
      },
      "type": "object",
      "additionalProperties": false
    },
    "VariableDynamicConfig": {
      "properties": {
        "constant_signal": {
          "$ref": "#/definitions/ConstantSignal",
          "x-go-tag-validate": "required",
          "x-order": 0
        }
      },
      "type": "object",
      "additionalProperties": false
    },
    "VariableOuts": {
      "description": "Outputs for the Variable component.",
      "properties": {
        "output": {
          "$ref": "#/definitions/OutPort",
          "description": "The value is emitted to the output port.",
          "x-order": 0
        }
      },
      "type": "object",
      "additionalProperties": false
    },
    "PolicyCustomResource": {
      "description": "CustomResourceDefinition represents a resource that should be exposed on the API server.  Its name MUST be in the format <.spec.name>.<.spec.group>.",
      "type": "object",
      "title": "Policy CustomResourceDefinition",
      "additionalProperties": false,
      "properties": {
        "apiVersion": {
          "description": "APIVersion defines the versioned schema of this representation of an object. Servers should convert recognized schemas to the latest internal value, and may reject unrecognized values. More info: https://git.k8s.io/community/contributors/devel/api-conventions.md#resources",
          "x-order": 0,
          "type": ["string", "null"],
          "enum": ["fluxninja.com/v1alpha1"]
        },
        "kind": {
          "description": "Kind is a string value representing the REST resource this object represents. Servers may infer this from the endpoint the client submits requests to. Cannot be updated. In CamelCase. More info: https://git.k8s.io/community/contributors/devel/api-conventions.md#types-kinds",
          "x-order": 1,
          "type": ["string", "null"],
          "enum": ["Policy"]
        },
        "metadata": {
          "x-order": 2,
          "$ref": "https://kubernetesjsonschema.dev/v1.18.1/_definitions.json#/definitions/io.k8s.apimachinery.pkg.apis.meta.v1.ObjectMeta"
        },
        "spec": {
          "description": "Aperture Policy Object",
          "x-order": 3,
          "$ref": "#/definitions/Policy"
        },
        "dynamicConfig": {
          "description": "DynamicConfig provides dynamic configuration for the policy.",
          "x-order": 4,
          "type": ["object", "null"]
        },
        "status": {
          "description": "Status indicates the actual state of the CustomResourceDefinition",
          "x-order": 5,
          "$ref": "https://kubernetesjsonschema.dev/v1.18.1/_definitions.json#/definitions/io.k8s.apiextensions-apiserver.pkg.apis.apiextensions.v1beta1.CustomResourceDefinitionStatus"
        }
      }
    }
  }
}<|MERGE_RESOLUTION|>--- conflicted
+++ resolved
@@ -20,7 +20,8 @@
         },
         "flow_selector": {
           "$ref": "#/definitions/FlowSelector",
-          "description": "Flow Selector decides the service and flows at which the concurrency limiter is applied.\nDeprecated 1.8.0: Use `selectors` instead. The `selectors` will be ignored if `flow_selector` is set.",
+          "description": "Flow Selector decides the service and flows at which the concurrency limiter is applied.\nDeprecated 1.8.0: Use `selectors` instead. The `selectors` will be ignored if `flow_selector` is set.\n\n",
+          "x-go-tag-validate": "required_without=Selectors",
           "x-order": 3
         },
         "gradient_parameters": {
@@ -62,7 +63,8 @@
         },
         "selectors": {
           "$ref": "#/definitions/Selectors",
-          "description": "Selectors for the component.",
+          "description": "Selectors for the component.\n\n",
+          "x-go-tag-validate": "required_without=FlowSelector",
           "x-order": 10
         }
       },
@@ -74,11 +76,7 @@
       "properties": {
         "enabled": {
           "$ref": "#/definitions/InPort",
-<<<<<<< HEAD
           "description": "The enabled port controls whether the _Adaptive Load Scheduler_ can load shed _Flows_. By default, the _Adaptive Load Scheduler_ is enabled.",
-=======
-          "description": "The enabled port controls whether the _Load Scheduler_ can load shed _Flows_. By default, the _Load Scheduler_ is enabled.",
->>>>>>> 35450372
           "x-order": 0
         },
         "setpoint": {
@@ -128,28 +126,16 @@
       "additionalProperties": false
     },
     "AdaptiveLoadScheduler": {
-<<<<<<< HEAD
       "description": "The _Adaptive Load Scheduler_ adjusts the accepted token rate based on the deviation of the input signal from the setpoint..",
       "properties": {
         "alerter_parameters": {
           "$ref": "#/definitions/AlerterParameters",
           "description": "Configuration parameters for the embedded Alerter.",
-=======
-      "description": "_Adaptive Load Scheduler_ adapts the accepted token rate based on deviation of signal from the setpoint.",
-      "properties": {
-        "alerter_parameters": {
-          "$ref": "#/definitions/AlerterParameters",
-          "description": "Configuration for embedded Alerter.",
->>>>>>> 35450372
           "x-order": 0
         },
         "default_config": {
           "$ref": "#/definitions/LoadSchedulerActuatorDynamicConfig",
-<<<<<<< HEAD
           "description": "Default dynamic configuration for load actuation.",
-=======
-          "description": "Default configuration.",
->>>>>>> 35450372
           "x-order": 1
         },
         "dynamic_config_key": {
@@ -159,30 +145,18 @@
         },
         "flow_selector": {
           "$ref": "#/definitions/FlowSelector",
-<<<<<<< HEAD
-          "description": "_Flow Selector_ is responsible for choosing the _Flows_ to which the _Load Scheduler_ is applied.\n\n",
-          "x-go-tag-validate": "required",
-=======
-          "description": "_Flow Selector_ selects the _Flows_ at which the _Load Scheduler_ is applied.\nDeprecated 1.8.0: Use `selectors` instead. The `selectors` will be ignored if `flow_selector` is set.",
->>>>>>> 35450372
+          "description": "_Flow Selector_ is responsible for choosing the _Flows_ to which the _Load Scheduler_ is applied.\nDeprecated 1.8.0: Use `selectors` instead. The `selectors` will be ignored if `flow_selector` is set.\n\n",
+          "x-go-tag-validate": "required_without=Selectors",
           "x-order": 3
         },
         "gradient_parameters": {
           "$ref": "#/definitions/GradientControllerParameters",
-<<<<<<< HEAD
           "description": "Parameters for the _Gradient Controller_.",
-=======
-          "description": "Gradient parameters for the controller.",
->>>>>>> 35450372
           "x-order": 4
         },
         "in_ports": {
           "$ref": "#/definitions/AdaptiveLoadSchedulerIns",
-<<<<<<< HEAD
           "description": "Collection of input ports for the _Adaptive Load Scheduler_ component.",
-=======
-          "description": "Input ports for the _Adaptive Load Scheduler_ component.",
->>>>>>> 35450372
           "x-order": 5
         },
         "load_multiplier_linear_increment": {
@@ -195,11 +169,7 @@
         },
         "max_load_multiplier": {
           "default": 2,
-<<<<<<< HEAD
           "description": "The accepted token rate is multiplied by this value to dynamically calculate the upper concurrency limit of a Service during normal (non-overload) states, helping to protect the Service from sudden spikes in incoming token rate.\n\n",
-=======
-          "description": "Accepted token rate is multiplied with this number to dynamically calculate the upper concurrency limit of a Service during normal (non-overload) state. This protects the Service from sudden spikes in incoming token rate.\n\n",
->>>>>>> 35450372
           "format": "double",
           "type": "number",
           "x-go-tag-default": "2.0",
@@ -207,66 +177,41 @@
         },
         "out_ports": {
           "$ref": "#/definitions/AdaptiveLoadSchedulerOuts",
-<<<<<<< HEAD
           "description": "Collection of output ports for the _Adaptive Load Scheduler_ component.",
-=======
-          "description": "Output ports for the _Adaptive Load Scheduler_ component.",
->>>>>>> 35450372
           "x-order": 8
         },
         "scheduler_parameters": {
           "$ref": "#/definitions/LoadSchedulerSchedulerParameters",
-<<<<<<< HEAD
           "description": "Parameters for the _Load Scheduler_.\n\n",
-          "x-go-tag-validate": "required",
-          "x-order": 9
-=======
-          "description": "Scheduler parameters.\n\n",
           "x-go-tag-validate": "required",
           "x-order": 9
         },
         "selectors": {
           "$ref": "#/definitions/Selectors",
-          "description": "Selectors for the component.",
+          "description": "Selectors for the component.\n\n",
+          "x-go-tag-validate": "required_without=FlowSelector",
           "x-order": 10
->>>>>>> 35450372
         }
       },
       "type": "object",
       "additionalProperties": false
     },
     "AdaptiveLoadSchedulerIns": {
-<<<<<<< HEAD
       "description": "Input ports for the _Adaptive Load Scheduler_ component.",
       "properties": {
         "enabled": {
           "$ref": "#/definitions/InPort",
           "description": "The enabled port determines if the _Load Scheduler_ can shed _Flows_. By default, the Load Scheduler is enabled.",
-=======
-      "description": "Inputs for the _Adaptive Load Scheduler_ component.",
-      "properties": {
-        "enabled": {
-          "$ref": "#/definitions/InPort",
-          "description": "The enabled port controls whether the _Load Scheduler_ can load shed _Flows_. By default, the _Load Scheduler_ is enabled.",
->>>>>>> 35450372
           "x-order": 0
         },
         "setpoint": {
           "$ref": "#/definitions/InPort",
-<<<<<<< HEAD
           "description": "The setpoint input to the controller.",
-=======
-          "description": "The setpoint to the controller.",
->>>>>>> 35450372
           "x-order": 1
         },
         "signal": {
           "$ref": "#/definitions/InPort",
-<<<<<<< HEAD
           "description": "The input signal to the controller.",
-=======
-          "description": "The signal to the controller.",
->>>>>>> 35450372
           "x-order": 2
         }
       },
@@ -274,11 +219,7 @@
       "additionalProperties": false
     },
     "AdaptiveLoadSchedulerOuts": {
-<<<<<<< HEAD
       "description": "Output ports for the _Adaptive Load Scheduler_ component.",
-=======
-      "description": "Outputs for the _Adaptive Load Scheduler_ component.",
->>>>>>> 35450372
       "properties": {
         "accepted_token_rate": {
           "$ref": "#/definitions/OutPort",
@@ -297,11 +238,7 @@
         },
         "is_overload": {
           "$ref": "#/definitions/OutPort",
-<<<<<<< HEAD
           "title": "A Boolean signal that indicates whether the service is overloaded based on the deviation of the signal from the setpoint, considering a certain tolerance.\nDeprecated: 1.6.0",
-=======
-          "title": "Is overload is a Boolean signal that indicates whether the service is overloaded based on the deviation of the signal from the setpoint taking into account some tolerance.\nDeprecated: 1.6.0",
->>>>>>> 35450372
           "x-order": 3
         },
         "observed_load_multiplier": {
@@ -688,7 +625,8 @@
       "properties": {
         "flow_selector": {
           "$ref": "#/definitions/FlowSelector",
-          "description": "Defines where to apply the flow classification rule.\nDeprecated 1.8.0: Use `selectors` instead. The `selectors` will be ignored if `flow_selector` is set.",
+          "description": "Defines where to apply the flow classification rule.\nDeprecated 1.8.0: Use `selectors` instead. The `selectors` will be ignored if `flow_selector` is set.\n\n",
+          "x-go-tag-validate": "required_without=Selectors",
           "x-order": 0
         },
         "rego": {
@@ -709,7 +647,7 @@
         "selectors": {
           "$ref": "#/definitions/Selectors",
           "description": "Selectors for flows that will be classified by this _Classifier_.\n\n",
-          "x-go-tag-validate": "required",
+          "x-go-tag-validate": "required_without=FlowSelector",
           "x-order": 3
         }
       },
@@ -865,7 +803,8 @@
       "properties": {
         "flow_selector": {
           "$ref": "#/definitions/FlowSelector",
-          "description": "Flow Selector decides the service and flows at which the concurrency limiter is applied.\nDeprecated 1.8.0: Use `selectors` instead. The `selectors` will be ignored if `flow_selector` is set.",
+          "description": "Flow Selector decides the service and flows at which the concurrency limiter is applied.\nDeprecated 1.8.0: Use `selectors` instead. The `selectors` will be ignored if `flow_selector` is set.\n\n",
+          "x-go-tag-validate": "required_without=Selectors",
           "x-order": 0
         },
         "load_actuator": {
@@ -882,7 +821,7 @@
         "selectors": {
           "$ref": "#/definitions/Selectors",
           "description": "Selectors for the component.\n\n",
-          "x-go-tag-validate": "required",
+          "x-go-tag-validate": "required_without=FlowSelector",
           "x-order": 3
         }
       },
@@ -1513,12 +1452,8 @@
       "properties": {
         "flow_selector": {
           "$ref": "#/definitions/FlowSelector",
-<<<<<<< HEAD
-          "description": "_Flow Selector_ selects the _Flows_ at which the _Flow Regulator_ is applied.\n\n",
-          "x-go-tag-validate": "required",
-=======
-          "description": "_Flow Selector_ selects the _Flows_ at which the _Flow Regulator_ is applied.\nDeprecated 1.8.0: Use `selectors` instead. The `selectors` will be ignored if `flow_selector` is set.",
->>>>>>> 35450372
+          "description": "_Flow Selector_ selects the _Flows_ at which the _Flow Regulator_ is applied.\nDeprecated 1.8.0: Use `selectors` instead. The `selectors` will be ignored if `flow_selector` is set.\n\n",
+          "x-go-tag-validate": "required_without=Selectors",
           "x-order": 0
         },
         "label_key": {
@@ -1528,7 +1463,8 @@
         },
         "selectors": {
           "$ref": "#/definitions/Selectors",
-          "description": "Selectors for the component.",
+          "description": "Selectors for the component.\n\n",
+          "x-go-tag-validate": "required_without=FlowSelector",
           "x-order": 2
         }
       },
@@ -1536,11 +1472,7 @@
       "additionalProperties": false
     },
     "FlowSelector": {
-<<<<<<< HEAD
-      "description": "Selects flows based on _Control Point_, flow labels, agent group and service that the [flow control\ncomponent](/concepts/flow-control/flow-control.md#components) operates on.\n\n:::info\n\nSee also [FlowSelector overview](/concepts/flow-control/flow-selector.md).\n\n:::",
-=======
       "description": "Selects flows based on _Control Point_, flow labels, agent group and service that the [flow control\ncomponent](/concepts/flow-control/flow-control.md#components) operates on.\n\n:::info\n\nSee also [FlowSelector overview](/concepts/flow-control/flow-selector.md).\n\n:::\n\nDeprecated 1.8.0: Use `selectors` instead.",
->>>>>>> 35450372
       "properties": {
         "flow_matcher": {
           "$ref": "#/definitions/FlowMatcher",
@@ -1578,7 +1510,8 @@
         },
         "flow_selector": {
           "$ref": "#/definitions/FlowSelector",
-          "description": "The selection criteria for the traffic that will be measured.\nDeprecated 1.8.0: Use `selectors` instead. The `selectors` will be ignored if `flow_selector` is set.",
+          "description": "The selection criteria for the traffic that will be measured.\nDeprecated 1.8.0: Use `selectors` instead. The `selectors` will be ignored if `flow_selector` is set.\n\n",
+          "x-go-tag-validate": "required_without=Selectors",
           "x-order": 3
         },
         "linear_buckets": {
@@ -1588,7 +1521,7 @@
         "selectors": {
           "$ref": "#/definitions/Selectors",
           "description": "Selectors for the component.\n\n",
-          "x-go-tag-validate": "required",
+          "x-go-tag-validate": "required_without=FlowSelector",
           "x-order": 5
         },
         "static_buckets": {
@@ -2254,7 +2187,6 @@
         "load_multiplier": {
           "$ref": "#/definitions/InPort",
           "description": "Load multiplier is proportion of [incoming\ntoken rate](#scheduler-outs) that needs to be accepted.",
-<<<<<<< HEAD
           "x-order": 0
         }
       },
@@ -2297,8 +2229,6 @@
         "backward": {
           "$ref": "#/definitions/InPort",
           "description": "Whether to progress the _Load Ramp_ towards the previous step.",
-=======
->>>>>>> 35450372
           "x-order": 0
         },
         "forward": {
@@ -2464,8 +2394,8 @@
         },
         "flow_selector": {
           "$ref": "#/definitions/FlowSelector",
-          "description": "Flow Selector decides the service and flows at which the _Load Scheduler_ is applied.\n\n",
-          "x-go-tag-validate": "required",
+          "description": "Flow Selector decides the service and flows at which the _Load Scheduler_ is applied.\nDeprecated 1.8.0: Use `selectors` instead. The `selectors` will be ignored if `flow_selector` is set.\n\n",
+          "x-go-tag-validate": "required_without=Selectors",
           "x-order": 1
         },
         "scheduler": {
@@ -2473,6 +2403,12 @@
           "description": "Configuration of Weighted Fair Queuing-based workload scheduler.\n\nContains configuration of per-agent scheduler, and also defines some\noutput signals.\n\n",
           "x-go-tag-validate": "required",
           "x-order": 2
+        },
+        "selectors": {
+          "$ref": "#/definitions/Selectors",
+          "description": "Selectors for the component.\n\n",
+          "x-go-tag-validate": "required_without=FlowSelector",
+          "x-order": 3
         }
       },
       "title": "_Load Scheduler_ is an actuator component that regulates flows to provide active service protection",
@@ -2667,420 +2603,6 @@
       "type": "object",
       "additionalProperties": false
     },
-    "LoadRamp": {
-      "description": "The _Load Ramp_ produces a smooth and continuous traffic load\nthat changes progressively over time, based on the specified steps.\n\nEach step is defined by two parameters:\n- The `target_accept_percentage`.\n- The `duration` for the signal to change from the\n  previous step's `target_accept_percentage` to the current step's\n  `target_accept_percentage`.\n\nThe percentage of requests accepted starts at the `target_accept_percentage`\ndefined in the first step and gradually ramps up or down linearly from\nthe previous step's `target_accept_percentage` to the next\n`target_accept_percentage`, over the `duration` specified for each step.",
-      "properties": {
-        "default_config": {
-          "$ref": "#/definitions/RegulatorDynamicConfig",
-          "description": "Default configuration.",
-          "x-order": 0
-        },
-        "dynamic_config_key": {
-          "description": "Dynamic configuration key for flow regulator.",
-          "type": "string",
-          "x-order": 1
-        },
-        "in_ports": {
-          "$ref": "#/definitions/LoadRampIns",
-          "x-order": 2
-        },
-        "out_ports": {
-          "$ref": "#/definitions/LoadRampOuts",
-          "x-order": 3
-        },
-        "parameters": {
-          "$ref": "#/definitions/LoadRampParameters",
-          "x-go-tag-validate": "required",
-          "x-order": 4
-        }
-      },
-      "type": "object",
-      "additionalProperties": false
-    },
-    "LoadRampIns": {
-      "description": "Inputs for the _Load Ramp_ component.",
-      "properties": {
-        "backward": {
-          "$ref": "#/definitions/InPort",
-          "description": "Whether to progress the _Load Ramp_ towards the previous step.",
-          "x-order": 0
-        },
-        "forward": {
-          "$ref": "#/definitions/InPort",
-          "description": "Whether to progress the _Load Ramp_ towards the next step.",
-          "x-order": 1
-        },
-        "reset": {
-          "$ref": "#/definitions/InPort",
-          "description": "Whether to reset the _Load Ramp_ to the first step.",
-          "x-order": 2
-        }
-      },
-      "type": "object",
-      "additionalProperties": false
-    },
-    "LoadRampOuts": {
-      "description": "Outputs for the _Load Ramp_ component.",
-      "properties": {
-        "accept_percentage": {
-          "$ref": "#/definitions/OutPort",
-          "description": "The percentage of flows being accepted by the _Load Ramp_.",
-          "x-order": 0
-        },
-        "at_end": {
-          "$ref": "#/definitions/OutPort",
-          "description": "A Boolean signal indicating whether the _Load Ramp_ is at the end of signal generation.",
-          "x-order": 1
-        },
-        "at_start": {
-          "$ref": "#/definitions/OutPort",
-          "description": "A Boolean signal indicating whether the _Load Ramp_ is at the start of signal generation.",
-          "x-order": 2
-        }
-      },
-      "type": "object",
-      "additionalProperties": false
-    },
-    "LoadRampParameters": {
-      "description": "Parameters for the _Load Ramp_ component.",
-      "properties": {
-<<<<<<< HEAD
-        "flow_regulator_parameters": {
-          "$ref": "#/definitions/FlowRegulatorParameters",
-          "description": "Parameters for the _Flow Regulator_.",
-=======
-        "regulator_parameters": {
-          "$ref": "#/definitions/RegulatorParameters",
-          "description": "Parameters for the _Regulator_.",
->>>>>>> 35450372
-          "x-order": 0
-        },
-        "steps": {
-          "items": {
-            "$ref": "#/definitions/LoadRampParametersStep",
-            "type": "object"
-          },
-          "minItems": 1,
-          "type": "array",
-          "x-go-tag-validate": "required,gt=0,dive",
-          "x-order": 1
-        }
-      },
-      "required": ["steps"],
-      "type": "object",
-      "additionalProperties": false
-    },
-    "LoadRampParametersStep": {
-      "properties": {
-        "duration": {
-          "description": "Duration for which the step is active.\n\n",
-          "type": "string",
-          "x-go-tag-validate": "required",
-          "x-order": 0
-        },
-        "target_accept_percentage": {
-          "description": "The value of the step.\n\n",
-          "format": "double",
-          "maximum": 100,
-          "minimum": 0,
-          "type": "number",
-          "x-go-tag-validate": "gte=0,lte=100",
-          "x-order": 1
-        }
-      },
-      "required": ["duration"],
-      "type": "object",
-      "additionalProperties": false
-    },
-    "LoadRampSeries": {
-      "description": "_LoadRampSeries_ is a component that applies a series of _Load Ramps_ in order.",
-      "properties": {
-        "in_ports": {
-          "$ref": "#/definitions/LoadRampSeriesIns",
-          "x-order": 0
-        },
-        "parameters": {
-          "$ref": "#/definitions/LoadRampSeriesParameters",
-          "x-go-tag-validate": "required",
-          "x-order": 1
-        }
-      },
-      "type": "object",
-      "additionalProperties": false
-    },
-    "LoadRampSeriesIns": {
-      "description": "Inputs for the _LoadRampSeries_ component.",
-      "properties": {
-        "backward": {
-          "$ref": "#/definitions/InPort",
-          "description": "Whether to progress the load ramp series towards the previous step.",
-          "x-order": 0
-        },
-        "forward": {
-          "$ref": "#/definitions/InPort",
-          "description": "Whether to progress the load ramp series towards the next step.",
-          "x-order": 1
-        },
-        "reset": {
-          "$ref": "#/definitions/InPort",
-          "description": "Whether to reset the load ramp series to the first step.",
-          "x-order": 2
-        }
-      },
-      "type": "object",
-      "additionalProperties": false
-    },
-    "LoadRampSeriesLoadRampInstance": {
-      "properties": {
-        "load_ramp": {
-          "$ref": "#/definitions/LoadRampParameters",
-          "description": "The load ramp.\n\n",
-          "x-go-tag-validate": "required",
-          "x-order": 0
-        },
-        "out_ports": {
-          "$ref": "#/definitions/LoadRampOuts",
-          "x-order": 1
-        }
-      },
-      "type": "object",
-      "additionalProperties": false
-    },
-    "LoadRampSeriesParameters": {
-      "description": "Parameters for the _LoadRampSeries_ component.",
-      "properties": {
-        "load_ramps": {
-          "description": "An ordered list of load ramps that get applied in order.\n\n",
-          "items": {
-            "$ref": "#/definitions/LoadRampSeriesLoadRampInstance",
-            "type": "object"
-          },
-          "type": "array",
-          "x-go-tag-validate": "required,dive",
-          "x-order": 0
-        }
-      },
-      "required": ["load_ramps"],
-      "type": "object",
-      "additionalProperties": false
-    },
-    "LoadScheduler": {
-      "description": ":::info\n\nSee also [_Load Scheduler_ overview](/concepts/flow-control/components/load-scheduler.md).\n\n:::\n\nIt's based on the actuation strategy (for example, load actuator) and workload scheduling\nwhich is based on Weighted Fair Queuing principles.\nIt measures and controls the incoming tokens per second, which can translate\nto (avg. latency \\* in-flight requests) (Little's Law) in concurrency limiting use-case.\n\nLoadScheduler configuration is split into two parts: An actuation\nstrategy and a scheduler. At this time, only `load_actuator` strategy is available.",
-      "properties": {
-        "actuator": {
-          "$ref": "#/definitions/LoadSchedulerActuator",
-          "description": "Actuator based on limiting the accepted token rate under incoming token rate * load multiplier.",
-          "x-order": 0
-        },
-        "flow_selector": {
-          "$ref": "#/definitions/FlowSelector",
-          "description": "Flow Selector decides the service and flows at which the _Load Scheduler_ is applied.\nDeprecated 1.8.0: Use `selectors` instead. The `selectors` will be ignored if `flow_selector` is set.",
-          "x-order": 1
-        },
-        "scheduler": {
-          "$ref": "#/definitions/LoadSchedulerScheduler",
-          "description": "Configuration of Weighted Fair Queuing-based workload scheduler.\n\nContains configuration of per-agent scheduler, and also defines some\noutput signals.\n\n",
-          "x-go-tag-validate": "required",
-          "x-order": 2
-        },
-        "selectors": {
-          "$ref": "#/definitions/Selectors",
-          "description": "Selectors for the component.",
-          "x-order": 3
-        }
-      },
-      "title": "_Load Scheduler_ is an actuator component that regulates flows to provide active service protection",
-      "type": "object",
-      "additionalProperties": false
-    },
-    "LoadSchedulerActuator": {
-      "properties": {
-        "default_config": {
-          "$ref": "#/definitions/LoadSchedulerActuatorDynamicConfig",
-          "description": "Default configuration.",
-          "x-order": 0
-        },
-        "dynamic_config_key": {
-          "description": "Configuration key for DynamicConfig.",
-          "type": "string",
-          "x-order": 1
-        },
-        "in_ports": {
-          "$ref": "#/definitions/LoadSchedulerActuatorIns",
-          "description": "Input ports for the Actuator component.",
-          "x-order": 2
-        }
-      },
-      "title": "Takes the load multiplier input signal and publishes it to the schedulers in the data-plane",
-      "type": "object",
-      "additionalProperties": false
-    },
-    "LoadSchedulerActuatorDynamicConfig": {
-      "properties": {
-        "dry_run": {
-          "description": "Decides whether to run the actuator in dry-run mode. Dry run mode ensures that no traffic gets dropped by this actuator.\nUseful for observing the behavior of actuator without disrupting any real traffic.",
-          "type": "boolean",
-          "x-order": 0
-        }
-      },
-      "title": "Dynamic Configuration for Actuator",
-      "type": "object",
-      "additionalProperties": false
-    },
-    "LoadSchedulerActuatorIns": {
-      "description": "Input for the Actuator component.",
-      "properties": {
-        "load_multiplier": {
-          "$ref": "#/definitions/InPort",
-          "description": "Load multiplier is proportion of [incoming\ntoken rate](#scheduler-outs) that needs to be accepted.",
-          "x-order": 0
-        }
-      },
-      "type": "object",
-      "additionalProperties": false
-    },
-    "LoadSchedulerScheduler": {
-      "properties": {
-        "out_ports": {
-          "$ref": "#/definitions/LoadSchedulerSchedulerOuts",
-          "description": "Output ports for the Scheduler component.",
-          "x-order": 0
-        },
-        "parameters": {
-          "$ref": "#/definitions/LoadSchedulerSchedulerParameters",
-          "description": "Scheduler parameters.\n\n",
-          "x-go-tag-validate": "required",
-          "x-order": 1
-        }
-      },
-      "type": "object",
-      "additionalProperties": false
-    },
-    "LoadSchedulerSchedulerOuts": {
-      "description": "Output for the Scheduler component.",
-      "properties": {
-        "accepted_token_rate": {
-          "$ref": "#/definitions/OutPort",
-          "description": "Accepted token rate is the tokens admitted per second by the scheduler.\nValue of this signal is aggregated from all the relevant schedulers.",
-          "x-order": 0
-        },
-        "incoming_token_rate": {
-          "$ref": "#/definitions/OutPort",
-          "description": "Incoming token rate is the incoming tokens per second for all the\nflows entering the scheduler including the rejected ones.\n\nThis is computed similar to `accepted_token_rate`,\nby summing up tokens from all the flows entering scheduler.",
-          "x-order": 1
-        }
-      },
-      "type": "object",
-      "additionalProperties": false
-    },
-    "LoadSchedulerSchedulerParameters": {
-      "properties": {
-        "auto_tokens": {
-          "default": false,
-          "description": "Automatically estimate the size of a flow in each workload, based on\nhistorical latency. Each workload's `tokens` will be set to average\nlatency of flows in that workload during last few seconds (exact duration\nof this average can change).\nThis setting is useful in concurrency limiting use-case, where the\nconcurrency is calculated as (avg. latency \\* in-flight flows).\n\nThe value of tokens estimated by `auto_tokens` takes lower precedence\nthan the value of `tokens` specified in the workload definition\nand `tokens` explicitly specified in the flow labels.\n\n",
-          "type": "boolean",
-          "x-go-tag-default": "false",
-          "x-order": 0
-        },
-        "decision_deadline_margin": {
-          "default": "0.01s",
-          "description": "Decision deadline margin is the amount of time that the scheduler will\nsubtract from the request deadline to determine the deadline for the\ndecision. This is to ensure that the scheduler has enough time to\nmake a decision before the request deadline happens, accounting for\nprocessing delays.\nThe request deadline is based on the\n[gRPC deadline](https://grpc.io/blog/deadlines) or the\n[`grpc-timeout` HTTP header](https://github.com/grpc/grpc/blob/master/doc/PROTOCOL-HTTP2.md#requests).\n\nFail-open logic is use for flow control APIs, so if the gRPC deadline\nreaches, the flow will end up being unconditionally allowed while\nit is still waiting on the scheduler.\n\n",
-          "type": "string",
-          "x-go-tag-default": "0.01s",
-          "x-order": 1
-        },
-        "default_workload_parameters": {
-          "$ref": "#/definitions/LoadSchedulerSchedulerWorkloadParameters",
-          "description": "Parameters to be used if none of workloads specified in `workloads` match.",
-          "x-order": 2
-        },
-        "max_timeout": {
-          "default": "0s",
-          "description": "Deprecated: 1.5.0. Use `decision_deadline_margin` instead. This value is ignored.\n\n",
-          "type": "string",
-          "x-go-tag-default": "0s",
-          "x-order": 3
-        },
-        "timeout_factor": {
-          "default": 0,
-          "description": "Deprecated: 1.5.0. Use `decision_deadline_margin` instead. This value is ignored.\n\n",
-          "format": "double",
-          "type": "number",
-          "x-go-tag-default": "0",
-          "x-go-tag-validate": "gte=0.0",
-          "x-order": 4
-        },
-        "tokens_label_key": {
-          "default": "tokens",
-          "description": "* Key for a flow label that can be used to override the default number of tokens for this flow.\n* The value associated with this key must be a valid uint64 number.\n* If this parameter is not provided, the number of tokens for the flow will be determined by the matched workload's token count.\n\n",
-          "type": "string",
-          "x-go-tag-default": "tokens",
-          "x-order": 5
-        },
-        "workloads": {
-          "description": "List of workloads to be used in scheduler.\n\nCategorizing [flows](/concepts/flow-control/flow-control.md#flow) into workloads\nallows for load-shedding to be \"intelligent\" compared to random rejections.\nThere are two aspects of this \"intelligence\":\n* Scheduler can more precisely calculate concurrency if it understands\n  that flows belonging to different classes have different weights (for example, insert queries compared to select queries).\n* Setting different priorities to different workloads lets the scheduler\n  avoid dropping important traffic during overload.\n\nEach workload in this list specifies also a matcher that is used to\ndetermine which flow will be categorized into which workload.\nIn case of multiple matching workloads, the first matching one will be used.\nIf none of workloads match, `default_workload` will be used.\n\n:::info\n\nSee also [workload definition in the concepts\nsection](/concepts/flow-control/components/load-scheduler.md#workload).\n\n:::\n\n",
-          "items": {
-            "$ref": "#/definitions/LoadSchedulerSchedulerWorkload",
-            "type": "object"
-          },
-          "type": "array",
-          "x-go-tag-validate": "dive",
-          "x-order": 6
-        }
-      },
-      "title": "Scheduler parameters",
-      "type": "object",
-      "additionalProperties": false
-    },
-    "LoadSchedulerSchedulerWorkload": {
-      "description": "Workload defines a class of flows that preferably have similar properties such as response latency and desired priority.",
-      "properties": {
-        "label_matcher": {
-          "$ref": "#/definitions/LabelMatcher",
-          "description": "Label Matcher to select a Workload based on\n[flow labels](/concepts/flow-control/flow-label.md).\n\n",
-          "x-go-tag-validate": "required",
-          "x-order": 0
-        },
-        "parameters": {
-          "$ref": "#/definitions/LoadSchedulerSchedulerWorkloadParameters",
-          "description": "Parameters associated with flows matching the label matcher.\n\n",
-          "x-go-tag-validate": "required",
-          "x-order": 1
-        }
-      },
-      "type": "object",
-      "additionalProperties": false
-    },
-    "LoadSchedulerSchedulerWorkloadParameters": {
-      "description": "Parameters such as priority, tokens and fairness key that\nare applicable to flows within a workload.",
-      "properties": {
-        "fairness_key": {
-          "description": "Fairness key is a label key that can be used to provide fairness within a workload.\nAny [flow label](/concepts/flow-control/flow-label.md) can be used here. For example, if\nyou have a classifier that sets `user` flow label, you might want to set\n`fairness_key = \"user\"`.",
-          "type": "string",
-          "x-order": 0
-        },
-        "priority": {
-          "default": 0,
-          "description": "$$\n\\text{virtual\\_finish\\_time} = \\text{virtual\\_time} + \\left(\\text{tokens} \\cdot \\left(\\text{256} - \\text{priority}\\right)\\right)\n$$\n\n",
-          "format": "int64",
-          "maximum": 255,
-          "minimum": 0,
-          "title": "Describes priority level of the flows within the workload.\nPriority level ranges from 0 to 255.\nHigher numbers means higher priority level.\nPriority levels have non-linear effect on the workload scheduling. The following formula is used to determine the position of a flow in the queue based on virtual finish time:",
-          "type": "integer",
-          "x-go-tag-default": "0",
-          "x-go-tag-validate": "gte=0,lte=255",
-          "x-order": 1
-        },
-        "tokens": {
-          "description": "Tokens determines the cost of admitting a single flow in the workload,\nwhich is typically defined as milliseconds of flow latency (time to response or duration of a feature) or\nsimply equal to 1 if the resource being accessed is constrained by the\nnumber of flows (3rd party rate limiters).\nThis override is applicable only if tokens for the flow aren't specified\nin the flow labels.",
-          "format": "uint64",
-          "type": "string",
-          "x-order": 2
-        }
-      },
-      "type": "object",
-      "additionalProperties": false
-    },
     "LoadShaper": {
       "description": "The _Load Shaper_ produces a smooth and continuous traffic load\nthat changes progressively over time, based on the specified steps.\n\nEach step is defined by two parameters:\n- The `target_accept_percentage`.\n- The `duration` for the signal to change from the\n  previous step's `target_accept_percentage` to the current step's\n  `target_accept_percentage`.\n\nThe percentage of requests accepted starts at the `target_accept_percentage`\ndefined in the first step and gradually ramps up or down linearly from\nthe previous step's `target_accept_percentage` to the next\n`target_accept_percentage`, over the `duration` specified for each step.",
       "properties": {
@@ -3957,7 +3479,8 @@
         },
         "flow_selector": {
           "$ref": "#/definitions/FlowSelector",
-          "description": "Which control point to apply this rate limiter to.\nDeprecated 1.8.0: Use `selectors` instead. The `selectors` will be ignored if `flow_selector` is set.",
+          "description": "Which control point to apply this rate limiter to.\nDeprecated 1.8.0: Use `selectors` instead. The `selectors` will be ignored if `flow_selector` is set.\n\n",
+          "x-go-tag-validate": "required_without=Selectors",
           "x-order": 2
         },
         "in_ports": {
@@ -3975,7 +3498,7 @@
         "selectors": {
           "$ref": "#/definitions/Selectors",
           "description": "Selectors for the component.\n\n",
-          "x-go-tag-validate": "required",
+          "x-go-tag-validate": "required_without=FlowSelector",
           "x-order": 5
         }
       },
@@ -4044,7 +3567,7 @@
         },
         "lazy_sync": {
           "$ref": "#/definitions/RateLimiterParametersLazySync",
-          "title": "Configuration of lazy-syncing behaviour of rate limiter",
+          "title": "Configuration of lazy-syncing behavior of rate limiter",
           "x-order": 1
         },
         "limit_reset_interval": {
@@ -4128,11 +3651,7 @@
       "additionalProperties": false
     },
     "Regulator": {
-<<<<<<< HEAD
       "description": "_Regulator_ is a component that regulates the load at a\n[_Control Point_][/concepts/flow-control/flow-selector.md/#control-point] by allowing only a specified percentage of\nflows at random or by sticky sessions.\n\n:::info\n\nSee also [_Load Regulator overview](/concepts/flow-control/components/regulator.md).\n\n:::",
-=======
-      "description": "_Regulator_ is a component that regulates the load at a\n[_Control Point_][/concepts/flow-control/flow-selector.md/#control-point] by allowing only a specified percentage of\nflows at random or by sticky sessions.\n\n:::info\n\nSee also [_Load Regulator overview](/concepts/flow-control/components/load-regulator.md).\n\n:::",
->>>>>>> 35450372
       "properties": {
         "default_config": {
           "$ref": "#/definitions/RegulatorDynamicConfig",
@@ -4188,26 +3707,20 @@
       "properties": {
         "flow_selector": {
           "$ref": "#/definitions/FlowSelector",
-<<<<<<< HEAD
-          "description": "_Flow Selector_ selects the _Flows_ at which the _Regulator_ is applied.\n\n",
-          "x-go-tag-validate": "required",
-=======
-          "description": "_Flow Selector_ selects the _Flows_ at which the _Regulator_ is applied.\nDeprecated 1.8.0: Use `selectors` instead. The `selectors` will be ignored if `flow_selector` is set.",
->>>>>>> 35450372
+          "description": "_Flow Selector_ selects the _Flows_ at which the _Regulator_ is applied.\nDeprecated 1.8.0: Use `selectors` instead. The `selectors` will be ignored if `flow_selector` is set.\n\n",
+          "x-go-tag-validate": "required_without=Selectors",
           "x-order": 0
         },
         "label_key": {
           "description": "The flow label key for identifying sessions.\n- When label key is specified, _Regulator_ acts as a sticky filter.\n  The series of flows with the same value of label key get the same\n  decision provided that the `accept_percentage` is same or higher.\n- When label key is not specified, _Regulator_ acts as a stateless filter.\n  Percentage of flows are selected randomly for rejection.",
           "type": "string",
           "x-order": 1
-<<<<<<< HEAD
-=======
         },
         "selectors": {
           "$ref": "#/definitions/Selectors",
-          "description": "Selectors for the component.",
-          "x-order": 2
->>>>>>> 35450372
+          "description": "Selectors for the component.\n\n",
+          "x-go-tag-validate": "required_without=FlowSelector",
+          "x-order": 2
         }
       },
       "type": "object",
