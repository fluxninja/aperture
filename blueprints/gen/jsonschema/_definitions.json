{
  "definitions": {
    "AIMDConcurrencyController": {
      "description": "High level concurrency control component. Baselines a signal via exponential moving average and applies concurrency limits based on deviation of signal from the baseline. Internally implemented as a nested circuit.",
      "properties": {
        "alerter_parameters": {
          "$ref": "#/definitions/AlerterParameters",
          "description": "Configuration for embedded alerter.",
          "x-order": 0
        },
        "default_config": {
          "$ref": "#/definitions/LoadActuatorDynamicConfig",
          "description": "Default configuration.",
          "x-order": 1
        },
        "dynamic_config_key": {
          "description": "Configuration key for load actuation.",
          "type": "string",
          "x-order": 2
        },
        "flow_selector": {
          "$ref": "#/definitions/FlowSelector",
          "description": "Flow Selector decides the service and flows at which the concurrency limiter is applied.\n\n",
          "x-go-tag-validate": "required",
          "x-order": 3
        },
        "gradient_parameters": {
          "$ref": "#/definitions/GradientControllerParameters",
          "description": "Gradient parameters for the controller.",
          "x-order": 4
        },
        "in_ports": {
          "$ref": "#/definitions/AIMDConcurrencyControllerIns",
          "description": "Input ports for the AIMDConcurrencyController component.",
          "x-order": 5
        },
        "load_multiplier_linear_increment": {
          "default": 0.0025,
          "description": "Linear increment to load multiplier in each execution tick when the system is not in overloaded state.\n\n",
          "format": "double",
          "type": "number",
          "x-go-tag-default": "0.0025",
          "x-order": 6
        },
        "max_load_multiplier": {
          "default": 2,
          "description": "Current accepted concurrency is multiplied with this number to dynamically calculate the upper concurrency limit of a Service during normal (non-overload) state. This protects the Service from sudden spikes.\n\n",
          "format": "double",
          "type": "number",
          "x-go-tag-default": "2.0",
          "x-order": 7
        },
        "out_ports": {
          "$ref": "#/definitions/AIMDConcurrencyControllerOuts",
          "description": "Output ports for the AIMDConcurrencyController component.",
          "x-order": 8
        },
        "scheduler_parameters": {
          "$ref": "#/definitions/SchedulerParameters",
          "description": "Scheduler parameters.\n\n",
          "x-go-tag-validate": "required",
          "x-order": 9
        }
      },
      "type": "object",
      "additionalProperties": false
    },
    "AIMDConcurrencyControllerIns": {
      "description": "Inputs for the AIMDConcurrencyController component.",
      "properties": {
        "setpoint": {
          "$ref": "#/definitions/InPort",
          "description": "The setpoint to the controller.",
          "x-order": 0
        },
        "signal": {
          "$ref": "#/definitions/InPort",
          "description": "The signal to the controller.",
          "x-order": 1
        }
      },
      "type": "object",
      "additionalProperties": false
    },
    "AIMDConcurrencyControllerOuts": {
      "description": "Outputs for the AIMDConcurrencyController component.",
      "properties": {
        "accepted_concurrency": {
          "$ref": "#/definitions/OutPort",
          "description": "Accepted concurrency is the number of concurrent requests that are accepted by the service.",
          "x-order": 0
        },
        "desired_load_multiplier": {
          "$ref": "#/definitions/OutPort",
          "description": "Desired Load multiplier is the ratio of desired concurrency to the incoming concurrency.",
          "x-order": 1
        },
        "incoming_concurrency": {
          "$ref": "#/definitions/OutPort",
          "description": "IncomingConcurrency is the number of concurrent requests that are received by the service.",
          "x-order": 2
        },
        "is_overload": {
          "$ref": "#/definitions/OutPort",
          "description": "Is overload is a boolean signal that indicates whether the service is overloaded based on the deviation of the signal from the setpoint taking into account some tolerance.",
          "x-order": 3
        },
        "observed_load_multiplier": {
          "$ref": "#/definitions/OutPort",
          "description": "Observed Load multiplier is the ratio of accepted concurrency to the incoming concurrency.",
          "x-order": 4
        }
      },
      "type": "object",
      "additionalProperties": false
    },
    "AddressExtractor": {
      "description": "IP addresses in attribute context are defined as objects with separate ip and port fields.\nThis is a helper to display an address as a single string.\n\nNote: Use with care, as it might accidentally introduce a high-cardinality flow label values.\n\n[ext-authz-address]: https://www.envoyproxy.io/docs/envoy/latest/api-v3/config/core/v3/address.proto#config-core-v3-address\n\nExample:\n```yaml\nfrom: \"source.address # or destination.address\"\n```",
      "properties": {
        "from": {
          "description": "Attribute path pointing to some string - eg. \"source.address\".\n\n",
          "type": "string",
          "x-go-tag-validate": "required",
          "x-order": 0
        }
      },
      "required": ["from"],
      "title": "Display an [Address][ext-authz-address] as a single string, eg. `<ip>:<port>`",
      "type": "object",
      "additionalProperties": false
    },
    "Alerter": {
      "description": "Alerter reacts to a signal and generates alert to send to alert manager.",
      "properties": {
        "in_ports": {
          "$ref": "#/definitions/AlerterIns",
          "description": "Input ports for the Alerter component.",
          "x-order": 0
        },
        "parameters": {
          "$ref": "#/definitions/AlerterParameters",
          "title": "Alerter configuration",
          "x-go-tag-validate": "required",
          "x-order": 1
        }
      },
      "type": "object",
      "additionalProperties": false
    },
    "AlerterIns": {
      "description": "Inputs for the Alerter component.",
      "properties": {
        "signal": {
          "$ref": "#/definitions/InPort",
          "description": "Signal which Alerter is monitoring. If the signal greater than 0, Alerter generates an alert.",
          "x-order": 0
        }
      },
      "type": "object",
      "additionalProperties": false
    },
    "AlerterParameters": {
      "description": "Alerter Parameters is a common config for separate alerter components and alerters embedded in other components.",
      "properties": {
        "alert_channels": {
          "description": "A list of alert channel strings.",
          "items": {
            "type": "string"
          },
          "type": "array",
          "x-order": 0
        },
        "alert_name": {
          "description": "Name of the alert.\n\n",
          "type": "string",
          "x-go-tag-validate": "required",
          "x-order": 1
        },
        "labels": {
          "additionalProperties": {
            "type": "string"
          },
          "description": "Additional labels to add to alert.",
          "type": "object",
          "x-order": 2
        },
        "resolve_timeout": {
          "default": "5s",
          "description": "Duration of alert resolver.\n\n",
          "type": "string",
          "x-go-tag-default": "5s",
          "x-order": 3
        },
        "severity": {
          "default": "info",
          "description": "Severity of the alert, one of 'info', 'warn' or 'crit'.\n\n",
          "enum": ["info", "warn", "crit"],
          "type": "string",
          "x-go-tag-default": "info",
          "x-go-tag-validate": "oneof=info warn crit",
          "x-oneof": "info | warn | crit",
          "x-order": 4
        }
      },
      "required": ["alert_name"],
      "type": "object",
      "additionalProperties": false
    },
    "And": {
      "description": "Logical AND.\n\nSignals are mapped to boolean values as follows:\n* Zero is treated as false.\n* Any non-zero is treated as true.\n* Invalid inputs are considered unknown.\n\n  :::note\n\n  Treating invalid inputs as \"unknowns\" has a consequence that the result\n  might end up being valid even when some inputs are invalid. Eg. `unknown && false == false`,\n  because the result would end up false no matter if\n  first signal was true or false. On the other hand, `unknown && true == unknown`.\n\n  :::",
      "properties": {
        "in_ports": {
          "$ref": "#/definitions/AndIns",
          "description": "Input ports for the And component.",
          "x-order": 0
        },
        "out_ports": {
          "$ref": "#/definitions/AndOuts",
          "description": "Output ports for the And component.",
          "x-order": 1
        }
      },
      "type": "object",
      "additionalProperties": false
    },
    "AndIns": {
      "description": "Inputs for the And component.",
      "properties": {
        "inputs": {
          "description": "Array of input signals.\n\n",
          "items": {
            "$ref": "#/definitions/InPort"
          },
          "type": "array",
          "x-go-tag-validate": "dive",
          "x-order": 0
        }
      },
      "type": "object",
      "additionalProperties": false
    },
    "AndOuts": {
      "description": "Output ports for the And component.",
      "properties": {
        "output": {
          "$ref": "#/definitions/OutPort",
          "description": "Result of logical AND of all the input signals.\n\nWill always be 0 (false), 1 (true) or invalid (unknown).",
          "x-order": 0
        }
      },
      "type": "object",
      "additionalProperties": false
    },
    "ArithmeticCombinator": {
      "properties": {
        "in_ports": {
          "$ref": "#/definitions/ArithmeticCombinatorIns",
          "description": "Input ports for the Arithmetic Combinator component.",
          "x-order": 0
        },
        "operator": {
          "description": "Operator of the arithmetic operation.\n\nThe arithmetic operation can be addition, subtraction, multiplication, division, XOR, right bit shift or left bit shift.\nIn case of XOR and bitshifts, value of signals is cast to integers before performing the operation.\n\n",
          "enum": ["add", "sub", "mul", "div", "xor", "lshift", "rshift"],
          "type": "string",
          "x-go-tag-validate": "oneof=add sub mul div xor lshift rshift",
          "x-oneof": "add | sub | mul | div | xor | lshift | rshift",
          "x-order": 1
        },
        "out_ports": {
          "$ref": "#/definitions/ArithmeticCombinatorOuts",
          "description": "Output ports for the Arithmetic Combinator component.",
          "x-order": 2
        }
      },
      "title": "Type of combinator that computes the arithmetic operation on the operand signals",
      "type": "object",
      "additionalProperties": false
    },
    "ArithmeticCombinatorIns": {
      "description": "Inputs for the Arithmetic Combinator component.",
      "properties": {
        "lhs": {
          "$ref": "#/definitions/InPort",
          "description": "Left hand side of the arithmetic operation.",
          "x-order": 0
        },
        "rhs": {
          "$ref": "#/definitions/InPort",
          "description": "Right hand side of the arithmetic operation.",
          "x-order": 1
        }
      },
      "type": "object",
      "additionalProperties": false
    },
    "ArithmeticCombinatorOuts": {
      "description": "Outputs for the Arithmetic Combinator component.",
      "properties": {
        "output": {
          "$ref": "#/definitions/OutPort",
          "description": "Result of arithmetic operation.",
          "x-order": 0
        }
      },
      "type": "object",
      "additionalProperties": false
    },
    "AutoScale": {
      "description": "AutoScale components are used to scale a service.",
      "properties": {
<<<<<<< HEAD
        "autoscaler": {
          "description": "Autoscaler provides auto scaling functionality for any resource.",
          "x-order": 0,
          "$ref": "#/definitions/Autoscaler"
        },
        "pod_scaler": {
          "description": "PodScaler provides pod horizontal scaling functionality for scalable Kubernetes resources.",
          "x-order": 1,
          "$ref": "#/definitions/PodScaler"
=======
        "pod_scaler": {
          "$ref": "#/definitions/PodScaler",
          "description": "PodScaler provides pod horizontal scaling functionality for scalable Kubernetes resources.\n\nGradientPodAutoScaler provides auto scaling functionality for scalable Kubernetes resources.",
          "x-order": 0
>>>>>>> 0702caaa
        }
      },
      "type": "object",
      "additionalProperties": false
    },
    "Autoscaler": {
      "type": "object",
      "title": "Autoscaler",
      "properties": {
        "cooldown_override_percentage": {
          "description": "Cooldown override percentage defines a threshold change in scale out beyond which previous cooldown is overridden.\nFor example, if the cooldown is 5 minutes and the cooldown override percentage is 10%, then if the\nscale increases by 10% or more, the previous cooldown is cancelled. Defaults to 50%.\n\n",
          "type": "number",
          "format": "double",
          "x-go-tag-default": "50",
          "x-order": 0
        },
        "max_scale": {
          "description": "The maximum scale to which the autoscaler can scale out. E.g. in case of KubernetesReplicas Scaler, this is the maximum number of replicas.\n\n",
          "type": "string",
          "format": "uint64",
          "x-go-tag-default": "4294967295",
          "x-order": 1
        },
        "min_scale": {
          "description": "The minimum scale to which the autoscaler can scale in. E.g. in case of KubernetesReplicas Scaler, this is the minimum number of replicas.\n\n",
          "type": "string",
          "format": "uint64",
          "x-go-tag-default": "0",
          "x-order": 2
        },
        "out_ports": {
          "description": "Output ports for the Autoscaler.",
          "x-order": 3,
          "$ref": "#/definitions/AutoscalerOuts"
        },
        "scale_in_alerter_parameters": {
          "description": "Configuration for scale in alerter.",
          "x-order": 4,
          "$ref": "#/definitions/AlerterParameters"
        },
        "scale_in_controllers": {
          "description": "List of Controllers for scaling in.",
          "type": "array",
          "items": {
            "$ref": "#/definitions/AutoscalerScaleInController"
          },
          "x-order": 5
        },
        "scale_in_cooldown": {
          "description": "The amount of time to wait after a scale in operation for another scale in operation.\n\n",
          "type": "string",
          "x-go-tag-default": "120s",
          "x-order": 6
        },
        "scale_in_max_percentage": {
          "description": "The maximum increase of scale (e.g. pods) at one time. Defined as percentage of current scale value. Can never go below one even if percentage computation is less than one. Defaults to 10% of current scale value.\n\n",
          "type": "number",
          "format": "double",
          "x-go-tag-default": "10",
          "x-order": 7
        },
        "scale_out_alerter_parameters": {
          "description": "Configuration for scale out alerter.",
          "x-order": 8,
          "$ref": "#/definitions/AlerterParameters"
        },
        "scale_out_controllers": {
          "description": "List of Controllers for scaling out.",
          "type": "array",
          "items": {
            "$ref": "#/definitions/AutoscalerScaleOutController"
          },
          "x-order": 9
        },
        "scale_out_cooldown": {
          "description": "The amount of time to wait after a scale out operation for another scale out or scale in operation.\n\n",
          "type": "string",
          "x-go-tag-default": "30s",
          "x-order": 10
        },
        "scale_out_max_percentage": {
          "description": "The maximum decrease of scale (e.g. pods) at one time. Defined as percentage of current scale value. Can never go below one even if percentage computation is less than one. Defaults to 1% of current scale value.\n\n",
          "type": "number",
          "format": "double",
          "x-go-tag-default": "1",
          "x-order": 11
        },
        "scaler": {
          "title": "@gotags: validate:\"required\"",
          "x-order": 12,
          "$ref": "#/definitions/AutoscalerScaler"
        }
      },
      "additionalProperties": false
    },
    "AutoscalerDecreasingGradient": {
      "description": "Decreasing Gradient defines a controller for scaling in based on Gradient Controller.",
      "type": "object",
      "properties": {
        "in_ports": {
          "description": "Input ports for the Gradient.",
          "x-order": 0,
          "$ref": "#/definitions/AutoscalerDecreasingGradientIns"
        },
        "parameters": {
          "title": "Gradient parameters for the controller. Defaults and constraints:\n* slope = 1\n* min_gradient = -Inf (must be less than 1)\n* max_gradient = 1 (cannot be changed)",
          "x-order": 1,
          "$ref": "#/definitions/AutoscalerDecreasingGradientParameters"
        }
      },
      "additionalProperties": false
    },
    "AutoscalerDecreasingGradientIns": {
      "description": "Inputs for Gradient.",
      "type": "object",
      "properties": {
        "setpoint": {
          "description": "The setpoint to use for scale in.",
          "x-order": 0,
          "$ref": "#/definitions/InPort"
        },
        "signal": {
          "description": "The signal to use for scale in.",
          "x-order": 1,
          "$ref": "#/definitions/InPort"
        }
      },
      "additionalProperties": false
    },
    "AutoscalerDecreasingGradientParameters": {
      "description": "This allows subset of parameters with constrained values compared to a regular gradient controller. For full documentation of these parameters, refer to the [GradientControllerParameters](#gradient-controller-parameters).",
      "type": "object",
      "properties": {
        "min_gradient": {
          "type": "number",
          "format": "double",
          "title": "@gotags: default:\"-1.79769313486231570814527423731704356798070e+308\" validate:\"lte=1.0\"",
          "x-order": 0
        },
        "slope": {
          "type": "number",
          "format": "double",
          "title": "@gotags: default:\"1.0\"",
          "x-order": 1
        }
      },
      "additionalProperties": false
    },
    "AutoscalerIncreasingGradient": {
      "description": "Increasing Gradient defines a controller for scaling out based on Gradient Controller.",
      "type": "object",
      "properties": {
        "in_ports": {
          "description": "Input ports for the Gradient.",
          "x-order": 0,
          "$ref": "#/definitions/AutoscalerIncreasingGradientIns"
        },
        "parameters": {
          "title": "Gradient parameters for the controller. Defaults and constraints:\n* slope = 1\n* min_gradient = 1 (cannot be changed)\n* max_gradient = +Inf (must be greater than 1)",
          "x-order": 1,
          "$ref": "#/definitions/AutoscalerIncreasingGradientParameters"
        }
      },
      "additionalProperties": false
    },
    "AutoscalerIncreasingGradientIns": {
      "description": "Inputs for Gradient.",
      "type": "object",
      "properties": {
        "setpoint": {
          "description": "The setpoint to use for scale out.",
          "x-order": 0,
          "$ref": "#/definitions/InPort"
        },
        "signal": {
          "description": "The signal to use for scale out.",
          "x-order": 1,
          "$ref": "#/definitions/InPort"
        }
      },
      "additionalProperties": false
    },
    "AutoscalerIncreasingGradientParameters": {
      "description": "This allows subset of parameters with constrained values compared to a regular gradient controller. For full documentation of these parameters, refer to the [GradientControllerParameters](#gradient-controller-parameters).",
      "type": "object",
      "properties": {
        "max_gradient": {
          "type": "number",
          "format": "double",
          "title": "@gotags: default:\"1.79769313486231570814527423731704356798070e+308\" validate:\"gte=1.0\"",
          "x-order": 0
        },
        "slope": {
          "type": "number",
          "format": "double",
          "title": "@gotags: default:\"1.0\"",
          "x-order": 1
        }
      },
      "additionalProperties": false
    },
    "AutoscalerKubernetesReplicas": {
      "description": "KubernetesReplicas defines a horizontal pod scaler for Kubernetes.",
      "type": "object",
      "required": ["kubernetes_object_selector"],
      "properties": {
        "default_config": {
          "description": "Default configuration.",
          "x-order": 0,
          "$ref": "#/definitions/PodScalerScaleActuatorDynamicConfig"
        },
        "dynamic_config_key": {
          "type": "string",
          "title": "Configuration key for DynamicConfig",
          "x-order": 1
        },
        "kubernetes_object_selector": {
          "description": "The Kubernetes object on which horizontal scaling is applied.\n\n",
          "x-go-tag-validate": "required",
          "x-order": 2,
          "$ref": "#/definitions/KubernetesObjectSelector"
        }
      },
      "additionalProperties": false
    },
    "AutoscalerOuts": {
      "description": "Outputs for Autoscaler.",
      "type": "object",
      "properties": {
        "actual_scale": {
          "x-order": 0,
          "$ref": "#/definitions/OutPort"
        },
        "configured_scale": {
          "x-order": 1,
          "$ref": "#/definitions/OutPort"
        },
        "desired_scale": {
          "x-order": 2,
          "$ref": "#/definitions/OutPort"
        }
      },
      "additionalProperties": false
    },
    "AutoscalerScaleInController": {
      "type": "object",
      "properties": {
        "alerter_parameters": {
          "description": "Configuration for embedded alerter.",
          "x-order": 0,
          "$ref": "#/definitions/AlerterParameters"
        },
        "controller": {
          "title": "Controller",
          "x-order": 1,
          "$ref": "#/definitions/AutoscalerScaleInControllerController"
        }
      },
      "additionalProperties": false
    },
    "AutoscalerScaleInControllerController": {
      "type": "object",
      "properties": {
        "gradient": {
          "x-order": 0,
          "$ref": "#/definitions/AutoscalerDecreasingGradient"
        }
      },
      "additionalProperties": false
    },
    "AutoscalerScaleOutController": {
      "type": "object",
      "required": ["controller"],
      "properties": {
        "alerter_parameters": {
          "description": "Configuration for embedded alerter.",
          "x-order": 0,
          "$ref": "#/definitions/AlerterParameters"
        },
        "controller": {
          "title": "Controller",
          "x-go-tag-validate": "required",
          "x-order": 1,
          "$ref": "#/definitions/AutoscalerScaleOutControllerController"
        }
      },
      "additionalProperties": false
    },
    "AutoscalerScaleOutControllerController": {
      "type": "object",
      "properties": {
        "gradient": {
          "x-order": 0,
          "$ref": "#/definitions/AutoscalerIncreasingGradient"
        }
      },
      "additionalProperties": false
    },
    "AutoscalerScaler": {
      "type": "object",
      "properties": {
        "kubernetes_replicas": {
          "x-order": 0,
          "$ref": "#/definitions/AutoscalerKubernetesReplicas"
        }
      },
      "additionalProperties": false
    },
    "Circuit": {
      "description": ":::info\n\nSee also [Circuit overview](/concepts/policy/circuit.md).\n\n:::\n\nSignals flow between components via ports.\nAs signals traverse the circuit, they get processed, stored within components or get acted upon (e.g. load-shed, rate-limit, auto-scale etc.).\nCircuit is evaluated periodically in order to respond to changes in signal readings.\n\n:::info\n\n**Signal**\n\nSignals are floating-point values.\n\nA signal can also have a special **Invalid** value. It's usually used to\ncommunicate that signal doesn't have a meaningful value at the moment, eg.\n[PromQL](#prom-q-l) emits such a value if it cannot execute a query.\nComponents know when their input signals are invalid and can act\naccordingly. They can either propagate the invalidness, by making their\noutput itself invalid (like eg.\n[ArithmeticCombinator](#arithmetic-combinator)) or use some different\nlogic, like eg. [Extrapolator](#extrapolator). Refer to a component's\ndocs on how exactly it handles invalid inputs.\n\n:::",
      "properties": {
        "components": {
          "description": "Defines a signal processing graph as a list of components.\n\n",
          "items": {
            "$ref": "#/definitions/Component"
          },
          "type": "array",
          "x-go-tag-validate": "dive",
          "x-order": 0
        },
        "evaluation_interval": {
          "default": "0.5s",
          "description": "Evaluation interval (tick) is the time period between consecutive runs of the policy circuit.\nThis interval is typically aligned with how often the corrective action (actuation) needs to be taken.\n\n",
          "type": "string",
          "x-go-tag-default": "0.5s",
          "x-order": 1
        }
      },
      "title": "Circuit is defined as a dataflow graph of inter-connected components",
      "type": "object",
      "additionalProperties": false
    },
    "Classifier": {
      "description": ":::info\n\nSee also [Classifier overview](/concepts/integrations/flow-control/flow-classifier.md).\n\n:::\n\nExample:\n```yaml\nselector:\n  service_selector:\n    service: service1.default.svc.cluster.local\n  flow_selector:\n    control_point:\n      traffic: ingress\nrules:\n  user:\n    extractor:\n      from: request.http.headers.user\n```",
      "properties": {
        "flow_selector": {
          "$ref": "#/definitions/FlowSelector",
          "description": "Defines where to apply the flow classification rule.\n\n",
          "x-go-tag-validate": "required",
          "x-order": 0
        },
        "rules": {
          "additionalProperties": {
            "$ref": "#/definitions/Rule"
          },
          "description": "A map of {key, value} pairs mapping from\n[flow label](/concepts/integrations/flow-control/flow-label.md) keys to rules that define\nhow to extract and propagate flow labels with that key.\n\n",
          "minProperties": 1,
          "type": "object",
          "x-go-tag-validate": "required,gt=0,dive,keys,required,endkeys,required",
          "x-order": 1
        }
      },
      "required": ["rules"],
      "title": "Set of classification rules sharing a common selector",
      "type": "object",
      "additionalProperties": false
    },
    "Component": {
      "description": ":::info\n\nSee also [Components overview](/concepts/policy/circuit.md#components).\n\n:::\n\nSignals flow into the components via input ports and results are emitted on output ports.\nComponents are wired to each other based on signal names forming an execution graph of the circuit.\n\n:::note\n\nLoops are broken by the runtime at the earliest component index that is part of the loop.\nThe looped signals are saved in the tick they are generated and served in the subsequent tick.\n\n:::\n\nThere are three categories of components:\n* \"source\" components \u2013 they take some sort of input from \"the real world\" and output\n  a signal based on this input. Example: [PromQL](#prom-q-l). In the UI\n  they're represented by green color.\n* signal processor components \u2013 \"pure\" components that don't interact with the \"real world\".\n  Examples: [GradientController](#gradient-controller), [Max](#max).\n\n  :::note\n\n  Signal processor components's output can depend on their internal state, in addition to the inputs.\n  Eg. see the [Exponential Moving Average filter](#e-m-a).\n\n  :::\n\n* \"sink\" components \u2013\u00a0they affect the real world.\n  [ConcurrencyLimiter.LoadActuator](#concurrency-limiter) and [RateLimiter](#rate-limiter).\n  In the UI, represented by orange color.  Sink components usually come in pairs with a\n  \"sources\" component which emits a feedback signal, like\n  `accepted_concurrency` emitted by ConcurrencyLimiter.Scheduler.\n\n:::tip\n\nSometimes you may want to use a constant value as one of component's inputs.\nYou can create an input port containing the constant value instead of being connected to a signal.\nTo do so, use the [InPort](#in_port)'s .withConstantSignal(constant_signal) method.\nYou can also use it to provide special math values such as NaN and +- Inf.\nIf You need to provide the same constant signal to multiple components,\nYou can use the [Variable](#variable) component.\n\n:::\n\nSee also [Policy](#policy) for a higher-level explanation of circuits.",
      "properties": {
        "alerter": {
          "$ref": "#/definitions/Alerter",
          "description": "Alerter reacts to a signal and generates alert to send to alert manager.",
          "x-order": 0
        },
        "and": {
          "$ref": "#/definitions/And",
          "description": "Logical AND.",
          "x-order": 1
        },
        "arithmetic_combinator": {
          "$ref": "#/definitions/ArithmeticCombinator",
          "description": "Applies the given operator on input operands (signals) and emits the result.",
          "x-order": 2
        },
        "auto_scale": {
          "$ref": "#/definitions/AutoScale",
          "description": "AutoScale components are used to scale the service.",
          "x-order": 3
        },
        "decider": {
          "$ref": "#/definitions/Decider",
          "description": "Decider emits the binary result of comparison operator on two operands.",
          "x-order": 4
        },
        "differentiator": {
          "$ref": "#/definitions/Differentiator",
          "description": "Differentiator calculates rate of change per tick.",
          "x-order": 5
        },
        "ema": {
          "$ref": "#/definitions/EMA",
          "description": "Exponential Moving Average filter.",
          "x-order": 6
        },
        "extrapolator": {
          "$ref": "#/definitions/Extrapolator",
          "description": "Takes an input signal and emits the extrapolated value; either mirroring the input value or repeating the last known value up to the maximum extrapolation interval.",
          "x-order": 7
        },
        "first_valid": {
          "$ref": "#/definitions/FirstValid",
          "description": "Picks the first valid input signal and emits it.",
          "x-order": 8
        },
        "flow_control": {
          "$ref": "#/definitions/FlowControl",
          "description": "FlowControl components are used to regulate requests flow.",
          "x-order": 9
        },
        "gradient_controller": {
          "$ref": "#/definitions/GradientController",
          "description": "Gradient controller basically calculates the ratio between the signal and the setpoint to determine the magnitude of the correction that need to be applied.\nThis controller can be used to build AIMD (Additive Increase, Multiplicative Decrease) or MIMD style response.",
          "x-order": 10
        },
        "holder": {
          "$ref": "#/definitions/Holder",
          "description": "Holds the last valid signal value for the specified duration then waits for next valid value to hold.",
          "x-order": 11
        },
        "integrator": {
          "$ref": "#/definitions/Integrator",
          "description": "Accumulates sum of signal every tick.",
          "x-order": 12
        },
        "inverter": {
          "$ref": "#/definitions/Inverter",
          "description": "Logical NOT.",
          "x-order": 13
        },
        "max": {
          "$ref": "#/definitions/Max",
          "description": "Emits the maximum of the input signals.",
          "x-order": 14
        },
        "min": {
          "$ref": "#/definitions/Min",
          "description": "Emits the minimum of the input signals.",
          "x-order": 15
        },
        "nested_circuit": {
          "$ref": "#/definitions/NestedCircuit",
          "description": "Nested circuit defines a sub-circuit as a high-level component. It consists of a list of components and a map of input and output ports.",
          "x-order": 16
        },
        "nested_signal_egress": {
          "$ref": "#/definitions/NestedSignalEgress",
          "description": "Nested signal egress is a special type of component that allows to extract a signal from a nested circuit.",
          "x-order": 17
        },
        "nested_signal_ingress": {
          "$ref": "#/definitions/NestedSignalIngress",
          "description": "Nested signal ingress is a special type of component that allows to inject a signal into a nested circuit.",
          "x-order": 18
        },
        "or": {
          "$ref": "#/definitions/Or",
          "description": "Logical OR.",
          "x-order": 19
        },
        "pulse_generator": {
          "$ref": "#/definitions/PulseGenerator",
          "description": "Generates 0 and 1 in turns.",
          "x-order": 20
        },
        "query": {
          "$ref": "#/definitions/Query",
          "description": "Query components that are query databases such as Prometheus.",
          "x-order": 21
        },
<<<<<<< HEAD
=======
        "sqrt": {
          "$ref": "#/definitions/Sqrt",
          "description": "Takes an input signal and emits the square root of the input signal.",
          "x-order": 22
        },
>>>>>>> 0702caaa
        "switcher": {
          "$ref": "#/definitions/Switcher",
          "description": "Switcher acts as a switch that emits one of the two signals based on third signal.",
<<<<<<< HEAD
          "x-order": 22,
          "$ref": "#/definitions/Switcher"
=======
          "x-order": 23
>>>>>>> 0702caaa
        },
        "unary_operator": {
          "description": "Takes an input signal and emits the square root of the input signal.",
          "x-order": 23,
          "$ref": "#/definitions/UnaryOperator"
        },
        "variable": {
          "$ref": "#/definitions/Variable",
          "description": "Emits a variable signal which can be set to invalid.",
          "x-order": 24
        }
      },
      "title": "Computational block that form the circuit",
      "type": "object",
      "additionalProperties": false
    },
    "ConcurrencyLimiter": {
      "description": ":::info\n\nSee also [Concurrency Limiter overview](/concepts/integrations/flow-control/components/concurrency-limiter.md).\n\n:::\n\nIt is based on the actuation strategy (e.g. load actuator) and workload scheduling which is based on Weighted Fair Queuing principles.\nConcurrency is calculated in terms of total tokens which translate to (avg. latency \\* in-flight requests), i.e. Little's Law.\n\nConcurrencyLimiter configuration is split into two parts: An actuation\nstrategy and a scheduler. Right now, only `load_actuator` strategy is available.",
      "properties": {
        "flow_selector": {
          "$ref": "#/definitions/FlowSelector",
          "description": "Flow Selector decides the service and flows at which the concurrency limiter is applied.\n\n",
          "x-go-tag-validate": "required",
          "x-order": 0
        },
        "load_actuator": {
          "$ref": "#/definitions/LoadActuator",
          "description": "Actuator based on limiting the accepted concurrency under incoming concurrency * load multiplier.\n\nActuation strategy defines the input signal that will drive the scheduler.",
          "x-order": 1
        },
        "scheduler": {
          "$ref": "#/definitions/Scheduler",
          "description": "Configuration of Weighted Fair Queuing-based workload scheduler.\n\nContains configuration of per-agent scheduler, and also defines some\noutput signals.\n\n",
          "x-go-tag-validate": "required",
          "x-order": 2
        }
      },
      "title": "Concurrency Limiter is an actuator component that regulates flows in order to provide active service protection",
      "type": "object",
      "additionalProperties": false
    },
    "ConstantSignal": {
      "description": "Special constant input for ports and Variable component. Can provide either a constant value or special Nan/+-Inf value.",
      "properties": {
        "special_value": {
          "description": "A special value such as NaN, +Inf, -Inf.\n\n",
          "enum": ["NaN", "+Inf", "-Inf"],
          "type": "string",
          "x-go-tag-validate": "oneof=NaN +Inf -Inf",
          "x-oneof": "NaN | +Inf | -Inf",
          "x-order": 0
        },
        "value": {
          "description": "A constant value.",
          "format": "double",
          "type": "number",
          "x-order": 1
        }
      },
      "type": "object",
      "additionalProperties": false
    },
    "Decider": {
      "description": "The comparison operator can be greater-than, less-than, greater-than-or-equal, less-than-or-equal, equal, or not-equal.\n\nThis component also supports time-based response, i.e. the output\ntransitions between 1.0 or 0.0 signal if the decider condition is\ntrue or false for at least \"true_for\" or \"false_for\" duration. If\n`true_for` and `false_for` durations are zero then the transitions are\ninstantaneous.",
      "properties": {
        "false_for": {
          "default": "0s",
          "description": "Duration of time to wait before a transition to false state.\nIf the duration is zero, the transition will happen instantaneously.\n\n",
          "type": "string",
          "x-go-tag-default": "0s",
          "x-order": 0
        },
        "in_ports": {
          "$ref": "#/definitions/DeciderIns",
          "description": "Input ports for the Decider component.",
          "x-order": 1
        },
        "operator": {
          "description": "Comparison operator that computes operation on lhs and rhs input signals.\n\n",
          "enum": ["gt", "lt", "gte", "lte", "eq", "neq"],
          "type": "string",
          "x-go-tag-validate": "oneof=gt lt gte lte eq neq",
          "x-oneof": "gt | lt | gte | lte | eq | neq",
          "x-order": 2
        },
        "out_ports": {
          "$ref": "#/definitions/DeciderOuts",
          "description": "Output ports for the Decider component.",
          "x-order": 3
        },
        "true_for": {
          "default": "0s",
          "description": "Duration of time to wait before a transition to true state.\nIf the duration is zero, the transition will happen instantaneously.\n\n",
          "type": "string",
          "x-go-tag-default": "0s",
          "x-order": 4
        }
      },
      "title": "Type of combinator that computes the comparison operation on lhs and rhs signals",
      "type": "object",
      "additionalProperties": false
    },
    "DeciderIns": {
      "description": "Inputs for the Decider component.",
      "properties": {
        "lhs": {
          "$ref": "#/definitions/InPort",
          "description": "Left hand side input signal for the comparison operation.",
          "x-order": 0
        },
        "rhs": {
          "$ref": "#/definitions/InPort",
          "description": "Right hand side input signal for the comparison operation.",
          "x-order": 1
        }
      },
      "type": "object",
      "additionalProperties": false
    },
    "DeciderOuts": {
      "description": "Outputs for the Decider component.",
      "properties": {
        "output": {
          "$ref": "#/definitions/OutPort",
          "description": "Selected signal (1.0 or 0.0).",
          "x-order": 0
        }
      },
      "type": "object",
      "additionalProperties": false
    },
    "Differentiator": {
      "description": "Differentiator calculates rate of change per tick.",
      "properties": {
        "in_ports": {
          "$ref": "#/definitions/DifferentiatorIns",
          "description": "Input ports for the Differentiator component.",
          "x-order": 0
        },
        "out_ports": {
          "$ref": "#/definitions/DifferentiatorOuts",
          "description": "Output ports for the Differentiator component.",
          "x-order": 1
        },
        "window": {
          "default": "5s",
          "description": "The window of time over which differentiator operates.\n\n",
          "type": "string",
          "x-go-tag-default": "5s",
          "x-order": 2
        }
      },
      "type": "object",
      "additionalProperties": false
    },
    "DifferentiatorIns": {
      "description": "Inputs for the Differentiator component.",
      "properties": {
        "input": {
          "$ref": "#/definitions/InPort",
          "x-order": 0
        }
      },
      "type": "object",
      "additionalProperties": false
    },
    "DifferentiatorOuts": {
      "description": "Outputs for the Differentiator component.",
      "properties": {
        "output": {
          "$ref": "#/definitions/OutPort",
          "x-order": 0
        }
      },
      "type": "object",
      "additionalProperties": false
    },
    "EMA": {
      "description": "At any time EMA component operates in one of the following states:\n1. Warm up state: The first warmup_window samples are used to compute the initial EMA.\n   If an invalid reading is received during the warmup_window, the last good average is emitted and the state gets reset back to beginning of warm up state.\n2. Normal state: The EMA is computed using following formula.\n\nThe EMA for a series $Y$ is calculated recursively as:\n\n$$\n\\text{EMA} _t =\n\\begin{cases}\n  Y_0, &\\text{for } t = 0 \\\\\n  \\alpha Y_t + (1 - \\alpha) \\text{EMA} _{t-1}, &\\text{for }t > 0\n\\end{cases}\n$$\n\nThe coefficient $\\alpha$ represents the degree of weighting decrease, a constant smoothing factor between 0 and 1.\nA higher $\\alpha$ discounts older observations faster.\nThe $\\alpha$ is computed using ema\\_window:\n\n$$\n\\alpha = \\frac{2}{N + 1} \\quad\\text{where } N = \\frac{\\text{ema\\_window}}{\\text{evaluation\\_period}}\n$$",
      "properties": {
        "in_ports": {
          "$ref": "#/definitions/EMAIns",
          "description": "Input ports for the EMA component.",
          "x-order": 0
        },
        "out_ports": {
          "$ref": "#/definitions/EMAOuts",
          "description": "Output ports for the EMA component.",
          "x-order": 1
        },
        "parameters": {
          "$ref": "#/definitions/EMAParameters",
          "description": "Parameters for the EMA component.\n\n",
          "x-go-tag-validate": "required",
          "x-order": 2
        }
      },
      "title": "Exponential Moving Average (EMA) is a type of moving average that applies exponentially more weight to recent signal readings",
      "type": "object",
      "additionalProperties": false
    },
    "EMAIns": {
      "description": "Inputs for the EMA component.",
      "properties": {
        "input": {
          "$ref": "#/definitions/InPort",
          "description": "Input signal to be used for the EMA computation.",
          "x-order": 0
        },
        "max_envelope": {
          "$ref": "#/definitions/InPort",
          "description": "Upper bound of the moving average.\n\nWhen the signal exceeds `max_envelope` it's multiplied by\n`correction_factor_on_max_envelope_violation` **once per tick**.\n\n:::note\n\nIf the signal deviates from `max_envelope` faster than the correction\nfaster, it might end up exceeding the envelope.\n\n:::",
          "x-order": 1
        },
        "min_envelope": {
          "$ref": "#/definitions/InPort",
          "description": "Lower bound of the moving average.\n\nBehavior is similar to `max_envelope`.",
          "x-order": 2
        }
      },
      "type": "object",
      "additionalProperties": false
    },
    "EMAOuts": {
      "description": "Outputs for the EMA component.",
      "properties": {
        "output": {
          "$ref": "#/definitions/OutPort",
          "description": "Exponential moving average of the series of reading as an output signal.",
          "x-order": 0
        }
      },
      "type": "object",
      "additionalProperties": false
    },
    "EMAParameters": {
      "description": "Parameters for the EMA component.",
      "properties": {
        "correction_factor_on_max_envelope_violation": {
          "default": 1,
          "description": "Correction factor to apply on the output value if its in violation of the max envelope.\n\n",
          "format": "double",
          "minimum": 0,
          "type": "number",
          "x-go-tag-default": "1.0",
          "x-go-tag-validate": "gte=0,lte=1.0",
          "x-order": 0
        },
        "correction_factor_on_min_envelope_violation": {
          "default": 1,
          "description": "Correction factor to apply on the output value if its in violation of the min envelope.\n\n",
          "format": "double",
          "type": "number",
          "x-go-tag-default": "1.0",
          "x-go-tag-validate": "gte=1.0",
          "x-order": 1
        },
        "ema_window": {
          "description": "Duration of EMA sampling window.\n\n",
          "type": "string",
          "x-go-tag-validate": "required",
          "x-order": 2
        },
        "valid_during_warmup": {
          "default": false,
          "description": "Whether the output is valid during the warm up stage.\n\n",
          "type": "boolean",
          "x-go-tag-default": "false",
          "x-order": 3
        },
        "warmup_window": {
          "description": "Duration of EMA warming up window.\n\nThe initial value of the EMA is the average of signal readings received during the warm up window.\n\n",
          "type": "string",
          "x-go-tag-validate": "required",
          "x-order": 4
        }
      },
      "required": ["ema_window", "warmup_window"],
      "type": "object",
      "additionalProperties": false
    },
    "EqualsMatchExpression": {
      "description": "Label selector expression of the equal form \"label == value\".",
      "properties": {
        "label": {
          "description": "Name of the label to equal match the value.\n\n",
          "type": "string",
          "x-go-tag-validate": "required",
          "x-order": 0
        },
        "value": {
          "description": "Exact value that the label should be equal to.",
          "type": "string",
          "x-order": 1
        }
      },
      "required": ["label"],
      "type": "object",
      "additionalProperties": false
    },
    "Extractor": {
      "description": "There are multiple variants of extractor, specify exactly one.",
      "properties": {
        "address": {
          "$ref": "#/definitions/AddressExtractor",
          "description": "Display an address as a single string - `<ip>:<port>`.",
          "x-order": 0
        },
        "from": {
          "description": "Attribute path is a dot-separated path to attribute.\n\nShould be either:\n* one of the fields of [Attribute Context][attribute-context], or\n* a special \"request.http.bearer\" pseudo-attribute.\nEg. \"request.http.method\" or \"request.http.header.user-agent\"\n\nNote: The same attribute path syntax is shared by other extractor variants,\nwherever attribute path is needed in their \"from\" syntax.\n\nExample:\n```yaml\nfrom: request.http.headers.user-agent\n```\n[attribute-context]: https://www.envoyproxy.io/docs/envoy/latest/api-v3/service/auth/v3/attribute_context.proto",
          "title": "Use an attribute with no conversion",
          "type": "string",
          "x-order": 1
        },
        "json": {
          "$ref": "#/definitions/JSONExtractor",
          "description": "Deserialize a json, and extract one of the fields.",
          "x-order": 2
        },
        "jwt": {
          "$ref": "#/definitions/JWTExtractor",
          "description": "Parse the attribute as JWT and read the payload.",
          "x-order": 3
        },
        "path_templates": {
          "$ref": "#/definitions/PathTemplateMatcher",
          "description": "Match HTTP Path to given path templates.",
          "x-order": 4
        }
      },
      "title": "Defines a high-level way to specify how to extract a flow label value given http request metadata, without a need to write rego code",
      "type": "object",
      "additionalProperties": false
    },
    "Extrapolator": {
      "description": "It does so until `maximum_extrapolation_interval` is reached, beyond which it emits invalid signal unless input signal becomes valid again.",
      "properties": {
        "in_ports": {
          "$ref": "#/definitions/ExtrapolatorIns",
          "description": "Input ports for the Extrapolator component.",
          "x-order": 0
        },
        "out_ports": {
          "$ref": "#/definitions/ExtrapolatorOuts",
          "description": "Output ports for the Extrapolator component.",
          "x-order": 1
        },
        "parameters": {
          "$ref": "#/definitions/ExtrapolatorParameters",
          "description": "Parameters for the Extrapolator component.\n\n",
          "x-go-tag-validate": "required",
          "x-order": 2
        }
      },
      "title": "Extrapolates the input signal by repeating the last valid value during the period in which it is invalid",
      "type": "object",
      "additionalProperties": false
    },
    "ExtrapolatorIns": {
      "description": "Inputs for the Extrapolator component.",
      "properties": {
        "input": {
          "$ref": "#/definitions/InPort",
          "description": "Input signal for the Extrapolator component.",
          "x-order": 0
        }
      },
      "type": "object",
      "additionalProperties": false
    },
    "ExtrapolatorOuts": {
      "description": "Outputs for the Extrapolator component.",
      "properties": {
        "output": {
          "$ref": "#/definitions/OutPort",
          "description": "Extrapolated signal.",
          "x-order": 0
        }
      },
      "type": "object",
      "additionalProperties": false
    },
    "ExtrapolatorParameters": {
      "description": "Parameters for the Extrapolator component.",
      "properties": {
        "max_extrapolation_interval": {
          "description": "Maximum time interval to repeat the last valid value of input signal.\n\n",
          "type": "string",
          "x-go-tag-validate": "required",
          "x-order": 0
        }
      },
      "required": ["max_extrapolation_interval"],
      "type": "object",
      "additionalProperties": false
    },
    "FirstValid": {
      "properties": {
        "in_ports": {
          "$ref": "#/definitions/FirstValidIns",
          "description": "Input ports for the FirstValid component.",
          "x-order": 0
        },
        "out_ports": {
          "$ref": "#/definitions/FirstValidOuts",
          "description": "Output ports for the FirstValid component.",
          "x-order": 1
        }
      },
      "title": "Picks the first valid input signal from the array of input signals and emits it as an output signal",
      "type": "object",
      "additionalProperties": false
    },
    "FirstValidIns": {
      "description": "Inputs for the FirstValid component.",
      "properties": {
        "inputs": {
          "description": "Array of input signals.\n\n",
          "items": {
            "$ref": "#/definitions/InPort"
          },
          "type": "array",
          "x-go-tag-validate": "dive",
          "x-order": 0
        }
      },
      "type": "object",
      "additionalProperties": false
    },
    "FirstValidOuts": {
      "description": "Outputs for the FirstValid component.",
      "properties": {
        "output": {
          "$ref": "#/definitions/OutPort",
          "description": "First valid input signal as an output signal.",
          "x-order": 0
        }
      },
      "type": "object",
      "additionalProperties": false
    },
    "FlowControl": {
      "description": "FlowControl components are used to regulate requests flow.",
      "properties": {
        "aimd_concurrency_controller": {
          "$ref": "#/definitions/AIMDConcurrencyController",
          "description": "AIMD Concurrency control component is based on Additive Increase and Multiplicative Decrease of Concurrency. It takes a signal and setpoint as inputs and reduces concurrency limits proportionally (or any arbitrary power) based on deviation of the signal from setpoint. Internally implemented as a nested circuit.",
          "x-order": 0
        },
        "concurrency_limiter": {
          "$ref": "#/definitions/ConcurrencyLimiter",
          "description": "Concurrency Limiter provides service protection by applying prioritized load shedding of flows using a network scheduler (e.g. Weighted Fair Queuing).",
          "x-order": 1
        },
        "rate_limiter": {
          "$ref": "#/definitions/RateLimiter",
          "description": "Rate Limiter provides service protection by applying rate limiter.",
          "x-order": 2
        }
      },
      "type": "object",
      "additionalProperties": false
    },
    "FlowMatcher": {
      "description": ":::info\n\nSee also [FlowSelector overview](/concepts/integrations/flow-control/flow-selector.md).\n\n:::\n\nExample:\n```yaml\ncontrol_point: ingress\nlabel_matcher:\n  match_labels:\n    user_tier: gold\n  match_expressions:\n    - key: query\n      operator: In\n      values:\n        - insert\n        - delete\n    - label: user_agent\n      regex: ^(?!.*Chrome).*Safari\n```",
      "properties": {
        "control_point": {
          "description": "[Control Point](/concepts/integrations/flow-control/flow-control.md#control-point)\nidentifies the location of a Flow within a Service. For an SDK based insertion, a Control Point can represent a particular feature or execution\nblock within a Service. In case of Service Mesh or Middleware insertion, a Control Point can identify ingress vs egress calls or distinct listeners\nor filter chains.\n\n",
          "type": "string",
          "x-go-tag-validate": "required",
          "x-order": 0
        },
        "label_matcher": {
          "$ref": "#/definitions/LabelMatcher",
          "description": ":::info\n\nSee also [Label Matcher overview](/concepts/integrations/flow-control/flow-selector.md#label-matcher).\n\n:::\n\n:::note\n\n[Classifiers](#classifier) _can_ use flow labels created by some other\nclassifier, but only if they were created at some previous control point\n(and propagated in baggage).\n\nThis limitation doesn't apply to selectors of other entities, like\nFlux Meters or Actuators. It's valid to create a flow label on a control\npoint using classifier, and immediately use it for matching on the same\ncontrol point.\n\n:::",
          "title": "Label matcher allows to add _additional_ condition on\n[flow labels](/concepts/integrations/flow-control/flow-label.md)\nmust also be satisfied (in addition to service+control point matching)",
          "x-order": 1
        }
      },
      "required": ["control_point"],
      "title": "Describes which flows a [flow control\ncomponent](/concepts/integrations/flow-control/flow-control.md#components) should apply\nto",
      "type": "object",
      "additionalProperties": false
    },
    "FlowSelector": {
      "description": ":::info\n\nSee also [FlowSelector overview](/concepts/integrations/flow-control/flow-selector.md).\n\n:::",
      "properties": {
        "flow_matcher": {
          "$ref": "#/definitions/FlowMatcher",
          "title": "Match control points and labels",
          "x-go-tag-validate": "required",
          "x-order": 0
        },
        "service_selector": {
          "$ref": "#/definitions/ServiceSelector",
          "title": "Match agent group and service",
          "x-go-tag-validate": "required",
          "x-order": 1
        }
      },
      "title": "Describes which flow in which service a [flow control\ncomponent](/concepts/integrations/flow-control/flow-control.md#components) should apply\nto",
      "type": "object",
      "additionalProperties": false
    },
    "FluxMeter": {
      "description": "Flux Meter gathers metrics for the traffic that matches its selector.\nThe histogram created by Flux Meter measures the workload latency by default.\n\n:::info\n\nSee also [Flux Meter overview](/concepts/integrations/flow-control/flux-meter.md).\n\n:::\n\nExample of a selector that creates a histogram metric for all HTTP requests\nto particular service:\n```yaml\nselector:\n  service_selector:\n    service: myservice.mynamespace.svc.cluster.local\n  flow_selector:\n    control_point: ingress\n```",
      "properties": {
        "attribute_key": {
          "default": "workload_duration_ms",
          "description": "Key of the attribute in access log or span from which the metric for this flux meter is read.\n\n:::info\n\nFor list of available attributes in Envoy access logs, refer\n[Envoy Filter](/get-started/integrations/flow-control/envoy/istio.md#envoy-filter)\n\n:::\n\n",
          "type": "string",
          "x-go-tag-default": "workload_duration_ms",
          "x-order": 0
        },
        "exponential_buckets": {
          "$ref": "#/definitions/FluxMeterExponentialBuckets",
          "x-order": 1
        },
        "exponential_buckets_range": {
          "$ref": "#/definitions/FluxMeterExponentialBucketsRange",
          "x-order": 2
        },
        "flow_selector": {
          "$ref": "#/definitions/FlowSelector",
          "description": "The selection criteria for the traffic that will be measured.",
          "x-order": 3
        },
        "linear_buckets": {
          "$ref": "#/definitions/FluxMeterLinearBuckets",
          "x-order": 4
        },
        "static_buckets": {
          "$ref": "#/definitions/FluxMeterStaticBuckets",
          "x-order": 5
        }
      },
      "type": "object",
      "additionalProperties": false
    },
    "FluxMeterExponentialBuckets": {
      "description": "ExponentialBuckets creates `count` number of buckets where the lowest bucket has an upper bound of `start`\nand each following bucket's upper bound is `factor` times the previous bucket's upper bound. The final +inf\nbucket is not counted.",
      "properties": {
        "count": {
          "description": "Number of buckets.\n\n",
          "exclusiveMinimum": 0,
          "format": "int32",
          "type": "integer",
          "x-go-tag-validate": "gt=0",
          "x-order": 0
        },
        "factor": {
          "description": "Factor to be multiplied to the previous bucket's upper bound to calculate the following bucket's upper bound.\n\n",
          "format": "double",
          "type": "number",
          "x-go-tag-validate": "gt=1.0",
          "x-order": 1
        },
        "start": {
          "description": "Upper bound of the lowest bucket.\n\n",
          "format": "double",
          "type": "number",
          "x-go-tag-validate": "gt=0.0",
          "x-order": 2
        }
      },
      "type": "object",
      "additionalProperties": false
    },
    "FluxMeterExponentialBucketsRange": {
      "description": "ExponentialBucketsRange creates `count` number of buckets where the lowest bucket is `min` and the highest\nbucket is `max`. The final +inf bucket is not counted.",
      "properties": {
        "count": {
          "description": "Number of buckets.\n\n",
          "exclusiveMinimum": 0,
          "format": "int32",
          "type": "integer",
          "x-go-tag-validate": "gt=0",
          "x-order": 0
        },
        "max": {
          "description": "Highest bucket.",
          "format": "double",
          "type": "number",
          "x-order": 1
        },
        "min": {
          "description": "Lowest bucket.\n\n",
          "format": "double",
          "type": "number",
          "x-go-tag-validate": "gt=0.0",
          "x-order": 2
        }
      },
      "type": "object",
      "additionalProperties": false
    },
    "FluxMeterLinearBuckets": {
      "description": "LinearBuckets creates `count` number of buckets, each `width` wide, where the lowest bucket has an\nupper bound of `start`. The final +inf bucket is not counted.",
      "properties": {
        "count": {
          "description": "Number of buckets.\n\n",
          "exclusiveMinimum": 0,
          "format": "int32",
          "type": "integer",
          "x-go-tag-validate": "gt=0",
          "x-order": 0
        },
        "start": {
          "description": "Upper bound of the lowest bucket.",
          "format": "double",
          "type": "number",
          "x-order": 1
        },
        "width": {
          "description": "Width of each bucket.",
          "format": "double",
          "type": "number",
          "x-order": 2
        }
      },
      "type": "object",
      "additionalProperties": false
    },
    "FluxMeterStaticBuckets": {
      "description": "StaticBuckets holds the static value of the buckets where latency histogram will be stored.",
      "properties": {
        "buckets": {
          "default": [5, 10, 25, 50, 100, 250, 500, 1000, 2500, 5000, 10000],
          "description": "The buckets in which latency histogram will be stored.\n\n",
          "items": {
            "format": "double",
            "type": "number"
          },
          "type": "array",
          "x-go-tag-default": "[5.0,10.0,25.0,50.0,100.0,250.0,500.0,1000.0,2500.0,5000.0,10000.0]",
          "x-order": 0
        }
      },
      "type": "object",
      "additionalProperties": false
    },
    "GradientController": {
      "description": "The `gradient` describes a corrective factor that should be applied to the\ncontrol variable to get the signal closer to the setpoint. It is computed as follows:\n\n$$\n\\text{gradient} = \\left(\\frac{\\text{signal}}{\\text{setpoint}}\\right)^{\\text{slope}}\n$$\n\n`gradient` is then clamped to [min_gradient, max_gradient] range.\n\nThe output of gradient controller is computed as follows:\n$$\n\\text{output} = \\text{gradient}_{\\text{clamped}} \\cdot \\text{control\\_variable} + \\text{optimize}.\n$$\n\nNote the additional `optimize` signal, that can be used to \"nudge\" the\ncontroller into desired idle state.\n\nThe output can be _optionally_ clamped to desired range using `max` and\n`min` input.",
      "properties": {
        "default_config": {
          "$ref": "#/definitions/GradientControllerDynamicConfig",
          "description": "Default configuration.",
          "x-order": 0
        },
        "dynamic_config_key": {
          "title": "Configuration key for DynamicConfig",
          "type": "string",
          "x-order": 1
        },
        "in_ports": {
          "$ref": "#/definitions/GradientControllerIns",
          "description": "Input ports of the Gradient Controller.",
          "x-order": 2
        },
        "out_ports": {
          "$ref": "#/definitions/GradientControllerOuts",
          "description": "Output ports of the Gradient Controller.",
          "x-order": 3
        },
        "parameters": {
          "$ref": "#/definitions/GradientControllerParameters",
          "description": "Gradient Parameters.\n\n",
          "x-go-tag-validate": "required",
          "x-order": 4
        }
      },
      "title": "Gradient controller is a type of controller which tries to adjust the\ncontrol variable proportionally to the relative difference between setpoint\nand actual value of the signal",
      "type": "object",
      "additionalProperties": false
    },
    "GradientControllerDynamicConfig": {
      "properties": {
        "manual_mode": {
          "default": false,
          "description": "Decides whether the controller runs in \"manual_mode\".\nIn manual mode, the controller does not adjust the control variable I.E. emits the same output as the control variable input.\n\n",
          "type": "boolean",
          "x-go-tag-default": "false",
          "x-order": 0
        }
      },
      "title": "Dynamic Configuration for a Controller",
      "type": "object",
      "additionalProperties": false
    },
    "GradientControllerIns": {
      "description": "Inputs for the Gradient Controller component.",
      "properties": {
        "control_variable": {
          "$ref": "#/definitions/InPort",
          "description": "Actual current value of the control variable.\n\nThis signal is multiplied by the gradient to produce the output.",
          "x-order": 0
        },
        "max": {
          "$ref": "#/definitions/InPort",
          "description": "Maximum value to limit the output signal.",
          "x-order": 1
        },
        "min": {
          "$ref": "#/definitions/InPort",
          "description": "Minimum value to limit the output signal.",
          "x-order": 2
        },
        "optimize": {
          "$ref": "#/definitions/InPort",
          "description": "Optimize signal is added to the output of the gradient calculation.",
          "x-order": 3
        },
        "setpoint": {
          "$ref": "#/definitions/InPort",
          "description": "Setpoint to be used for the gradient computation.",
          "x-order": 4
        },
        "signal": {
          "$ref": "#/definitions/InPort",
          "description": "Signal to be used for the gradient computation.",
          "x-order": 5
        }
      },
      "type": "object",
      "additionalProperties": false
    },
    "GradientControllerOuts": {
      "description": "Outputs for the Gradient Controller component.",
      "properties": {
        "output": {
          "$ref": "#/definitions/OutPort",
          "description": "Computed desired value of the control variable.",
          "x-order": 0
        }
      },
      "type": "object",
      "additionalProperties": false
    },
    "GradientControllerParameters": {
      "description": "Gradient Parameters.",
      "properties": {
        "max_gradient": {
          "default": 1.7976931348623157e308,
          "description": "Maximum gradient which clamps the computed gradient value to the range, [min_gradient, max_gradient].\n\n",
          "format": "double",
          "type": "number",
          "x-go-tag-default": "1.79769313486231570814527423731704356798070e+308",
          "x-order": 0
        },
        "min_gradient": {
          "default": -1.7976931348623157e308,
          "description": "Minimum gradient which clamps the computed gradient value to the range, [min_gradient, max_gradient].\n\n",
          "format": "double",
          "type": "number",
          "x-go-tag-default": "-1.79769313486231570814527423731704356798070e+308",
          "x-order": 1
        },
        "slope": {
          "description": "Slope controls the aggressiveness and direction of the Gradient Controller.\n\nSlope is used as exponent on the signal to setpoint ratio in computation\nof the gradient (see the [main description](#gradient-controller) for\nexact equation). Good intuition for this parameter is \"What should the\nGradient Controller do to the control variable when signal is too high\",\neg.:\n* $\\text{slope} = 1$: when signal is too high, increase control variable,\n* $\\text{slope} = -1$: when signal is too high, decrease control variable,\n* $\\text{slope} = -0.5$: when signal is too high, decrease control variable slowly.\n\nThe sign of slope depends on correlation between the signal and control variable:\n* Use $\\text{slope} < 0$ if signal and control variable are _positively_\ncorrelated (eg. Per-pod CPU usage and total concurrency).\n* Use $\\text{slope} > 0$ if signal and control variable are _negatively_\ncorrelated (eg. Per-pod CPU usage and number of pods).\n\n:::note\n\nYou need to set _negative_ slope for a _positive_ correlation, as you're\ndescribing the _action_ which controller should make when the signal\nincreases.\n\n:::\n\nThe magnitude of slope describes how aggressively should the controller\nreact to a deviation of signal.\nWith $|\\text{slope}| = 1$, the controller will aim to bring the signal to\nthe setpoint in one tick (assuming linear correlation with signal and setpoint).\nSmaller magnitudes of slope will make the controller adjust the control\nvariable more slowly.\n\nWe recommend setting $|\\text{slope}| < 1$ (eg. $\\pm0.8$).\nIf you experience overshooting, consider lowering the magnitude even more.\nValues of $|\\text{slope}| > 1$ are not recommended.\n\n:::note\n\nRemember that the gradient and output signal can be (optionally) clamped,\nso the _slope_ might not fully describe aggressiveness of the controller.\n\n:::\n\n",
          "format": "double",
          "type": "number",
          "x-go-tag-validate": "required",
          "x-order": 2
        }
      },
      "required": ["slope"],
      "type": "object",
      "additionalProperties": false
    },
    "Holder": {
      "description": "Holds the last valid signal value for the specified duration then waits for next valid value to hold.\nIf it's holding a value that means it ignores both valid and invalid new signals until the hold_for duration is finished.",
      "properties": {
        "hold_for": {
          "default": "5s",
          "description": "Holding the last valid signal value for the hold_for duration.\n\n",
          "type": "string",
          "x-go-tag-default": "5s",
          "x-order": 0
        },
        "in_ports": {
          "$ref": "#/definitions/HolderIns",
          "description": "Input ports for the Holder component.",
          "x-order": 1
        },
        "out_ports": {
          "$ref": "#/definitions/HolderOuts",
          "description": "Output ports for the Holder component.",
          "x-order": 2
        }
      },
      "type": "object",
      "additionalProperties": false
    },
    "HolderIns": {
      "description": "Inputs for the Holder component.",
      "properties": {
        "input": {
<<<<<<< HEAD
          "x-order": 0,
          "$ref": "#/definitions/InPort"
        },
        "reset": {
          "x-order": 1,
          "$ref": "#/definitions/InPort"
=======
          "$ref": "#/definitions/InPort",
          "description": "The input signal.",
          "x-order": 0
>>>>>>> 0702caaa
        }
      },
      "type": "object",
      "additionalProperties": false
    },
    "HolderOuts": {
      "description": "Outputs for the Holder component.",
      "properties": {
        "output": {
          "$ref": "#/definitions/OutPort",
          "description": "The output signal.",
          "x-order": 0
        }
      },
      "type": "object",
      "additionalProperties": false
    },
    "InPort": {
      "properties": {
        "constant_signal": {
          "$ref": "#/definitions/ConstantSignal",
          "description": "Constant value to be used for this InPort instead of a signal.",
          "x-order": 0
        },
        "signal_name": {
          "description": "Name of the incoming Signal on the InPort.",
          "type": "string",
          "x-order": 1
        }
      },
      "title": "Components receive input from other components via InPorts",
      "type": "object",
      "additionalProperties": false
    },
    "Integrator": {
      "description": "Accumulates sum of signal every tick.",
      "properties": {
        "in_ports": {
          "$ref": "#/definitions/IntegratorIns",
          "description": "Input ports for the Integrator component.",
          "x-order": 0
        },
        "out_ports": {
          "$ref": "#/definitions/IntegratorOuts",
          "description": "Output ports for the Integrator component.",
          "x-order": 1
        }
      },
      "type": "object",
      "additionalProperties": false
    },
    "IntegratorIns": {
      "description": "Inputs for the Integrator component.",
      "properties": {
        "input": {
          "$ref": "#/definitions/InPort",
          "description": "The input signal.",
          "x-order": 0
        },
        "max": {
          "$ref": "#/definitions/InPort",
          "description": "The maximum output.",
          "x-order": 1
        },
        "min": {
          "$ref": "#/definitions/InPort",
          "description": "The minimum output.",
          "x-order": 2
        },
        "reset": {
          "$ref": "#/definitions/InPort",
          "description": "Resets the integrator output to zero when reset signal is valid and non-zero. Reset also resets the max and min constraints.",
          "x-order": 3
        }
      },
      "type": "object",
      "additionalProperties": false
    },
    "IntegratorOuts": {
      "description": "Outputs for the Integrator component.",
      "properties": {
        "output": {
          "$ref": "#/definitions/OutPort",
          "x-order": 0
        }
      },
      "type": "object",
      "additionalProperties": false
    },
    "Inverter": {
      "description": "Logical NOT.\n\nSee [And component](#and) on how signals are mapped onto boolean values.",
      "properties": {
        "in_ports": {
          "$ref": "#/definitions/InverterIns",
          "description": "Input ports for the Inverter component.",
          "x-order": 0
        },
        "out_ports": {
          "$ref": "#/definitions/InverterOuts",
          "description": "Output ports for the Inverter component.",
          "x-order": 1
        }
      },
      "type": "object",
      "additionalProperties": false
    },
    "InverterIns": {
      "description": "Inputs for the Inverter component.",
      "properties": {
        "input": {
          "$ref": "#/definitions/InPort",
          "description": "Signal to be negated.\n\n",
          "x-go-tag-validate": "dive",
          "x-order": 0
        }
      },
      "type": "object",
      "additionalProperties": false
    },
    "InverterOuts": {
      "description": "Output ports for the Inverter component.",
      "properties": {
        "output": {
          "$ref": "#/definitions/OutPort",
          "description": "Logical negation of the input signal.\n\nWill always be 0 (false), 1 (true) or invalid (unknown).",
          "x-order": 0
        }
      },
      "type": "object",
      "additionalProperties": false
    },
    "JSONExtractor": {
      "description": "Example:\n```yaml\nfrom: request.http.body\npointer: /user/name\n```",
      "properties": {
        "from": {
          "description": "Attribute path pointing to some strings - eg. \"request.http.body\".\n\n",
          "type": "string",
          "x-go-tag-validate": "required",
          "x-order": 0
        },
        "pointer": {
          "description": "Json pointer represents a parsed json pointer which allows to select a specified field from the json payload.\n\nNote: Uses [json pointer](https://datatracker.ietf.org/doc/html/rfc6901) syntax,\neg. `/foo/bar`. If the pointer points into an object, it'd be stringified.",
          "type": "string",
          "x-order": 1
        }
      },
      "required": ["from"],
      "title": "Deserialize a json, and extract one of the fields",
      "type": "object",
      "additionalProperties": false
    },
    "JWTExtractor": {
      "description": "Specify a field to be extracted from payload using \"json_pointer\".\n\nNote: The signature is not verified against the secret (we're assuming there's some\nother parts of the system that handles such verification).\n\nExample:\n```yaml\nfrom: request.http.bearer\njson_pointer: /user/email\n```",
      "properties": {
        "from": {
          "description": "Jwt token can be pulled from any input attribute, but most likely you'd want to use \"request.http.bearer\".\n\n",
          "type": "string",
          "x-go-tag-validate": "required",
          "x-order": 0
        },
        "json_pointer": {
          "description": "Json pointer allowing to select a specified field from the json payload.\n\nNote: Uses [json pointer](https://datatracker.ietf.org/doc/html/rfc6901) syntax,\neg. `/foo/bar`. If the pointer points into an object, it'd be stringified.",
          "type": "string",
          "x-order": 1
        }
      },
      "required": ["from"],
      "title": "Parse the attribute as JWT and read the payload",
      "type": "object",
      "additionalProperties": false
    },
    "K8sLabelMatcherRequirement": {
      "description": "Label selector requirement which is a selector that contains values, a key, and an operator that relates the key and values.",
      "properties": {
        "key": {
          "description": "Label key that the selector applies to.\n\n",
          "type": "string",
          "x-go-tag-validate": "required",
          "x-order": 0
        },
        "operator": {
          "description": "Logical operator which represents a key's relationship to a set of values.\nValid operators are In, NotIn, Exists and DoesNotExist.\n\n",
          "enum": ["In", "NotIn", "Exists", "DoesNotExists"],
          "type": "string",
          "x-go-tag-validate": "oneof=In NotIn Exists DoesNotExists",
          "x-oneof": "In | NotIn | Exists | DoesNotExists",
          "x-order": 1
        },
        "values": {
          "description": "An array of string values that relates to the key by an operator.\nIf the operator is In or NotIn, the values array must be non-empty.\nIf the operator is Exists or DoesNotExist, the values array must be empty.",
          "items": {
            "type": "string"
          },
          "type": "array",
          "x-order": 2
        }
      },
      "required": ["key"],
      "type": "object",
      "additionalProperties": false
    },
    "KubernetesObjectSelector": {
      "description": "Describes which pods a control or observability\ncomponent should apply to.",
      "properties": {
        "agent_group": {
          "default": "default",
          "description": "Which [agent-group](/concepts/integrations/flow-control/service.md#agent-group) this\nselector applies to.\n\n",
          "type": "string",
          "x-go-tag-default": "default",
          "x-order": 0
        },
        "api_version": {
          "title": "API version of Kubernetes resource",
          "type": "string",
          "x-go-tag-validate": "required",
          "x-order": 1
        },
        "kind": {
          "description": "Kubernetes resource type.\n\n",
          "type": "string",
          "x-go-tag-validate": "required",
          "x-order": 2
        },
        "name": {
          "description": "Kubernetes resource name.\n\n",
          "type": "string",
          "x-go-tag-validate": "required",
          "x-order": 3
        },
        "namespace": {
          "description": "Kubernetes namespace that the resource belongs to.\n\n",
          "type": "string",
          "x-go-tag-validate": "required",
          "x-order": 4
        }
      },
      "required": ["api_version", "kind", "name", "namespace"],
      "type": "object",
      "additionalProperties": false
    },
    "LabelMatcher": {
      "description": "It provides three ways to define requirements:\n- matchLabels\n- matchExpressions\n- arbitrary expression\n\nIf multiple requirements are set, they are all ANDed.\nAn empty label matcher always matches.",
      "properties": {
        "expression": {
          "$ref": "#/definitions/MatchExpression",
          "description": "An arbitrary expression to be evaluated on the labels.",
          "x-order": 0
        },
        "match_expressions": {
          "description": "List of k8s-style label matcher requirements.\n\nNote: The requirements are ANDed.",
          "items": {
            "$ref": "#/definitions/K8sLabelMatcherRequirement"
          },
          "type": "array",
          "x-order": 1
        },
        "match_labels": {
          "additionalProperties": {
            "type": "string"
          },
          "description": "A map of {key,value} pairs representing labels to be matched.\nA single {key,value} in the matchLabels requires that the label \"key\" is present and equal to \"value\".\n\nNote: The requirements are ANDed.",
          "type": "object",
          "x-order": 2
        }
      },
      "title": "Allows to define rules whether a map of\n[labels](/concepts/integrations/flow-control/flow-label.md)\nshould be considered a match or not",
      "type": "object",
      "additionalProperties": false
    },
    "LoadActuator": {
      "properties": {
        "default_config": {
          "$ref": "#/definitions/LoadActuatorDynamicConfig",
          "description": "Default configuration.",
          "x-order": 0
        },
        "dynamic_config_key": {
          "description": "Configuration key for DynamicConfig.",
          "type": "string",
          "x-order": 1
        },
        "in_ports": {
          "$ref": "#/definitions/LoadActuatorIns",
          "description": "Input ports for the Load Actuator component.",
          "x-order": 2
        }
      },
      "title": "Takes the load multiplier input signal and publishes it to the schedulers in the data-plane",
      "type": "object",
      "additionalProperties": false
    },
    "LoadActuatorDynamicConfig": {
      "properties": {
        "dry_run": {
          "description": "Decides whether to run the load actuator in dry-run mode. Dry run mode ensures that no traffic gets dropped by this load actuator.\nUseful for observing the behavior of Load Actuator without disrupting any real traffic.",
          "type": "boolean",
          "x-order": 0
        }
      },
      "title": "Dynamic Configuration for LoadActuator",
      "type": "object",
      "additionalProperties": false
    },
    "LoadActuatorIns": {
      "description": "Input for the Load Actuator component.",
      "properties": {
        "load_multiplier": {
          "$ref": "#/definitions/InPort",
          "description": "Load multiplier is ratio of [incoming\nconcurrency](#scheduler-outs) that needs to be accepted.",
          "x-order": 0
        }
      },
      "type": "object",
      "additionalProperties": false
    },
    "MatchExpression": {
      "description": "MatchExpression has multiple variants, exactly one should be set.\n\nExample:\n```yaml\nall:\n  of:\n    - label_exists: foo\n    - label_equals: { label = app, value = frobnicator }\n```",
      "properties": {
        "all": {
          "$ref": "#/definitions/MatchExpressionList",
          "description": "The expression is true when all subexpressions are true.",
          "x-order": 0
        },
        "any": {
          "$ref": "#/definitions/MatchExpressionList",
          "description": "The expression is true when any subexpression is true.",
          "x-order": 1
        },
        "label_equals": {
          "$ref": "#/definitions/EqualsMatchExpression",
          "description": "The expression is true when label value equals given value.",
          "x-order": 2
        },
        "label_exists": {
          "description": "The expression is true when label with given name exists.\n\n",
          "type": "string",
          "x-go-tag-validate": "required",
          "x-order": 3
        },
        "label_matches": {
          "$ref": "#/definitions/MatchesMatchExpression",
          "description": "The expression is true when label matches given regex.",
          "x-order": 4
        },
        "not": {
          "$ref": "#/definitions/MatchExpression",
          "description": "The expression negates the result of subexpression.",
          "x-order": 5
        }
      },
      "required": ["label_exists"],
      "title": "Defines a [map<string, string> \u2192\u00a0bool] expression to be evaluated on labels",
      "type": "object",
      "additionalProperties": false
    },
    "MatchExpressionList": {
      "description": "eg. {any: {of: [expr1, expr2]}}.",
      "properties": {
        "of": {
          "description": "List of subexpressions of the match expression.",
          "items": {
            "$ref": "#/definitions/MatchExpression"
          },
          "type": "array",
          "x-order": 0
        }
      },
      "title": "List of MatchExpressions that is used for all/any matching",
      "type": "object",
      "additionalProperties": false
    },
    "MatchesMatchExpression": {
      "description": "Label selector expression of the matches form \"label matches regex\".",
      "properties": {
        "label": {
          "description": "Name of the label to match the regular expression.\n\n",
          "type": "string",
          "x-go-tag-validate": "required",
          "x-order": 0
        },
        "regex": {
          "description": "Regular expression that should match the label value.\nIt uses [golang's regular expression syntax](https://github.com/google/re2/wiki/Syntax).\n\n",
          "type": "string",
          "x-go-tag-validate": "required",
          "x-order": 1
        }
      },
      "required": ["label", "regex"],
      "type": "object",
      "additionalProperties": false
    },
    "Max": {
      "description": "Max: output = max([]inputs).",
      "properties": {
        "in_ports": {
          "$ref": "#/definitions/MaxIns",
          "description": "Input ports for the Max component.",
          "x-order": 0
        },
        "out_ports": {
          "$ref": "#/definitions/MaxOuts",
          "description": "Output ports for the Max component.",
          "x-order": 1
        }
      },
      "title": "Takes a list of input signals and emits the signal with the maximum value",
      "type": "object",
      "additionalProperties": false
    },
    "MaxIns": {
      "description": "Inputs for the Max component.",
      "properties": {
        "inputs": {
          "description": "Array of input signals.\n\n",
          "items": {
            "$ref": "#/definitions/InPort"
          },
          "type": "array",
          "x-go-tag-validate": "dive",
          "x-order": 0
        }
      },
      "type": "object",
      "additionalProperties": false
    },
    "MaxOuts": {
      "description": "Output for the Max component.",
      "properties": {
        "output": {
          "$ref": "#/definitions/OutPort",
          "description": "Signal with maximum value as an output signal.",
          "x-order": 0
        }
      },
      "type": "object",
      "additionalProperties": false
    },
    "Min": {
      "description": "Takes an array of input signals and emits the signal with the minimum value\nMin: output = min([]inputs).",
      "properties": {
        "in_ports": {
          "$ref": "#/definitions/MinIns",
          "description": "Input ports for the Min component.",
          "x-order": 0
        },
        "out_ports": {
          "$ref": "#/definitions/MinOuts",
          "description": "Output ports for the Min component.",
          "x-order": 1
        }
      },
      "type": "object",
      "additionalProperties": false
    },
    "MinIns": {
      "description": "Inputs for the Min component.",
      "properties": {
        "inputs": {
          "description": "Array of input signals.\n\n",
          "items": {
            "$ref": "#/definitions/InPort"
          },
          "type": "array",
          "x-go-tag-validate": "dive",
          "x-order": 0
        }
      },
      "type": "object",
      "additionalProperties": false
    },
    "MinOuts": {
      "description": "Output ports for the Min component.",
      "properties": {
        "output": {
          "$ref": "#/definitions/OutPort",
          "description": "Signal with minimum value as an output signal.",
          "x-order": 0
        }
      },
      "type": "object",
      "additionalProperties": false
    },
    "NestedCircuit": {
      "description": "Nested circuit defines a sub-circuit as a high-level component. It consists of a list of components and a map of input and output ports.",
      "properties": {
        "components": {
          "description": "List of components in the nested circuit.\n\n",
          "items": {
            "$ref": "#/definitions/Component"
          },
          "type": "array",
          "x-go-tag-validate": "dive",
          "x-order": 0
        },
        "in_ports_map": {
          "additionalProperties": {
            "$ref": "#/definitions/InPort"
          },
          "description": "Maps input port names to input ports.",
          "type": "object",
          "x-order": 1
        },
        "name": {
          "description": "Name of the nested circuit component. This name is displayed by graph visualization tools.",
          "type": "string",
          "x-order": 2
        },
        "out_ports_map": {
          "additionalProperties": {
            "$ref": "#/definitions/OutPort"
          },
          "description": "Maps output port names to output ports.",
          "type": "object",
          "x-order": 3
        },
        "short_description": {
          "description": "Short description of the nested circuit component. This description is displayed by graph visualization tools.",
          "type": "string",
          "x-order": 4
        }
      },
      "type": "object",
      "additionalProperties": false
    },
    "NestedSignalEgress": {
      "description": "Nested signal egress is a special type of component that allows to extract a signal from a nested circuit.",
      "properties": {
        "in_ports": {
          "$ref": "#/definitions/NestedSignalEgressIns",
          "description": "Input ports for the NestedSignalEgress component.",
          "x-order": 0
        },
        "port_name": {
          "description": "Name of the port.",
          "type": "string",
          "x-order": 1
        }
      },
      "type": "object",
      "additionalProperties": false
    },
    "NestedSignalEgressIns": {
      "description": "Inputs for the NestedSignalEgress component.",
      "properties": {
        "signal": {
          "$ref": "#/definitions/InPort",
          "description": "The signal to be egressed.",
          "x-order": 0
        }
      },
      "type": "object",
      "additionalProperties": false
    },
    "NestedSignalIngress": {
      "description": "Nested signal ingress is a special type of component that allows to inject a signal into a nested circuit.",
      "properties": {
        "out_ports": {
          "$ref": "#/definitions/NestedSignalIngressOuts",
          "description": "Output ports for the NestedSignalIngress component.",
          "x-order": 0
        },
        "port_name": {
          "description": "Name of the port.",
          "type": "string",
          "x-order": 1
        }
      },
      "type": "object",
      "additionalProperties": false
    },
    "NestedSignalIngressOuts": {
      "description": "Outputs for the NestedSignalIngress component.",
      "properties": {
        "signal": {
          "$ref": "#/definitions/OutPort",
          "description": "The signal to be ingressed.",
          "x-order": 0
        }
      },
      "type": "object",
      "additionalProperties": false
    },
    "Or": {
      "description": "Logical OR.\n\nSee [And component](#and) on how signals are mapped onto boolean values.",
      "properties": {
        "in_ports": {
          "$ref": "#/definitions/OrIns",
          "description": "Input ports for the Or component.",
          "x-order": 0
        },
        "out_ports": {
          "$ref": "#/definitions/OrOuts",
          "description": "Output ports for the Or component.",
          "x-order": 1
        }
      },
      "type": "object",
      "additionalProperties": false
    },
    "OrIns": {
      "description": "Inputs for the Or component.",
      "properties": {
        "inputs": {
          "description": "Array of input signals.\n\n",
          "items": {
            "$ref": "#/definitions/InPort"
          },
          "type": "array",
          "x-go-tag-validate": "dive",
          "x-order": 0
        }
      },
      "type": "object",
      "additionalProperties": false
    },
    "OrOuts": {
      "description": "Output ports for the Or component.",
      "properties": {
        "output": {
          "$ref": "#/definitions/OutPort",
          "description": "Result of logical OR of all the input signals.\n\nWill always be 0 (false), 1 (true) or invalid (unknown).",
          "x-order": 0
        }
      },
      "type": "object",
      "additionalProperties": false
    },
    "OutPort": {
      "properties": {
        "signal_name": {
          "description": "Name of the outgoing Signal on the OutPort.",
          "type": "string",
          "x-order": 0
        }
      },
      "title": "Components produce output for other components via OutPorts",
      "type": "object",
      "additionalProperties": false
    },
    "PathTemplateMatcher": {
      "description": "HTTP path will be matched against given path templates.\nIf a match occurs, the value associated with the path template will be treated as a result.\nIn case of multiple path templates matching, the most specific one will be chosen.",
      "properties": {
        "template_values": {
          "additionalProperties": {
            "type": "string"
          },
          "description": "Template value keys are OpenAPI-inspired path templates.\n\n* Static path segment `/foo` matches a path segment exactly\n* `/{param}` matches arbitrary path segment.\n  (The param name is ignored and can be omitted (`{}`))\n* The parameter must cover whole segment.\n* Additionally, path template can end with `/*` wildcard to match\n  arbitrary number of trailing segments (0 or more).\n* Multiple consecutive `/` are ignored, as well as trailing `/`.\n* Parametrized path segments must come after static segments.\n* `*`, if present, must come last.\n* Most specific template \"wins\" (`/foo` over `/{}` and `/{}` over `/*`).\n\nSee also <https://swagger.io/specification/#path-templating-matching>\n\nExample:\n```yaml\n/register: register\n\"/user/{userId}\": user\n/static/*: other\n```\n\n",
          "minProperties": 1,
          "type": "object",
          "x-go-tag-validate": "gt=0,dive,keys,required,endkeys,required",
          "x-order": 0
        }
      },
      "title": "Matches HTTP Path to given path templates",
      "type": "object",
      "additionalProperties": false
    },
    "PodScaler": {
      "description": "Component for scaling pods based on a signal.",
      "properties": {
        "kubernetes_object_selector": {
          "$ref": "#/definitions/KubernetesObjectSelector",
          "description": "The Kubernetes object on which horizontal scaling is applied.\n\n",
          "x-go-tag-validate": "required",
          "x-order": 0
        },
        "scale_actuator": {
          "$ref": "#/definitions/PodScalerScaleActuator",
          "description": "Actuates scaling of pods based on a signal.",
          "x-order": 1
        },
        "scale_reporter": {
          "$ref": "#/definitions/PodScalerScaleReporter",
          "description": "Reports actual and configured number of replicas.",
          "x-order": 2
        }
      },
      "type": "object",
      "additionalProperties": false
    },
    "PodScalerScaleActuator": {
      "description": "Actuates scaling of pods based on a signal.",
      "properties": {
        "default_config": {
          "$ref": "#/definitions/PodScalerScaleActuatorDynamicConfig",
          "description": "Default configuration.",
          "x-order": 0
        },
        "dynamic_config_key": {
          "title": "Configuration key for DynamicConfig",
          "type": "string",
          "x-order": 1
        },
        "in_ports": {
          "$ref": "#/definitions/PodScalerScaleActuatorIns",
          "description": "Input ports for the PodScaler component.",
          "x-order": 2
        }
      },
      "type": "object",
      "additionalProperties": false
    },
    "PodScalerScaleActuatorDynamicConfig": {
      "properties": {
        "dry_run": {
          "default": false,
          "description": "Decides whether to run the pod scaler in dry-run mode. Dry run mode ensures that no scaling is invoked by this pod scaler.\nUseful for observing the behavior of Scaler without disrupting any real traffic.\n\n",
          "type": "boolean",
          "x-go-tag-default": "false",
          "x-order": 0
        }
      },
      "title": "Dynamic Configuration for ScaleActuator",
      "type": "object",
      "additionalProperties": false
    },
    "PodScalerScaleActuatorIns": {
      "description": "Inputs for the PodScaler component.",
      "properties": {
        "desired_replicas": {
          "$ref": "#/definitions/InPort",
          "x-order": 0
        }
      },
      "type": "object",
      "additionalProperties": false
    },
    "PodScalerScaleReporter": {
      "description": "Reports actual and configured number of replicas.",
      "properties": {
        "out_ports": {
          "$ref": "#/definitions/PodScalerScaleReporterOuts",
          "description": "Output ports for the PodScaler component.",
          "x-order": 0
        }
      },
      "type": "object",
      "additionalProperties": false
    },
    "PodScalerScaleReporterOuts": {
      "description": "Outputs for the PodScaler component.",
      "properties": {
        "actual_replicas": {
          "$ref": "#/definitions/OutPort",
          "description": "The number of replicas that are currently running.",
          "x-order": 0
        },
        "configured_replicas": {
          "$ref": "#/definitions/OutPort",
          "description": "The number of replicas that are desired.",
          "x-order": 1
        }
      },
      "type": "object",
      "additionalProperties": false
    },
    "Policy": {
      "description": ":::info\n\nSee also [Policy overview](/concepts/policy/policy.md).\n\n:::\n\nPolicy specification contains a circuit that defines the controller logic and resources that need to be setup.",
      "properties": {
        "circuit": {
          "$ref": "#/definitions/Circuit",
          "description": "Defines the control-loop logic of the policy.",
          "x-order": 0
        },
        "resources": {
          "$ref": "#/definitions/Resources",
          "description": "Resources (Flux Meters, Classifiers etc.) to setup.",
          "x-order": 1
        }
      },
      "title": "Policy expresses reliability automation workflow that automatically protects services",
      "type": "object",
      "additionalProperties": false
    },
    "PromQL": {
      "properties": {
        "evaluation_interval": {
          "default": "10s",
          "description": "Describes the interval between successive evaluations of the Prometheus query.\n\n",
          "type": "string",
          "x-go-tag-default": "10s",
          "x-order": 0
        },
        "out_ports": {
          "$ref": "#/definitions/PromQLOuts",
          "description": "Output ports for the PromQL component.",
          "x-order": 1
        },
        "query_string": {
          "description": "Describes the Prometheus query to be run.\n\n:::caution\n\nTODO we should describe how to construct the query, eg. how to employ the\nfluxmeters here or link to appropriate place in docs.\n\n:::",
          "type": "string",
          "x-order": 2
        }
      },
      "title": "Component that runs a Prometheus query periodically and returns the result as an output signal",
      "type": "object",
      "additionalProperties": false
    },
    "PromQLOuts": {
      "description": "Output for the PromQL component.",
      "properties": {
        "output": {
          "$ref": "#/definitions/OutPort",
          "description": "The result of the Prometheus query as an output signal.",
          "x-order": 0
        }
      },
      "type": "object",
      "additionalProperties": false
    },
    "PulseGenerator": {
      "description": "Generates 0 and 1 in turns.",
      "properties": {
        "false_for": {
          "default": "5s",
          "description": "Emitting 0 for the false_for duration.\n\n",
          "type": "string",
          "x-go-tag-default": "5s",
          "x-order": 0
        },
        "out_ports": {
          "$ref": "#/definitions/PulseGeneratorOuts",
          "description": "Output ports for the PulseGenerator component.",
          "x-order": 1
        },
        "true_for": {
          "default": "5s",
          "description": "Emitting 1 for the true_for duration.\n\n",
          "type": "string",
          "x-go-tag-default": "5s",
          "x-order": 2
        }
      },
      "type": "object",
      "additionalProperties": false
    },
    "PulseGeneratorOuts": {
      "description": "Outputs for the PulseGenerator component.",
      "properties": {
        "output": {
          "$ref": "#/definitions/OutPort",
          "x-order": 0
        }
      },
      "type": "object",
      "additionalProperties": false
    },
    "Query": {
      "description": "Query components that are query databases such as Prometheus.",
      "properties": {
        "promql": {
          "$ref": "#/definitions/PromQL",
          "description": "Periodically runs a Prometheus query in the background and emits the result.",
          "x-order": 0
        }
      },
      "type": "object",
      "additionalProperties": false
    },
    "RateLimiter": {
      "description": ":::info\n\nSee also [Rate Limiter overview](/concepts/integrations/flow-control/components/rate-limiter.md).\n\n:::\n\nRatelimiting is done separately on per-label-value basis. Use _label\\_key_\nto select which label should be used as key.",
      "properties": {
        "default_config": {
          "$ref": "#/definitions/RateLimiterDynamicConfig",
          "title": "Default configuration",
          "x-order": 0
        },
        "dynamic_config_key": {
          "title": "Configuration key for DynamicConfig",
          "type": "string",
          "x-order": 1
        },
        "flow_selector": {
          "$ref": "#/definitions/FlowSelector",
          "description": "Which control point to apply this ratelimiter to.\n\n",
          "x-go-tag-validate": "required",
          "x-order": 2
        },
        "in_ports": {
          "$ref": "#/definitions/RateLimiterIns",
          "title": "Input ports for the RateLimiter component",
          "x-go-tag-validate": "required",
          "x-order": 3
        },
        "parameters": {
          "$ref": "#/definitions/RateLimiterParameters",
          "title": "Parameters for the RateLimiter component",
          "x-go-tag-validate": "required",
          "x-order": 4
        }
      },
      "title": "Limits the traffic on a control point to specified rate",
      "type": "object",
      "additionalProperties": false
    },
    "RateLimiterDynamicConfig": {
      "properties": {
        "overrides": {
          "description": "Allows to specify different limits for particular label values.\n\n",
          "items": {
            "$ref": "#/definitions/RateLimiterOverride"
          },
          "type": "array",
          "x-go-tag-validate": "dive",
          "x-order": 0
        }
      },
      "title": "Dynamic Configuration for the rate limiter",
      "type": "object",
      "additionalProperties": false
    },
    "RateLimiterIns": {
      "properties": {
        "limit": {
          "$ref": "#/definitions/InPort",
          "description": "Number of flows allowed per _limit\\_reset\\_interval_ per each label.\nNegative values disable the ratelimiter.\n\n:::tip\n\nNegative limit can be useful to _conditionally_ enable the ratelimiter\nunder certain circumstances. [Decider](#decider) might be helpful.\n\n:::\n\n",
          "x-go-tag-validate": "required",
          "x-order": 0
        }
      },
      "title": "Inputs for the RateLimiter component",
      "type": "object",
      "additionalProperties": false
    },
    "RateLimiterOverride": {
      "properties": {
        "label_value": {
          "description": "Value of the label for which the override should be applied.\n\n",
          "type": "string",
          "x-go-tag-validate": "required",
          "x-order": 0
        },
        "limit_scale_factor": {
          "default": 1,
          "description": "Amount by which the _in\\_ports.limit_ should be multiplied for this label value.\n\n",
          "format": "double",
          "type": "number",
          "x-go-tag-default": "1.0",
          "x-order": 1
        }
      },
      "required": ["label_value"],
      "type": "object",
      "additionalProperties": false
    },
    "RateLimiterParameters": {
      "properties": {
        "label_key": {
          "description": "Specifies which label the ratelimiter should be keyed by.\n\nRate limiting is done independently for each value of the\n[label](/concepts/integrations/flow-control/flow-label.md) with given key.\nEg., to give each user a separate limit, assuming you have a _user_ flow\nlabel set up, set `label_key: \"user\"`.\n\n",
          "type": "string",
          "x-go-tag-validate": "required",
          "x-order": 0
        },
        "lazy_sync": {
          "$ref": "#/definitions/RateLimiterParametersLazySync",
          "title": "Configuration of lazy-syncing behaviour of ratelimiter",
          "x-order": 1
        },
        "limit_reset_interval": {
          "default": "60s",
          "description": "Time after which the limit for a given label value will be reset.\n\n",
          "type": "string",
          "x-go-tag-default": "60s",
          "x-order": 2
        }
      },
      "required": ["label_key"],
      "type": "object",
      "additionalProperties": false
    },
    "RateLimiterParametersLazySync": {
      "properties": {
        "enabled": {
          "default": false,
          "title": "Enables lazy sync",
          "type": "boolean",
          "x-go-tag-default": "false",
          "x-order": 0
        },
        "num_sync": {
          "default": 5,
          "description": "Number of times to lazy sync within the _limit\\_reset\\_interval_.\n\n",
          "exclusiveMinimum": 0,
          "format": "int64",
          "type": "integer",
          "x-go-tag-default": "5",
          "x-go-tag-validate": "gt=0",
          "x-order": 1
        }
      },
      "type": "object",
      "additionalProperties": false
    },
    "Resources": {
      "description": ":::info\n\nSee also [Resources overview](/concepts/policy/resources.md).\n\n:::\n\nResources are typically Flux Meters, Classifiers, etc. that can be used to create on-demand metrics or label the flows.",
      "properties": {
        "classifiers": {
          "description": "Classifiers are installed in the data-plane and are used to label the requests based on payload content.\n\nThe flow labels created by Classifiers can be matched by Flux Meters to create metrics for control purposes.\n\n",
          "items": {
            "$ref": "#/definitions/Classifier"
          },
          "type": "array",
          "x-go-tag-validate": "dive",
          "x-order": 0
        },
        "flux_meters": {
          "additionalProperties": {
            "$ref": "#/definitions/FluxMeter"
          },
          "description": "Flux Meters are installed in the data-plane and form the observability leg of the feedback loop.\n\nFlux Meter created metrics can be consumed as input to the circuit via the PromQL component.\n\n",
          "type": "object",
          "x-go-tag-validate": "dive",
          "x-order": 1
        }
      },
      "title": "Resources that need to be setup for the policy to function",
      "type": "object",
      "additionalProperties": false
    },
    "Rule": {
      "description": "Flow classification rule extracts a value from request metadata.\nMore specifically, from `input`, which has the same spec as [Envoy's External Authorization Attribute Context][attribute-context].\nSee https://play.openpolicyagent.org/p/gU7vcLkc70 for an example input.\nThere are two ways to define a flow classification rule:\n* Using a declarative extractor \u2013 suitable from simple cases, such as directly reading a value from header or a field from json body.\n* Rego expression.\n\nPerformance note: It's recommended to use declarative extractors where possible, as they may be slightly performant than Rego expressions.\n\nExample of Declarative JSON extractor:\n```yaml\nextractor:\n  json:\n    from: request.http.body\n    pointer: /user/name\n```\n\nExample of Rego module which also disables telemetry visibility of label:\n```yaml\nrego:\n  query: data.user_from_cookie.user\n  source: |\n    package user_from_cookie\n    cookies := split(input.attributes.request.http.headers.cookie, \"; \")\n    user := user {\n        cookie := cookies[_]\n        startswith(cookie, \"session=\")\n        session := substring(cookie, count(\"session=\"), -1)\n        parts := split(session, \".\")\n        object := json.unmarshal(base64url.decode(parts[0]))\n        user := object.user\n    }\ntelemetry: false\n```\n[attribute-context]: https://www.envoyproxy.io/docs/envoy/latest/api-v3/service/auth/v3/attribute_context.proto",
      "properties": {
        "extractor": {
          "$ref": "#/definitions/Extractor",
          "description": "High-level declarative extractor.",
          "x-order": 0
        },
        "rego": {
          "$ref": "#/definitions/RuleRego",
          "description": "Rego module to extract a value from.",
          "x-order": 1
        },
        "telemetry": {
          "default": true,
          "description": ":::note\n\nThe flow label is always accessible in Aperture Policies regardless of this setting.\n\n:::\n\n:::caution\n\nWhen using [FluxNinja ARC plugin](arc/plugin.md), telemetry enabled\nlabels are sent to FluxNinja ARC for observability. Telemetry should be disabled for\nsensitive labels.\n\n:::\n\n",
          "title": "Decides if the created flow label should be available as an attribute in OLAP telemetry and\npropagated in [baggage](/concepts/integrations/flow-control/flow-label.md#baggage)",
          "type": "boolean",
          "x-go-tag-default": "true",
          "x-order": 2
        }
      },
      "title": "Rule describes a single Flow Classification Rule",
      "type": "object",
      "additionalProperties": false
    },
    "RuleRego": {
      "description": "High-level extractor-based rules are compiled into a single rego query.",
      "properties": {
        "query": {
          "description": "Query string to extract a value (eg. `data.<mymodulename>.<variablename>`).\n\nNote: The module name must match the package name from the \"source\".\n\n",
          "type": "string",
          "x-go-tag-validate": "required",
          "x-order": 0
        },
        "source": {
          "description": "Source code of the rego module.\n\nNote: Must include a \"package\" declaration.\n\n",
          "type": "string",
          "x-go-tag-validate": "required",
          "x-order": 1
        }
      },
      "required": ["query", "source"],
      "title": "Raw rego rules are compiled 1:1 to rego queries",
      "type": "object",
      "additionalProperties": false
    },
    "Scheduler": {
      "description": ":::note\n\nEach Agent instantiates an independent copy of the scheduler, but output\nsignals for accepted and incoming concurrency are aggregated across all agents.\n\n:::\n\nSee [ConcurrencyLimiter](#concurrency-limiter) for more context.",
      "properties": {
        "out_ports": {
          "$ref": "#/definitions/SchedulerOuts",
          "description": "Output ports for the Scheduler component.",
          "x-order": 0
        },
        "parameters": {
          "$ref": "#/definitions/SchedulerParameters",
          "description": "Scheduler parameters.\n\n",
          "x-go-tag-validate": "required",
          "x-order": 1
        }
      },
      "title": "Weighted Fair Queuing-based workload scheduler",
      "type": "object",
      "additionalProperties": false
    },
    "SchedulerOuts": {
      "description": "Output for the Scheduler component.",
      "properties": {
        "accepted_concurrency": {
          "$ref": "#/definitions/OutPort",
          "description": "Accepted concurrency is actual concurrency on a control point that this\nscheduler is applied on.\n\n:::info\n\nConcurrency is a unitless number describing mean number of\n[flows](/concepts/integrations/flow-control/flow-control.md#flow) being\nconcurrently processed by the system (system = control point).\nConcurrency is calculated as _work_ done per unit of time (so\nwork-seconds per world-seconds). Work-seconds are computed based on\ntoken-weights of of flows (which are either estimated via `auto_tokens`\nor specified by `Workload.tokens`).\n\n:::\n\nValue of this signal is aggregated from all the relevant schedulers.",
          "x-order": 0
        },
        "incoming_concurrency": {
          "$ref": "#/definitions/OutPort",
          "description": "Incoming concurrency is concurrency that'd be needed to accept all the\nflows entering the scheduler.\n\nThis is computed in the same way as `accepted_concurrency`, but summing\nup work-seconds from all the flows entering scheduler, including\nrejected ones.",
          "x-order": 1
        }
      },
      "type": "object",
      "additionalProperties": false
    },
    "SchedulerParameters": {
      "properties": {
        "auto_tokens": {
          "default": true,
          "description": "Automatically estimate the size of a request in each workload, based on\nhistorical latency. Each workload's `tokens` will be set to average\nlatency of flows in that workload during last few seconds (exact duration\nof this average can change).\n\n",
          "type": "boolean",
          "x-go-tag-default": "true",
          "x-order": 0
        },
        "default_workload_parameters": {
          "$ref": "#/definitions/SchedulerWorkloadParameters",
          "description": "Parameters to be used if none of workloads specified in `workloads` match.",
          "x-order": 1
        },
        "max_timeout": {
          "default": "0.49s",
          "description": ":::caution\n\nThis timeout needs to be strictly less than the timeout set on the\nclient for the whole GRPC call:\n* in case of envoy, timeout set on `grpc_service` used in `ext_authz` filter,\n* in case of libraries, timeout configured... TODO.\n\nWe're using fail-open logic in integrations, so if the GRPC timeout\nfires first, the flow will end up being unconditionally allowed while\nit're still waiting on the scheduler.\n\nTo avoid such cases, the end-to-end GRPC timeout should also contain\nsome headroom for constant overhead like serialization, etc. Default\nvalue for GRPC timeouts is 500ms, giving 50ms of headeroom, so when\ntweaking this timeout, make sure to adjust the GRPC timeout accordingly.\n\n:::\n\n",
          "title": "Max Timeout is the value with which the flow timeout calculated by `timeout_factor` is capped",
          "type": "string",
          "x-go-tag-default": "0.49s",
          "x-order": 2
        },
        "timeout_factor": {
          "default": 0.5,
          "description": "If a flow is not able to get tokens within `timeout_factor * tokens` of duration,\nit will be rejected.\n\nThis value impacts the prioritization and fairness because the larger the timeout the higher the chance a request has to get scheduled.\n\n",
          "format": "double",
          "title": "Timeout as a factor of tokens for a flow in a workload",
          "type": "number",
          "x-go-tag-default": "0.5",
          "x-go-tag-validate": "gte=0.0",
          "x-order": 3
        },
        "workloads": {
          "description": "List of workloads to be used in scheduler.\n\nCategorizing [flows](/concepts/integrations/flow-control/flow-control.md#flow) into workloads\nallows for load-shedding to be \"smarter\" than just \"randomly deny 50% of\nrequests\". There are two aspects of this \"smartness\":\n* Scheduler can more precisely calculate concurrency if it understands\n  that flows belonging to different classes have different weights (eg.\n  inserts vs lookups).\n* Setting different priorities to different workloads lets the scheduler\n  avoid dropping important traffic during overload.\n\nEach workload in this list specifies also a matcher that's used to\ndetermine which flow will be categorized into which workload.\nIn case of multiple matching workloads, the first matching one will be used.\nIf none of workloads match, `default_workload` will be used.\n\n:::info\n\nSee also [workload definition in the concepts\nsection](/concepts/integrations/flow-control/components/concurrency-limiter.md#workload).\n\n:::\n\n",
          "items": {
            "$ref": "#/definitions/SchedulerWorkload"
          },
          "type": "array",
          "x-go-tag-validate": "dive",
          "x-order": 4
        }
      },
      "title": "Scheduler parameters",
      "type": "object",
      "additionalProperties": false
    },
    "SchedulerWorkload": {
      "description": "Workload defines a class of requests that preferably have similar properties such as response latency or desired priority.",
      "properties": {
        "label_matcher": {
          "$ref": "#/definitions/LabelMatcher",
          "description": "Label Matcher to select a Workload based on\n[flow labels](/concepts/integrations/flow-control/flow-label.md).\n\n",
          "x-go-tag-validate": "required",
          "x-order": 0
        },
        "parameters": {
          "$ref": "#/definitions/SchedulerWorkloadParameters",
          "description": "Parameters associated with flows matching the label matcher.\n\n",
          "x-go-tag-validate": "required",
          "x-order": 1
        }
      },
      "type": "object",
      "additionalProperties": false
    },
    "SchedulerWorkloadParameters": {
      "description": "Parameters defines parameters such as priority, tokens and fairness key that are applicable to flows within a workload.",
      "properties": {
        "fairness_key": {
          "description": "Fairness key is a label key that can be used to provide fairness within a workload.\nAny [flow label](/concepts/integrations/flow-control/flow-label.md) can be used here. Eg. if\nyou have a classifier that sets `user` flow label, you might want to set\n`fairness_key = \"user\"`.",
          "type": "string",
          "x-order": 0
        },
        "priority": {
          "default": 0,
          "description": "$$\n\\text{virtual\\_finish\\_time} = \\text{virtual\\_time} + \\left(\\text{tokens} \\cdot \\left(\\text{256} - \\text{priority}\\right)\\right)\n$$\n\n",
          "format": "int64",
          "maximum": 255,
          "minimum": 0,
          "title": "Describes priority level of the requests within the workload.\nPriority level ranges from 0 to 255.\nHigher numbers means higher priority level.\nPriority levels have non-linear effect on the workload scheduling. The following formula is used to determine the position of a request in the queue based on virtual finish time:",
          "type": "integer",
          "x-go-tag-default": "0",
          "x-go-tag-validate": "gte=0,lte=255",
          "x-order": 1
        },
        "tokens": {
          "default": "1",
          "description": "Tokens determines the cost of admitting a single request the workload, which is typically defined as milliseconds of response latency.\nThis override is applicable only if `auto_tokens` is set to false.\n\n",
          "format": "uint64",
          "type": "string",
          "x-go-tag-default": "1",
          "x-order": 2
        }
      },
      "type": "object",
      "additionalProperties": false
    },
    "ServiceSelector": {
      "description": ":::info\n\nSee also [FlowSelector overview](/concepts/integrations/flow-control/flow-selector.md).\n\n:::",
      "properties": {
        "agent_group": {
          "default": "default",
          "description": "Which [agent-group](/concepts/integrations/flow-control/service.md#agent-group) this\nselector applies to.\n\n:::info\n\nAgent Groups are used to scope policies to a subset of agents connected to the same controller. This is especially useful in the Kubernetes sidecar installation because service discovery is switched off in that mode. The agents within an agent group form a peer to peer cluster and constantly share state.\n\n:::\n\n",
          "type": "string",
          "x-go-tag-default": "default",
          "x-order": 0
        },
        "service": {
          "description": "The Fully Qualified Domain Name of the\n[service](/concepts/integrations/flow-control/service.md) to select.\n\nIn Kubernetes, this is the FQDN of the Service object.\n\n\"all\" means all services within an agent group (catch-all).\n\n:::info\n\nIn the Kubernetes sidecar installation mode, service discovery is switched off by default. In order to scope policies to services, the `service` should be set to `all` and instead, `agent_group` name should be used.\n\n:::\n\n:::info\n\nAn entity (e.g. Kubernetes pod) may belong to multiple services.\n\n:::\n\n",
          "type": "string",
          "x-go-tag-validate": "required",
          "x-order": 1
        }
      },
      "required": ["service"],
      "title": "Describes which service a [flow control or observability\ncomponent](/concepts/integrations/flow-control/flow-control.md#components) should apply\nto",
      "type": "object",
      "additionalProperties": false
    },
<<<<<<< HEAD
    "Switcher": {
      "description": "`on_signal` will be returned if switch input is valid and not equal to 0.0 ,\n otherwise `off_signal` will be returned.",
      "type": "object",
      "title": "Type of combinator that switches between `on_signal` and `off_signal` signals based on switch input",
      "properties": {
        "in_ports": {
          "description": "Input ports for the Switcher component.",
          "x-order": 0,
          "$ref": "#/definitions/SwitcherIns"
        },
        "out_ports": {
          "description": "Output ports for the Switcher component.",
          "x-order": 1,
          "$ref": "#/definitions/SwitcherOuts"
=======
    "Sqrt": {
      "description": "$$\n\\text{output} = \\text{scale} \\sqrt{\\text{input}}\n$$",
      "properties": {
        "in_ports": {
          "$ref": "#/definitions/SqrtIns",
          "description": "Input ports for the Sqrt component.",
          "x-order": 0
        },
        "out_ports": {
          "$ref": "#/definitions/SqrtOuts",
          "description": "Output ports for the Sqrt component.",
          "x-order": 1
        },
        "scale": {
          "default": 1,
          "description": "Scaling factor to be multiplied with the square root of the input signal.\n\n",
          "format": "double",
          "type": "number",
          "x-go-tag-default": "1.0",
          "x-order": 2
>>>>>>> 0702caaa
        }
      },
      "title": "Takes an input signal and emits the square root of it multiplied by scale as an output",
      "type": "object",
      "additionalProperties": false
    },
<<<<<<< HEAD
    "SwitcherIns": {
      "description": "Inputs for the Switcher component.",
      "type": "object",
      "properties": {
        "off_signal": {
          "description": "Output signal when switch is invalid or 0.0.",
          "x-order": 0,
          "$ref": "#/definitions/InPort"
        },
        "on_signal": {
          "description": "Output signal when switch is valid and not 0.0.",
          "x-order": 1,
          "$ref": "#/definitions/InPort"
        },
        "switch": {
          "description": "Decides whether to return `on_signal` or `off_signal`.",
          "x-order": 2,
          "$ref": "#/definitions/InPort"
=======
    "SqrtIns": {
      "description": "Inputs for the Sqrt component.",
      "properties": {
        "input": {
          "$ref": "#/definitions/InPort",
          "description": "Input signal.",
          "x-order": 0
>>>>>>> 0702caaa
        }
      },
      "type": "object",
      "additionalProperties": false
    },
<<<<<<< HEAD
    "SwitcherOuts": {
      "description": "Outputs for the Switcher component.",
      "type": "object",
      "properties": {
        "output": {
          "description": "Selected signal (`on_signal` or `off_signal`).",
          "x-order": 0,
          "$ref": "#/definitions/OutPort"
=======
    "SqrtOuts": {
      "description": "Outputs for the Sqrt component.",
      "properties": {
        "output": {
          "$ref": "#/definitions/OutPort",
          "description": "Output signal.",
          "x-order": 0
>>>>>>> 0702caaa
        }
      },
      "type": "object",
      "additionalProperties": false
    },
<<<<<<< HEAD
    "UnaryOperator": {
      "description": "$$\n\\text{output} = \\unary_operator{\\text{input}}\n$$",
      "type": "object",
      "title": "Takes an input signal and emits the output after applying the specified unary operator",
      "properties": {
        "in_ports": {
          "description": "Input ports for the UnaryOperator component.",
          "x-order": 0,
          "$ref": "#/definitions/UnaryOperatorIns"
        },
        "operator": {
          "description": "Unary Operator to apply.\n\nThe unary operator can be one of the following:\n* abs: Absolute value with the sign removed.\n* acos: arccosine, in radians.\n* acosh: Inverse hyperbolic cosine.\n* asin: arcsine, in radians.\n* asinh: Inverse hyperbolic sine.\n* atan: arctangent, in radians.\n* atanh: Inverse hyperbolic tangent.\n* cbrt: Cube root.\n* ceil: Least integer value greater than or equal to input signal.\n* cos: cosine, in radians.\n* cosh: Hyperbolic cosine.\n* erf: Error function.\n* erfc: Complementary error function.\n* erfcinv: Inverse complementary error function.\n* erfinv: Inverse error function.\n* exp: The base-e exponential of input signal.\n* exp2: The base-2 exponential of input signal.\n* expm1: The base-e exponential of input signal minus 1.\n* floor: Greatest integer value less than or equal to input signal.\n* gamma: Gamma function.\n* j0: Bessel function of the first kind of order 0.\n* j1: Bessel function of the first kind of order 1.\n* lgamma: Natural logarithm of the absolute value of the gamma function.\n* log: Natural logarithm of input signal.\n* log10: Base-10 logarithm of input signal.\n* log1p: Natural logarithm of input signal plus 1.\n* log2: Base-2 logarithm of input signal.\n* round: Round to nearest integer.\n* roundtoeven: Round to nearest integer, with ties going to the nearest even integer.\n* sin: sine, in radians.\n* sinh: Hyperbolic sine.\n* sqrt: Square root.\n* tan: tangent, in radians.\n* tanh: Hyperbolic tangent.\n* trunc: Truncate to integer.\n* y0: Bessel function of the second kind of order 0.\n* y1: Bessel function of the second kind of order 1.\n\n",
          "type": "string",
          "x-go-tag-validate": "oneof=abs acos acosh asin asinh atan atanh cbrt ceil cos cosh erf erfc erfcinv erfinv exp exp2 expm1 floor gamma j0 j1 lgamma log log10 log1p log2 round roundtoeven sin sinh sqrt tan tanh trunc y0 y1",
          "x-order": 1
        },
        "out_ports": {
          "description": "Output ports for the UnaryOperator component.",
          "x-order": 2,
          "$ref": "#/definitions/UnaryOperatorOuts"
=======
    "Switcher": {
      "description": "`on_signal` will be returned if switch input is valid and not equal to 0.0 ,\n otherwise `off_signal` will be returned.",
      "properties": {
        "in_ports": {
          "$ref": "#/definitions/SwitcherIns",
          "description": "Input ports for the Switcher component.",
          "x-order": 0
        },
        "out_ports": {
          "$ref": "#/definitions/SwitcherOuts",
          "description": "Output ports for the Switcher component.",
          "x-order": 1
>>>>>>> 0702caaa
        }
      },
      "title": "Type of combinator that switches between `on_signal` and `off_signal` signals based on switch input",
      "type": "object",
      "additionalProperties": false
    },
<<<<<<< HEAD
    "UnaryOperatorIns": {
      "description": "Inputs for the UnaryOperator component.",
      "type": "object",
      "properties": {
        "input": {
          "description": "Input signal.",
          "x-order": 0,
          "$ref": "#/definitions/InPort"
=======
    "SwitcherIns": {
      "description": "Inputs for the Switcher component.",
      "properties": {
        "off_signal": {
          "$ref": "#/definitions/InPort",
          "description": "Output signal when switch is invalid or 0.0.",
          "x-order": 0
        },
        "on_signal": {
          "$ref": "#/definitions/InPort",
          "description": "Output signal when switch is valid and not 0.0.",
          "x-order": 1
        },
        "switch": {
          "$ref": "#/definitions/InPort",
          "description": "Decides whether to return `on_signal` or `off_signal`.",
          "x-order": 2
>>>>>>> 0702caaa
        }
      },
      "type": "object",
      "additionalProperties": false
    },
<<<<<<< HEAD
    "UnaryOperatorOuts": {
      "description": "Outputs for the UnaryOperator component.",
      "type": "object",
      "properties": {
        "output": {
          "description": "Output signal.",
          "x-order": 0,
          "$ref": "#/definitions/OutPort"
=======
    "SwitcherOuts": {
      "description": "Outputs for the Switcher component.",
      "properties": {
        "output": {
          "$ref": "#/definitions/OutPort",
          "description": "Selected signal (`on_signal` or `off_signal`).",
          "x-order": 0
>>>>>>> 0702caaa
        }
      },
      "type": "object",
      "additionalProperties": false
    },
    "Variable": {
      "description": "Component that emits a variable value as an output signal, can be defined in dynamic configuration.",
      "properties": {
        "default_config": {
          "$ref": "#/definitions/VariableDynamicConfig",
          "description": "Default configuration.",
          "x-order": 0
        },
        "dynamic_config_key": {
          "description": "Configuration key for DynamicConfig.",
          "type": "string",
          "x-order": 1
        },
        "out_ports": {
          "$ref": "#/definitions/VariableOuts",
          "description": "Output ports for the Variable component.",
          "x-order": 2
        }
      },
      "type": "object",
      "additionalProperties": false
    },
    "VariableDynamicConfig": {
      "properties": {
        "constant_signal": {
          "$ref": "#/definitions/ConstantSignal",
          "x-order": 0
        }
      },
      "type": "object",
      "additionalProperties": false
    },
    "VariableOuts": {
      "description": "Outputs for the Variable component.",
      "properties": {
        "output": {
          "$ref": "#/definitions/OutPort",
          "description": "The value is emitted to the output port.",
          "x-order": 0
        }
      },
      "type": "object",
      "additionalProperties": false
    },
    "PolicyCustomResource": {
      "description": "CustomResourceDefinition represents a resource that should be exposed on the API server.  Its name MUST be in the format <.spec.name>.<.spec.group>.",
      "type": "object",
      "title": "Policy CustomResourceDefinition",
      "additionalProperties": false,
      "properties": {
        "apiVersion": {
          "description": "APIVersion defines the versioned schema of this representation of an object. Servers should convert recognized schemas to the latest internal value, and may reject unrecognized values. More info: https://git.k8s.io/community/contributors/devel/api-conventions.md#resources",
          "x-order": 0,
          "type": ["string", "null"],
          "enum": ["fluxninja.com/v1alpha1"]
        },
        "kind": {
          "description": "Kind is a string value representing the REST resource this object represents. Servers may infer this from the endpoint the client submits requests to. Cannot be updated. In CamelCase. More info: https://git.k8s.io/community/contributors/devel/api-conventions.md#types-kinds",
          "x-order": 1,
          "type": ["string", "null"],
          "enum": ["Policy"]
        },
        "metadata": {
          "x-order": 2,
          "$ref": "https://kubernetesjsonschema.dev/v1.18.1/_definitions.json#/definitions/io.k8s.apimachinery.pkg.apis.meta.v1.ObjectMeta"
        },
        "spec": {
          "description": "Aperture Policy Object",
          "x-order": 3,
          "$ref": "#/definitions/Policy"
        },
        "dynamicConfig": {
          "description": "DynamicConfig provides dynamic configuration for the policy.",
          "x-order": 4,
          "type": ["object", "null"]
        },
        "status": {
          "description": "Status indicates the actual state of the CustomResourceDefinition",
          "x-order": 5,
          "$ref": "https://kubernetesjsonschema.dev/v1.18.1/_definitions.json#/definitions/io.k8s.apiextensions-apiserver.pkg.apis.apiextensions.v1beta1.CustomResourceDefinitionStatus"
        }
      }
    }
  }
}<|MERGE_RESOLUTION|>--- conflicted
+++ resolved
@@ -308,328 +308,332 @@
     "AutoScale": {
       "description": "AutoScale components are used to scale a service.",
       "properties": {
-<<<<<<< HEAD
         "autoscaler": {
+          "$ref": "#/definitions/Autoscaler",
           "description": "Autoscaler provides auto scaling functionality for any resource.",
-          "x-order": 0,
-          "$ref": "#/definitions/Autoscaler"
-        },
-        "pod_scaler": {
-          "description": "PodScaler provides pod horizontal scaling functionality for scalable Kubernetes resources.",
-          "x-order": 1,
-          "$ref": "#/definitions/PodScaler"
-=======
+          "x-order": 0
+        },
         "pod_scaler": {
           "$ref": "#/definitions/PodScaler",
-          "description": "PodScaler provides pod horizontal scaling functionality for scalable Kubernetes resources.\n\nGradientPodAutoScaler provides auto scaling functionality for scalable Kubernetes resources.",
-          "x-order": 0
->>>>>>> 0702caaa
+          "description": "PodScaler provides pod horizontal scaling functionality for scalable Kubernetes resources.",
+          "x-order": 1
         }
       },
       "type": "object",
       "additionalProperties": false
     },
     "Autoscaler": {
-      "type": "object",
-      "title": "Autoscaler",
       "properties": {
         "cooldown_override_percentage": {
+          "default": 50,
           "description": "Cooldown override percentage defines a threshold change in scale out beyond which previous cooldown is overridden.\nFor example, if the cooldown is 5 minutes and the cooldown override percentage is 10%, then if the\nscale increases by 10% or more, the previous cooldown is cancelled. Defaults to 50%.\n\n",
+          "format": "double",
           "type": "number",
-          "format": "double",
           "x-go-tag-default": "50",
           "x-order": 0
         },
         "max_scale": {
+          "default": "4294967295",
           "description": "The maximum scale to which the autoscaler can scale out. E.g. in case of KubernetesReplicas Scaler, this is the maximum number of replicas.\n\n",
-          "type": "string",
           "format": "uint64",
+          "type": "string",
           "x-go-tag-default": "4294967295",
           "x-order": 1
         },
         "min_scale": {
+          "default": "0",
           "description": "The minimum scale to which the autoscaler can scale in. E.g. in case of KubernetesReplicas Scaler, this is the minimum number of replicas.\n\n",
-          "type": "string",
           "format": "uint64",
+          "type": "string",
           "x-go-tag-default": "0",
           "x-order": 2
         },
         "out_ports": {
+          "$ref": "#/definitions/AutoscalerOuts",
           "description": "Output ports for the Autoscaler.",
-          "x-order": 3,
-          "$ref": "#/definitions/AutoscalerOuts"
+          "x-order": 3
         },
         "scale_in_alerter_parameters": {
+          "$ref": "#/definitions/AlerterParameters",
           "description": "Configuration for scale in alerter.",
-          "x-order": 4,
-          "$ref": "#/definitions/AlerterParameters"
+          "x-order": 4
         },
         "scale_in_controllers": {
           "description": "List of Controllers for scaling in.",
-          "type": "array",
           "items": {
             "$ref": "#/definitions/AutoscalerScaleInController"
           },
+          "type": "array",
           "x-order": 5
         },
         "scale_in_cooldown": {
+          "default": "120s",
           "description": "The amount of time to wait after a scale in operation for another scale in operation.\n\n",
           "type": "string",
           "x-go-tag-default": "120s",
           "x-order": 6
         },
         "scale_in_max_percentage": {
+          "default": 10,
           "description": "The maximum increase of scale (e.g. pods) at one time. Defined as percentage of current scale value. Can never go below one even if percentage computation is less than one. Defaults to 10% of current scale value.\n\n",
+          "format": "double",
           "type": "number",
-          "format": "double",
           "x-go-tag-default": "10",
           "x-order": 7
         },
         "scale_out_alerter_parameters": {
+          "$ref": "#/definitions/AlerterParameters",
           "description": "Configuration for scale out alerter.",
-          "x-order": 8,
-          "$ref": "#/definitions/AlerterParameters"
+          "x-order": 8
         },
         "scale_out_controllers": {
           "description": "List of Controllers for scaling out.",
-          "type": "array",
           "items": {
             "$ref": "#/definitions/AutoscalerScaleOutController"
           },
+          "type": "array",
           "x-order": 9
         },
         "scale_out_cooldown": {
+          "default": "30s",
           "description": "The amount of time to wait after a scale out operation for another scale out or scale in operation.\n\n",
           "type": "string",
           "x-go-tag-default": "30s",
           "x-order": 10
         },
         "scale_out_max_percentage": {
+          "default": 1,
           "description": "The maximum decrease of scale (e.g. pods) at one time. Defined as percentage of current scale value. Can never go below one even if percentage computation is less than one. Defaults to 1% of current scale value.\n\n",
+          "format": "double",
           "type": "number",
-          "format": "double",
           "x-go-tag-default": "1",
           "x-order": 11
         },
         "scaler": {
-          "title": "@gotags: validate:\"required\"",
-          "x-order": 12,
-          "$ref": "#/definitions/AutoscalerScaler"
-        }
-      },
+          "$ref": "#/definitions/AutoscalerScaler",
+          "x-go-tag-validate": "required",
+          "x-order": 12
+        }
+      },
+      "title": "Autoscaler",
+      "type": "object",
       "additionalProperties": false
     },
     "AutoscalerDecreasingGradient": {
       "description": "Decreasing Gradient defines a controller for scaling in based on Gradient Controller.",
-      "type": "object",
       "properties": {
         "in_ports": {
+          "$ref": "#/definitions/AutoscalerDecreasingGradientIns",
           "description": "Input ports for the Gradient.",
-          "x-order": 0,
-          "$ref": "#/definitions/AutoscalerDecreasingGradientIns"
+          "x-order": 0
         },
         "parameters": {
+          "$ref": "#/definitions/AutoscalerDecreasingGradientParameters",
           "title": "Gradient parameters for the controller. Defaults and constraints:\n* slope = 1\n* min_gradient = -Inf (must be less than 1)\n* max_gradient = 1 (cannot be changed)",
-          "x-order": 1,
-          "$ref": "#/definitions/AutoscalerDecreasingGradientParameters"
-        }
-      },
+          "x-order": 1
+        }
+      },
+      "type": "object",
       "additionalProperties": false
     },
     "AutoscalerDecreasingGradientIns": {
       "description": "Inputs for Gradient.",
-      "type": "object",
       "properties": {
         "setpoint": {
+          "$ref": "#/definitions/InPort",
           "description": "The setpoint to use for scale in.",
-          "x-order": 0,
-          "$ref": "#/definitions/InPort"
+          "x-order": 0
         },
         "signal": {
+          "$ref": "#/definitions/InPort",
           "description": "The signal to use for scale in.",
-          "x-order": 1,
-          "$ref": "#/definitions/InPort"
-        }
-      },
+          "x-order": 1
+        }
+      },
+      "type": "object",
       "additionalProperties": false
     },
     "AutoscalerDecreasingGradientParameters": {
       "description": "This allows subset of parameters with constrained values compared to a regular gradient controller. For full documentation of these parameters, refer to the [GradientControllerParameters](#gradient-controller-parameters).",
-      "type": "object",
       "properties": {
         "min_gradient": {
+          "default": -1.7976931348623157e308,
+          "format": "double",
           "type": "number",
+          "x-go-tag-default": "-1.79769313486231570814527423731704356798070e+308",
+          "x-go-tag-validate": "lte=1.0",
+          "x-order": 0
+        },
+        "slope": {
+          "default": 1,
           "format": "double",
-          "title": "@gotags: default:\"-1.79769313486231570814527423731704356798070e+308\" validate:\"lte=1.0\"",
-          "x-order": 0
-        },
-        "slope": {
           "type": "number",
-          "format": "double",
-          "title": "@gotags: default:\"1.0\"",
-          "x-order": 1
-        }
-      },
+          "x-go-tag-default": "1.0",
+          "x-order": 1
+        }
+      },
+      "type": "object",
       "additionalProperties": false
     },
     "AutoscalerIncreasingGradient": {
       "description": "Increasing Gradient defines a controller for scaling out based on Gradient Controller.",
-      "type": "object",
       "properties": {
         "in_ports": {
+          "$ref": "#/definitions/AutoscalerIncreasingGradientIns",
           "description": "Input ports for the Gradient.",
-          "x-order": 0,
-          "$ref": "#/definitions/AutoscalerIncreasingGradientIns"
+          "x-order": 0
         },
         "parameters": {
+          "$ref": "#/definitions/AutoscalerIncreasingGradientParameters",
           "title": "Gradient parameters for the controller. Defaults and constraints:\n* slope = 1\n* min_gradient = 1 (cannot be changed)\n* max_gradient = +Inf (must be greater than 1)",
-          "x-order": 1,
-          "$ref": "#/definitions/AutoscalerIncreasingGradientParameters"
-        }
-      },
+          "x-order": 1
+        }
+      },
+      "type": "object",
       "additionalProperties": false
     },
     "AutoscalerIncreasingGradientIns": {
       "description": "Inputs for Gradient.",
-      "type": "object",
       "properties": {
         "setpoint": {
+          "$ref": "#/definitions/InPort",
           "description": "The setpoint to use for scale out.",
-          "x-order": 0,
-          "$ref": "#/definitions/InPort"
+          "x-order": 0
         },
         "signal": {
+          "$ref": "#/definitions/InPort",
           "description": "The signal to use for scale out.",
-          "x-order": 1,
-          "$ref": "#/definitions/InPort"
-        }
-      },
+          "x-order": 1
+        }
+      },
+      "type": "object",
       "additionalProperties": false
     },
     "AutoscalerIncreasingGradientParameters": {
       "description": "This allows subset of parameters with constrained values compared to a regular gradient controller. For full documentation of these parameters, refer to the [GradientControllerParameters](#gradient-controller-parameters).",
-      "type": "object",
       "properties": {
         "max_gradient": {
+          "default": 1.7976931348623157e308,
+          "format": "double",
           "type": "number",
+          "x-go-tag-default": "1.79769313486231570814527423731704356798070e+308",
+          "x-go-tag-validate": "gte=1.0",
+          "x-order": 0
+        },
+        "slope": {
+          "default": 1,
           "format": "double",
-          "title": "@gotags: default:\"1.79769313486231570814527423731704356798070e+308\" validate:\"gte=1.0\"",
-          "x-order": 0
-        },
-        "slope": {
           "type": "number",
-          "format": "double",
-          "title": "@gotags: default:\"1.0\"",
-          "x-order": 1
-        }
-      },
+          "x-go-tag-default": "1.0",
+          "x-order": 1
+        }
+      },
+      "type": "object",
       "additionalProperties": false
     },
     "AutoscalerKubernetesReplicas": {
       "description": "KubernetesReplicas defines a horizontal pod scaler for Kubernetes.",
-      "type": "object",
-      "required": ["kubernetes_object_selector"],
       "properties": {
         "default_config": {
+          "$ref": "#/definitions/PodScalerScaleActuatorDynamicConfig",
           "description": "Default configuration.",
-          "x-order": 0,
-          "$ref": "#/definitions/PodScalerScaleActuatorDynamicConfig"
+          "x-order": 0
         },
         "dynamic_config_key": {
-          "type": "string",
           "title": "Configuration key for DynamicConfig",
+          "type": "string",
           "x-order": 1
         },
         "kubernetes_object_selector": {
+          "$ref": "#/definitions/KubernetesObjectSelector",
           "description": "The Kubernetes object on which horizontal scaling is applied.\n\n",
           "x-go-tag-validate": "required",
-          "x-order": 2,
-          "$ref": "#/definitions/KubernetesObjectSelector"
-        }
-      },
+          "x-order": 2
+        }
+      },
+      "type": "object",
       "additionalProperties": false
     },
     "AutoscalerOuts": {
       "description": "Outputs for Autoscaler.",
-      "type": "object",
       "properties": {
         "actual_scale": {
-          "x-order": 0,
-          "$ref": "#/definitions/OutPort"
+          "$ref": "#/definitions/OutPort",
+          "x-order": 0
         },
         "configured_scale": {
-          "x-order": 1,
-          "$ref": "#/definitions/OutPort"
+          "$ref": "#/definitions/OutPort",
+          "x-order": 1
         },
         "desired_scale": {
-          "x-order": 2,
-          "$ref": "#/definitions/OutPort"
-        }
-      },
+          "$ref": "#/definitions/OutPort",
+          "x-order": 2
+        }
+      },
+      "type": "object",
       "additionalProperties": false
     },
     "AutoscalerScaleInController": {
-      "type": "object",
       "properties": {
         "alerter_parameters": {
+          "$ref": "#/definitions/AlerterParameters",
           "description": "Configuration for embedded alerter.",
-          "x-order": 0,
-          "$ref": "#/definitions/AlerterParameters"
+          "x-order": 0
         },
         "controller": {
+          "$ref": "#/definitions/AutoscalerScaleInControllerController",
           "title": "Controller",
-          "x-order": 1,
-          "$ref": "#/definitions/AutoscalerScaleInControllerController"
-        }
-      },
+          "x-order": 1
+        }
+      },
+      "type": "object",
       "additionalProperties": false
     },
     "AutoscalerScaleInControllerController": {
-      "type": "object",
       "properties": {
         "gradient": {
-          "x-order": 0,
-          "$ref": "#/definitions/AutoscalerDecreasingGradient"
-        }
-      },
+          "$ref": "#/definitions/AutoscalerDecreasingGradient",
+          "x-order": 0
+        }
+      },
+      "type": "object",
       "additionalProperties": false
     },
     "AutoscalerScaleOutController": {
-      "type": "object",
-      "required": ["controller"],
       "properties": {
         "alerter_parameters": {
+          "$ref": "#/definitions/AlerterParameters",
           "description": "Configuration for embedded alerter.",
-          "x-order": 0,
-          "$ref": "#/definitions/AlerterParameters"
+          "x-order": 0
         },
         "controller": {
+          "$ref": "#/definitions/AutoscalerScaleOutControllerController",
           "title": "Controller",
           "x-go-tag-validate": "required",
-          "x-order": 1,
-          "$ref": "#/definitions/AutoscalerScaleOutControllerController"
-        }
-      },
+          "x-order": 1
+        }
+      },
+      "type": "object",
       "additionalProperties": false
     },
     "AutoscalerScaleOutControllerController": {
-      "type": "object",
       "properties": {
         "gradient": {
-          "x-order": 0,
-          "$ref": "#/definitions/AutoscalerIncreasingGradient"
-        }
-      },
+          "$ref": "#/definitions/AutoscalerIncreasingGradient",
+          "x-order": 0
+        }
+      },
+      "type": "object",
       "additionalProperties": false
     },
     "AutoscalerScaler": {
-      "type": "object",
       "properties": {
         "kubernetes_replicas": {
-          "x-order": 0,
-          "$ref": "#/definitions/AutoscalerKubernetesReplicas"
-        }
-      },
+          "$ref": "#/definitions/AutoscalerKubernetesReplicas",
+          "x-order": 0
+        }
+      },
+      "type": "object",
       "additionalProperties": false
     },
     "Circuit": {
@@ -794,28 +798,15 @@
           "description": "Query components that are query databases such as Prometheus.",
           "x-order": 21
         },
-<<<<<<< HEAD
-=======
-        "sqrt": {
-          "$ref": "#/definitions/Sqrt",
-          "description": "Takes an input signal and emits the square root of the input signal.",
-          "x-order": 22
-        },
->>>>>>> 0702caaa
         "switcher": {
           "$ref": "#/definitions/Switcher",
           "description": "Switcher acts as a switch that emits one of the two signals based on third signal.",
-<<<<<<< HEAD
-          "x-order": 22,
-          "$ref": "#/definitions/Switcher"
-=======
+          "x-order": 22
+        },
+        "unary_operator": {
+          "$ref": "#/definitions/UnaryOperator",
+          "description": "Takes an input signal and emits the square root of the input signal.",
           "x-order": 23
->>>>>>> 0702caaa
-        },
-        "unary_operator": {
-          "description": "Takes an input signal and emits the square root of the input signal.",
-          "x-order": 23,
-          "$ref": "#/definitions/UnaryOperator"
         },
         "variable": {
           "$ref": "#/definitions/Variable",
@@ -1608,18 +1599,14 @@
       "description": "Inputs for the Holder component.",
       "properties": {
         "input": {
-<<<<<<< HEAD
-          "x-order": 0,
-          "$ref": "#/definitions/InPort"
+          "$ref": "#/definitions/InPort",
+          "description": "The input signal.",
+          "x-order": 0
         },
         "reset": {
-          "x-order": 1,
-          "$ref": "#/definitions/InPort"
-=======
-          "$ref": "#/definitions/InPort",
-          "description": "The input signal.",
-          "x-order": 0
->>>>>>> 0702caaa
+          "$ref": "#/definitions/InPort",
+          "description": "Resets the holder output to the current input signal when reset signal is valid and non-zero.",
+          "x-order": 1
         }
       },
       "type": "object",
@@ -2841,127 +2828,6 @@
       "type": "object",
       "additionalProperties": false
     },
-<<<<<<< HEAD
-    "Switcher": {
-      "description": "`on_signal` will be returned if switch input is valid and not equal to 0.0 ,\n otherwise `off_signal` will be returned.",
-      "type": "object",
-      "title": "Type of combinator that switches between `on_signal` and `off_signal` signals based on switch input",
-      "properties": {
-        "in_ports": {
-          "description": "Input ports for the Switcher component.",
-          "x-order": 0,
-          "$ref": "#/definitions/SwitcherIns"
-        },
-        "out_ports": {
-          "description": "Output ports for the Switcher component.",
-          "x-order": 1,
-          "$ref": "#/definitions/SwitcherOuts"
-=======
-    "Sqrt": {
-      "description": "$$\n\\text{output} = \\text{scale} \\sqrt{\\text{input}}\n$$",
-      "properties": {
-        "in_ports": {
-          "$ref": "#/definitions/SqrtIns",
-          "description": "Input ports for the Sqrt component.",
-          "x-order": 0
-        },
-        "out_ports": {
-          "$ref": "#/definitions/SqrtOuts",
-          "description": "Output ports for the Sqrt component.",
-          "x-order": 1
-        },
-        "scale": {
-          "default": 1,
-          "description": "Scaling factor to be multiplied with the square root of the input signal.\n\n",
-          "format": "double",
-          "type": "number",
-          "x-go-tag-default": "1.0",
-          "x-order": 2
->>>>>>> 0702caaa
-        }
-      },
-      "title": "Takes an input signal and emits the square root of it multiplied by scale as an output",
-      "type": "object",
-      "additionalProperties": false
-    },
-<<<<<<< HEAD
-    "SwitcherIns": {
-      "description": "Inputs for the Switcher component.",
-      "type": "object",
-      "properties": {
-        "off_signal": {
-          "description": "Output signal when switch is invalid or 0.0.",
-          "x-order": 0,
-          "$ref": "#/definitions/InPort"
-        },
-        "on_signal": {
-          "description": "Output signal when switch is valid and not 0.0.",
-          "x-order": 1,
-          "$ref": "#/definitions/InPort"
-        },
-        "switch": {
-          "description": "Decides whether to return `on_signal` or `off_signal`.",
-          "x-order": 2,
-          "$ref": "#/definitions/InPort"
-=======
-    "SqrtIns": {
-      "description": "Inputs for the Sqrt component.",
-      "properties": {
-        "input": {
-          "$ref": "#/definitions/InPort",
-          "description": "Input signal.",
-          "x-order": 0
->>>>>>> 0702caaa
-        }
-      },
-      "type": "object",
-      "additionalProperties": false
-    },
-<<<<<<< HEAD
-    "SwitcherOuts": {
-      "description": "Outputs for the Switcher component.",
-      "type": "object",
-      "properties": {
-        "output": {
-          "description": "Selected signal (`on_signal` or `off_signal`).",
-          "x-order": 0,
-          "$ref": "#/definitions/OutPort"
-=======
-    "SqrtOuts": {
-      "description": "Outputs for the Sqrt component.",
-      "properties": {
-        "output": {
-          "$ref": "#/definitions/OutPort",
-          "description": "Output signal.",
-          "x-order": 0
->>>>>>> 0702caaa
-        }
-      },
-      "type": "object",
-      "additionalProperties": false
-    },
-<<<<<<< HEAD
-    "UnaryOperator": {
-      "description": "$$\n\\text{output} = \\unary_operator{\\text{input}}\n$$",
-      "type": "object",
-      "title": "Takes an input signal and emits the output after applying the specified unary operator",
-      "properties": {
-        "in_ports": {
-          "description": "Input ports for the UnaryOperator component.",
-          "x-order": 0,
-          "$ref": "#/definitions/UnaryOperatorIns"
-        },
-        "operator": {
-          "description": "Unary Operator to apply.\n\nThe unary operator can be one of the following:\n* abs: Absolute value with the sign removed.\n* acos: arccosine, in radians.\n* acosh: Inverse hyperbolic cosine.\n* asin: arcsine, in radians.\n* asinh: Inverse hyperbolic sine.\n* atan: arctangent, in radians.\n* atanh: Inverse hyperbolic tangent.\n* cbrt: Cube root.\n* ceil: Least integer value greater than or equal to input signal.\n* cos: cosine, in radians.\n* cosh: Hyperbolic cosine.\n* erf: Error function.\n* erfc: Complementary error function.\n* erfcinv: Inverse complementary error function.\n* erfinv: Inverse error function.\n* exp: The base-e exponential of input signal.\n* exp2: The base-2 exponential of input signal.\n* expm1: The base-e exponential of input signal minus 1.\n* floor: Greatest integer value less than or equal to input signal.\n* gamma: Gamma function.\n* j0: Bessel function of the first kind of order 0.\n* j1: Bessel function of the first kind of order 1.\n* lgamma: Natural logarithm of the absolute value of the gamma function.\n* log: Natural logarithm of input signal.\n* log10: Base-10 logarithm of input signal.\n* log1p: Natural logarithm of input signal plus 1.\n* log2: Base-2 logarithm of input signal.\n* round: Round to nearest integer.\n* roundtoeven: Round to nearest integer, with ties going to the nearest even integer.\n* sin: sine, in radians.\n* sinh: Hyperbolic sine.\n* sqrt: Square root.\n* tan: tangent, in radians.\n* tanh: Hyperbolic tangent.\n* trunc: Truncate to integer.\n* y0: Bessel function of the second kind of order 0.\n* y1: Bessel function of the second kind of order 1.\n\n",
-          "type": "string",
-          "x-go-tag-validate": "oneof=abs acos acosh asin asinh atan atanh cbrt ceil cos cosh erf erfc erfcinv erfinv exp exp2 expm1 floor gamma j0 j1 lgamma log log10 log1p log2 round roundtoeven sin sinh sqrt tan tanh trunc y0 y1",
-          "x-order": 1
-        },
-        "out_ports": {
-          "description": "Output ports for the UnaryOperator component.",
-          "x-order": 2,
-          "$ref": "#/definitions/UnaryOperatorOuts"
-=======
     "Switcher": {
       "description": "`on_signal` will be returned if switch input is valid and not equal to 0.0 ,\n otherwise `off_signal` will be returned.",
       "properties": {
@@ -2974,64 +2840,129 @@
           "$ref": "#/definitions/SwitcherOuts",
           "description": "Output ports for the Switcher component.",
           "x-order": 1
->>>>>>> 0702caaa
         }
       },
       "title": "Type of combinator that switches between `on_signal` and `off_signal` signals based on switch input",
       "type": "object",
       "additionalProperties": false
     },
-<<<<<<< HEAD
+    "SwitcherIns": {
+      "description": "Inputs for the Switcher component.",
+      "properties": {
+        "off_signal": {
+          "$ref": "#/definitions/InPort",
+          "description": "Output signal when switch is invalid or 0.0.",
+          "x-order": 0
+        },
+        "on_signal": {
+          "$ref": "#/definitions/InPort",
+          "description": "Output signal when switch is valid and not 0.0.",
+          "x-order": 1
+        },
+        "switch": {
+          "$ref": "#/definitions/InPort",
+          "description": "Decides whether to return `on_signal` or `off_signal`.",
+          "x-order": 2
+        }
+      },
+      "type": "object",
+      "additionalProperties": false
+    },
+    "SwitcherOuts": {
+      "description": "Outputs for the Switcher component.",
+      "properties": {
+        "output": {
+          "$ref": "#/definitions/OutPort",
+          "description": "Selected signal (`on_signal` or `off_signal`).",
+          "x-order": 0
+        }
+      },
+      "type": "object",
+      "additionalProperties": false
+    },
+    "UnaryOperator": {
+      "description": "$$\n\\text{output} = \\unary_operator{\\text{input}}\n$$",
+      "properties": {
+        "in_ports": {
+          "$ref": "#/definitions/UnaryOperatorIns",
+          "description": "Input ports for the UnaryOperator component.",
+          "x-order": 0
+        },
+        "operator": {
+          "description": "Unary Operator to apply.\n\nThe unary operator can be one of the following:\n* abs: Absolute value with the sign removed.\n* acos: arccosine, in radians.\n* acosh: Inverse hyperbolic cosine.\n* asin: arcsine, in radians.\n* asinh: Inverse hyperbolic sine.\n* atan: arctangent, in radians.\n* atanh: Inverse hyperbolic tangent.\n* cbrt: Cube root.\n* ceil: Least integer value greater than or equal to input signal.\n* cos: cosine, in radians.\n* cosh: Hyperbolic cosine.\n* erf: Error function.\n* erfc: Complementary error function.\n* erfcinv: Inverse complementary error function.\n* erfinv: Inverse error function.\n* exp: The base-e exponential of input signal.\n* exp2: The base-2 exponential of input signal.\n* expm1: The base-e exponential of input signal minus 1.\n* floor: Greatest integer value less than or equal to input signal.\n* gamma: Gamma function.\n* j0: Bessel function of the first kind of order 0.\n* j1: Bessel function of the first kind of order 1.\n* lgamma: Natural logarithm of the absolute value of the gamma function.\n* log: Natural logarithm of input signal.\n* log10: Base-10 logarithm of input signal.\n* log1p: Natural logarithm of input signal plus 1.\n* log2: Base-2 logarithm of input signal.\n* round: Round to nearest integer.\n* roundtoeven: Round to nearest integer, with ties going to the nearest even integer.\n* sin: sine, in radians.\n* sinh: Hyperbolic sine.\n* sqrt: Square root.\n* tan: tangent, in radians.\n* tanh: Hyperbolic tangent.\n* trunc: Truncate to integer.\n* y0: Bessel function of the second kind of order 0.\n* y1: Bessel function of the second kind of order 1.\n\n",
+          "enum": [
+            "abs",
+            "acos",
+            "acosh",
+            "asin",
+            "asinh",
+            "atan",
+            "atanh",
+            "cbrt",
+            "ceil",
+            "cos",
+            "cosh",
+            "erf",
+            "erfc",
+            "erfcinv",
+            "erfinv",
+            "exp",
+            "exp2",
+            "expm1",
+            "floor",
+            "gamma",
+            "j0",
+            "j1",
+            "lgamma",
+            "log",
+            "log10",
+            "log1p",
+            "log2",
+            "round",
+            "roundtoeven",
+            "sin",
+            "sinh",
+            "sqrt",
+            "tan",
+            "tanh",
+            "trunc",
+            "y0",
+            "y1"
+          ],
+          "type": "string",
+          "x-go-tag-validate": "oneof=abs acos acosh asin asinh atan atanh cbrt ceil cos cosh erf erfc erfcinv erfinv exp exp2 expm1 floor gamma j0 j1 lgamma log log10 log1p log2 round roundtoeven sin sinh sqrt tan tanh trunc y0 y1",
+          "x-oneof": "abs | acos | acosh | asin | asinh | atan | atanh | cbrt | ceil | cos | cosh | erf | erfc | erfcinv | erfinv | exp | exp2 | expm1 | floor | gamma | j0 | j1 | lgamma | log | log10 | log1p | log2 | round | roundtoeven | sin | sinh | sqrt | tan | tanh | trunc | y0 | y1",
+          "x-order": 1
+        },
+        "out_ports": {
+          "$ref": "#/definitions/UnaryOperatorOuts",
+          "description": "Output ports for the UnaryOperator component.",
+          "x-order": 2
+        }
+      },
+      "title": "Takes an input signal and emits the output after applying the specified unary operator",
+      "type": "object",
+      "additionalProperties": false
+    },
     "UnaryOperatorIns": {
       "description": "Inputs for the UnaryOperator component.",
-      "type": "object",
       "properties": {
         "input": {
+          "$ref": "#/definitions/InPort",
           "description": "Input signal.",
-          "x-order": 0,
-          "$ref": "#/definitions/InPort"
-=======
-    "SwitcherIns": {
-      "description": "Inputs for the Switcher component.",
-      "properties": {
-        "off_signal": {
-          "$ref": "#/definitions/InPort",
-          "description": "Output signal when switch is invalid or 0.0.",
-          "x-order": 0
-        },
-        "on_signal": {
-          "$ref": "#/definitions/InPort",
-          "description": "Output signal when switch is valid and not 0.0.",
-          "x-order": 1
-        },
-        "switch": {
-          "$ref": "#/definitions/InPort",
-          "description": "Decides whether to return `on_signal` or `off_signal`.",
-          "x-order": 2
->>>>>>> 0702caaa
-        }
-      },
-      "type": "object",
-      "additionalProperties": false
-    },
-<<<<<<< HEAD
+          "x-order": 0
+        }
+      },
+      "type": "object",
+      "additionalProperties": false
+    },
     "UnaryOperatorOuts": {
       "description": "Outputs for the UnaryOperator component.",
-      "type": "object",
       "properties": {
         "output": {
+          "$ref": "#/definitions/OutPort",
           "description": "Output signal.",
-          "x-order": 0,
-          "$ref": "#/definitions/OutPort"
-=======
-    "SwitcherOuts": {
-      "description": "Outputs for the Switcher component.",
-      "properties": {
-        "output": {
-          "$ref": "#/definitions/OutPort",
-          "description": "Selected signal (`on_signal` or `off_signal`).",
-          "x-order": 0
->>>>>>> 0702caaa
+          "x-order": 0
         }
       },
       "type": "object",
