{
  "definitions": {
    "AIMDConcurrencyController": {
      "description": "High level concurrency control component. Baselines a signal via exponential moving average and applies concurrency limits based on deviation of signal from the baseline. Internally implemented as a nested circuit.",
      "properties": {
        "alerter_parameters": {
          "$ref": "#/definitions/AlerterParameters",
          "description": "Configuration for embedded alerter.",
          "x-order": 0
        },
        "default_config": {
          "$ref": "#/definitions/LoadActuatorDynamicConfig",
          "description": "Default configuration.",
          "x-order": 1
        },
        "dynamic_config_key": {
          "description": "Configuration key for load actuation.",
          "type": "string",
          "x-order": 2
        },
        "flow_selector": {
          "$ref": "#/definitions/FlowSelector",
          "description": "Flow Selector decides the service and flows at which the concurrency limiter is applied.\n\n",
          "x-go-tag-validate": "required",
          "x-order": 3
        },
        "gradient_parameters": {
          "$ref": "#/definitions/GradientControllerParameters",
          "description": "Gradient parameters for the controller.",
          "x-order": 4
        },
        "in_ports": {
          "$ref": "#/definitions/AIMDConcurrencyControllerIns",
          "description": "Input ports for the AIMDConcurrencyController component.",
          "x-order": 5
        },
        "load_multiplier_linear_increment": {
          "default": 0.0025,
          "description": "Linear increment to load multiplier in each execution tick when the system is not in overloaded state.\n\n",
          "format": "double",
          "type": "number",
          "x-go-tag-default": "0.0025",
          "x-order": 6
        },
        "max_load_multiplier": {
          "default": 2,
          "description": "Current accepted concurrency is multiplied with this number to dynamically calculate the upper concurrency limit of a Service during normal (non-overload) state. This protects the Service from sudden spikes.\n\n",
          "format": "double",
          "type": "number",
          "x-go-tag-default": "2.0",
          "x-order": 7
        },
        "out_ports": {
          "$ref": "#/definitions/AIMDConcurrencyControllerOuts",
          "description": "Output ports for the AIMDConcurrencyController component.",
          "x-order": 8
        },
        "scheduler_parameters": {
          "$ref": "#/definitions/SchedulerParameters",
          "description": "Scheduler parameters.\n\n",
          "x-go-tag-validate": "required",
          "x-order": 9
        }
      },
      "type": "object",
      "additionalProperties": false
    },
    "AIMDConcurrencyControllerIns": {
      "description": "Inputs for the AIMDConcurrencyController component.",
      "properties": {
        "setpoint": {
          "$ref": "#/definitions/InPort",
          "description": "The setpoint to the controller.",
          "x-order": 0
        },
        "signal": {
          "$ref": "#/definitions/InPort",
          "description": "The signal to the controller.",
          "x-order": 1
        }
      },
      "type": "object",
      "additionalProperties": false
    },
    "AIMDConcurrencyControllerOuts": {
      "description": "Outputs for the AIMDConcurrencyController component.",
      "properties": {
        "accepted_concurrency": {
          "$ref": "#/definitions/OutPort",
          "description": "Accepted concurrency is the number of concurrent requests that are accepted by the service.",
          "x-order": 0
        },
        "desired_load_multiplier": {
          "$ref": "#/definitions/OutPort",
          "description": "Desired Load multiplier is the ratio of desired concurrency to the incoming concurrency.",
          "x-order": 1
        },
        "incoming_concurrency": {
          "$ref": "#/definitions/OutPort",
          "description": "IncomingConcurrency is the number of concurrent requests that are received by the service.",
          "x-order": 2
        },
        "is_overload": {
          "$ref": "#/definitions/OutPort",
          "description": "Is overload is a boolean signal that indicates whether the service is overloaded based on the deviation of the signal from the setpoint taking into account some tolerance.",
          "x-order": 3
        },
        "observed_load_multiplier": {
          "$ref": "#/definitions/OutPort",
          "description": "Observed Load multiplier is the ratio of accepted concurrency to the incoming concurrency.",
          "x-order": 4
        }
      },
      "type": "object",
      "additionalProperties": false
    },
    "AddressExtractor": {
      "description": "IP addresses in attribute context are defined as objects with separate ip and port fields.\nThis is a helper to display an address as a single string.\n\nNote: Use with care, as it might accidentally introduce a high-cardinality flow label values.\n\n[ext-authz-address]: https://www.envoyproxy.io/docs/envoy/latest/api-v3/config/core/v3/address.proto#config-core-v3-address\n\nExample:\n```yaml\nfrom: \"source.address # or destination.address\"\n```",
      "properties": {
        "from": {
          "description": "Attribute path pointing to some string - eg. \"source.address\".\n\n",
          "type": "string",
          "x-go-tag-validate": "required",
          "x-order": 0
        }
      },
      "required": ["from"],
      "title": "Display an [Address][ext-authz-address] as a single string, eg. `<ip>:<port>`",
      "type": "object",
      "additionalProperties": false
    },
    "Alerter": {
      "description": "Alerter reacts to a signal and generates alert to send to alert manager.",
      "properties": {
        "in_ports": {
          "$ref": "#/definitions/AlerterIns",
          "description": "Input ports for the Alerter component.",
          "x-order": 0
        },
        "parameters": {
          "$ref": "#/definitions/AlerterParameters",
          "title": "Alerter configuration",
          "x-go-tag-validate": "required",
          "x-order": 1
        }
      },
      "type": "object",
      "additionalProperties": false
    },
    "AlerterIns": {
      "description": "Inputs for the Alerter component.",
      "properties": {
        "signal": {
          "$ref": "#/definitions/InPort",
          "description": "Signal which Alerter is monitoring. If the signal greater than 0, Alerter generates an alert.",
          "x-order": 0
        }
      },
      "type": "object",
      "additionalProperties": false
    },
    "AlerterParameters": {
      "description": "Alerter Parameters is a common config for separate alerter components and alerters embedded in other components.",
      "properties": {
        "alert_channels": {
          "description": "A list of alert channel strings.",
          "items": {
            "type": "string"
          },
          "type": "array",
          "x-order": 0
        },
        "alert_name": {
          "description": "Name of the alert.\n\n",
          "type": "string",
          "x-go-tag-validate": "required",
          "x-order": 1
        },
        "labels": {
          "additionalProperties": {
            "type": "string"
          },
          "description": "Additional labels to add to alert.",
          "type": "object",
          "x-order": 2
        },
        "resolve_timeout": {
          "default": "5s",
          "description": "Duration of alert resolver.\n\n",
          "type": "string",
          "x-go-tag-default": "5s",
          "x-order": 3
        },
        "severity": {
          "default": "info",
          "description": "Severity of the alert, one of 'info', 'warn' or 'crit'.\n\n",
          "enum": ["info", "warn", "crit"],
          "type": "string",
          "x-go-tag-default": "info",
          "x-go-tag-validate": "oneof=info warn crit",
          "x-oneof": "info | warn | crit",
          "x-order": 4
        }
      },
      "required": ["alert_name"],
      "type": "object",
      "additionalProperties": false
    },
    "And": {
      "description": "Logical AND.\n\nSignals are mapped to boolean values as follows:\n* Zero is treated as false.\n* Any non-zero is treated as true.\n* Invalid inputs are considered unknown.\n\n  :::note\n\n  Treating invalid inputs as \"unknowns\" has a consequence that the result\n  might end up being valid even when some inputs are invalid. Eg. `unknown && false == false`,\n  because the result would end up false no matter if\n  first signal was true or false. On the other hand, `unknown && true == unknown`.\n\n  :::",
      "properties": {
        "in_ports": {
          "$ref": "#/definitions/AndIns",
          "description": "Input ports for the And component.",
          "x-order": 0
        },
        "out_ports": {
          "$ref": "#/definitions/AndOuts",
          "description": "Output ports for the And component.",
          "x-order": 1
        }
      },
      "type": "object",
      "additionalProperties": false
    },
    "AndIns": {
      "description": "Inputs for the And component.",
      "properties": {
        "inputs": {
          "description": "Array of input signals.\n\n",
          "items": {
            "$ref": "#/definitions/InPort"
          },
          "type": "array",
          "x-go-tag-validate": "dive",
          "x-order": 0
        }
      },
      "type": "object",
      "additionalProperties": false
    },
    "AndOuts": {
      "description": "Output ports for the And component.",
      "properties": {
        "output": {
          "$ref": "#/definitions/OutPort",
          "description": "Result of logical AND of all the input signals.\n\nWill always be 0 (false), 1 (true) or invalid (unknown).",
          "x-order": 0
        }
      },
      "type": "object",
      "additionalProperties": false
    },
    "ArithmeticCombinator": {
      "properties": {
        "in_ports": {
          "$ref": "#/definitions/ArithmeticCombinatorIns",
          "description": "Input ports for the Arithmetic Combinator component.",
          "x-order": 0
        },
        "operator": {
          "description": "Operator of the arithmetic operation.\n\nThe arithmetic operation can be addition, subtraction, multiplication, division, XOR, right bit shift or left bit shift.\nIn case of XOR and bitshifts, value of signals is cast to integers before performing the operation.\n\n",
          "enum": ["add", "sub", "mul", "div", "xor", "lshift", "rshift"],
          "type": "string",
          "x-go-tag-validate": "oneof=add sub mul div xor lshift rshift",
          "x-oneof": "add | sub | mul | div | xor | lshift | rshift",
          "x-order": 1
        },
        "out_ports": {
          "$ref": "#/definitions/ArithmeticCombinatorOuts",
          "description": "Output ports for the Arithmetic Combinator component.",
          "x-order": 2
        }
      },
      "title": "Type of combinator that computes the arithmetic operation on the operand signals",
      "type": "object",
      "additionalProperties": false
    },
    "ArithmeticCombinatorIns": {
      "description": "Inputs for the Arithmetic Combinator component.",
      "properties": {
        "lhs": {
          "$ref": "#/definitions/InPort",
          "description": "Left hand side of the arithmetic operation.",
          "x-order": 0
        },
        "rhs": {
          "$ref": "#/definitions/InPort",
          "description": "Right hand side of the arithmetic operation.",
          "x-order": 1
        }
      },
      "type": "object",
      "additionalProperties": false
    },
    "ArithmeticCombinatorOuts": {
      "description": "Outputs for the Arithmetic Combinator component.",
      "properties": {
        "output": {
          "$ref": "#/definitions/OutPort",
          "description": "Result of arithmetic operation.",
          "x-order": 0
        }
      },
      "type": "object",
      "additionalProperties": false
    },
    "AutoScale": {
      "description": "AutoScale components are used to scale a service.",
      "properties": {
        "pod_scaler": {
          "$ref": "#/definitions/PodScaler",
          "description": "PodScaler provides pod horizontal scaling functionality for scalable Kubernetes resources.\n\nGradientPodAutoScaler provides auto scaling functionality for scalable Kubernetes resources.",
          "x-order": 0
        }
      },
      "type": "object",
      "additionalProperties": false
    },
    "Circuit": {
      "description": ":::info\n\nSee also [Circuit overview](/concepts/policy/circuit.md).\n\n:::\n\nSignals flow between components via ports.\nAs signals traverse the circuit, they get processed, stored within components or get acted upon (e.g. load-shed, rate-limit, auto-scale etc.).\nCircuit is evaluated periodically in order to respond to changes in signal readings.\n\n:::info\n\n**Signal**\n\nSignals are floating-point values.\n\nA signal can also have a special **Invalid** value. It's usually used to\ncommunicate that signal doesn't have a meaningful value at the moment, eg.\n[PromQL](#prom-q-l) emits such a value if it cannot execute a query.\nComponents know when their input signals are invalid and can act\naccordingly. They can either propagate the invalidness, by making their\noutput itself invalid (like eg.\n[ArithmeticCombinator](#arithmetic-combinator)) or use some different\nlogic, like eg. [Extrapolator](#extrapolator). Refer to a component's\ndocs on how exactly it handles invalid inputs.\n\n:::",
      "properties": {
        "components": {
          "description": "Defines a signal processing graph as a list of components.\n\n",
          "items": {
            "$ref": "#/definitions/Component"
          },
          "type": "array",
          "x-go-tag-validate": "dive",
          "x-order": 0
        },
        "evaluation_interval": {
          "default": "0.5s",
          "description": "Evaluation interval (tick) is the time period between consecutive runs of the policy circuit.\nThis interval is typically aligned with how often the corrective action (actuation) needs to be taken.\n\n",
          "type": "string",
          "x-go-tag-default": "0.5s",
          "x-order": 1
        }
      },
      "title": "Circuit is defined as a dataflow graph of inter-connected components",
      "type": "object",
      "additionalProperties": false
    },
    "Classifier": {
<<<<<<< HEAD
      "description": ":::info\n\nSee also [Classifier overview](/concepts/integrations/flow-control/flow-classifier.md).\n\n:::\nExample\n```yaml\nflow_selector:\n  service_selector:\n     agent_group: demoapp\n     service: service1-demo-app.demoapp.svc.cluster.local\n  flow_matcher:\n     control_point: ingress\n     label_matcher:\n        match_labels:\n          user_tier: gold\n        match_expressions:\n          - key: user_type\n            operator: In\nrules:\n  user:\n   extractor:\n     from: request.http.headers.user-agent\n  telemetry: false\n```",
      "type": "object",
      "title": "Set of classification rules sharing a common selector",
      "required": ["flow_selector", "rules"],
=======
      "description": ":::info\n\nSee also [Classifier overview](/concepts/integrations/flow-control/flow-classifier.md).\n\n:::\n\nExample:\n```yaml\nselector:\n  service_selector:\n    service: service1.default.svc.cluster.local\n  flow_selector:\n    control_point:\n      traffic: ingress\nrules:\n  user:\n    extractor:\n      from: request.http.headers.user\n```",
>>>>>>> e3203be0
      "properties": {
        "flow_selector": {
          "$ref": "#/definitions/FlowSelector",
          "description": "Defines where to apply the flow classification rule.\n\n",
          "x-go-tag-validate": "required",
          "x-order": 0
        },
        "rules": {
          "additionalProperties": {
            "$ref": "#/definitions/Rule"
          },
          "description": "A map of {key, value} pairs mapping from\n[flow label](/concepts/integrations/flow-control/flow-label.md) keys to rules that define\nhow to extract and propagate flow labels with that key.\n\n",
          "minProperties": 1,
          "type": "object",
          "x-go-tag-validate": "required,gt=0,dive,keys,required,endkeys,required",
          "x-order": 1
        }
      },
      "required": ["rules"],
      "title": "Set of classification rules sharing a common selector",
      "type": "object",
      "additionalProperties": false
    },
    "Component": {
      "description": ":::info\n\nSee also [Components overview](/concepts/policy/circuit.md#components).\n\n:::\n\nSignals flow into the components via input ports and results are emitted on output ports.\nComponents are wired to each other based on signal names forming an execution graph of the circuit.\n\n:::note\n\nLoops are broken by the runtime at the earliest component index that is part of the loop.\nThe looped signals are saved in the tick they are generated and served in the subsequent tick.\n\n:::\n\nThere are three categories of components:\n* \"source\" components \u2013 they take some sort of input from \"the real world\" and output\n  a signal based on this input. Example: [PromQL](#prom-q-l). In the UI\n  they're represented by green color.\n* signal processor components \u2013 \"pure\" components that don't interact with the \"real world\".\n  Examples: [GradientController](#gradient-controller), [Max](#max).\n\n  :::note\n\n  Signal processor components's output can depend on their internal state, in addition to the inputs.\n  Eg. see the [Exponential Moving Average filter](#e-m-a).\n\n  :::\n\n* \"sink\" components \u2013\u00a0they affect the real world.\n  [ConcurrencyLimiter.LoadActuator](#concurrency-limiter) and [RateLimiter](#rate-limiter).\n  In the UI, represented by orange color.  Sink components usually come in pairs with a\n  \"sources\" component which emits a feedback signal, like\n  `accepted_concurrency` emitted by ConcurrencyLimiter.Scheduler.\n\n:::tip\n\nSometimes you may want to use a constant value as one of component's inputs.\nYou can create an input port containing the constant value instead of being connected to a signal.\nTo do so, use the [InPort](#in_port)'s .withConstantSignal(constant_signal) method.\nYou can also use it to provide special math values such as NaN and +- Inf.\nIf You need to provide the same constant signal to multiple components,\nYou can use the [Variable](#variable) component.\n\n:::\n\nSee also [Policy](#policy) for a higher-level explanation of circuits.",
      "properties": {
        "alerter": {
          "$ref": "#/definitions/Alerter",
          "description": "Alerter reacts to a signal and generates alert to send to alert manager.",
          "x-order": 0
        },
        "and": {
          "$ref": "#/definitions/And",
          "description": "Logical AND.",
          "x-order": 1
        },
        "arithmetic_combinator": {
          "$ref": "#/definitions/ArithmeticCombinator",
          "description": "Applies the given operator on input operands (signals) and emits the result.",
          "x-order": 2
        },
        "auto_scale": {
          "$ref": "#/definitions/AutoScale",
          "description": "AutoScale components are used to scale the service.",
          "x-order": 3
        },
        "decider": {
          "$ref": "#/definitions/Decider",
          "description": "Decider emits the binary result of comparison operator on two operands.",
          "x-order": 4
        },
        "differentiator": {
          "$ref": "#/definitions/Differentiator",
          "description": "Differentiator calculates rate of change per tick.",
          "x-order": 5
        },
        "ema": {
          "$ref": "#/definitions/EMA",
          "description": "Exponential Moving Average filter.",
          "x-order": 6
        },
        "extrapolator": {
          "$ref": "#/definitions/Extrapolator",
          "description": "Takes an input signal and emits the extrapolated value; either mirroring the input value or repeating the last known value up to the maximum extrapolation interval.",
          "x-order": 7
        },
        "first_valid": {
          "$ref": "#/definitions/FirstValid",
          "description": "Picks the first valid input signal and emits it.",
          "x-order": 8
        },
        "flow_control": {
          "$ref": "#/definitions/FlowControl",
          "description": "FlowControl components are used to regulate requests flow.",
          "x-order": 9
        },
        "gradient_controller": {
          "$ref": "#/definitions/GradientController",
          "description": "Gradient controller basically calculates the ratio between the signal and the setpoint to determine the magnitude of the correction that need to be applied.\nThis controller can be used to build AIMD (Additive Increase, Multiplicative Decrease) or MIMD style response.",
          "x-order": 10
        },
        "holder": {
          "$ref": "#/definitions/Holder",
          "description": "Holds the last valid signal value for the specified duration then waits for next valid value to hold.",
          "x-order": 11
        },
        "integrator": {
          "$ref": "#/definitions/Integrator",
          "description": "Accumulates sum of signal every tick.",
          "x-order": 12
        },
        "inverter": {
          "$ref": "#/definitions/Inverter",
          "description": "Logical NOT.",
          "x-order": 13
        },
        "max": {
          "$ref": "#/definitions/Max",
          "description": "Emits the maximum of the input signals.",
          "x-order": 14
        },
        "min": {
          "$ref": "#/definitions/Min",
          "description": "Emits the minimum of the input signals.",
          "x-order": 15
        },
        "nested_circuit": {
          "$ref": "#/definitions/NestedCircuit",
          "description": "Nested circuit defines a sub-circuit as a high-level component. It consists of a list of components and a map of input and output ports.",
          "x-order": 16
        },
        "nested_signal_egress": {
          "$ref": "#/definitions/NestedSignalEgress",
          "description": "Nested signal egress is a special type of component that allows to extract a signal from a nested circuit.",
          "x-order": 17
        },
        "nested_signal_ingress": {
          "$ref": "#/definitions/NestedSignalIngress",
          "description": "Nested signal ingress is a special type of component that allows to inject a signal into a nested circuit.",
          "x-order": 18
        },
        "or": {
          "$ref": "#/definitions/Or",
          "description": "Logical OR.",
          "x-order": 19
        },
        "pulse_generator": {
          "$ref": "#/definitions/PulseGenerator",
          "description": "Generates 0 and 1 in turns.",
          "x-order": 20
        },
        "query": {
          "$ref": "#/definitions/Query",
          "description": "Query components that are query databases such as Prometheus.",
          "x-order": 21
        },
        "sqrt": {
          "$ref": "#/definitions/Sqrt",
          "description": "Takes an input signal and emits the square root of the input signal.",
          "x-order": 22
        },
        "switcher": {
          "$ref": "#/definitions/Switcher",
          "description": "Switcher acts as a switch that emits one of the two signals based on third signal.",
          "x-order": 23
        },
        "variable": {
          "$ref": "#/definitions/Variable",
          "description": "Emits a variable signal which can be set to invalid.",
          "x-order": 24
        }
      },
      "title": "Computational block that form the circuit",
      "type": "object",
      "additionalProperties": false
    },
    "ConcurrencyLimiter": {
      "description": ":::info\n\nSee also [Concurrency Limiter overview](/concepts/integrations/flow-control/components/concurrency-limiter.md).\n\n:::\n\nIt is based on the actuation strategy (e.g. load actuator) and workload scheduling which is based on Weighted Fair Queuing principles.\nConcurrency is calculated in terms of total tokens which translate to (avg. latency \\* in-flight requests), i.e. Little's Law.\n\nConcurrencyLimiter configuration is split into two parts: An actuation\nstrategy and a scheduler. Right now, only `load_actuator` strategy is available.",
      "properties": {
        "flow_selector": {
          "$ref": "#/definitions/FlowSelector",
          "description": "Flow Selector decides the service and flows at which the concurrency limiter is applied.\n\n",
          "x-go-tag-validate": "required",
          "x-order": 0
        },
        "load_actuator": {
          "$ref": "#/definitions/LoadActuator",
          "description": "Actuator based on limiting the accepted concurrency under incoming concurrency * load multiplier.\n\nActuation strategy defines the input signal that will drive the scheduler.",
          "x-order": 1
        },
        "scheduler": {
          "$ref": "#/definitions/Scheduler",
          "description": "Configuration of Weighted Fair Queuing-based workload scheduler.\n\nContains configuration of per-agent scheduler, and also defines some\noutput signals.\n\n",
          "x-go-tag-validate": "required",
          "x-order": 2
        }
      },
      "title": "Concurrency Limiter is an actuator component that regulates flows in order to provide active service protection",
      "type": "object",
      "additionalProperties": false
    },
    "ConstantSignal": {
      "description": "Special constant input for ports and Variable component. Can provide either a constant value or special Nan/+-Inf value.",
      "properties": {
        "special_value": {
          "description": "A special value such as NaN, +Inf, -Inf.\n\n",
          "enum": ["NaN", "+Inf", "-Inf"],
          "type": "string",
          "x-go-tag-validate": "oneof=NaN +Inf -Inf",
          "x-oneof": "NaN | +Inf | -Inf",
          "x-order": 0
        },
        "value": {
          "description": "A constant value.",
          "format": "double",
          "type": "number",
          "x-order": 1
        }
      },
      "type": "object",
      "additionalProperties": false
    },
    "Decider": {
      "description": "The comparison operator can be greater-than, less-than, greater-than-or-equal, less-than-or-equal, equal, or not-equal.\n\nThis component also supports time-based response, i.e. the output\ntransitions between 1.0 or 0.0 signal if the decider condition is\ntrue or false for at least \"true_for\" or \"false_for\" duration. If\n`true_for` and `false_for` durations are zero then the transitions are\ninstantaneous.",
      "properties": {
        "false_for": {
          "default": "0s",
          "description": "Duration of time to wait before a transition to false state.\nIf the duration is zero, the transition will happen instantaneously.\n\n",
          "type": "string",
          "x-go-tag-default": "0s",
          "x-order": 0
        },
        "in_ports": {
          "$ref": "#/definitions/DeciderIns",
          "description": "Input ports for the Decider component.",
          "x-order": 1
        },
        "operator": {
          "description": "Comparison operator that computes operation on lhs and rhs input signals.\n\n",
          "enum": ["gt", "lt", "gte", "lte", "eq", "neq"],
          "type": "string",
          "x-go-tag-validate": "oneof=gt lt gte lte eq neq",
          "x-oneof": "gt | lt | gte | lte | eq | neq",
          "x-order": 2
        },
        "out_ports": {
          "$ref": "#/definitions/DeciderOuts",
          "description": "Output ports for the Decider component.",
          "x-order": 3
        },
        "true_for": {
          "default": "0s",
          "description": "Duration of time to wait before a transition to true state.\nIf the duration is zero, the transition will happen instantaneously.\n\n",
          "type": "string",
          "x-go-tag-default": "0s",
          "x-order": 4
        }
      },
      "title": "Type of combinator that computes the comparison operation on lhs and rhs signals",
      "type": "object",
      "additionalProperties": false
    },
    "DeciderIns": {
      "description": "Inputs for the Decider component.",
      "properties": {
        "lhs": {
          "$ref": "#/definitions/InPort",
          "description": "Left hand side input signal for the comparison operation.",
          "x-order": 0
        },
        "rhs": {
          "$ref": "#/definitions/InPort",
          "description": "Right hand side input signal for the comparison operation.",
          "x-order": 1
        }
      },
      "type": "object",
      "additionalProperties": false
    },
    "DeciderOuts": {
      "description": "Outputs for the Decider component.",
      "properties": {
        "output": {
          "$ref": "#/definitions/OutPort",
          "description": "Selected signal (1.0 or 0.0).",
          "x-order": 0
        }
      },
      "type": "object",
      "additionalProperties": false
    },
    "Differentiator": {
      "description": "Differentiator calculates rate of change per tick.",
      "properties": {
        "in_ports": {
          "$ref": "#/definitions/DifferentiatorIns",
          "description": "Input ports for the Differentiator component.",
          "x-order": 0
        },
        "out_ports": {
          "$ref": "#/definitions/DifferentiatorOuts",
          "description": "Output ports for the Differentiator component.",
          "x-order": 1
        },
        "window": {
          "default": "5s",
          "description": "The window of time over which differentiator operates.\n\n",
          "type": "string",
          "x-go-tag-default": "5s",
          "x-order": 2
        }
      },
      "type": "object",
      "additionalProperties": false
    },
    "DifferentiatorIns": {
      "description": "Inputs for the Differentiator component.",
      "properties": {
        "input": {
          "$ref": "#/definitions/InPort",
          "x-order": 0
        }
      },
      "type": "object",
      "additionalProperties": false
    },
    "DifferentiatorOuts": {
      "description": "Outputs for the Differentiator component.",
      "properties": {
        "output": {
          "$ref": "#/definitions/OutPort",
          "x-order": 0
        }
      },
      "type": "object",
      "additionalProperties": false
    },
    "EMA": {
      "description": "At any time EMA component operates in one of the following states:\n1. Warm up state: The first warmup_window samples are used to compute the initial EMA.\n   If an invalid reading is received during the warmup_window, the last good average is emitted and the state gets reset back to beginning of warm up state.\n2. Normal state: The EMA is computed using following formula.\n\nThe EMA for a series $Y$ is calculated recursively as:\n\n$$\n\\text{EMA} _t =\n\\begin{cases}\n  Y_0, &\\text{for } t = 0 \\\\\n  \\alpha Y_t + (1 - \\alpha) \\text{EMA} _{t-1}, &\\text{for }t > 0\n\\end{cases}\n$$\n\nThe coefficient $\\alpha$ represents the degree of weighting decrease, a constant smoothing factor between 0 and 1.\nA higher $\\alpha$ discounts older observations faster.\nThe $\\alpha$ is computed using ema\\_window:\n\n$$\n\\alpha = \\frac{2}{N + 1} \\quad\\text{where } N = \\frac{\\text{ema\\_window}}{\\text{evaluation\\_period}}\n$$",
      "properties": {
        "in_ports": {
          "$ref": "#/definitions/EMAIns",
          "description": "Input ports for the EMA component.",
          "x-order": 0
        },
        "out_ports": {
          "$ref": "#/definitions/EMAOuts",
          "description": "Output ports for the EMA component.",
          "x-order": 1
        },
        "parameters": {
          "$ref": "#/definitions/EMAParameters",
          "description": "Parameters for the EMA component.\n\n",
          "x-go-tag-validate": "required",
          "x-order": 2
        }
      },
      "title": "Exponential Moving Average (EMA) is a type of moving average that applies exponentially more weight to recent signal readings",
      "type": "object",
      "additionalProperties": false
    },
    "EMAIns": {
      "description": "Inputs for the EMA component.",
      "properties": {
        "input": {
          "$ref": "#/definitions/InPort",
          "description": "Input signal to be used for the EMA computation.",
          "x-order": 0
        },
        "max_envelope": {
          "$ref": "#/definitions/InPort",
          "description": "Upper bound of the moving average.\n\nWhen the signal exceeds `max_envelope` it's multiplied by\n`correction_factor_on_max_envelope_violation` **once per tick**.\n\n:::note\n\nIf the signal deviates from `max_envelope` faster than the correction\nfaster, it might end up exceeding the envelope.\n\n:::",
          "x-order": 1
        },
        "min_envelope": {
          "$ref": "#/definitions/InPort",
          "description": "Lower bound of the moving average.\n\nBehavior is similar to `max_envelope`.",
          "x-order": 2
        }
      },
      "type": "object",
      "additionalProperties": false
    },
    "EMAOuts": {
      "description": "Outputs for the EMA component.",
      "properties": {
        "output": {
          "$ref": "#/definitions/OutPort",
          "description": "Exponential moving average of the series of reading as an output signal.",
          "x-order": 0
        }
      },
      "type": "object",
      "additionalProperties": false
    },
    "EMAParameters": {
      "description": "Parameters for the EMA component.",
      "properties": {
        "correction_factor_on_max_envelope_violation": {
          "default": 1,
          "description": "Correction factor to apply on the output value if its in violation of the max envelope.\n\n",
          "format": "double",
          "minimum": 0,
          "type": "number",
          "x-go-tag-default": "1.0",
          "x-go-tag-validate": "gte=0,lte=1.0",
          "x-order": 0
        },
        "correction_factor_on_min_envelope_violation": {
          "default": 1,
          "description": "Correction factor to apply on the output value if its in violation of the min envelope.\n\n",
          "format": "double",
          "type": "number",
          "x-go-tag-default": "1.0",
          "x-go-tag-validate": "gte=1.0",
          "x-order": 1
        },
        "ema_window": {
          "description": "Duration of EMA sampling window.\n\n",
          "type": "string",
          "x-go-tag-validate": "required",
          "x-order": 2
        },
        "valid_during_warmup": {
          "default": false,
          "description": "Whether the output is valid during the warm up stage.\n\n",
          "type": "boolean",
          "x-go-tag-default": "false",
          "x-order": 3
        },
        "warmup_window": {
          "description": "Duration of EMA warming up window.\n\nThe initial value of the EMA is the average of signal readings received during the warm up window.\n\n",
          "type": "string",
          "x-go-tag-validate": "required",
          "x-order": 4
        }
      },
      "required": ["ema_window", "warmup_window"],
      "type": "object",
      "additionalProperties": false
    },
    "EqualsMatchExpression": {
      "description": "Label selector expression of the equal form \"label == value\".",
      "properties": {
        "label": {
          "description": "Name of the label to equal match the value.\n\n",
          "type": "string",
          "x-go-tag-validate": "required",
          "x-order": 0
        },
        "value": {
          "description": "Exact value that the label should be equal to.",
          "type": "string",
          "x-order": 1
        }
      },
      "required": ["label"],
      "type": "object",
      "additionalProperties": false
    },
    "Extractor": {
      "description": "There are multiple variants of extractor, specify exactly one.",
      "properties": {
        "address": {
          "$ref": "#/definitions/AddressExtractor",
          "description": "Display an address as a single string - `<ip>:<port>`.",
          "x-order": 0
        },
        "from": {
          "description": "Attribute path is a dot-separated path to attribute.\n\nShould be either:\n* one of the fields of [Attribute Context][attribute-context], or\n* a special \"request.http.bearer\" pseudo-attribute.\nEg. \"request.http.method\" or \"request.http.header.user-agent\"\n\nNote: The same attribute path syntax is shared by other extractor variants,\nwherever attribute path is needed in their \"from\" syntax.\n\nExample:\n```yaml\nfrom: request.http.headers.user-agent\n```\n[attribute-context]: https://www.envoyproxy.io/docs/envoy/latest/api-v3/service/auth/v3/attribute_context.proto",
          "title": "Use an attribute with no conversion",
          "type": "string",
          "x-order": 1
        },
        "json": {
          "$ref": "#/definitions/JSONExtractor",
          "description": "Deserialize a json, and extract one of the fields.",
          "x-order": 2
        },
        "jwt": {
          "$ref": "#/definitions/JWTExtractor",
          "description": "Parse the attribute as JWT and read the payload.",
          "x-order": 3
        },
        "path_templates": {
          "$ref": "#/definitions/PathTemplateMatcher",
          "description": "Match HTTP Path to given path templates.",
          "x-order": 4
        }
      },
      "title": "Defines a high-level way to specify how to extract a flow label value given http request metadata, without a need to write rego code",
      "type": "object",
      "additionalProperties": false
    },
    "Extrapolator": {
      "description": "It does so until `maximum_extrapolation_interval` is reached, beyond which it emits invalid signal unless input signal becomes valid again.",
      "properties": {
        "in_ports": {
          "$ref": "#/definitions/ExtrapolatorIns",
          "description": "Input ports for the Extrapolator component.",
          "x-order": 0
        },
        "out_ports": {
          "$ref": "#/definitions/ExtrapolatorOuts",
          "description": "Output ports for the Extrapolator component.",
          "x-order": 1
        },
        "parameters": {
          "$ref": "#/definitions/ExtrapolatorParameters",
          "description": "Parameters for the Extrapolator component.\n\n",
          "x-go-tag-validate": "required",
          "x-order": 2
        }
      },
      "title": "Extrapolates the input signal by repeating the last valid value during the period in which it is invalid",
      "type": "object",
      "additionalProperties": false
    },
    "ExtrapolatorIns": {
      "description": "Inputs for the Extrapolator component.",
      "properties": {
        "input": {
          "$ref": "#/definitions/InPort",
          "description": "Input signal for the Extrapolator component.",
          "x-order": 0
        }
      },
      "type": "object",
      "additionalProperties": false
    },
    "ExtrapolatorOuts": {
      "description": "Outputs for the Extrapolator component.",
      "properties": {
        "output": {
          "$ref": "#/definitions/OutPort",
          "description": "Extrapolated signal.",
          "x-order": 0
        }
      },
      "type": "object",
      "additionalProperties": false
    },
    "ExtrapolatorParameters": {
      "description": "Parameters for the Extrapolator component.",
      "properties": {
        "max_extrapolation_interval": {
          "description": "Maximum time interval to repeat the last valid value of input signal.\n\n",
          "type": "string",
          "x-go-tag-validate": "required",
          "x-order": 0
        }
      },
      "required": ["max_extrapolation_interval"],
      "type": "object",
      "additionalProperties": false
    },
    "FirstValid": {
      "properties": {
        "in_ports": {
          "$ref": "#/definitions/FirstValidIns",
          "description": "Input ports for the FirstValid component.",
          "x-order": 0
        },
        "out_ports": {
          "$ref": "#/definitions/FirstValidOuts",
          "description": "Output ports for the FirstValid component.",
          "x-order": 1
        }
      },
      "title": "Picks the first valid input signal from the array of input signals and emits it as an output signal",
      "type": "object",
      "additionalProperties": false
    },
    "FirstValidIns": {
      "description": "Inputs for the FirstValid component.",
      "properties": {
        "inputs": {
          "description": "Array of input signals.\n\n",
          "items": {
            "$ref": "#/definitions/InPort"
          },
          "type": "array",
          "x-go-tag-validate": "dive",
          "x-order": 0
        }
      },
      "type": "object",
      "additionalProperties": false
    },
    "FirstValidOuts": {
      "description": "Outputs for the FirstValid component.",
      "properties": {
        "output": {
          "$ref": "#/definitions/OutPort",
          "description": "First valid input signal as an output signal.",
          "x-order": 0
        }
      },
      "type": "object",
      "additionalProperties": false
    },
    "FlowControl": {
      "description": "FlowControl components are used to regulate requests flow.",
      "properties": {
        "aimd_concurrency_controller": {
          "$ref": "#/definitions/AIMDConcurrencyController",
          "description": "AIMD Concurrency control component is based on Additive Increase and Multiplicative Decrease of Concurrency. It takes a signal and setpoint as inputs and reduces concurrency limits proportionally (or any arbitrary power) based on deviation of the signal from setpoint. Internally implemented as a nested circuit.",
          "x-order": 0
        },
        "concurrency_limiter": {
          "$ref": "#/definitions/ConcurrencyLimiter",
          "description": "Concurrency Limiter provides service protection by applying prioritized load shedding of flows using a network scheduler (e.g. Weighted Fair Queuing).",
          "x-order": 1
        },
        "rate_limiter": {
          "$ref": "#/definitions/RateLimiter",
          "description": "Rate Limiter provides service protection by applying rate limiter.",
          "x-order": 2
        }
      },
      "type": "object",
      "additionalProperties": false
    },
    "FlowMatcher": {
<<<<<<< HEAD
      "description": ":::info\n\nSee also [FlowSelector overview](/concepts/integrations/flow-control/flow-selector.md).\n\n:::\nExample:\n```yaml\ncontrol_point: ingress\nlabel_matcher:\n  match_labels:\n    user_tier: gold\n  match_expressions:\n    - key: query\n      operator: In\n      values:\n        - insert\n        - delete\n  expression:\n    label_matches:\n        - label: user_agent\n          regex: ^(?!.*Chrome).*Safari\n```",
      "type": "object",
      "title": "Describes which flows a [flow control\ncomponent](/concepts/integrations/flow-control/flow-control.md#components) should apply\nto",
      "required": ["control_point"],
=======
      "description": ":::info\n\nSee also [FlowSelector overview](/concepts/integrations/flow-control/flow-selector.md).\n\n:::\n\nExample:\n```yaml\ncontrol_point: ingress\nlabel_matcher:\n  match_labels:\n    user_tier: gold\n  match_expressions:\n    - key: query\n      operator: In\n      values:\n        - insert\n        - delete\n    - label: user_agent\n      regex: ^(?!.*Chrome).*Safari\n```",
>>>>>>> e3203be0
      "properties": {
        "control_point": {
          "description": "[Control Point](/concepts/integrations/flow-control/flow-control.md#control-point)\nidentifies the location of a Flow within a Service. For an SDK based insertion, a Control Point can represent a particular feature or execution\nblock within a Service. In case of Service Mesh or Middleware insertion, a Control Point can identify ingress vs egress calls or distinct listeners\nor filter chains.\n\n",
          "type": "string",
          "x-go-tag-validate": "required",
          "x-order": 0
        },
        "label_matcher": {
          "$ref": "#/definitions/LabelMatcher",
          "description": ":::info\n\nSee also [Label Matcher overview](/concepts/integrations/flow-control/flow-selector.md#label-matcher).\n\n:::\n\n:::note\n\n[Classifiers](#classifier) _can_ use flow labels created by some other\nclassifier, but only if they were created at some previous control point\n(and propagated in baggage).\n\nThis limitation doesn't apply to selectors of other entities, like\nFlux Meters or Actuators. It's valid to create a flow label on a control\npoint using classifier, and immediately use it for matching on the same\ncontrol point.\n\n:::",
          "title": "Label matcher allows to add _additional_ condition on\n[flow labels](/concepts/integrations/flow-control/flow-label.md)\nmust also be satisfied (in addition to service+control point matching)",
          "x-order": 1
        }
      },
      "required": ["control_point"],
      "title": "Describes which flows a [flow control\ncomponent](/concepts/integrations/flow-control/flow-control.md#components) should apply\nto",
      "type": "object",
      "additionalProperties": false
    },
    "FlowSelector": {
      "description": ":::info\n\nSee also [FlowSelector overview](/concepts/integrations/flow-control/flow-selector.md).\n\n:::",
      "properties": {
        "flow_matcher": {
          "$ref": "#/definitions/FlowMatcher",
          "title": "Match control points and labels",
          "x-go-tag-validate": "required",
          "x-order": 0
        },
        "service_selector": {
          "$ref": "#/definitions/ServiceSelector",
          "title": "Match agent group and service",
          "x-go-tag-validate": "required",
          "x-order": 1
        }
      },
      "title": "Describes which flow in which service a [flow control\ncomponent](/concepts/integrations/flow-control/flow-control.md#components) should apply\nto",
      "type": "object",
      "additionalProperties": false
    },
    "FluxMeter": {
<<<<<<< HEAD
      "description": "Flux Meter gathers metrics for the traffic that matches its selector.\nThe histogram created by Flux Meter measures the workload latency by default.\n\n:::info\n\nSee also [Flux Meter overview](/concepts/integrations/flow-control/flux-meter.md).\n\n:::\nExample:\n```yaml\nstatic_buckets:\n   buckets: [5.0,10.0,25.0,50.0,100.0,250.0,500.0,1000.0,2500.0,5000.0,10000.0]\nflow_selector:\n  service_selector:\n     agent_group: demoapp\n     service: service1-demo-app.demoapp.svc.cluster.local\n  flow_matcher:\n     control_point: ingress\nattribute_key: response_duration_ms\n```",
      "type": "object",
=======
      "description": "Flux Meter gathers metrics for the traffic that matches its selector.\nThe histogram created by Flux Meter measures the workload latency by default.\n\n:::info\n\nSee also [Flux Meter overview](/concepts/integrations/flow-control/flux-meter.md).\n\n:::\n\nExample of a selector that creates a histogram metric for all HTTP requests\nto particular service:\n```yaml\nselector:\n  service_selector:\n    service: myservice.mynamespace.svc.cluster.local\n  flow_selector:\n    control_point: ingress\n```",
>>>>>>> e3203be0
      "properties": {
        "attribute_key": {
          "default": "workload_duration_ms",
          "description": "Key of the attribute in access log or span from which the metric for this flux meter is read.\n\n:::info\n\nFor list of available attributes in Envoy access logs, refer\n[Envoy Filter](/get-started/integrations/flow-control/envoy/istio.md#envoy-filter)\n\n:::\n\n",
          "type": "string",
          "x-go-tag-default": "workload_duration_ms",
          "x-order": 0
        },
        "exponential_buckets": {
          "$ref": "#/definitions/FluxMeterExponentialBuckets",
          "x-order": 1
        },
        "exponential_buckets_range": {
          "$ref": "#/definitions/FluxMeterExponentialBucketsRange",
          "x-order": 2
        },
        "flow_selector": {
          "$ref": "#/definitions/FlowSelector",
          "description": "The selection criteria for the traffic that will be measured.",
          "x-order": 3
        },
        "linear_buckets": {
          "$ref": "#/definitions/FluxMeterLinearBuckets",
          "x-order": 4
        },
        "static_buckets": {
          "$ref": "#/definitions/FluxMeterStaticBuckets",
          "x-order": 5
        }
      },
      "type": "object",
      "additionalProperties": false
    },
    "FluxMeterExponentialBuckets": {
      "description": "ExponentialBuckets creates `count` number of buckets where the lowest bucket has an upper bound of `start`\nand each following bucket's upper bound is `factor` times the previous bucket's upper bound. The final +inf\nbucket is not counted.",
      "properties": {
        "count": {
          "description": "Number of buckets.\n\n",
          "exclusiveMinimum": 0,
          "format": "int32",
          "type": "integer",
          "x-go-tag-validate": "gt=0",
          "x-order": 0
        },
        "factor": {
          "description": "Factor to be multiplied to the previous bucket's upper bound to calculate the following bucket's upper bound.\n\n",
          "format": "double",
          "type": "number",
          "x-go-tag-validate": "gt=1.0",
          "x-order": 1
        },
        "start": {
          "description": "Upper bound of the lowest bucket.\n\n",
          "format": "double",
          "type": "number",
          "x-go-tag-validate": "gt=0.0",
          "x-order": 2
        }
      },
      "type": "object",
      "additionalProperties": false
    },
    "FluxMeterExponentialBucketsRange": {
      "description": "ExponentialBucketsRange creates `count` number of buckets where the lowest bucket is `min` and the highest\nbucket is `max`. The final +inf bucket is not counted.",
      "properties": {
        "count": {
          "description": "Number of buckets.\n\n",
          "exclusiveMinimum": 0,
          "format": "int32",
          "type": "integer",
          "x-go-tag-validate": "gt=0",
          "x-order": 0
        },
        "max": {
          "description": "Highest bucket.",
          "format": "double",
          "type": "number",
          "x-order": 1
        },
        "min": {
          "description": "Lowest bucket.\n\n",
          "format": "double",
          "type": "number",
          "x-go-tag-validate": "gt=0.0",
          "x-order": 2
        }
      },
      "type": "object",
      "additionalProperties": false
    },
    "FluxMeterLinearBuckets": {
      "description": "LinearBuckets creates `count` number of buckets, each `width` wide, where the lowest bucket has an\nupper bound of `start`. The final +inf bucket is not counted.",
      "properties": {
        "count": {
          "description": "Number of buckets.\n\n",
          "exclusiveMinimum": 0,
          "format": "int32",
          "type": "integer",
          "x-go-tag-validate": "gt=0",
          "x-order": 0
        },
        "start": {
          "description": "Upper bound of the lowest bucket.",
          "format": "double",
          "type": "number",
          "x-order": 1
        },
        "width": {
          "description": "Width of each bucket.",
          "format": "double",
          "type": "number",
          "x-order": 2
        }
      },
      "type": "object",
      "additionalProperties": false
    },
    "FluxMeterStaticBuckets": {
      "description": "StaticBuckets holds the static value of the buckets where latency histogram will be stored.",
      "properties": {
        "buckets": {
          "default": [5, 10, 25, 50, 100, 250, 500, 1000, 2500, 5000, 10000],
          "description": "The buckets in which latency histogram will be stored.\n\n",
          "items": {
            "format": "double",
            "type": "number"
          },
          "type": "array",
          "x-go-tag-default": "[5.0,10.0,25.0,50.0,100.0,250.0,500.0,1000.0,2500.0,5000.0,10000.0]",
          "x-order": 0
        }
      },
      "type": "object",
      "additionalProperties": false
    },
    "GradientController": {
      "description": "The `gradient` describes a corrective factor that should be applied to the\ncontrol variable to get the signal closer to the setpoint. It is computed as follows:\n\n$$\n\\text{gradient} = \\left(\\frac{\\text{signal}}{\\text{setpoint}}\\right)^{\\text{slope}}\n$$\n\n`gradient` is then clamped to [min_gradient, max_gradient] range.\n\nThe output of gradient controller is computed as follows:\n$$\n\\text{output} = \\text{gradient}_{\\text{clamped}} \\cdot \\text{control\\_variable} + \\text{optimize}.\n$$\n\nNote the additional `optimize` signal, that can be used to \"nudge\" the\ncontroller into desired idle state.\n\nThe output can be _optionally_ clamped to desired range using `max` and\n`min` input.",
      "properties": {
        "default_config": {
          "$ref": "#/definitions/GradientControllerDynamicConfig",
          "description": "Default configuration.",
          "x-order": 0
        },
        "dynamic_config_key": {
          "title": "Configuration key for DynamicConfig",
          "type": "string",
          "x-order": 1
        },
        "in_ports": {
          "$ref": "#/definitions/GradientControllerIns",
          "description": "Input ports of the Gradient Controller.",
          "x-order": 2
        },
        "out_ports": {
          "$ref": "#/definitions/GradientControllerOuts",
          "description": "Output ports of the Gradient Controller.",
          "x-order": 3
        },
        "parameters": {
          "$ref": "#/definitions/GradientControllerParameters",
          "description": "Gradient Parameters.\n\n",
          "x-go-tag-validate": "required",
          "x-order": 4
        }
      },
      "title": "Gradient controller is a type of controller which tries to adjust the\ncontrol variable proportionally to the relative difference between setpoint\nand actual value of the signal",
      "type": "object",
      "additionalProperties": false
    },
    "GradientControllerDynamicConfig": {
      "properties": {
        "manual_mode": {
          "default": false,
          "description": "Decides whether the controller runs in \"manual_mode\".\nIn manual mode, the controller does not adjust the control variable I.E. emits the same output as the control variable input.\n\n",
          "type": "boolean",
          "x-go-tag-default": "false",
          "x-order": 0
        }
      },
      "title": "Dynamic Configuration for a Controller",
      "type": "object",
      "additionalProperties": false
    },
    "GradientControllerIns": {
      "description": "Inputs for the Gradient Controller component.",
      "properties": {
        "control_variable": {
          "$ref": "#/definitions/InPort",
          "description": "Actual current value of the control variable.\n\nThis signal is multiplied by the gradient to produce the output.",
          "x-order": 0
        },
        "max": {
          "$ref": "#/definitions/InPort",
          "description": "Maximum value to limit the output signal.",
          "x-order": 1
        },
        "min": {
          "$ref": "#/definitions/InPort",
          "description": "Minimum value to limit the output signal.",
          "x-order": 2
        },
        "optimize": {
          "$ref": "#/definitions/InPort",
          "description": "Optimize signal is added to the output of the gradient calculation.",
          "x-order": 3
        },
        "setpoint": {
          "$ref": "#/definitions/InPort",
          "description": "Setpoint to be used for the gradient computation.",
          "x-order": 4
        },
        "signal": {
          "$ref": "#/definitions/InPort",
          "description": "Signal to be used for the gradient computation.",
          "x-order": 5
        }
      },
      "type": "object",
      "additionalProperties": false
    },
    "GradientControllerOuts": {
      "description": "Outputs for the Gradient Controller component.",
      "properties": {
        "output": {
          "$ref": "#/definitions/OutPort",
          "description": "Computed desired value of the control variable.",
          "x-order": 0
        }
      },
      "type": "object",
      "additionalProperties": false
    },
    "GradientControllerParameters": {
      "description": "Gradient Parameters.",
      "properties": {
        "max_gradient": {
          "default": 1.7976931348623157e308,
          "description": "Maximum gradient which clamps the computed gradient value to the range, [min_gradient, max_gradient].\n\n",
          "format": "double",
          "type": "number",
          "x-go-tag-default": "1.79769313486231570814527423731704356798070e+308",
          "x-order": 0
        },
        "min_gradient": {
          "default": -1.7976931348623157e308,
          "description": "Minimum gradient which clamps the computed gradient value to the range, [min_gradient, max_gradient].\n\n",
          "format": "double",
          "type": "number",
          "x-go-tag-default": "-1.79769313486231570814527423731704356798070e+308",
          "x-order": 1
        },
        "slope": {
          "description": "Slope controls the aggressiveness and direction of the Gradient Controller.\n\nSlope is used as exponent on the signal to setpoint ratio in computation\nof the gradient (see the [main description](#gradient-controller) for\nexact equation). Good intuition for this parameter is \"What should the\nGradient Controller do to the control variable when signal is too high\",\neg.:\n* $\\text{slope} = 1$: when signal is too high, increase control variable,\n* $\\text{slope} = -1$: when signal is too high, decrease control variable,\n* $\\text{slope} = -0.5$: when signal is too high, decrease control variable slowly.\n\nThe sign of slope depends on correlation between the signal and control variable:\n* Use $\\text{slope} < 0$ if signal and control variable are _positively_\ncorrelated (eg. Per-pod CPU usage and total concurrency).\n* Use $\\text{slope} > 0$ if signal and control variable are _negatively_\ncorrelated (eg. Per-pod CPU usage and number of pods).\n\n:::note\n\nYou need to set _negative_ slope for a _positive_ correlation, as you're\ndescribing the _action_ which controller should make when the signal\nincreases.\n\n:::\n\nThe magnitude of slope describes how aggressively should the controller\nreact to a deviation of signal.\nWith $|\\text{slope}| = 1$, the controller will aim to bring the signal to\nthe setpoint in one tick (assuming linear correlation with signal and setpoint).\nSmaller magnitudes of slope will make the controller adjust the control\nvariable more slowly.\n\nWe recommend setting $|\\text{slope}| < 1$ (eg. $\\pm0.8$).\nIf you experience overshooting, consider lowering the magnitude even more.\nValues of $|\\text{slope}| > 1$ are not recommended.\n\n:::note\n\nRemember that the gradient and output signal can be (optionally) clamped,\nso the _slope_ might not fully describe aggressiveness of the controller.\n\n:::\n\n",
          "format": "double",
          "type": "number",
          "x-go-tag-validate": "required",
          "x-order": 2
        }
      },
      "required": ["slope"],
      "type": "object",
      "additionalProperties": false
    },
    "Holder": {
      "description": "Holds the last valid signal value for the specified duration then waits for next valid value to hold.\nIf it's holding a value that means it ignores both valid and invalid new signals until the hold_for duration is finished.",
      "properties": {
        "hold_for": {
          "default": "5s",
          "description": "Holding the last valid signal value for the hold_for duration.\n\n",
          "type": "string",
          "x-go-tag-default": "5s",
          "x-order": 0
        },
        "in_ports": {
          "$ref": "#/definitions/HolderIns",
          "description": "Input ports for the Holder component.",
          "x-order": 1
        },
        "out_ports": {
          "$ref": "#/definitions/HolderOuts",
          "description": "Output ports for the Holder component.",
          "x-order": 2
        }
      },
      "type": "object",
      "additionalProperties": false
    },
    "HolderIns": {
      "description": "Inputs for the Holder component.",
      "properties": {
        "input": {
          "$ref": "#/definitions/InPort",
          "description": "The input signal.",
          "x-order": 0
        }
      },
      "type": "object",
      "additionalProperties": false
    },
    "HolderOuts": {
      "description": "Outputs for the Holder component.",
      "properties": {
        "output": {
          "$ref": "#/definitions/OutPort",
          "description": "The output signal.",
          "x-order": 0
        }
      },
      "type": "object",
      "additionalProperties": false
    },
    "InPort": {
      "properties": {
        "constant_signal": {
          "$ref": "#/definitions/ConstantSignal",
          "description": "Constant value to be used for this InPort instead of a signal.",
          "x-order": 0
        },
        "signal_name": {
          "description": "Name of the incoming Signal on the InPort.",
          "type": "string",
          "x-order": 1
        }
      },
      "title": "Components receive input from other components via InPorts",
      "type": "object",
      "additionalProperties": false
    },
    "Integrator": {
      "description": "Accumulates sum of signal every tick.",
      "properties": {
        "in_ports": {
          "$ref": "#/definitions/IntegratorIns",
          "description": "Input ports for the Integrator component.",
          "x-order": 0
        },
        "out_ports": {
          "$ref": "#/definitions/IntegratorOuts",
          "description": "Output ports for the Integrator component.",
          "x-order": 1
        }
      },
      "type": "object",
      "additionalProperties": false
    },
    "IntegratorIns": {
      "description": "Inputs for the Integrator component.",
      "properties": {
        "input": {
          "$ref": "#/definitions/InPort",
          "description": "The input signal.",
          "x-order": 0
        },
        "max": {
          "$ref": "#/definitions/InPort",
          "description": "The maximum output.",
          "x-order": 1
        },
        "min": {
          "$ref": "#/definitions/InPort",
          "description": "The minimum output.",
          "x-order": 2
        },
        "reset": {
          "$ref": "#/definitions/InPort",
          "description": "Resets the integrator output to zero when reset signal is valid and non-zero. Reset also resets the max and min constraints.",
          "x-order": 3
        }
      },
      "type": "object",
      "additionalProperties": false
    },
    "IntegratorOuts": {
      "description": "Outputs for the Integrator component.",
      "properties": {
        "output": {
          "$ref": "#/definitions/OutPort",
          "x-order": 0
        }
      },
      "type": "object",
      "additionalProperties": false
    },
    "Inverter": {
      "description": "Logical NOT.\n\nSee [And component](#and) on how signals are mapped onto boolean values.",
      "properties": {
        "in_ports": {
          "$ref": "#/definitions/InverterIns",
          "description": "Input ports for the Inverter component.",
          "x-order": 0
        },
        "out_ports": {
          "$ref": "#/definitions/InverterOuts",
          "description": "Output ports for the Inverter component.",
          "x-order": 1
        }
      },
      "type": "object",
      "additionalProperties": false
    },
    "InverterIns": {
      "description": "Inputs for the Inverter component.",
      "properties": {
        "input": {
          "$ref": "#/definitions/InPort",
          "description": "Signal to be negated.\n\n",
          "x-go-tag-validate": "dive",
          "x-order": 0
        }
      },
      "type": "object",
      "additionalProperties": false
    },
    "InverterOuts": {
      "description": "Output ports for the Inverter component.",
      "properties": {
        "output": {
          "$ref": "#/definitions/OutPort",
          "description": "Logical negation of the input signal.\n\nWill always be 0 (false), 1 (true) or invalid (unknown).",
          "x-order": 0
        }
      },
      "type": "object",
      "additionalProperties": false
    },
    "JSONExtractor": {
      "description": "Example:\n```yaml\nfrom: request.http.body\npointer: /user/name\n```",
      "properties": {
        "from": {
          "description": "Attribute path pointing to some strings - eg. \"request.http.body\".\n\n",
          "type": "string",
          "x-go-tag-validate": "required",
          "x-order": 0
        },
        "pointer": {
          "description": "Json pointer represents a parsed json pointer which allows to select a specified field from the json payload.\n\nNote: Uses [json pointer](https://datatracker.ietf.org/doc/html/rfc6901) syntax,\neg. `/foo/bar`. If the pointer points into an object, it'd be stringified.",
          "type": "string",
          "x-order": 1
        }
      },
      "required": ["from"],
      "title": "Deserialize a json, and extract one of the fields",
      "type": "object",
      "additionalProperties": false
    },
    "JWTExtractor": {
      "description": "Specify a field to be extracted from payload using \"json_pointer\".\n\nNote: The signature is not verified against the secret (we're assuming there's some\nother parts of the system that handles such verification).\n\nExample:\n```yaml\nfrom: request.http.bearer\njson_pointer: /user/email\n```",
      "properties": {
        "from": {
          "description": "Jwt token can be pulled from any input attribute, but most likely you'd want to use \"request.http.bearer\".\n\n",
          "type": "string",
          "x-go-tag-validate": "required",
          "x-order": 0
        },
        "json_pointer": {
          "description": "Json pointer allowing to select a specified field from the json payload.\n\nNote: Uses [json pointer](https://datatracker.ietf.org/doc/html/rfc6901) syntax,\neg. `/foo/bar`. If the pointer points into an object, it'd be stringified.",
          "type": "string",
          "x-order": 1
        }
      },
      "required": ["from"],
      "title": "Parse the attribute as JWT and read the payload",
      "type": "object",
      "additionalProperties": false
    },
    "K8sLabelMatcherRequirement": {
      "description": "Label selector requirement which is a selector that contains values, a key, and an operator that relates the key and values.",
      "properties": {
        "key": {
          "description": "Label key that the selector applies to.\n\n",
          "type": "string",
          "x-go-tag-validate": "required",
          "x-order": 0
        },
        "operator": {
          "description": "Logical operator which represents a key's relationship to a set of values.\nValid operators are In, NotIn, Exists and DoesNotExist.\n\n",
          "enum": ["In", "NotIn", "Exists", "DoesNotExists"],
          "type": "string",
          "x-go-tag-validate": "oneof=In NotIn Exists DoesNotExists",
          "x-oneof": "In | NotIn | Exists | DoesNotExists",
          "x-order": 1
        },
        "values": {
          "description": "An array of string values that relates to the key by an operator.\nIf the operator is In or NotIn, the values array must be non-empty.\nIf the operator is Exists or DoesNotExist, the values array must be empty.",
          "items": {
            "type": "string"
          },
          "type": "array",
          "x-order": 2
        }
      },
      "required": ["key"],
      "type": "object",
      "additionalProperties": false
    },
    "KubernetesObjectSelector": {
      "description": "Describes which pods a control or observability\ncomponent should apply to.",
      "properties": {
        "agent_group": {
          "default": "default",
          "description": "Which [agent-group](/concepts/integrations/flow-control/service.md#agent-group) this\nselector applies to.\n\n",
          "type": "string",
          "x-go-tag-default": "default",
          "x-order": 0
        },
        "api_version": {
          "title": "API version of Kubernetes resource",
          "type": "string",
          "x-go-tag-validate": "required",
          "x-order": 1
        },
        "kind": {
          "description": "Kubernetes resource type.\n\n",
          "type": "string",
          "x-go-tag-validate": "required",
          "x-order": 2
        },
        "name": {
          "description": "Kubernetes resource name.\n\n",
          "type": "string",
          "x-go-tag-validate": "required",
          "x-order": 3
        },
        "namespace": {
          "description": "Kubernetes namespace that the resource belongs to.\n\n",
          "type": "string",
          "x-go-tag-validate": "required",
          "x-order": 4
        }
      },
      "required": ["api_version", "kind", "name", "namespace"],
      "type": "object",
      "additionalProperties": false
    },
    "LabelMatcher": {
      "description": "It provides three ways to define requirements:\n- matchLabels\n- matchExpressions\n- arbitrary expression\n\nIf multiple requirements are set, they are all ANDed.\nAn empty label matcher always matches.",
      "properties": {
        "expression": {
          "$ref": "#/definitions/MatchExpression",
          "description": "An arbitrary expression to be evaluated on the labels.",
          "x-order": 0
        },
        "match_expressions": {
          "description": "List of k8s-style label matcher requirements.\n\nNote: The requirements are ANDed.",
          "items": {
            "$ref": "#/definitions/K8sLabelMatcherRequirement"
          },
          "type": "array",
          "x-order": 1
        },
        "match_labels": {
          "additionalProperties": {
            "type": "string"
          },
          "description": "A map of {key,value} pairs representing labels to be matched.\nA single {key,value} in the matchLabels requires that the label \"key\" is present and equal to \"value\".\n\nNote: The requirements are ANDed.",
          "type": "object",
          "x-order": 2
        }
      },
      "title": "Allows to define rules whether a map of\n[labels](/concepts/integrations/flow-control/flow-label.md)\nshould be considered a match or not",
      "type": "object",
      "additionalProperties": false
    },
    "LoadActuator": {
      "properties": {
        "default_config": {
          "$ref": "#/definitions/LoadActuatorDynamicConfig",
          "description": "Default configuration.",
          "x-order": 0
        },
        "dynamic_config_key": {
          "description": "Configuration key for DynamicConfig.",
          "type": "string",
          "x-order": 1
        },
        "in_ports": {
          "$ref": "#/definitions/LoadActuatorIns",
          "description": "Input ports for the Load Actuator component.",
          "x-order": 2
        }
      },
      "title": "Takes the load multiplier input signal and publishes it to the schedulers in the data-plane",
      "type": "object",
      "additionalProperties": false
    },
    "LoadActuatorDynamicConfig": {
      "properties": {
        "dry_run": {
          "description": "Decides whether to run the load actuator in dry-run mode. Dry run mode ensures that no traffic gets dropped by this load actuator.\nUseful for observing the behavior of Load Actuator without disrupting any real traffic.",
          "type": "boolean",
          "x-order": 0
        }
      },
      "title": "Dynamic Configuration for LoadActuator",
      "type": "object",
      "additionalProperties": false
    },
    "LoadActuatorIns": {
      "description": "Input for the Load Actuator component.",
      "properties": {
        "load_multiplier": {
          "$ref": "#/definitions/InPort",
          "description": "Load multiplier is ratio of [incoming\nconcurrency](#scheduler-outs) that needs to be accepted.",
          "x-order": 0
        }
      },
      "type": "object",
      "additionalProperties": false
    },
    "MatchExpression": {
      "description": "MatchExpression has multiple variants, exactly one should be set.\n\nExample:\n```yaml\nall:\n  of:\n    - label_exists: foo\n    - label_equals: { label = app, value = frobnicator }\n```",
      "properties": {
        "all": {
          "$ref": "#/definitions/MatchExpressionList",
          "description": "The expression is true when all subexpressions are true.",
          "x-order": 0
        },
        "any": {
          "$ref": "#/definitions/MatchExpressionList",
          "description": "The expression is true when any subexpression is true.",
          "x-order": 1
        },
        "label_equals": {
          "$ref": "#/definitions/EqualsMatchExpression",
          "description": "The expression is true when label value equals given value.",
          "x-order": 2
        },
        "label_exists": {
          "description": "The expression is true when label with given name exists.\n\n",
          "type": "string",
          "x-go-tag-validate": "required",
          "x-order": 3
        },
        "label_matches": {
          "$ref": "#/definitions/MatchesMatchExpression",
          "description": "The expression is true when label matches given regex.",
          "x-order": 4
        },
        "not": {
          "$ref": "#/definitions/MatchExpression",
          "description": "The expression negates the result of subexpression.",
          "x-order": 5
        }
      },
      "required": ["label_exists"],
      "title": "Defines a [map<string, string> \u2192\u00a0bool] expression to be evaluated on labels",
      "type": "object",
      "additionalProperties": false
    },
    "MatchExpressionList": {
      "description": "eg. {any: {of: [expr1, expr2]}}.",
      "properties": {
        "of": {
          "description": "List of subexpressions of the match expression.",
          "items": {
            "$ref": "#/definitions/MatchExpression"
          },
          "type": "array",
          "x-order": 0
        }
      },
      "title": "List of MatchExpressions that is used for all/any matching",
      "type": "object",
      "additionalProperties": false
    },
    "MatchesMatchExpression": {
      "description": "Label selector expression of the matches form \"label matches regex\".",
      "properties": {
        "label": {
          "description": "Name of the label to match the regular expression.\n\n",
          "type": "string",
          "x-go-tag-validate": "required",
          "x-order": 0
        },
        "regex": {
          "description": "Regular expression that should match the label value.\nIt uses [golang's regular expression syntax](https://github.com/google/re2/wiki/Syntax).\n\n",
          "type": "string",
          "x-go-tag-validate": "required",
          "x-order": 1
        }
      },
      "required": ["label", "regex"],
      "type": "object",
      "additionalProperties": false
    },
    "Max": {
      "description": "Max: output = max([]inputs).",
      "properties": {
        "in_ports": {
          "$ref": "#/definitions/MaxIns",
          "description": "Input ports for the Max component.",
          "x-order": 0
        },
        "out_ports": {
          "$ref": "#/definitions/MaxOuts",
          "description": "Output ports for the Max component.",
          "x-order": 1
        }
      },
      "title": "Takes a list of input signals and emits the signal with the maximum value",
      "type": "object",
      "additionalProperties": false
    },
    "MaxIns": {
      "description": "Inputs for the Max component.",
      "properties": {
        "inputs": {
          "description": "Array of input signals.\n\n",
          "items": {
            "$ref": "#/definitions/InPort"
          },
          "type": "array",
          "x-go-tag-validate": "dive",
          "x-order": 0
        }
      },
      "type": "object",
      "additionalProperties": false
    },
    "MaxOuts": {
      "description": "Output for the Max component.",
      "properties": {
        "output": {
          "$ref": "#/definitions/OutPort",
          "description": "Signal with maximum value as an output signal.",
          "x-order": 0
        }
      },
      "type": "object",
      "additionalProperties": false
    },
    "Min": {
      "description": "Takes an array of input signals and emits the signal with the minimum value\nMin: output = min([]inputs).",
      "properties": {
        "in_ports": {
          "$ref": "#/definitions/MinIns",
          "description": "Input ports for the Min component.",
          "x-order": 0
        },
        "out_ports": {
          "$ref": "#/definitions/MinOuts",
          "description": "Output ports for the Min component.",
          "x-order": 1
        }
      },
      "type": "object",
      "additionalProperties": false
    },
    "MinIns": {
      "description": "Inputs for the Min component.",
      "properties": {
        "inputs": {
          "description": "Array of input signals.\n\n",
          "items": {
            "$ref": "#/definitions/InPort"
          },
          "type": "array",
          "x-go-tag-validate": "dive",
          "x-order": 0
        }
      },
      "type": "object",
      "additionalProperties": false
    },
    "MinOuts": {
      "description": "Output ports for the Min component.",
      "properties": {
        "output": {
          "$ref": "#/definitions/OutPort",
          "description": "Signal with minimum value as an output signal.",
          "x-order": 0
        }
      },
      "type": "object",
      "additionalProperties": false
    },
    "NestedCircuit": {
      "description": "Nested circuit defines a sub-circuit as a high-level component. It consists of a list of components and a map of input and output ports.",
      "properties": {
        "components": {
          "description": "List of components in the nested circuit.\n\n",
          "items": {
            "$ref": "#/definitions/Component"
          },
          "type": "array",
          "x-go-tag-validate": "dive",
          "x-order": 0
        },
        "in_ports_map": {
          "additionalProperties": {
            "$ref": "#/definitions/InPort"
          },
          "description": "Maps input port names to input ports.",
          "type": "object",
          "x-order": 1
        },
        "name": {
          "description": "Name of the nested circuit component. This name is displayed by graph visualization tools.",
          "type": "string",
          "x-order": 2
        },
        "out_ports_map": {
          "additionalProperties": {
            "$ref": "#/definitions/OutPort"
          },
          "description": "Maps output port names to output ports.",
          "type": "object",
          "x-order": 3
        },
        "short_description": {
          "description": "Short description of the nested circuit component. This description is displayed by graph visualization tools.",
          "type": "string",
          "x-order": 4
        }
      },
      "type": "object",
      "additionalProperties": false
    },
    "NestedSignalEgress": {
      "description": "Nested signal egress is a special type of component that allows to extract a signal from a nested circuit.",
      "properties": {
        "in_ports": {
          "$ref": "#/definitions/NestedSignalEgressIns",
          "description": "Input ports for the NestedSignalEgress component.",
          "x-order": 0
        },
        "port_name": {
          "description": "Name of the port.",
          "type": "string",
          "x-order": 1
        }
      },
      "type": "object",
      "additionalProperties": false
    },
    "NestedSignalEgressIns": {
      "description": "Inputs for the NestedSignalEgress component.",
      "properties": {
        "signal": {
          "$ref": "#/definitions/InPort",
          "description": "The signal to be egressed.",
          "x-order": 0
        }
      },
      "type": "object",
      "additionalProperties": false
    },
    "NestedSignalIngress": {
      "description": "Nested signal ingress is a special type of component that allows to inject a signal into a nested circuit.",
      "properties": {
        "out_ports": {
          "$ref": "#/definitions/NestedSignalIngressOuts",
          "description": "Output ports for the NestedSignalIngress component.",
          "x-order": 0
        },
        "port_name": {
          "description": "Name of the port.",
          "type": "string",
          "x-order": 1
        }
      },
      "type": "object",
      "additionalProperties": false
    },
    "NestedSignalIngressOuts": {
      "description": "Outputs for the NestedSignalIngress component.",
      "properties": {
        "signal": {
          "$ref": "#/definitions/OutPort",
          "description": "The signal to be ingressed.",
          "x-order": 0
        }
      },
      "type": "object",
      "additionalProperties": false
    },
    "Or": {
      "description": "Logical OR.\n\nSee [And component](#and) on how signals are mapped onto boolean values.",
      "properties": {
        "in_ports": {
          "$ref": "#/definitions/OrIns",
          "description": "Input ports for the Or component.",
          "x-order": 0
        },
        "out_ports": {
          "$ref": "#/definitions/OrOuts",
          "description": "Output ports for the Or component.",
          "x-order": 1
        }
      },
      "type": "object",
      "additionalProperties": false
    },
    "OrIns": {
      "description": "Inputs for the Or component.",
      "properties": {
        "inputs": {
          "description": "Array of input signals.\n\n",
          "items": {
            "$ref": "#/definitions/InPort"
          },
          "type": "array",
          "x-go-tag-validate": "dive",
          "x-order": 0
        }
      },
      "type": "object",
      "additionalProperties": false
    },
    "OrOuts": {
      "description": "Output ports for the Or component.",
      "properties": {
        "output": {
          "$ref": "#/definitions/OutPort",
          "description": "Result of logical OR of all the input signals.\n\nWill always be 0 (false), 1 (true) or invalid (unknown).",
          "x-order": 0
        }
      },
      "type": "object",
      "additionalProperties": false
    },
    "OutPort": {
      "properties": {
        "signal_name": {
          "description": "Name of the outgoing Signal on the OutPort.",
          "type": "string",
          "x-order": 0
        }
      },
      "title": "Components produce output for other components via OutPorts",
      "type": "object",
      "additionalProperties": false
    },
    "PathTemplateMatcher": {
      "description": "HTTP path will be matched against given path templates.\nIf a match occurs, the value associated with the path template will be treated as a result.\nIn case of multiple path templates matching, the most specific one will be chosen.",
      "properties": {
        "template_values": {
          "additionalProperties": {
            "type": "string"
          },
          "description": "Template value keys are OpenAPI-inspired path templates.\n\n* Static path segment `/foo` matches a path segment exactly\n* `/{param}` matches arbitrary path segment.\n  (The param name is ignored and can be omitted (`{}`))\n* The parameter must cover whole segment.\n* Additionally, path template can end with `/*` wildcard to match\n  arbitrary number of trailing segments (0 or more).\n* Multiple consecutive `/` are ignored, as well as trailing `/`.\n* Parametrized path segments must come after static segments.\n* `*`, if present, must come last.\n* Most specific template \"wins\" (`/foo` over `/{}` and `/{}` over `/*`).\n\nSee also <https://swagger.io/specification/#path-templating-matching>\n\nExample:\n```yaml\n/register: register\n\"/user/{userId}\": user\n/static/*: other\n```\n\n",
          "minProperties": 1,
          "type": "object",
          "x-go-tag-validate": "gt=0,dive,keys,required,endkeys,required",
          "x-order": 0
        }
      },
      "title": "Matches HTTP Path to given path templates",
      "type": "object",
      "additionalProperties": false
    },
    "PodScaler": {
      "description": "Component for scaling pods based on a signal.",
      "properties": {
        "kubernetes_object_selector": {
          "$ref": "#/definitions/KubernetesObjectSelector",
          "description": "The Kubernetes object on which horizontal scaling is applied.\n\n",
          "x-go-tag-validate": "required",
          "x-order": 0
        },
        "scale_actuator": {
          "$ref": "#/definitions/PodScalerScaleActuator",
          "description": "Actuates scaling of pods based on a signal.",
          "x-order": 1
        },
        "scale_reporter": {
          "$ref": "#/definitions/PodScalerScaleReporter",
          "description": "Reports actual and configured number of replicas.",
          "x-order": 2
        }
      },
      "type": "object",
      "additionalProperties": false
    },
    "PodScalerScaleActuator": {
      "description": "Actuates scaling of pods based on a signal.",
      "properties": {
        "default_config": {
          "$ref": "#/definitions/PodScalerScaleActuatorDynamicConfig",
          "description": "Default configuration.",
          "x-order": 0
        },
        "dynamic_config_key": {
          "title": "Configuration key for DynamicConfig",
          "type": "string",
          "x-order": 1
        },
        "in_ports": {
          "$ref": "#/definitions/PodScalerScaleActuatorIns",
          "description": "Input ports for the PodScaler component.",
          "x-order": 2
        }
      },
      "type": "object",
      "additionalProperties": false
    },
    "PodScalerScaleActuatorDynamicConfig": {
      "properties": {
        "dry_run": {
          "default": false,
          "description": "Decides whether to run the pod scaler in dry-run mode. Dry run mode ensures that no scaling is invoked by this pod scaler.\nUseful for observing the behavior of Scaler without disrupting any real traffic.\n\n",
          "type": "boolean",
          "x-go-tag-default": "false",
          "x-order": 0
        }
      },
      "title": "Dynamic Configuration for ScaleActuator",
      "type": "object",
      "additionalProperties": false
    },
    "PodScalerScaleActuatorIns": {
      "description": "Inputs for the PodScaler component.",
      "properties": {
        "desired_replicas": {
          "$ref": "#/definitions/InPort",
          "x-order": 0
        }
      },
      "type": "object",
      "additionalProperties": false
    },
    "PodScalerScaleReporter": {
      "description": "Reports actual and configured number of replicas.",
      "properties": {
        "out_ports": {
          "$ref": "#/definitions/PodScalerScaleReporterOuts",
          "description": "Output ports for the PodScaler component.",
          "x-order": 0
        }
      },
      "type": "object",
      "additionalProperties": false
    },
    "PodScalerScaleReporterOuts": {
      "description": "Outputs for the PodScaler component.",
      "properties": {
        "actual_replicas": {
          "$ref": "#/definitions/OutPort",
          "description": "The number of replicas that are currently running.",
          "x-order": 0
        },
        "configured_replicas": {
          "$ref": "#/definitions/OutPort",
          "description": "The number of replicas that are desired.",
          "x-order": 1
        }
      },
      "type": "object",
      "additionalProperties": false
    },
    "Policy": {
      "description": ":::info\n\nSee also [Policy overview](/concepts/policy/policy.md).\n\n:::\n\nPolicy specification contains a circuit that defines the controller logic and resources that need to be setup.",
      "properties": {
        "circuit": {
          "$ref": "#/definitions/Circuit",
          "description": "Defines the control-loop logic of the policy.",
          "x-order": 0
        },
        "resources": {
          "$ref": "#/definitions/Resources",
          "description": "Resources (Flux Meters, Classifiers etc.) to setup.",
          "x-order": 1
        }
      },
      "title": "Policy expresses reliability automation workflow that automatically protects services",
      "type": "object",
      "additionalProperties": false
    },
    "PromQL": {
      "properties": {
        "evaluation_interval": {
          "default": "10s",
          "description": "Describes the interval between successive evaluations of the Prometheus query.\n\n",
          "type": "string",
          "x-go-tag-default": "10s",
          "x-order": 0
        },
        "out_ports": {
          "$ref": "#/definitions/PromQLOuts",
          "description": "Output ports for the PromQL component.",
          "x-order": 1
        },
        "query_string": {
          "description": "Describes the Prometheus query to be run.\n\n:::caution\n\nTODO we should describe how to construct the query, eg. how to employ the\nfluxmeters here or link to appropriate place in docs.\n\n:::",
          "type": "string",
          "x-order": 2
        }
      },
      "title": "Component that runs a Prometheus query periodically and returns the result as an output signal",
      "type": "object",
      "additionalProperties": false
    },
    "PromQLOuts": {
      "description": "Output for the PromQL component.",
      "properties": {
        "output": {
          "$ref": "#/definitions/OutPort",
          "description": "The result of the Prometheus query as an output signal.",
          "x-order": 0
        }
      },
      "type": "object",
      "additionalProperties": false
    },
    "PulseGenerator": {
      "description": "Generates 0 and 1 in turns.",
      "properties": {
        "false_for": {
          "default": "5s",
          "description": "Emitting 0 for the false_for duration.\n\n",
          "type": "string",
          "x-go-tag-default": "5s",
          "x-order": 0
        },
        "out_ports": {
          "$ref": "#/definitions/PulseGeneratorOuts",
          "description": "Output ports for the PulseGenerator component.",
          "x-order": 1
        },
        "true_for": {
          "default": "5s",
          "description": "Emitting 1 for the true_for duration.\n\n",
          "type": "string",
          "x-go-tag-default": "5s",
          "x-order": 2
        }
      },
      "type": "object",
      "additionalProperties": false
    },
    "PulseGeneratorOuts": {
      "description": "Outputs for the PulseGenerator component.",
      "properties": {
        "output": {
          "$ref": "#/definitions/OutPort",
          "x-order": 0
        }
      },
      "type": "object",
      "additionalProperties": false
    },
    "Query": {
      "description": "Query components that are query databases such as Prometheus.",
      "properties": {
        "promql": {
          "$ref": "#/definitions/PromQL",
          "description": "Periodically runs a Prometheus query in the background and emits the result.",
          "x-order": 0
        }
      },
      "type": "object",
      "additionalProperties": false
    },
    "RateLimiter": {
      "description": ":::info\n\nSee also [Rate Limiter overview](/concepts/integrations/flow-control/components/rate-limiter.md).\n\n:::\n\nRatelimiting is done separately on per-label-value basis. Use _label\\_key_\nto select which label should be used as key.",
      "properties": {
        "default_config": {
          "$ref": "#/definitions/RateLimiterDynamicConfig",
          "title": "Default configuration",
          "x-order": 0
        },
        "dynamic_config_key": {
          "title": "Configuration key for DynamicConfig",
          "type": "string",
          "x-order": 1
        },
        "flow_selector": {
          "$ref": "#/definitions/FlowSelector",
          "description": "Which control point to apply this ratelimiter to.\n\n",
          "x-go-tag-validate": "required",
          "x-order": 2
        },
        "in_ports": {
          "$ref": "#/definitions/RateLimiterIns",
          "title": "Input ports for the RateLimiter component",
          "x-go-tag-validate": "required",
          "x-order": 3
        },
        "parameters": {
          "$ref": "#/definitions/RateLimiterParameters",
          "title": "Parameters for the RateLimiter component",
          "x-go-tag-validate": "required",
          "x-order": 4
        }
      },
      "title": "Limits the traffic on a control point to specified rate",
      "type": "object",
      "additionalProperties": false
    },
    "RateLimiterDynamicConfig": {
      "properties": {
        "overrides": {
          "description": "Allows to specify different limits for particular label values.\n\n",
          "items": {
            "$ref": "#/definitions/RateLimiterOverride"
          },
          "type": "array",
          "x-go-tag-validate": "dive",
          "x-order": 0
        }
      },
      "title": "Dynamic Configuration for the rate limiter",
      "type": "object",
      "additionalProperties": false
    },
    "RateLimiterIns": {
      "properties": {
        "limit": {
          "$ref": "#/definitions/InPort",
          "description": "Number of flows allowed per _limit\\_reset\\_interval_ per each label.\nNegative values disable the ratelimiter.\n\n:::tip\n\nNegative limit can be useful to _conditionally_ enable the ratelimiter\nunder certain circumstances. [Decider](#decider) might be helpful.\n\n:::\n\n",
          "x-go-tag-validate": "required",
          "x-order": 0
        }
      },
      "title": "Inputs for the RateLimiter component",
      "type": "object",
      "additionalProperties": false
    },
    "RateLimiterOverride": {
      "properties": {
        "label_value": {
          "description": "Value of the label for which the override should be applied.\n\n",
          "type": "string",
          "x-go-tag-validate": "required",
          "x-order": 0
        },
        "limit_scale_factor": {
          "default": 1,
          "description": "Amount by which the _in\\_ports.limit_ should be multiplied for this label value.\n\n",
          "format": "double",
          "type": "number",
          "x-go-tag-default": "1.0",
          "x-order": 1
        }
      },
      "required": ["label_value"],
      "type": "object",
      "additionalProperties": false
    },
    "RateLimiterParameters": {
      "properties": {
        "label_key": {
          "description": "Specifies which label the ratelimiter should be keyed by.\n\nRate limiting is done independently for each value of the\n[label](/concepts/integrations/flow-control/flow-label.md) with given key.\nEg., to give each user a separate limit, assuming you have a _user_ flow\nlabel set up, set `label_key: \"user\"`.\n\n",
          "type": "string",
          "x-go-tag-validate": "required",
          "x-order": 0
        },
        "lazy_sync": {
          "$ref": "#/definitions/RateLimiterParametersLazySync",
          "title": "Configuration of lazy-syncing behaviour of ratelimiter",
          "x-order": 1
        },
        "limit_reset_interval": {
          "default": "60s",
          "description": "Time after which the limit for a given label value will be reset.\n\n",
          "type": "string",
          "x-go-tag-default": "60s",
          "x-order": 2
        }
      },
      "required": ["label_key"],
      "type": "object",
      "additionalProperties": false
    },
    "RateLimiterParametersLazySync": {
      "properties": {
        "enabled": {
          "default": false,
          "title": "Enables lazy sync",
          "type": "boolean",
          "x-go-tag-default": "false",
          "x-order": 0
        },
        "num_sync": {
          "default": 5,
          "description": "Number of times to lazy sync within the _limit\\_reset\\_interval_.\n\n",
          "exclusiveMinimum": 0,
          "format": "int64",
          "type": "integer",
          "x-go-tag-default": "5",
          "x-go-tag-validate": "gt=0",
          "x-order": 1
        }
      },
      "type": "object",
      "additionalProperties": false
    },
    "Resources": {
      "description": ":::info\n\nSee also [Resources overview](/concepts/policy/resources.md).\n\n:::\n\nResources are typically Flux Meters, Classifiers, etc. that can be used to create on-demand metrics or label the flows.",
      "properties": {
        "classifiers": {
          "description": "Classifiers are installed in the data-plane and are used to label the requests based on payload content.\n\nThe flow labels created by Classifiers can be matched by Flux Meters to create metrics for control purposes.\n\n",
          "items": {
            "$ref": "#/definitions/Classifier"
          },
          "type": "array",
          "x-go-tag-validate": "dive",
          "x-order": 0
        },
        "flux_meters": {
          "additionalProperties": {
            "$ref": "#/definitions/FluxMeter"
          },
          "description": "Flux Meters are installed in the data-plane and form the observability leg of the feedback loop.\n\nFlux Meter created metrics can be consumed as input to the circuit via the PromQL component.\n\n",
          "type": "object",
          "x-go-tag-validate": "dive",
          "x-order": 1
        }
      },
      "title": "Resources that need to be setup for the policy to function",
      "type": "object",
      "additionalProperties": false
    },
    "Rule": {
      "description": "Flow classification rule extracts a value from request metadata.\nMore specifically, from `input`, which has the same spec as [Envoy's External Authorization Attribute Context][attribute-context].\nSee https://play.openpolicyagent.org/p/gU7vcLkc70 for an example input.\nThere are two ways to define a flow classification rule:\n* Using a declarative extractor \u2013 suitable from simple cases, such as directly reading a value from header or a field from json body.\n* Rego expression.\n\nPerformance note: It's recommended to use declarative extractors where possible, as they may be slightly performant than Rego expressions.\n\nExample of Declarative JSON extractor:\n```yaml\nextractor:\n  json:\n    from: request.http.body\n    pointer: /user/name\n```\n\nExample of Rego module which also disables telemetry visibility of label:\n```yaml\nrego:\n  query: data.user_from_cookie.user\n  source: |\n    package user_from_cookie\n    cookies := split(input.attributes.request.http.headers.cookie, \"; \")\n    user := user {\n        cookie := cookies[_]\n        startswith(cookie, \"session=\")\n        session := substring(cookie, count(\"session=\"), -1)\n        parts := split(session, \".\")\n        object := json.unmarshal(base64url.decode(parts[0]))\n        user := object.user\n    }\ntelemetry: false\n```\n[attribute-context]: https://www.envoyproxy.io/docs/envoy/latest/api-v3/service/auth/v3/attribute_context.proto",
      "properties": {
        "extractor": {
          "$ref": "#/definitions/Extractor",
          "description": "High-level declarative extractor.",
          "x-order": 0
        },
        "rego": {
          "$ref": "#/definitions/RuleRego",
          "description": "Rego module to extract a value from.",
          "x-order": 1
        },
        "telemetry": {
          "default": true,
          "description": ":::note\n\nThe flow label is always accessible in Aperture Policies regardless of this setting.\n\n:::\n\n:::caution\n\nWhen using [FluxNinja ARC plugin](arc/plugin.md), telemetry enabled\nlabels are sent to FluxNinja ARC for observability. Telemetry should be disabled for\nsensitive labels.\n\n:::\n\n",
          "title": "Decides if the created flow label should be available as an attribute in OLAP telemetry and\npropagated in [baggage](/concepts/integrations/flow-control/flow-label.md#baggage)",
          "type": "boolean",
          "x-go-tag-default": "true",
          "x-order": 2
        }
      },
      "title": "Rule describes a single Flow Classification Rule",
      "type": "object",
      "additionalProperties": false
    },
    "RuleRego": {
      "description": "High-level extractor-based rules are compiled into a single rego query.",
      "properties": {
        "query": {
          "description": "Query string to extract a value (eg. `data.<mymodulename>.<variablename>`).\n\nNote: The module name must match the package name from the \"source\".\n\n",
          "type": "string",
          "x-go-tag-validate": "required",
          "x-order": 0
        },
        "source": {
          "description": "Source code of the rego module.\n\nNote: Must include a \"package\" declaration.\n\n",
          "type": "string",
          "x-go-tag-validate": "required",
          "x-order": 1
        }
      },
      "required": ["query", "source"],
      "title": "Raw rego rules are compiled 1:1 to rego queries",
      "type": "object",
      "additionalProperties": false
    },
    "Scheduler": {
      "description": ":::note\n\nEach Agent instantiates an independent copy of the scheduler, but output\nsignals for accepted and incoming concurrency are aggregated across all agents.\n\n:::\n\nSee [ConcurrencyLimiter](#concurrency-limiter) for more context.",
      "properties": {
        "out_ports": {
          "$ref": "#/definitions/SchedulerOuts",
          "description": "Output ports for the Scheduler component.",
          "x-order": 0
        },
        "parameters": {
          "$ref": "#/definitions/SchedulerParameters",
          "description": "Scheduler parameters.\n\n",
          "x-go-tag-validate": "required",
          "x-order": 1
        }
      },
      "title": "Weighted Fair Queuing-based workload scheduler",
      "type": "object",
      "additionalProperties": false
    },
    "SchedulerOuts": {
      "description": "Output for the Scheduler component.",
      "properties": {
        "accepted_concurrency": {
          "$ref": "#/definitions/OutPort",
          "description": "Accepted concurrency is actual concurrency on a control point that this\nscheduler is applied on.\n\n:::info\n\nConcurrency is a unitless number describing mean number of\n[flows](/concepts/integrations/flow-control/flow-control.md#flow) being\nconcurrently processed by the system (system = control point).\nConcurrency is calculated as _work_ done per unit of time (so\nwork-seconds per world-seconds). Work-seconds are computed based on\ntoken-weights of of flows (which are either estimated via `auto_tokens`\nor specified by `Workload.tokens`).\n\n:::\n\nValue of this signal is aggregated from all the relevant schedulers.",
          "x-order": 0
        },
        "incoming_concurrency": {
          "$ref": "#/definitions/OutPort",
          "description": "Incoming concurrency is concurrency that'd be needed to accept all the\nflows entering the scheduler.\n\nThis is computed in the same way as `accepted_concurrency`, but summing\nup work-seconds from all the flows entering scheduler, including\nrejected ones.",
          "x-order": 1
        }
      },
      "type": "object",
      "additionalProperties": false
    },
    "SchedulerParameters": {
      "properties": {
        "auto_tokens": {
          "default": true,
          "description": "Automatically estimate the size of a request in each workload, based on\nhistorical latency. Each workload's `tokens` will be set to average\nlatency of flows in that workload during last few seconds (exact duration\nof this average can change).\n\n",
          "type": "boolean",
          "x-go-tag-default": "true",
          "x-order": 0
        },
        "default_workload_parameters": {
          "$ref": "#/definitions/SchedulerWorkloadParameters",
          "description": "Parameters to be used if none of workloads specified in `workloads` match.",
          "x-order": 1
        },
        "max_timeout": {
          "default": "0.49s",
          "description": ":::caution\n\nThis timeout needs to be strictly less than the timeout set on the\nclient for the whole GRPC call:\n* in case of envoy, timeout set on `grpc_service` used in `ext_authz` filter,\n* in case of libraries, timeout configured... TODO.\n\nWe're using fail-open logic in integrations, so if the GRPC timeout\nfires first, the flow will end up being unconditionally allowed while\nit're still waiting on the scheduler.\n\nTo avoid such cases, the end-to-end GRPC timeout should also contain\nsome headroom for constant overhead like serialization, etc. Default\nvalue for GRPC timeouts is 500ms, giving 50ms of headeroom, so when\ntweaking this timeout, make sure to adjust the GRPC timeout accordingly.\n\n:::\n\n",
          "title": "Max Timeout is the value with which the flow timeout calculated by `timeout_factor` is capped",
          "type": "string",
          "x-go-tag-default": "0.49s",
          "x-order": 2
        },
        "timeout_factor": {
          "default": 0.5,
          "description": "If a flow is not able to get tokens within `timeout_factor * tokens` of duration,\nit will be rejected.\n\nThis value impacts the prioritization and fairness because the larger the timeout the higher the chance a request has to get scheduled.\n\n",
          "format": "double",
          "title": "Timeout as a factor of tokens for a flow in a workload",
          "type": "number",
          "x-go-tag-default": "0.5",
          "x-go-tag-validate": "gte=0.0",
          "x-order": 3
        },
        "workloads": {
          "description": "List of workloads to be used in scheduler.\n\nCategorizing [flows](/concepts/integrations/flow-control/flow-control.md#flow) into workloads\nallows for load-shedding to be \"smarter\" than just \"randomly deny 50% of\nrequests\". There are two aspects of this \"smartness\":\n* Scheduler can more precisely calculate concurrency if it understands\n  that flows belonging to different classes have different weights (eg.\n  inserts vs lookups).\n* Setting different priorities to different workloads lets the scheduler\n  avoid dropping important traffic during overload.\n\nEach workload in this list specifies also a matcher that's used to\ndetermine which flow will be categorized into which workload.\nIn case of multiple matching workloads, the first matching one will be used.\nIf none of workloads match, `default_workload` will be used.\n\n:::info\n\nSee also [workload definition in the concepts\nsection](/concepts/integrations/flow-control/components/concurrency-limiter.md#workload).\n\n:::\n\n",
          "items": {
            "$ref": "#/definitions/SchedulerWorkload"
          },
          "type": "array",
          "x-go-tag-validate": "dive",
          "x-order": 4
        }
      },
      "title": "Scheduler parameters",
      "type": "object",
      "additionalProperties": false
    },
    "SchedulerWorkload": {
      "description": "Workload defines a class of requests that preferably have similar properties such as response latency or desired priority.",
      "properties": {
        "label_matcher": {
          "$ref": "#/definitions/LabelMatcher",
          "description": "Label Matcher to select a Workload based on\n[flow labels](/concepts/integrations/flow-control/flow-label.md).\n\n",
          "x-go-tag-validate": "required",
          "x-order": 0
        },
        "parameters": {
          "$ref": "#/definitions/SchedulerWorkloadParameters",
          "description": "Parameters associated with flows matching the label matcher.\n\n",
          "x-go-tag-validate": "required",
          "x-order": 1
        }
      },
      "type": "object",
      "additionalProperties": false
    },
    "SchedulerWorkloadParameters": {
      "description": "Parameters defines parameters such as priority, tokens and fairness key that are applicable to flows within a workload.",
      "properties": {
        "fairness_key": {
          "description": "Fairness key is a label key that can be used to provide fairness within a workload.\nAny [flow label](/concepts/integrations/flow-control/flow-label.md) can be used here. Eg. if\nyou have a classifier that sets `user` flow label, you might want to set\n`fairness_key = \"user\"`.",
          "type": "string",
          "x-order": 0
        },
        "priority": {
          "default": 0,
          "description": "$$\n\\text{virtual\\_finish\\_time} = \\text{virtual\\_time} + \\left(\\text{tokens} \\cdot \\left(\\text{256} - \\text{priority}\\right)\\right)\n$$\n\n",
          "format": "int64",
          "maximum": 255,
          "minimum": 0,
          "title": "Describes priority level of the requests within the workload.\nPriority level ranges from 0 to 255.\nHigher numbers means higher priority level.\nPriority levels have non-linear effect on the workload scheduling. The following formula is used to determine the position of a request in the queue based on virtual finish time:",
          "type": "integer",
          "x-go-tag-default": "0",
          "x-go-tag-validate": "gte=0,lte=255",
          "x-order": 1
        },
        "tokens": {
          "default": "1",
          "description": "Tokens determines the cost of admitting a single request the workload, which is typically defined as milliseconds of response latency.\nThis override is applicable only if `auto_tokens` is set to false.\n\n",
          "format": "uint64",
          "type": "string",
          "x-go-tag-default": "1",
          "x-order": 2
        }
      },
      "type": "object",
      "additionalProperties": false
    },
    "ServiceSelector": {
      "description": ":::info\n\nSee also [FlowSelector overview](/concepts/integrations/flow-control/flow-selector.md).\n\n:::",
      "properties": {
        "agent_group": {
          "default": "default",
          "description": "Which [agent-group](/concepts/integrations/flow-control/service.md#agent-group) this\nselector applies to.\n\n:::info\n\nAgent Groups are used to scope policies to a subset of agents connected to the same controller. This is especially useful in the Kubernetes sidecar installation because service discovery is switched off in that mode. The agents within an agent group form a peer to peer cluster and constantly share state.\n\n:::\n\n",
          "type": "string",
          "x-go-tag-default": "default",
          "x-order": 0
        },
        "service": {
          "description": "The Fully Qualified Domain Name of the\n[service](/concepts/integrations/flow-control/service.md) to select.\n\nIn Kubernetes, this is the FQDN of the Service object.\n\n\"all\" means all services within an agent group (catch-all).\n\n:::info\n\nIn the Kubernetes sidecar installation mode, service discovery is switched off by default. In order to scope policies to services, the `service` should be set to `all` and instead, `agent_group` name should be used.\n\n:::\n\n:::info\n\nAn entity (e.g. Kubernetes pod) may belong to multiple services.\n\n:::\n\n",
          "type": "string",
          "x-go-tag-validate": "required",
          "x-order": 1
        }
      },
      "required": ["service"],
      "title": "Describes which service a [flow control or observability\ncomponent](/concepts/integrations/flow-control/flow-control.md#components) should apply\nto",
      "type": "object",
      "additionalProperties": false
    },
    "Sqrt": {
      "description": "$$\n\\text{output} = \\text{scale} \\sqrt{\\text{input}}\n$$",
      "properties": {
        "in_ports": {
          "$ref": "#/definitions/SqrtIns",
          "description": "Input ports for the Sqrt component.",
          "x-order": 0
        },
        "out_ports": {
          "$ref": "#/definitions/SqrtOuts",
          "description": "Output ports for the Sqrt component.",
          "x-order": 1
        },
        "scale": {
          "default": 1,
          "description": "Scaling factor to be multiplied with the square root of the input signal.\n\n",
          "format": "double",
          "type": "number",
          "x-go-tag-default": "1.0",
          "x-order": 2
        }
      },
      "title": "Takes an input signal and emits the square root of it multiplied by scale as an output",
      "type": "object",
      "additionalProperties": false
    },
    "SqrtIns": {
      "description": "Inputs for the Sqrt component.",
      "properties": {
        "input": {
          "$ref": "#/definitions/InPort",
          "description": "Input signal.",
          "x-order": 0
        }
      },
      "type": "object",
      "additionalProperties": false
    },
    "SqrtOuts": {
      "description": "Outputs for the Sqrt component.",
      "properties": {
        "output": {
          "$ref": "#/definitions/OutPort",
          "description": "Output signal.",
          "x-order": 0
        }
      },
      "type": "object",
      "additionalProperties": false
    },
    "Switcher": {
      "description": "`on_signal` will be returned if switch input is valid and not equal to 0.0 ,\n otherwise `off_signal` will be returned.",
      "properties": {
        "in_ports": {
          "$ref": "#/definitions/SwitcherIns",
          "description": "Input ports for the Switcher component.",
          "x-order": 0
        },
        "out_ports": {
          "$ref": "#/definitions/SwitcherOuts",
          "description": "Output ports for the Switcher component.",
          "x-order": 1
        }
      },
      "title": "Type of combinator that switches between `on_signal` and `off_signal` signals based on switch input",
      "type": "object",
      "additionalProperties": false
    },
    "SwitcherIns": {
      "description": "Inputs for the Switcher component.",
      "properties": {
        "off_signal": {
          "$ref": "#/definitions/InPort",
          "description": "Output signal when switch is invalid or 0.0.",
          "x-order": 0
        },
        "on_signal": {
          "$ref": "#/definitions/InPort",
          "description": "Output signal when switch is valid and not 0.0.",
          "x-order": 1
        },
        "switch": {
          "$ref": "#/definitions/InPort",
          "description": "Decides whether to return `on_signal` or `off_signal`.",
          "x-order": 2
        }
      },
      "type": "object",
      "additionalProperties": false
    },
    "SwitcherOuts": {
      "description": "Outputs for the Switcher component.",
      "properties": {
        "output": {
          "$ref": "#/definitions/OutPort",
          "description": "Selected signal (`on_signal` or `off_signal`).",
          "x-order": 0
        }
      },
      "type": "object",
      "additionalProperties": false
    },
    "Variable": {
      "description": "Component that emits a variable value as an output signal, can be defined in dynamic configuration.",
      "properties": {
        "default_config": {
          "$ref": "#/definitions/VariableDynamicConfig",
          "description": "Default configuration.",
          "x-order": 0
        },
        "dynamic_config_key": {
          "description": "Configuration key for DynamicConfig.",
          "type": "string",
          "x-order": 1
        },
        "out_ports": {
          "$ref": "#/definitions/VariableOuts",
          "description": "Output ports for the Variable component.",
          "x-order": 2
        }
      },
      "type": "object",
      "additionalProperties": false
    },
    "VariableDynamicConfig": {
      "properties": {
        "constant_signal": {
          "$ref": "#/definitions/ConstantSignal",
          "x-order": 0
        }
      },
      "type": "object",
      "additionalProperties": false
    },
    "VariableOuts": {
      "description": "Outputs for the Variable component.",
      "properties": {
        "output": {
          "$ref": "#/definitions/OutPort",
          "description": "The value is emitted to the output port.",
          "x-order": 0
        }
      },
      "type": "object",
      "additionalProperties": false
    },
    "PolicyCustomResource": {
      "description": "CustomResourceDefinition represents a resource that should be exposed on the API server.  Its name MUST be in the format <.spec.name>.<.spec.group>.",
      "type": "object",
      "title": "Policy CustomResourceDefinition",
      "additionalProperties": false,
      "properties": {
        "apiVersion": {
          "description": "APIVersion defines the versioned schema of this representation of an object. Servers should convert recognized schemas to the latest internal value, and may reject unrecognized values. More info: https://git.k8s.io/community/contributors/devel/api-conventions.md#resources",
          "x-order": 0,
          "type": ["string", "null"],
          "enum": ["fluxninja.com/v1alpha1"]
        },
        "kind": {
          "description": "Kind is a string value representing the REST resource this object represents. Servers may infer this from the endpoint the client submits requests to. Cannot be updated. In CamelCase. More info: https://git.k8s.io/community/contributors/devel/api-conventions.md#types-kinds",
          "x-order": 1,
          "type": ["string", "null"],
          "enum": ["Policy"]
        },
        "metadata": {
          "x-order": 2,
          "$ref": "https://kubernetesjsonschema.dev/v1.18.1/_definitions.json#/definitions/io.k8s.apimachinery.pkg.apis.meta.v1.ObjectMeta"
        },
        "spec": {
          "description": "Aperture Policy Object",
          "x-order": 3,
          "$ref": "#/definitions/Policy"
        },
        "dynamicConfig": {
          "description": "DynamicConfig provides dynamic configuration for the policy.",
          "x-order": 4,
          "type": ["object", "null"]
        },
        "status": {
          "description": "Status indicates the actual state of the CustomResourceDefinition",
          "x-order": 5,
          "$ref": "https://kubernetesjsonschema.dev/v1.18.1/_definitions.json#/definitions/io.k8s.apiextensions-apiserver.pkg.apis.apiextensions.v1beta1.CustomResourceDefinitionStatus"
        }
      }
    }
  }
}<|MERGE_RESOLUTION|>--- conflicted
+++ resolved
@@ -342,14 +342,7 @@
       "additionalProperties": false
     },
     "Classifier": {
-<<<<<<< HEAD
       "description": ":::info\n\nSee also [Classifier overview](/concepts/integrations/flow-control/flow-classifier.md).\n\n:::\nExample\n```yaml\nflow_selector:\n  service_selector:\n     agent_group: demoapp\n     service: service1-demo-app.demoapp.svc.cluster.local\n  flow_matcher:\n     control_point: ingress\n     label_matcher:\n        match_labels:\n          user_tier: gold\n        match_expressions:\n          - key: user_type\n            operator: In\nrules:\n  user:\n   extractor:\n     from: request.http.headers.user-agent\n  telemetry: false\n```",
-      "type": "object",
-      "title": "Set of classification rules sharing a common selector",
-      "required": ["flow_selector", "rules"],
-=======
-      "description": ":::info\n\nSee also [Classifier overview](/concepts/integrations/flow-control/flow-classifier.md).\n\n:::\n\nExample:\n```yaml\nselector:\n  service_selector:\n    service: service1.default.svc.cluster.local\n  flow_selector:\n    control_point:\n      traffic: ingress\nrules:\n  user:\n    extractor:\n      from: request.http.headers.user\n```",
->>>>>>> e3203be0
       "properties": {
         "flow_selector": {
           "$ref": "#/definitions/FlowSelector",
@@ -954,14 +947,7 @@
       "additionalProperties": false
     },
     "FlowMatcher": {
-<<<<<<< HEAD
       "description": ":::info\n\nSee also [FlowSelector overview](/concepts/integrations/flow-control/flow-selector.md).\n\n:::\nExample:\n```yaml\ncontrol_point: ingress\nlabel_matcher:\n  match_labels:\n    user_tier: gold\n  match_expressions:\n    - key: query\n      operator: In\n      values:\n        - insert\n        - delete\n  expression:\n    label_matches:\n        - label: user_agent\n          regex: ^(?!.*Chrome).*Safari\n```",
-      "type": "object",
-      "title": "Describes which flows a [flow control\ncomponent](/concepts/integrations/flow-control/flow-control.md#components) should apply\nto",
-      "required": ["control_point"],
-=======
-      "description": ":::info\n\nSee also [FlowSelector overview](/concepts/integrations/flow-control/flow-selector.md).\n\n:::\n\nExample:\n```yaml\ncontrol_point: ingress\nlabel_matcher:\n  match_labels:\n    user_tier: gold\n  match_expressions:\n    - key: query\n      operator: In\n      values:\n        - insert\n        - delete\n    - label: user_agent\n      regex: ^(?!.*Chrome).*Safari\n```",
->>>>>>> e3203be0
       "properties": {
         "control_point": {
           "description": "[Control Point](/concepts/integrations/flow-control/flow-control.md#control-point)\nidentifies the location of a Flow within a Service. For an SDK based insertion, a Control Point can represent a particular feature or execution\nblock within a Service. In case of Service Mesh or Middleware insertion, a Control Point can identify ingress vs egress calls or distinct listeners\nor filter chains.\n\n",
@@ -1002,12 +988,7 @@
       "additionalProperties": false
     },
     "FluxMeter": {
-<<<<<<< HEAD
       "description": "Flux Meter gathers metrics for the traffic that matches its selector.\nThe histogram created by Flux Meter measures the workload latency by default.\n\n:::info\n\nSee also [Flux Meter overview](/concepts/integrations/flow-control/flux-meter.md).\n\n:::\nExample:\n```yaml\nstatic_buckets:\n   buckets: [5.0,10.0,25.0,50.0,100.0,250.0,500.0,1000.0,2500.0,5000.0,10000.0]\nflow_selector:\n  service_selector:\n     agent_group: demoapp\n     service: service1-demo-app.demoapp.svc.cluster.local\n  flow_matcher:\n     control_point: ingress\nattribute_key: response_duration_ms\n```",
-      "type": "object",
-=======
-      "description": "Flux Meter gathers metrics for the traffic that matches its selector.\nThe histogram created by Flux Meter measures the workload latency by default.\n\n:::info\n\nSee also [Flux Meter overview](/concepts/integrations/flow-control/flux-meter.md).\n\n:::\n\nExample of a selector that creates a histogram metric for all HTTP requests\nto particular service:\n```yaml\nselector:\n  service_selector:\n    service: myservice.mynamespace.svc.cluster.local\n  flow_selector:\n    control_point: ingress\n```",
->>>>>>> e3203be0
       "properties": {
         "attribute_key": {
           "default": "workload_duration_ms",
