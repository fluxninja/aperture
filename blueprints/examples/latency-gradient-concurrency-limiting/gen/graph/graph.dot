digraph  {
	subgraph cluster_s1 {
<<<<<<< HEAD
		label="ConcurrencyLimiter[root.11]";margin="50.0";
		n3[label="accepted_concurrency"];
		n4[label="incoming_concurrency"];
		n2[label="load_multiplier"];
		n2->n4[style="invis"];
		{rank=same; n2;};
		{rank=same; n3;n4;};
		
	}
	rankdir="LR";splines="ortho";
=======
		label="ArithmeticCombinator[0]";margin="50.0";
		n4[label="2.00"];
		n2[label="lhs"];
		n5[label="output"];
		n3[label="rhs"];
		n4->n3;
		n3->n5[style="invis"];
		{rank=same; n2;n3;};
		{rank=same; n5;};
		
	}
	subgraph cluster_s6 {
		label="ArithmeticCombinator[1]";margin="50.0";
		n8[label="1.10"];
		n9[label="lhs"];
		n10[label="output"];
		n7[label="rhs"];
		n8->n7;
		n9->n10[style="invis"];
		{rank=same; n10;};
		{rank=same; n7;n9;};
		
	}
	subgraph cluster_s11 {
		label="ArithmeticCombinator[2]";margin="50.0";
		n12[label="lhs"];
		n14[label="output"];
		n13[label="rhs"];
		n13->n14[style="invis"];
		{rank=same; n12;n13;};
		{rank=same; n14;};
		
	}
	subgraph cluster_s15 {
		label="ArithmeticCombinator[3]";margin="50.0";
		n17[label="2.00"];
		n16[label="lhs"];
		n19[label="output"];
		n18[label="rhs"];
		n17->n16;
		n18->n19[style="invis"];
		{rank=same; n16;n18;};
		{rank=same; n19;};
		
	}
	subgraph cluster_s20 {
		label="ArithmeticCombinator[4]";margin="50.0";
		n22[label="5.00"];
		n21[label="lhs"];
		n24[label="output"];
		n23[label="rhs"];
		n22->n21;
		n23->n24[style="invis"];
		{rank=same; n21;n23;};
		{rank=same; n24;};
		
	}
	subgraph cluster_s50 {
		subgraph cluster_s54 {
			label="LoadActuator[11.LoadActuator]";margin="50.0";
			n55[label="load_multiplier"];
			{rank=same; n55;};
			
		}
		subgraph cluster_s51 {
			label="Scheduler[11.Scheduler]";margin="50.0";
			n52[label="accepted_concurrency"];
			n53[label="incoming_concurrency"];
			{rank=same; n52;n53;};
			
		}
		label="ConcurrencyLimiter[11]";margin="50.0";
		
	}
	subgraph cluster_s56 {
		label="Decider[12]";margin="50.0";
		n58[label="lhs"];
		n59[label="output"];
		n57[label="rhs"];
		n58->n59[style="invis"];
		{rank=same; n57;n58;};
		{rank=same; n59;};
		
	}
	subgraph cluster_s36 {
		label="EMA[8]";margin="50.0";
		n37[label="input"];
		n38[label="max_envelope"];
		n39[label="output"];
		n38->n39[style="invis"];
		{rank=same; n37;n38;};
		{rank=same; n39;};
		
	}
	subgraph cluster_s47 {
		label="Extrapolator[10]";margin="50.0";
		n48[label="input"];
		n49[label="output"];
		n48->n49[style="invis"];
		{rank=same; n48;};
		{rank=same; n49;};
		
	}
	subgraph cluster_s40 {
		label="Gradient[9]";margin="50.0";
		n42[label="control_variable"];
		n41[label="max"];
		n45[label="optimize"];
		n46[label="output"];
		n44[label="setpoint"];
		n43[label="signal"];
		n45->n46[style="invis"];
		{rank=same; n41;n42;n43;n44;n45;};
		{rank=same; n46;};
		
	}
	subgraph cluster_s25 {
		label="Integrator[5]";margin="50.0";
		n27[label="input"];
		n26[label="max"];
		n29[label="min"];
		n30[label="output"];
		n28[label="reset"];
		n29->n30[style="invis"];
		{rank=same; n26;n27;n28;n29;};
		{rank=same; n30;};
		
	}
	subgraph cluster_s34 {
		label="PromQL[7]";margin="50.0";
		n35[label="output"];
		{rank=same; n35;};
		
	}
	subgraph cluster_s31 {
		label="Sqrt[6]";margin="50.0";
		n32[label="input"];
		n33[label="output"];
		n32->n33[style="invis"];
		{rank=same; n32;};
		{rank=same; n33;};
		
	}
	rankdir="LR";splines="ortho";
	n52->n18[label="ACCEPTED_CONCURRENCY"];
	n52->n29[label="ACCEPTED_CONCURRENCY"];
	n52->n32[label="ACCEPTED_CONCURRENCY"];
	n52->n42[label="ACCEPTED_CONCURRENCY"];
	n53->n13[label="INCOMING_CONCURRENCY"];
	n5->n38[label="MAX_EMA"];
	n19->n26[label="NORMAL_CONCURRENCY_LIMIT"];
	n19->n41[label="NORMAL_CONCURRENCY_LIMIT"];
	n46->n12[label="DESIRED_CONCURRENCY"];
	n10->n44[label="LATENCY_SETPOINT"];
	n10->n57[label="LATENCY_SETPOINT"];
	n14->n48[label="DESIRED_CONCURRENCY_RATIO"];
	n39->n9[label="LATENCY_EMA"];
	n49->n55[label="LOAD_MULTIPLIER"];
	n24->n27[label="CONCURRENCY_INCREMENT_SINGLE_TICK"];
	n30->n45[label="CONCURRENCY_INCREMENT"];
	n59->n28[label="IS_OVERLOAD"];
	n33->n23[label="SQRT_CONCURRENCY_INCREMENT"];
	n35->n2[label="LATENCY"];
	n35->n37[label="LATENCY"];
	n35->n43[label="LATENCY"];
	n35->n58[label="LATENCY"];
>>>>>>> 1bd5b210
	
}<|MERGE_RESOLUTION|>--- conflicted
+++ resolved
@@ -1,17 +1,5 @@
 digraph  {
 	subgraph cluster_s1 {
-<<<<<<< HEAD
-		label="ConcurrencyLimiter[root.11]";margin="50.0";
-		n3[label="accepted_concurrency"];
-		n4[label="incoming_concurrency"];
-		n2[label="load_multiplier"];
-		n2->n4[style="invis"];
-		{rank=same; n2;};
-		{rank=same; n3;n4;};
-		
-	}
-	rankdir="LR";splines="ortho";
-=======
 		label="ArithmeticCombinator[0]";margin="50.0";
 		n4[label="2.00"];
 		n2[label="lhs"];
@@ -178,6 +166,5 @@
 	n35->n37[label="LATENCY"];
 	n35->n43[label="LATENCY"];
 	n35->n58[label="LATENCY"];
->>>>>>> 1bd5b210
 	
 }