digraph  {
<<<<<<< HEAD
	subgraph cluster_s3 {
		label="ArithmeticCombinator[root.1]";margin="50.0";
		n6[label="2.00"];
		n4[label="lhs"];
		n7[label="output"];
		n5[label="rhs"];
		n6->n5;
		n5->n7[style="invis"];
		{rank=same; n4;n5;};
		{rank=same; n7;};
		
	}
	subgraph cluster_s8 {
		label="ArithmeticCombinator[root.2]";margin="50.0";
		n10[label="1.10"];
		n11[label="lhs"];
		n12[label="output"];
		n9[label="rhs"];
		n10->n9;
		n11->n12[style="invis"];
		{rank=same; n9;n11;};
		{rank=same; n12;};
		
	}
	subgraph cluster_s17 {
		label="ArithmeticCombinator[root.4.0]";margin="50.0";
		n19[label="lhs"];
		n20[label="output"];
		n18[label="rhs"];
		n19->n20[style="invis"];
		{rank=same; n18;n19;};
		{rank=same; n20;};
		
	}
	subgraph cluster_s21 {
		label="ArithmeticCombinator[root.4.1]";margin="50.0";
		n23[label="2.00"];
		n22[label="lhs"];
		n25[label="output"];
		n24[label="rhs"];
		n23->n22;
		n24->n25[style="invis"];
		{rank=same; n25;};
		{rank=same; n22;n24;};
		
	}
	subgraph cluster_s26 {
		label="ArithmeticCombinator[root.4.2]";margin="50.0";
		n29[label="5.00"];
		n28[label="lhs"];
		n30[label="output"];
		n27[label="rhs"];
		n29->n28;
		n28->n30[style="invis"];
		{rank=same; n27;n28;};
		{rank=same; n30;};
		
	}
	subgraph cluster_s54 {
		label="Decider[root.4.8]";margin="50.0";
		n56[label="lhs"];
		n57[label="output"];
		n55[label="rhs"];
		n56->n57[style="invis"];
		{rank=same; n55;n56;};
		{rank=same; n57;};
		
	}
	subgraph cluster_s13 {
		label="EMA[root.3]";margin="50.0";
		n15[label="input"];
		n14[label="max_envelope"];
		n16[label="output"];
		n15->n16[style="invis"];
		{rank=same; n14;n15;};
		{rank=same; n16;};
		
	}
	subgraph cluster_s46 {
		label="Extrapolator[root.4.6]";margin="50.0";
		n47[label="input"];
		n48[label="output"];
		n47->n48[style="invis"];
		{rank=same; n48;};
		{rank=same; n47;};
		
	}
	subgraph cluster_s39 {
		label="Gradient[root.4.5]";margin="50.0";
		n41[label="control_variable"];
		n40[label="max"];
		n44[label="optimize"];
		n45[label="output"];
		n43[label="setpoint"];
		n42[label="signal"];
		n44->n45[style="invis"];
		{rank=same; n40;n41;n42;n43;n44;};
		{rank=same; n45;};
		
	}
	subgraph cluster_s31 {
		label="Integrator[root.4.3]";margin="50.0";
		n33[label="input"];
		n32[label="max"];
		n35[label="output"];
		n34[label="reset"];
		n34->n35[style="invis"];
		{rank=same; n32;n33;n34;};
		{rank=same; n35;};
		
	}
	subgraph cluster_s52 {
		label="LoadActuator[root.4.7.LoadActuator]";margin="50.0";
		n53[label="load_multiplier"];
		{rank=same; n53;};
		
	}
	subgraph cluster_s63 {
		label="NestedSignalEgress[root.4.11]";margin="50.0";
		n65[label="accepted_concurrency"];
		n64[label="signal"];
		n64->n65[style="invis"];
		{rank=same; n64;};
		{rank=same; n65;};
		
	}
	subgraph cluster_s66 {
		label="NestedSignalEgress[root.4.12]";margin="50.0";
		n68[label="incoming_concurrency"];
		n67[label="signal"];
		n67->n68[style="invis"];
		{rank=same; n67;};
		{rank=same; n68;};
		
	}
	subgraph cluster_s69 {
		label="NestedSignalEgress[root.4.13]";margin="50.0";
		n71[label="desired_concurrency"];
		n70[label="signal"];
		n70->n71[style="invis"];
		{rank=same; n70;};
		{rank=same; n71;};
		
	}
	subgraph cluster_s72 {
		label="NestedSignalEgress[root.4.14]";margin="50.0";
		n74[label="is_overload"];
		n73[label="signal"];
		n73->n74[style="invis"];
		{rank=same; n73;};
		{rank=same; n74;};
		
	}
	subgraph cluster_s75 {
		label="NestedSignalEgress[root.4.15]";margin="50.0";
		n77[label="load_multiplier"];
		n76[label="signal"];
		n76->n77[style="invis"];
		{rank=same; n76;};
		{rank=same; n77;};
		
	}
	subgraph cluster_s60 {
		label="NestedSignalIngress[root.4.10]";margin="50.0";
		n61[label="setpoint"];
		n62[label="signal"];
		n61->n62[style="invis"];
		{rank=same; n61;};
		{rank=same; n62;};
		
	}
	subgraph cluster_s58 {
		label="NestedSignalIngress[root.4.9]";margin="50.0";
		n59[label="signal"];
		n59->n59[style="invis"];
		{rank=same; n59;};
		{rank=same; n59;};
		
	}
	subgraph cluster_s1 {
		label="PromQL[root.0]";margin="50.0";
		n2[label="output"];
		{rank=same; n2;};
		
	}
	subgraph cluster_s49 {
		label="Scheduler[root.4.7.Scheduler]";margin="50.0";
		n51[label="accepted_concurrency"];
		n50[label="incoming_concurrency"];
		{rank=same; n50;n51;};
		
	}
	subgraph cluster_s36 {
		label="Sqrt[root.4.4]";margin="50.0";
		n37[label="input"];
		n38[label="output"];
		n37->n38[style="invis"];
		{rank=same; n38;};
		{rank=same; n37;};
		
	}
	rankdir="LR";splines="ortho";
	n51->n24[label="ACCEPTED_CONCURRENCY"];
	n51->n37[label="ACCEPTED_CONCURRENCY"];
	n51->n41[label="ACCEPTED_CONCURRENCY"];
	n51->n64[label="ACCEPTED_CONCURRENCY"];
	n65->n24[label="ACCEPTED_CONCURRENCY"];
	n65->n37[label="ACCEPTED_CONCURRENCY"];
	n65->n41[label="ACCEPTED_CONCURRENCY"];
	n65->n64[label="ACCEPTED_CONCURRENCY"];
	n71->n19[label="DESIRED_CONCURRENCY"];
	n71->n70[label="DESIRED_CONCURRENCY"];
	n50->n18[label="INCOMING_CONCURRENCY"];
	n50->n67[label="INCOMING_CONCURRENCY"];
	n68->n18[label="INCOMING_CONCURRENCY"];
	n68->n67[label="INCOMING_CONCURRENCY"];
	n74->n34[label="IS_OVERLOAD"];
	n74->n73[label="IS_OVERLOAD"];
	n77->n53[label="LOAD_MULTIPLIER"];
	n77->n76[label="LOAD_MULTIPLIER"];
	n38->n27[label="SQRT_CONCURRENCY_INCREMENT"];
	n12->n61[label="LATENCY_SETPOINT"];
	n20->n47[label="DESIRED_CONCURRENCY_RATIO"];
	n25->n32[label="NORMAL_CONCURRENCY_LIMIT"];
	n25->n40[label="NORMAL_CONCURRENCY_LIMIT"];
	n35->n44[label="CONCURRENCY_INCREMENT"];
	n45->n19[label="DESIRED_CONCURRENCY"];
	n45->n70[label="DESIRED_CONCURRENCY"];
	n48->n53[label="LOAD_MULTIPLIER"];
	n48->n76[label="LOAD_MULTIPLIER"];
	n7->n14[label="MAX_EMA"];
	n30->n33[label="CONCURRENCY_INCREMENT_SINGLE_TICK"];
	n57->n34[label="IS_OVERLOAD"];
	n57->n73[label="IS_OVERLOAD"];
	n16->n11[label="LATENCY_EMA"];
	n2->n4[label="LATENCY"];
	n2->n15[label="LATENCY"];
	n2->n59[label="LATENCY"];
	n62->n43[label="SETPOINT"];
	n62->n55[label="SETPOINT"];
	n59->n42[label="SIGNAL"];
	n59->n56[label="SIGNAL"];
=======
	subgraph cluster_s1 {
		label="ArithmeticCombinator[0]";margin="50.0";
		n3[label="2.00"];
		n4[label="lhs"];
		n5[label="output"];
		n2[label="rhs"];
		n3->n2;
		n4->n5[style="invis"];
		{rank=same; n2;n4;};
		{rank=same; n5;};
		
	}
	subgraph cluster_s6 {
		label="ArithmeticCombinator[1]";margin="50.0";
		n9[label="1.10"];
		n7[label="lhs"];
		n10[label="output"];
		n8[label="rhs"];
		n9->n8;
		n8->n10[style="invis"];
		{rank=same; n7;n8;};
		{rank=same; n10;};
		
	}
	subgraph cluster_s11 {
		label="ArithmeticCombinator[2]";margin="50.0";
		n12[label="lhs"];
		n14[label="output"];
		n13[label="rhs"];
		n13->n14[style="invis"];
		{rank=same; n12;n13;};
		{rank=same; n14;};
		
	}
	subgraph cluster_s15 {
		label="ArithmeticCombinator[3]";margin="50.0";
		n18[label="2.00"];
		n17[label="lhs"];
		n19[label="output"];
		n16[label="rhs"];
		n18->n17;
		n17->n19[style="invis"];
		{rank=same; n16;n17;};
		{rank=same; n19;};
		
	}
	subgraph cluster_s20 {
		label="ArithmeticCombinator[4]";margin="50.0";
		n22[label="5.00"];
		n21[label="lhs"];
		n24[label="output"];
		n23[label="rhs"];
		n22->n21;
		n23->n24[style="invis"];
		{rank=same; n21;n23;};
		{rank=same; n24;};
		
	}
	subgraph cluster_s25 {
		label="ArithmeticCombinator[5]";margin="50.0";
		n26[label="lhs"];
		n28[label="output"];
		n27[label="rhs"];
		n27->n28[style="invis"];
		{rank=same; n26;n27;};
		{rank=same; n28;};
		
	}
	subgraph cluster_s55 {
		subgraph cluster_s59 {
			label="LoadActuator[13.LoadActuator]";margin="50.0";
			n60[label="load_multiplier"];
			{rank=same; n60;};
			
		}
		subgraph cluster_s56 {
			label="Scheduler[13.Scheduler]";margin="50.0";
			n57[label="accepted_concurrency"];
			n58[label="incoming_concurrency"];
			{rank=same; n57;n58;};
			
		}
		label="ConcurrencyLimiter[13]";margin="50.0";
		
	}
	subgraph cluster_s61 {
		label="Decider[14]";margin="50.0";
		n63[label="lhs"];
		n64[label="output"];
		n62[label="rhs"];
		n63->n64[style="invis"];
		{rank=same; n62;n63;};
		{rank=same; n64;};
		
	}
	subgraph cluster_s41 {
		label="EMA[10]";margin="50.0";
		n42[label="input"];
		n43[label="max_envelope"];
		n44[label="output"];
		n43->n44[style="invis"];
		{rank=same; n42;n43;};
		{rank=same; n44;};
		
	}
	subgraph cluster_s52 {
		label="Extrapolator[12]";margin="50.0";
		n53[label="input"];
		n54[label="output"];
		n53->n54[style="invis"];
		{rank=same; n54;};
		{rank=same; n53;};
		
	}
	subgraph cluster_s32 {
		label="FirstValid[7]";margin="50.0";
		n34[label="0.00"];
		n33[label="inputs"];
		n35[label="output"];
		n34->n33;
		n33->n35[style="invis"];
		{rank=same; n33;n33;};
		{rank=same; n35;};
		
	}
	subgraph cluster_s45 {
		label="Gradient[11]";margin="50.0";
		n48[label="control_variable"];
		n47[label="max"];
		n46[label="optimize"];
		n51[label="output"];
		n50[label="setpoint"];
		n49[label="signal"];
		n50->n51[style="invis"];
		{rank=same; n46;n47;n48;n49;n50;};
		{rank=same; n51;};
		
	}
	subgraph cluster_s29 {
		label="Min[6]";margin="50.0";
		n30[label="inputs"];
		n31[label="output"];
		n30->n31[style="invis"];
		{rank=same; n30;n30;};
		{rank=same; n31;};
		
	}
	subgraph cluster_s39 {
		label="PromQL[9]";margin="50.0";
		n40[label="output"];
		{rank=same; n40;};
		
	}
	subgraph cluster_s36 {
		label="Sqrt[8]";margin="50.0";
		n37[label="input"];
		n38[label="output"];
		n37->n38[style="invis"];
		{rank=same; n37;};
		{rank=same; n38;};
		
	}
	subgraph cluster_s65 {
		label="Switcher[15]";margin="50.0";
		n67[label="0.00"];
		n68[label="on_false"];
		n66[label="on_true"];
		n70[label="output"];
		n69[label="switch"];
		n67->n66;
		n69->n70[style="invis"];
		{rank=same; n66;n68;n69;};
		{rank=same; n70;};
		
	}
	rankdir="LR";splines="ortho";
	n57->n16[label="ACCEPTED_CONCURRENCY"];
	n57->n30[label="ACCEPTED_CONCURRENCY"];
	n57->n37[label="ACCEPTED_CONCURRENCY"];
	n57->n48[label="ACCEPTED_CONCURRENCY"];
	n58->n13[label="INCOMING_CONCURRENCY"];
	n31->n33[label="CONCURRENCY_INCREMENT_INTEGRAL_CAPPED"];
	n54->n60[label="LOAD_MULTIPLIER"];
	n64->n69[label="IS_OVERLOAD"];
	n70->n27[label="CONCURRENCY_INCREMENT"];
	n70->n46[label="CONCURRENCY_INCREMENT"];
	n24->n26[label="CONCURRENCY_INCREMENT_SINGLE_TICK"];
	n28->n30[label="CONCURRENCY_INCREMENT_INTEGRAL"];
	n40->n4[label="LATENCY"];
	n40->n42[label="LATENCY"];
	n40->n49[label="LATENCY"];
	n40->n63[label="LATENCY"];
	n35->n68[label="CONCURRENCY_INCREMENT_NORMAL"];
	n5->n43[label="MAX_EMA"];
	n10->n50[label="LATENCY_SETPOINT"];
	n10->n62[label="LATENCY_SETPOINT"];
	n19->n47[label="NORMAL_CONCURRENCY_LIMIT"];
	n51->n12[label="DESIRED_CONCURRENCY"];
	n14->n53[label="DESIRED_CONCURRENCY_RATIO"];
	n38->n23[label="SQRT_CONCURRENCY_INCREMENT"];
	n44->n7[label="LATENCY_EMA"];
>>>>>>> 219cafb2
	
}<|MERGE_RESOLUTION|>--- conflicted
+++ resolved
@@ -1,5 +1,4 @@
 digraph  {
-<<<<<<< HEAD
 	subgraph cluster_s3 {
 		label="ArithmeticCombinator[root.1]";margin="50.0";
 		n6[label="2.00"];
@@ -14,13 +13,13 @@
 	}
 	subgraph cluster_s8 {
 		label="ArithmeticCombinator[root.2]";margin="50.0";
-		n10[label="1.10"];
-		n11[label="lhs"];
+		n11[label="1.10"];
+		n9[label="lhs"];
 		n12[label="output"];
-		n9[label="rhs"];
-		n10->n9;
-		n11->n12[style="invis"];
-		{rank=same; n9;n11;};
+		n10[label="rhs"];
+		n11->n10;
+		n10->n12[style="invis"];
+		{rank=same; n9;n10;};
 		{rank=same; n12;};
 		
 	}
@@ -48,13 +47,13 @@
 	}
 	subgraph cluster_s26 {
 		label="ArithmeticCombinator[root.4.2]";margin="50.0";
-		n29[label="5.00"];
-		n28[label="lhs"];
+		n28[label="5.00"];
+		n27[label="lhs"];
 		n30[label="output"];
-		n27[label="rhs"];
-		n29->n28;
-		n28->n30[style="invis"];
-		{rank=same; n27;n28;};
+		n29[label="rhs"];
+		n28->n27;
+		n29->n30[style="invis"];
+		{rank=same; n27;n29;};
 		{rank=same; n30;};
 		
 	}
@@ -70,12 +69,12 @@
 	}
 	subgraph cluster_s13 {
 		label="EMA[root.3]";margin="50.0";
-		n15[label="input"];
-		n14[label="max_envelope"];
+		n14[label="input"];
+		n15[label="max_envelope"];
 		n16[label="output"];
 		n15->n16[style="invis"];
+		{rank=same; n16;};
 		{rank=same; n14;n15;};
-		{rank=same; n16;};
 		
 	}
 	subgraph cluster_s46 {
@@ -83,18 +82,18 @@
 		n47[label="input"];
 		n48[label="output"];
 		n47->n48[style="invis"];
+		{rank=same; n47;};
 		{rank=same; n48;};
-		{rank=same; n47;};
 		
 	}
 	subgraph cluster_s39 {
 		label="Gradient[root.4.5]";margin="50.0";
-		n41[label="control_variable"];
-		n40[label="max"];
-		n44[label="optimize"];
+		n42[label="control_variable"];
+		n41[label="max"];
+		n40[label="optimize"];
 		n45[label="output"];
-		n43[label="setpoint"];
-		n42[label="signal"];
+		n44[label="setpoint"];
+		n43[label="signal"];
 		n44->n45[style="invis"];
 		{rank=same; n40;n41;n42;n43;n44;};
 		{rank=same; n45;};
@@ -102,13 +101,13 @@
 	}
 	subgraph cluster_s31 {
 		label="Integrator[root.4.3]";margin="50.0";
-		n33[label="input"];
-		n32[label="max"];
+		n32[label="input"];
+		n34[label="max"];
 		n35[label="output"];
-		n34[label="reset"];
+		n33[label="reset"];
 		n34->n35[style="invis"];
+		{rank=same; n35;};
 		{rank=same; n32;n33;n34;};
-		{rank=same; n35;};
 		
 	}
 	subgraph cluster_s52 {
@@ -117,58 +116,52 @@
 		{rank=same; n53;};
 		
 	}
-	subgraph cluster_s63 {
+	subgraph cluster_s62 {
 		label="NestedSignalEgress[root.4.11]";margin="50.0";
-		n65[label="accepted_concurrency"];
-		n64[label="signal"];
-		n64->n65[style="invis"];
-		{rank=same; n64;};
+		n63[label="signal"];
+		n63->n63[style="invis"];
+		{rank=same; n63;};
+		{rank=same; n63;};
+		
+	}
+	subgraph cluster_s64 {
+		label="NestedSignalEgress[root.4.12]";margin="50.0";
+		n65[label="signal"];
+		n65->n65[style="invis"];
 		{rank=same; n65;};
+		{rank=same; n65;};
 		
 	}
 	subgraph cluster_s66 {
-		label="NestedSignalEgress[root.4.12]";margin="50.0";
-		n68[label="incoming_concurrency"];
+		label="NestedSignalEgress[root.4.13]";margin="50.0";
 		n67[label="signal"];
-		n67->n68[style="invis"];
+		n67->n67[style="invis"];
 		{rank=same; n67;};
-		{rank=same; n68;};
-		
-	}
-	subgraph cluster_s69 {
-		label="NestedSignalEgress[root.4.13]";margin="50.0";
-		n71[label="desired_concurrency"];
-		n70[label="signal"];
-		n70->n71[style="invis"];
-		{rank=same; n70;};
+		{rank=same; n67;};
+		
+	}
+	subgraph cluster_s68 {
+		label="NestedSignalEgress[root.4.14]";margin="50.0";
+		n69[label="signal"];
+		n69->n69[style="invis"];
+		{rank=same; n69;};
+		{rank=same; n69;};
+		
+	}
+	subgraph cluster_s70 {
+		label="NestedSignalEgress[root.4.15]";margin="50.0";
+		n71[label="signal"];
+		n71->n71[style="invis"];
 		{rank=same; n71;};
-		
-	}
-	subgraph cluster_s72 {
-		label="NestedSignalEgress[root.4.14]";margin="50.0";
-		n74[label="is_overload"];
-		n73[label="signal"];
-		n73->n74[style="invis"];
-		{rank=same; n73;};
-		{rank=same; n74;};
-		
-	}
-	subgraph cluster_s75 {
-		label="NestedSignalEgress[root.4.15]";margin="50.0";
-		n77[label="load_multiplier"];
-		n76[label="signal"];
-		n76->n77[style="invis"];
-		{rank=same; n76;};
-		{rank=same; n77;};
+		{rank=same; n71;};
 		
 	}
 	subgraph cluster_s60 {
 		label="NestedSignalIngress[root.4.10]";margin="50.0";
-		n61[label="setpoint"];
-		n62[label="signal"];
-		n61->n62[style="invis"];
+		n61[label="signal"];
+		n61->n61[style="invis"];
 		{rank=same; n61;};
-		{rank=same; n62;};
+		{rank=same; n61;};
 		
 	}
 	subgraph cluster_s58 {
@@ -197,253 +190,50 @@
 		n37[label="input"];
 		n38[label="output"];
 		n37->n38[style="invis"];
+		{rank=same; n37;};
 		{rank=same; n38;};
-		{rank=same; n37;};
 		
 	}
 	rankdir="LR";splines="ortho";
 	n51->n24[label="ACCEPTED_CONCURRENCY"];
 	n51->n37[label="ACCEPTED_CONCURRENCY"];
-	n51->n41[label="ACCEPTED_CONCURRENCY"];
-	n51->n64[label="ACCEPTED_CONCURRENCY"];
-	n65->n24[label="ACCEPTED_CONCURRENCY"];
-	n65->n37[label="ACCEPTED_CONCURRENCY"];
-	n65->n41[label="ACCEPTED_CONCURRENCY"];
-	n65->n64[label="ACCEPTED_CONCURRENCY"];
-	n71->n19[label="DESIRED_CONCURRENCY"];
-	n71->n70[label="DESIRED_CONCURRENCY"];
+	n51->n42[label="ACCEPTED_CONCURRENCY"];
+	n51->n63[label="ACCEPTED_CONCURRENCY"];
 	n50->n18[label="INCOMING_CONCURRENCY"];
-	n50->n67[label="INCOMING_CONCURRENCY"];
-	n68->n18[label="INCOMING_CONCURRENCY"];
-	n68->n67[label="INCOMING_CONCURRENCY"];
-	n74->n34[label="IS_OVERLOAD"];
-	n74->n73[label="IS_OVERLOAD"];
-	n77->n53[label="LOAD_MULTIPLIER"];
-	n77->n76[label="LOAD_MULTIPLIER"];
-	n38->n27[label="SQRT_CONCURRENCY_INCREMENT"];
+	n50->n65[label="INCOMING_CONCURRENCY"];
+	n2->n4[label="LATENCY"];
+	n2->n14[label="LATENCY"];
+	n2->n59[label="LATENCY"];
+	n7->n15[label="MAX_EMA"];
+	n20->n47[label="DESIRED_CONCURRENCY_RATIO"];
+	n30->n32[label="CONCURRENCY_INCREMENT_SINGLE_TICK"];
 	n12->n61[label="LATENCY_SETPOINT"];
-	n20->n47[label="DESIRED_CONCURRENCY_RATIO"];
-	n25->n32[label="NORMAL_CONCURRENCY_LIMIT"];
-	n25->n40[label="NORMAL_CONCURRENCY_LIMIT"];
-	n35->n44[label="CONCURRENCY_INCREMENT"];
+	n35->n40[label="CONCURRENCY_INCREMENT"];
+	n38->n29[label="SQRT_CONCURRENCY_INCREMENT"];
 	n45->n19[label="DESIRED_CONCURRENCY"];
-	n45->n70[label="DESIRED_CONCURRENCY"];
+	n45->n67[label="DESIRED_CONCURRENCY"];
+	n57->n33[label="IS_OVERLOAD"];
+	n57->n69[label="IS_OVERLOAD"];
+	n16->n9[label="LATENCY_EMA"];
+	n25->n34[label="NORMAL_CONCURRENCY_LIMIT"];
+	n25->n41[label="NORMAL_CONCURRENCY_LIMIT"];
 	n48->n53[label="LOAD_MULTIPLIER"];
-	n48->n76[label="LOAD_MULTIPLIER"];
-	n7->n14[label="MAX_EMA"];
-	n30->n33[label="CONCURRENCY_INCREMENT_SINGLE_TICK"];
-	n57->n34[label="IS_OVERLOAD"];
-	n57->n73[label="IS_OVERLOAD"];
-	n16->n11[label="LATENCY_EMA"];
-	n2->n4[label="LATENCY"];
-	n2->n15[label="LATENCY"];
-	n2->n59[label="LATENCY"];
-	n62->n43[label="SETPOINT"];
-	n62->n55[label="SETPOINT"];
-	n59->n42[label="SIGNAL"];
+	n48->n71[label="LOAD_MULTIPLIER"];
+	n65->n18[label="INCOMING_CONCURRENCY"];
+	n65->n65[label="INCOMING_CONCURRENCY"];
+	n67->n19[label="DESIRED_CONCURRENCY"];
+	n67->n67[label="DESIRED_CONCURRENCY"];
+	n63->n24[label="ACCEPTED_CONCURRENCY"];
+	n63->n37[label="ACCEPTED_CONCURRENCY"];
+	n63->n42[label="ACCEPTED_CONCURRENCY"];
+	n63->n63[label="ACCEPTED_CONCURRENCY"];
+	n69->n33[label="IS_OVERLOAD"];
+	n69->n69[label="IS_OVERLOAD"];
+	n59->n43[label="SIGNAL"];
 	n59->n56[label="SIGNAL"];
-=======
-	subgraph cluster_s1 {
-		label="ArithmeticCombinator[0]";margin="50.0";
-		n3[label="2.00"];
-		n4[label="lhs"];
-		n5[label="output"];
-		n2[label="rhs"];
-		n3->n2;
-		n4->n5[style="invis"];
-		{rank=same; n2;n4;};
-		{rank=same; n5;};
-		
-	}
-	subgraph cluster_s6 {
-		label="ArithmeticCombinator[1]";margin="50.0";
-		n9[label="1.10"];
-		n7[label="lhs"];
-		n10[label="output"];
-		n8[label="rhs"];
-		n9->n8;
-		n8->n10[style="invis"];
-		{rank=same; n7;n8;};
-		{rank=same; n10;};
-		
-	}
-	subgraph cluster_s11 {
-		label="ArithmeticCombinator[2]";margin="50.0";
-		n12[label="lhs"];
-		n14[label="output"];
-		n13[label="rhs"];
-		n13->n14[style="invis"];
-		{rank=same; n12;n13;};
-		{rank=same; n14;};
-		
-	}
-	subgraph cluster_s15 {
-		label="ArithmeticCombinator[3]";margin="50.0";
-		n18[label="2.00"];
-		n17[label="lhs"];
-		n19[label="output"];
-		n16[label="rhs"];
-		n18->n17;
-		n17->n19[style="invis"];
-		{rank=same; n16;n17;};
-		{rank=same; n19;};
-		
-	}
-	subgraph cluster_s20 {
-		label="ArithmeticCombinator[4]";margin="50.0";
-		n22[label="5.00"];
-		n21[label="lhs"];
-		n24[label="output"];
-		n23[label="rhs"];
-		n22->n21;
-		n23->n24[style="invis"];
-		{rank=same; n21;n23;};
-		{rank=same; n24;};
-		
-	}
-	subgraph cluster_s25 {
-		label="ArithmeticCombinator[5]";margin="50.0";
-		n26[label="lhs"];
-		n28[label="output"];
-		n27[label="rhs"];
-		n27->n28[style="invis"];
-		{rank=same; n26;n27;};
-		{rank=same; n28;};
-		
-	}
-	subgraph cluster_s55 {
-		subgraph cluster_s59 {
-			label="LoadActuator[13.LoadActuator]";margin="50.0";
-			n60[label="load_multiplier"];
-			{rank=same; n60;};
-			
-		}
-		subgraph cluster_s56 {
-			label="Scheduler[13.Scheduler]";margin="50.0";
-			n57[label="accepted_concurrency"];
-			n58[label="incoming_concurrency"];
-			{rank=same; n57;n58;};
-			
-		}
-		label="ConcurrencyLimiter[13]";margin="50.0";
-		
-	}
-	subgraph cluster_s61 {
-		label="Decider[14]";margin="50.0";
-		n63[label="lhs"];
-		n64[label="output"];
-		n62[label="rhs"];
-		n63->n64[style="invis"];
-		{rank=same; n62;n63;};
-		{rank=same; n64;};
-		
-	}
-	subgraph cluster_s41 {
-		label="EMA[10]";margin="50.0";
-		n42[label="input"];
-		n43[label="max_envelope"];
-		n44[label="output"];
-		n43->n44[style="invis"];
-		{rank=same; n42;n43;};
-		{rank=same; n44;};
-		
-	}
-	subgraph cluster_s52 {
-		label="Extrapolator[12]";margin="50.0";
-		n53[label="input"];
-		n54[label="output"];
-		n53->n54[style="invis"];
-		{rank=same; n54;};
-		{rank=same; n53;};
-		
-	}
-	subgraph cluster_s32 {
-		label="FirstValid[7]";margin="50.0";
-		n34[label="0.00"];
-		n33[label="inputs"];
-		n35[label="output"];
-		n34->n33;
-		n33->n35[style="invis"];
-		{rank=same; n33;n33;};
-		{rank=same; n35;};
-		
-	}
-	subgraph cluster_s45 {
-		label="Gradient[11]";margin="50.0";
-		n48[label="control_variable"];
-		n47[label="max"];
-		n46[label="optimize"];
-		n51[label="output"];
-		n50[label="setpoint"];
-		n49[label="signal"];
-		n50->n51[style="invis"];
-		{rank=same; n46;n47;n48;n49;n50;};
-		{rank=same; n51;};
-		
-	}
-	subgraph cluster_s29 {
-		label="Min[6]";margin="50.0";
-		n30[label="inputs"];
-		n31[label="output"];
-		n30->n31[style="invis"];
-		{rank=same; n30;n30;};
-		{rank=same; n31;};
-		
-	}
-	subgraph cluster_s39 {
-		label="PromQL[9]";margin="50.0";
-		n40[label="output"];
-		{rank=same; n40;};
-		
-	}
-	subgraph cluster_s36 {
-		label="Sqrt[8]";margin="50.0";
-		n37[label="input"];
-		n38[label="output"];
-		n37->n38[style="invis"];
-		{rank=same; n37;};
-		{rank=same; n38;};
-		
-	}
-	subgraph cluster_s65 {
-		label="Switcher[15]";margin="50.0";
-		n67[label="0.00"];
-		n68[label="on_false"];
-		n66[label="on_true"];
-		n70[label="output"];
-		n69[label="switch"];
-		n67->n66;
-		n69->n70[style="invis"];
-		{rank=same; n66;n68;n69;};
-		{rank=same; n70;};
-		
-	}
-	rankdir="LR";splines="ortho";
-	n57->n16[label="ACCEPTED_CONCURRENCY"];
-	n57->n30[label="ACCEPTED_CONCURRENCY"];
-	n57->n37[label="ACCEPTED_CONCURRENCY"];
-	n57->n48[label="ACCEPTED_CONCURRENCY"];
-	n58->n13[label="INCOMING_CONCURRENCY"];
-	n31->n33[label="CONCURRENCY_INCREMENT_INTEGRAL_CAPPED"];
-	n54->n60[label="LOAD_MULTIPLIER"];
-	n64->n69[label="IS_OVERLOAD"];
-	n70->n27[label="CONCURRENCY_INCREMENT"];
-	n70->n46[label="CONCURRENCY_INCREMENT"];
-	n24->n26[label="CONCURRENCY_INCREMENT_SINGLE_TICK"];
-	n28->n30[label="CONCURRENCY_INCREMENT_INTEGRAL"];
-	n40->n4[label="LATENCY"];
-	n40->n42[label="LATENCY"];
-	n40->n49[label="LATENCY"];
-	n40->n63[label="LATENCY"];
-	n35->n68[label="CONCURRENCY_INCREMENT_NORMAL"];
-	n5->n43[label="MAX_EMA"];
-	n10->n50[label="LATENCY_SETPOINT"];
-	n10->n62[label="LATENCY_SETPOINT"];
-	n19->n47[label="NORMAL_CONCURRENCY_LIMIT"];
-	n51->n12[label="DESIRED_CONCURRENCY"];
-	n14->n53[label="DESIRED_CONCURRENCY_RATIO"];
-	n38->n23[label="SQRT_CONCURRENCY_INCREMENT"];
-	n44->n7[label="LATENCY_EMA"];
->>>>>>> 219cafb2
+	n61->n44[label="SETPOINT"];
+	n61->n55[label="SETPOINT"];
+	n71->n53[label="LOAD_MULTIPLIER"];
+	n71->n71[label="LOAD_MULTIPLIER"];
 	
 }