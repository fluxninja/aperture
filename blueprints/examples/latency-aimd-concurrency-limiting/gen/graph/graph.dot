digraph  {
	subgraph cluster_s17 {
		label="AIMDConcurrencyController[root.4]";margin="50.0";
<<<<<<< HEAD
		n22[label="accepted_concurrency"];
		n23[label="desired_concurrency"];
		n24[label="incoming_concurrency"];
		n20[label="is_overload"];
		n21[label="load_multiplier"];
		n19[label="setpoint"];
		n18[label="signal"];
		n19->n24[style="invis"];
		{rank=same; n18;n19;};
		{rank=same; n20;n21;n22;n23;n24;};
=======
		n20[label="is_overload"];
		n21[label="load_multiplier"];
		n18[label="setpoint"];
		n19[label="signal"];
		n19->n21[style="invis"];
		{rank=same; n18;n19;};
		{rank=same; n20;n21;};
>>>>>>> 8dbfc81b
		
	}
	subgraph cluster_s3 {
		label="ArithmeticCombinator[root.1]";margin="50.0";
		n5[label="2.00"];
		n6[label="lhs"];
		n7[label="output"];
		n4[label="rhs"];
		n5->n4;
		n6->n7[style="invis"];
		{rank=same; n4;n6;};
		{rank=same; n7;};
		
	}
	subgraph cluster_s8 {
		label="ArithmeticCombinator[root.2]";margin="50.0";
		n10[label="1.10"];
		n11[label="lhs"];
		n12[label="output"];
		n9[label="rhs"];
		n10->n9;
		n11->n12[style="invis"];
		{rank=same; n9;n11;};
		{rank=same; n12;};
		
	}
	subgraph cluster_s13 {
		label="EMA[root.3]";margin="50.0";
		n15[label="input"];
		n14[label="max_envelope"];
		n16[label="output"];
		n15->n16[style="invis"];
		{rank=same; n14;n15;};
		{rank=same; n16;};
		
	}
	subgraph cluster_s1 {
		label="PromQL[root.0]";margin="50.0";
		n2[label="output"];
		{rank=same; n2;};
		
	}
	rankdir="LR";splines="ortho";
<<<<<<< HEAD
	n7->n15[label="MAX_EMA"];
	n12->n19[label="LATENCY_SETPOINT"];
	n16->n9[label="LATENCY_EMA"];
	n2->n4[label="LATENCY"];
	n2->n14[label="LATENCY"];
	n2->n18[label="LATENCY"];
=======
	n2->n6[label="LATENCY"];
	n2->n15[label="LATENCY"];
	n2->n19[label="LATENCY"];
	n7->n14[label="MAX_EMA"];
	n12->n18[label="LATENCY_SETPOINT"];
	n16->n11[label="LATENCY_EMA"];
>>>>>>> 8dbfc81b
	
}<|MERGE_RESOLUTION|>--- conflicted
+++ resolved
@@ -1,18 +1,6 @@
 digraph  {
 	subgraph cluster_s17 {
 		label="AIMDConcurrencyController[root.4]";margin="50.0";
-<<<<<<< HEAD
-		n22[label="accepted_concurrency"];
-		n23[label="desired_concurrency"];
-		n24[label="incoming_concurrency"];
-		n20[label="is_overload"];
-		n21[label="load_multiplier"];
-		n19[label="setpoint"];
-		n18[label="signal"];
-		n19->n24[style="invis"];
-		{rank=same; n18;n19;};
-		{rank=same; n20;n21;n22;n23;n24;};
-=======
 		n20[label="is_overload"];
 		n21[label="load_multiplier"];
 		n18[label="setpoint"];
@@ -20,7 +8,6 @@
 		n19->n21[style="invis"];
 		{rank=same; n18;n19;};
 		{rank=same; n20;n21;};
->>>>>>> 8dbfc81b
 		
 	}
 	subgraph cluster_s3 {
@@ -64,20 +51,11 @@
 		
 	}
 	rankdir="LR";splines="ortho";
-<<<<<<< HEAD
-	n7->n15[label="MAX_EMA"];
-	n12->n19[label="LATENCY_SETPOINT"];
-	n16->n9[label="LATENCY_EMA"];
-	n2->n4[label="LATENCY"];
-	n2->n14[label="LATENCY"];
-	n2->n18[label="LATENCY"];
-=======
 	n2->n6[label="LATENCY"];
 	n2->n15[label="LATENCY"];
 	n2->n19[label="LATENCY"];
 	n7->n14[label="MAX_EMA"];
 	n12->n18[label="LATENCY_SETPOINT"];
 	n16->n11[label="LATENCY_EMA"];
->>>>>>> 8dbfc81b
 	
 }