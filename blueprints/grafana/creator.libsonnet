local base = import './utils/base_dashboard.libsonnet';
local defaultConfig = import './utils/default_config.libsonnet';
local unwrapInfraMeter = import './utils/unwrap_infra_meter_panel.libsonnet';
local unwrap = import './utils/unwrap_panels.libsonnet';
local panelLibrary = import 'panel_library.libsonnet';

local g = import 'github.com/grafana/grafonnet/gen/grafonnet-v9.4.0/main.libsonnet';

function(policyFile, cfg) {
  local config = defaultConfig + cfg,
  local dashboard = base(config),
  local policyName = cfg.policy.policy_name,
  local receiverDashboard = base(config { dashboard+: { title: 'Receiver Dashboard - %s' % policyName } }),

  local policyJSON =
    if std.isObject(policyFile)
    then policyFile
    else if std.startsWith(policyFile, '{')
    then std.parseJson(policyFile)
    else std.parseYaml(policyFile),

  local componentsJSON =
    if std.objectHas(policyJSON, 'spec')
    then
      policyJSON.spec.circuit.components
    else policyJSON.node.component.components,

  // Flow Control Panels
  local flowControlComponents = std.flattenArrays(std.filter(function(x) x != null, [
    if std.objectHas(component, 'flow_control')
    then
      std.objectFields(component.flow_control)
    for component in componentsJSON
  ])),

  local flowControlPanels = std.flattenArrays(std.filter(function(x) x != null, [
    if flowControlComponents != null
    then if std.objectHas(panelLibrary, std.toString(component))
    then
      unwrap(std.toString(component), {}, config).panel
    for component in flowControlComponents
  ])),

  // Other first-level Panels
  local otherPanels = std.flattenArrays(std.filter(function(x) x != null, [
    if std.objectHas(panelLibrary, std.toString(componentName))
    then
      unwrap(std.toString(componentName), component, config).panel
    for component in componentsJSON
    for componentName in std.objectFields(component)
  ])),

  local infraMeters =
    if std.objectHas(policyJSON, 'spec') &&
       std.objectHas(policyJSON.spec, 'resources') &&
       std.objectHas(policyJSON.spec.resources, 'infra_meters') &&
       std.length(std.objectFields(policyJSON.spec.resources.infra_meters)) > 0
    then policyJSON.spec.resources.infra_meters
    else {},

  local receiverDashboards = {
<<<<<<< HEAD
    [infraMeter + '_' + receiver + '.json']:
      dashboard.baseDashboard + g.dashboard.withPanels(
=======
    ['receiver' + '-' + policyName + '-' + infraMeter + '-' + receiver + '.json']:
      receiverDashboard.baseDashboard + g.dashboard.withPanels(
>>>>>>> dea0b0a4
        unwrapInfraMeter(receiver, policyName, infraMeter, cfg.dashboard.datasource, cfg.dashboard.extra_filters).panel
      )
    for infraMeter in std.objectFields(infraMeters)
    if std.objectHas(infraMeters[infraMeter], 'receivers')
    for receiver in std.objectFields(infraMeters[infraMeter].receivers)
  },

  local panels = flowControlPanels + otherPanels,
  local final = dashboard.baseDashboard + g.dashboard.withPanels(panels),

  dashboard: final,
  receiverDashboards: receiverDashboards,
}<|MERGE_RESOLUTION|>--- conflicted
+++ resolved
@@ -59,13 +59,8 @@
     else {},
 
   local receiverDashboards = {
-<<<<<<< HEAD
-    [infraMeter + '_' + receiver + '.json']:
-      dashboard.baseDashboard + g.dashboard.withPanels(
-=======
     ['receiver' + '-' + policyName + '-' + infraMeter + '-' + receiver + '.json']:
       receiverDashboard.baseDashboard + g.dashboard.withPanels(
->>>>>>> dea0b0a4
         unwrapInfraMeter(receiver, policyName, infraMeter, cfg.dashboard.datasource, cfg.dashboard.extra_filters).panel
       )
     for infraMeter in std.objectFields(infraMeters)
