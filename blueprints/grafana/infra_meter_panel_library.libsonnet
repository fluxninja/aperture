{
  postgresql: import './panels/grouped/pgsql.libsonnet',
<<<<<<< HEAD
  elasticsearch: import './panels/grouped/elasticsearch.libsonnet',

=======
>>>>>>> dea0b0a4
}<|MERGE_RESOLUTION|>--- conflicted
+++ resolved
@@ -1,8 +1,5 @@
 {
   postgresql: import './panels/grouped/pgsql.libsonnet',
-<<<<<<< HEAD
   elasticsearch: import './panels/grouped/elasticsearch.libsonnet',
 
-=======
->>>>>>> dea0b0a4
 }