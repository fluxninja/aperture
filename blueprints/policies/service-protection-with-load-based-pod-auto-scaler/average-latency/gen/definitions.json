--- conflicted
+++ resolved
@@ -6,28 +6,36 @@
   "required": ["policy"],
   "properties": {
     "policy": {
-      "description": "Configuration for the Service Protection policy.",
-      "default": {
-        "auto_scaling": {
-          "dry_run": false,
-          "periodic_decrease": {
-            "period": "60s",
-            "scale_in_percentage": 10
+      "type": "object",
+      "additionalProperties": false,
+      "required": [
+        "policy_name",
+        "service_protection_core",
+        "latency_baseliner",
+        "auto_scaling"
+      ],
+      "properties": {
+        "policy_name": {
+          "description": "Name of the policy.",
+          "default": "__REQUIRED_FIELD__",
+          "type": "string"
+        },
+        "components": {
+          "description": "List of additional circuit components.",
+          "default": [],
+          "type": "array",
+          "items": {
+            "type": "object",
+            "$ref": "../../../../gen/jsonschema/_definitions.json#/definitions/Component"
+          }
+        },
+        "resources": {
+          "description": "Additional resources.",
+          "default": {
+            "flow_control": {
+              "classifiers": []
+            }
           },
-          "promql_scale_in_controllers": [],
-          "promql_scale_out_controllers": [],
-          "scaling_backend": {
-            "kubernetes_replicas": {
-              "kubernetes_object_selector": "__REQUIRED_FIELD__",
-              "max_replicas": "__REQUIRED_FIELD__",
-              "min_replicas": "__REQUIRED_FIELD__"
-            }
-          },
-<<<<<<< HEAD
-          "scaling_parameters": {
-            "scale_in_alerter": {
-              "alert_name": "Auto-scaler is scaling in"
-=======
           "type": "object",
           "$ref": "../../../../gen/jsonschema/_definitions.json#/definitions/Resources"
         },
@@ -49,89 +57,184 @@
                 "type": "object",
                 "$ref": "../../../../policies/service-protection/average-latency/gen/definitions.json#/$defs/overload_confirmation"
               }
->>>>>>> cb3d6d05
-            },
-            "scale_in_cooldown": "40s",
-            "scale_out_alerter": {
-              "alert_name": "Auto-scaler is scaling out"
-            },
-            "scale_out_cooldown": "30s"
-          }
-        },
-        "components": [],
-        "evaluation_interval": "1s",
+            },
+            "adaptive_load_scheduler": {
+              "description": "Parameters for Adaptive Load Scheduler.",
+              "default": {
+                "alerter": {
+                  "alert_name": "Load Throttling Event"
+                },
+                "gradient": {
+                  "max_gradient": 1,
+                  "min_gradient": 0.1,
+                  "slope": -1
+                },
+                "load_multiplier_linear_increment": 0.0025,
+                "load_scheduler": {
+                  "selectors": [
+                    {
+                      "control_point": "__REQUIRED_FIELD__",
+                      "service": "__REQUIRED_FIELD__"
+                    }
+                  ]
+                },
+                "max_load_multiplier": 2
+              },
+              "type": "object",
+              "$ref": "../../../../gen/jsonschema/_definitions.json#/definitions/AdaptiveLoadSchedulerParameters"
+            },
+            "dry_run": {
+              "description": "Default configuration for setting dry run mode on Load Scheduler. In dry run mode, the Load Scheduler acts as a passthrough and does not throttle flows. This config can be updated at runtime without restarting the policy.",
+              "default": false,
+              "type": "boolean"
+            }
+          }
+        },
         "latency_baseliner": {
-          "ema": {
-            "correction_factor_on_max_envelope_violation": 0.95,
-            "ema_window": "1500s",
-            "warmup_window": "60s"
-          },
-          "flux_meter": {
-            "selectors": [
-              {
-                "control_point": "__REQUIRED_FIELD__",
-                "service": "__REQUIRED_FIELD__"
+          "type": "object",
+          "additionalProperties": false,
+          "required": ["flux_meter"],
+          "properties": {
+            "flux_meter": {
+              "description": "Flux Meter defines the scope of latency measurements.",
+              "default": {
+                "selectors": [
+                  {
+                    "control_point": "__REQUIRED_FIELD__",
+                    "service": "__REQUIRED_FIELD__"
+                  }
+                ]
+              },
+              "type": "object",
+              "$ref": "../../../../gen/jsonschema/_definitions.json#/definitions/FluxMeter"
+            },
+            "ema": {
+              "description": "EMA parameters.",
+              "default": {
+                "correction_factor_on_max_envelope_violation": 0.95,
+                "ema_window": "1500s",
+                "warmup_window": "60s"
+              },
+              "type": "object",
+              "$ref": "../../../../gen/jsonschema/_definitions.json#/definitions/EMAParameters"
+            },
+            "latency_tolerance_multiplier": {
+              "description": "Tolerance factor beyond which the service is considered to be in overloaded state. E.g. if EMA of latency is 50ms and if Tolerance is 1.1, then service is considered to be in overloaded state if current latency is more than 55ms.",
+              "default": 1.1,
+              "type": "number",
+              "format": "double"
+            },
+            "latency_ema_limit_multiplier": {
+              "description": "Current latency value is multiplied with this factor to calculate maximum envelope of Latency EMA.",
+              "default": 2,
+              "type": "number",
+              "format": "double"
+            }
+          }
+        },
+        "auto_scaling": {
+          "type": "object",
+          "additionalProperties": false,
+          "required": ["kubernetes_replicas", "scaling_parameters"],
+          "properties": {
+            "kubernetes_replicas": {
+              "description": "Kubernetes replicas scaling backend.",
+              "default": {
+                "kubernetes_object_selector": "__REQUIRED_FIELD__",
+                "max_replicas": "__REQUIRED_FIELD__",
+                "min_replicas": "__REQUIRED_FIELD__"
+              },
+              "type": "object",
+              "$ref": "../../../../gen/jsonschema/_definitions.json#/definitions/AutoScalerScalingBackendKubernetesReplicas"
+            },
+            "dry_run": {
+              "description": "Dry run mode ensures that no scaling is invoked by this auto scaler. This config can be updated at runtime without restarting the policy.",
+              "default": false,
+              "type": "boolean"
+            },
+            "scaling_parameters": {
+              "description": "Parameters that define the scaling behavior.",
+              "default": {
+                "scale_in_alerter": {
+                  "alert_name": "Auto-scaler is scaling in"
+                },
+                "scale_in_cooldown": "40s",
+                "scale_out_alerter": {
+                  "alert_name": "Auto-scaler is scaling out"
+                },
+                "scale_out_cooldown": "30s"
+              },
+              "type": "object",
+              "$ref": "../../../../gen/jsonschema/_definitions.json#/definitions/AutoScalerScalingParameters"
+            },
+            "disable_periodic_scale_in": {
+              "description": "Disable periodic scale in.",
+              "default": false,
+              "type": "boolean"
+            },
+            "periodic_decrease": {
+              "type": "object",
+              "additionalProperties": false,
+              "properties": {
+                "period": {
+                  "description": "Period for periodic scale in.",
+                  "default": "60s",
+                  "type": "string"
+                },
+                "scale_in_percentage": {
+                  "description": "Percentage of replicas to scale in.",
+                  "default": 10,
+                  "type": "number",
+                  "format": "double"
+                }
               }
-            ]
-          },
-          "latency_ema_limit_multiplier": 2,
-          "latency_tolerance_multiplier": 1.1
-        },
-        "policy_name": "__REQUIRED_FIELD__",
-        "resources": {
-          "flow_control": {
-            "classifiers": []
-          }
-        },
-        "service_protection_core": {
-          "adaptive_load_scheduler": {
-            "alerter": {
-              "alert_name": "Load Throttling Event"
-            },
-            "gradient": {
-              "max_gradient": 1,
-              "min_gradient": 0.1,
-              "slope": -1
-            },
-            "load_multiplier_linear_increment": 0.0025,
-            "load_scheduler": {
-              "selectors": [
-                {
-                  "control_point": "__REQUIRED_FIELD__",
-                  "service": "__REQUIRED_FIELD__"
-                }
-              ]
-            },
-            "max_load_multiplier": 2
-          },
-          "dry_run": false,
-          "overload_confirmations": [
-            {
-              "operator": "__REQUIRED_FIELD__",
-              "query_string": "__REQUIRED_FIELD__",
-              "threshold": "__REQUIRED_FIELD__"
-            }
-          ]
+            }
+          }
         }
-      },
-      "type": "object",
-      "$ref": "../../../../policies/service-protection/average-latency/gen/definitions.json#/properties/policy"
+      }
     },
     "dashboard": {
-      "description": "Configuration for the Grafana dashboard accompanying this policy.",
-      "default": {
+      "type": "object",
+      "additionalProperties": false,
+      "properties": {
+        "refresh_interval": {
+          "description": "Refresh interval for dashboard panels.",
+          "default": "15s",
+          "type": "string"
+        },
+        "time_from": {
+          "description": "From time of dashboard.",
+          "default": "now-15m",
+          "type": "string"
+        },
+        "time_to": {
+          "description": "To time of dashboard.",
+          "default": "now",
+          "type": "string"
+        },
+        "extra_filters": {
+          "description": "Additional filters to pass to each query to Grafana datasource.",
+          "default": {},
+          "type": "object",
+          "additionalProperties": true
+        },
         "datasource": {
-          "filter_regex": "",
-          "name": "$datasource"
-        },
-        "extra_filters": {},
-        "refresh_interval": "15s",
-        "time_from": "now-15m",
-        "time_to": "now",
-        "variant_name": "Average Latency"
-      },
-      "type": "object",
-      "$ref": "../../../../policies/service-protection/average-latency/gen/definitions.json#/properties/dashboard"
+          "type": "object",
+          "additionalProperties": false,
+          "properties": {
+            "name": {
+              "description": "Datasource name.",
+              "default": "$datasource",
+              "type": "string"
+            },
+            "filter_regex": {
+              "description": "Datasource filter regex.",
+              "default": "",
+              "type": "string"
+            }
+          }
+        }
+      }
     }
   },
   "$defs": null
