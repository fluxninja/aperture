{
  /**
  * @param (common.policy_name: string required) Name of the policy.
  * @param (common.queue_name: string required) Name of the queue to watch for buildup.
  */
  common: {
    policy_name: '__REQUIRED_FIELD__',
    queue_name: '__REQUIRED_FIELD__',
  },
  policy: {
    /**
    * @param (policy.classifiers: []aperture.spec.v1.Classifier) List of classification rules.
    */
    classifiers: [],
    /**
    * @param (policy.components: []aperture.spec.v1.Component) List of additional circuit components.
    */
    components: [],
    /**
<<<<<<< HEAD
    * @param (policy.concurrency_controller.flow_selector: aperture.spec.v1.FlowSelector) Concurrency Limiter flow selector.
    * @param (policy.concurrency_controller.flow_selector.service_selector.service: string required) Service Name.
    * @param (policy.concurrency_controller.flow_selector.flow_matcher.control_point: string required) Control Point Name.
=======
    * @param (policy.latency_baseliner.ema: aperture.spec.v1.EMAParameters) EMA parameters.
    * @param (policy.latency_baseliner.latency_tolerance_multiplier: float64) Tolerance factor beyond which the service is considered to be in overloaded state. E.g. if EMA of latency is 50ms and if Tolerance is 1.1, then service is considered to be in overloaded state if current latency is more than 55ms.
    * @param (policy.latency_baseliner.latency_ema_limit_multiplier: float64) Current latency value is multiplied with this factor to calculate maximum envelope of Latency EMA.
    */
    latency_baseliner: {
      ema: {
        ema_window: '1500s',
        warmup_window: '60s',
        correction_factor_on_max_envelope_violation: 0.95,
      },
      latency_tolerance_multiplier: 1.1,
      latency_ema_limit_multiplier: 2.0,
    },
    /**
    * @param (policy.concurrency_controller.selectors: []aperture.spec.v1.Selector required) Concurrency Limiter flow selectors.
>>>>>>> 2bb4fe7d
    * @param (policy.concurrency_controller.scheduler: aperture.spec.v1.SchedulerParameters) Scheduler parameters.
    * @param (policy.concurrency_controller.scheduler.auto_tokens: bool) Automatically estimate cost (tokens) for workload requests.
    * @param (policy.concurrency_controller.gradient: aperture.spec.v1.GradientControllerParameters) Gradient Controller parameters.
    * @param (policy.concurrency_controller.alerter: aperture.spec.v1.AlerterParameters) Whether tokens for workloads are computed dynamically or set statically by the user.
    * @param (policy.concurrency_controller.max_load_multiplier: float64) Current accepted concurrency is multiplied with this number to dynamically calculate the upper concurrency limit of a Service during normal (non-overload) state. This protects the Service from sudden spikes.
    * @param (policy.concurrency_controller.queue_buildup_setpoint: float64) Queue buildup setpoint in number of messages.
    * @param (policy.concurrency_controller.load_multiplier_linear_increment: float64) Linear increment to load multiplier in each execution tick (0.5s) when the system is not in overloaded state.
    * @param (policy.concurrency_controller.default_config: aperture.spec.v1.LoadActuatorDynamicConfig) Default configuration for concurrency controller that can be updated at the runtime without shutting down the policy.
    */
    concurrency_controller: {
      selectors: [{
        service: '__REQUIRED_FIELD__',
        control_point: '__REQUIRED_FIELD__',
      }],
      scheduler: {
        auto_tokens: true,
      },
      gradient: {
        slope: -1,
        min_gradient: 0.1,
        max_gradient: 1.0,
      },
      alerter: {
        alert_name: 'Load Shed Event',
      },
      max_load_multiplier: 2.0,
      queue_buildup_setpoint: '__REQUIRED_FIELD__',
      load_multiplier_linear_increment: 0.0025,
      default_config: {
        dry_run: false,
      },
    },
  },
  /**
  * @param (dashboard.refresh_interval: string) Refresh interval for dashboard panels.
  * @param (dashboard.time_from: string) From time of dashboard.
  * @param (dashboard.time_to: string) To time of dashboard.
  */
  dashboard: {
    refresh_interval: '5s',
    time_from: 'now-15m',
    time_to: 'now',
    /**
    * @param (dashboard.datasource.name: string) Datasource name.
    * @param (dashboard.datasource.filter_regex: string) Datasource filter regex.
    */
    datasource: {
      name: '$datasource',
      filter_regex: '',
    },
  },
}<|MERGE_RESOLUTION|>--- conflicted
+++ resolved
@@ -17,27 +17,7 @@
     */
     components: [],
     /**
-<<<<<<< HEAD
-    * @param (policy.concurrency_controller.flow_selector: aperture.spec.v1.FlowSelector) Concurrency Limiter flow selector.
-    * @param (policy.concurrency_controller.flow_selector.service_selector.service: string required) Service Name.
-    * @param (policy.concurrency_controller.flow_selector.flow_matcher.control_point: string required) Control Point Name.
-=======
-    * @param (policy.latency_baseliner.ema: aperture.spec.v1.EMAParameters) EMA parameters.
-    * @param (policy.latency_baseliner.latency_tolerance_multiplier: float64) Tolerance factor beyond which the service is considered to be in overloaded state. E.g. if EMA of latency is 50ms and if Tolerance is 1.1, then service is considered to be in overloaded state if current latency is more than 55ms.
-    * @param (policy.latency_baseliner.latency_ema_limit_multiplier: float64) Current latency value is multiplied with this factor to calculate maximum envelope of Latency EMA.
-    */
-    latency_baseliner: {
-      ema: {
-        ema_window: '1500s',
-        warmup_window: '60s',
-        correction_factor_on_max_envelope_violation: 0.95,
-      },
-      latency_tolerance_multiplier: 1.1,
-      latency_ema_limit_multiplier: 2.0,
-    },
-    /**
     * @param (policy.concurrency_controller.selectors: []aperture.spec.v1.Selector required) Concurrency Limiter flow selectors.
->>>>>>> 2bb4fe7d
     * @param (policy.concurrency_controller.scheduler: aperture.spec.v1.SchedulerParameters) Scheduler parameters.
     * @param (policy.concurrency_controller.scheduler.auto_tokens: bool) Automatically estimate cost (tokens) for workload requests.
     * @param (policy.concurrency_controller.gradient: aperture.spec.v1.GradientControllerParameters) Gradient Controller parameters.
