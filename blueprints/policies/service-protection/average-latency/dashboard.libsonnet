local utils = import '../../policy-utils.libsonnet';
local baseDashboardFn = import '../base/dashboard.libsonnet';
local config = import './config.libsonnet';
local grafana = import 'github.com/grafana/grafonnet-lib/grafonnet/grafana.libsonnet';

local graphPanel = grafana.graphPanel;
local prometheus = grafana.prometheus;

function(cfg, params={}) {
  local updatedConfig = config + cfg,
  local policyName = updatedConfig.policy.policy_name,
  local variantName = updatedConfig.dashboard.variant_name,
  local filters = utils.dictToPrometheusFilter(updatedConfig.dashboard.extra_filters { flux_meter_name: policyName, flow_status: 'OK' }),

  local baseDashboard = baseDashboardFn(updatedConfig, params),

  local fluxMeterPanel =
    graphPanel.new(
      title=variantName + ' Query',
<<<<<<< HEAD
      datasource=params.dashboard.datasource.name,
      interval='30s',
=======
      datasource=updatedConfig.dashboard.datasource.name,
>>>>>>> 2bc0c2dd
      labelY1='Latency (ms)',
      formatY1='ms',
    ).addTarget(
      prometheus.target(
        expr='sum(increase(flux_meter_sum{%(filters)s}[$__rate_interval]))/sum(increase(flux_meter_count{%(filters)s}[$__rate_interval]))' % { filters: filters },
        intervalFactor=1,
      )
    ),

  local fluxMeterPanelWithID =
    fluxMeterPanel {
      id: '0',
      gridPos: { x: 0, y: 0, w: 24, h: 10 },
    },

  // extend the base dashboard to add the panels
  local extendedDashboard =
    baseDashboard.dashboard {
      panels+: [
        fluxMeterPanelWithID,
      ],
    },

  dashboard: extendedDashboard,
}<|MERGE_RESOLUTION|>--- conflicted
+++ resolved
@@ -17,12 +17,8 @@
   local fluxMeterPanel =
     graphPanel.new(
       title=variantName + ' Query',
-<<<<<<< HEAD
-      datasource=params.dashboard.datasource.name,
+      datasource=updatedConfig.dashboard.datasource.name,
       interval='30s',
-=======
-      datasource=updatedConfig.dashboard.datasource.name,
->>>>>>> 2bc0c2dd
       labelY1='Latency (ms)',
       formatY1='ms',
     ).addTarget(
