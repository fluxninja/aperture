--- conflicted
+++ resolved
@@ -14,11 +14,7 @@
         spec.v1.Component.withQuery(
           spec.v1.Query.new()
           + spec.v1.Query.withPromql(
-<<<<<<< HEAD
-            local q = 'sum(increase(flux_meter_sum{flow_status="OK", flux_meter_name="%(policy_name)s"}[5s]))/sum(increase(flux_meter_count{flow_status="OK", flux_meter_name="%(policy_name)s"}[5s]))' % { policy_name: updatedConfig.policy.policy_name };
-=======
             local q = 'sum(increase(flux_meter_sum{flow_status="OK", flux_meter_name="%(policy_name)s", policy_name="%(policy_name)s"}[5s]))/sum(increase(flux_meter_count{flow_status="OK", flux_meter_name="%(policy_name)s", policy_name="%(policy_name)s"}[5s]))' % { policy_name: params.policy.policy_name };
->>>>>>> c8339717
             spec.v1.PromQL.new()
             + spec.v1.PromQL.withQueryString(q)
             + spec.v1.PromQL.withEvaluationInterval('1s')
