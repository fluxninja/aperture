local spec = import '../../../spec.libsonnet';
local basePolicyFn = import '../base/policy.libsonnet';
local config = import './config.libsonnet';

function(cfg, params={}, metadata={}) {
  local updatedConfig = config + cfg,

  local basePolicy = basePolicyFn(cfg, params, metadata),

  // Add new components to basePolicy
  local policyDef = basePolicy.policyDef {
    circuit+: {
      components+: [
        spec.v1.Component.withQuery(
          spec.v1.Query.new()
          + spec.v1.Query.withPromql(
<<<<<<< HEAD
            local q = 'sum(increase(flux_meter_sum{flow_status="OK", flux_meter_name="%(policy_name)s", policy_name="%(policy_name)s"}[30s]))/sum(increase(flux_meter_count{flow_status="OK", flux_meter_name="%(policy_name)s", policy_name="%(policy_name)s"}[30s]))' % { policy_name: params.policy.policy_name };
=======
            local q = 'sum(increase(flux_meter_sum{flow_status="OK", flux_meter_name="%(policy_name)s", policy_name="%(policy_name)s"}[5s]))/sum(increase(flux_meter_count{flow_status="OK", flux_meter_name="%(policy_name)s", policy_name="%(policy_name)s"}[5s]))' % { policy_name: updatedConfig.policy.policy_name };
>>>>>>> 2bc0c2dd
            spec.v1.PromQL.new()
            + spec.v1.PromQL.withQueryString(q)
            + spec.v1.PromQL.withEvaluationInterval(evaluation_interval=params.policy.evaluation_interval)
            + spec.v1.PromQL.withOutPorts({ output: spec.v1.Port.withSignalName('SIGNAL') }),
          ),
        ),
        spec.v1.Component.withArithmeticCombinator(spec.v1.ArithmeticCombinator.mul(
          spec.v1.Port.withSignalName('SIGNAL'),
          spec.v1.Port.withConstantSignal(updatedConfig.policy.latency_baseliner.latency_ema_limit_multiplier),
          output=spec.v1.Port.withSignalName('MAX_EMA')
        )),
        spec.v1.Component.withEma(
          spec.v1.EMA.withParameters(updatedConfig.policy.latency_baseliner.ema)
          + spec.v1.EMA.withInPortsMixin(
            spec.v1.EMA.inPorts.withInput(spec.v1.Port.withSignalName('SIGNAL'))
            + spec.v1.EMA.inPorts.withMaxEnvelope(spec.v1.Port.withSignalName('MAX_EMA'))
          )
          + spec.v1.EMA.withOutPortsMixin(spec.v1.EMA.outPorts.withOutput(spec.v1.Port.withSignalName('SIGNAL_EMA')))
        ),
        spec.v1.Component.withArithmeticCombinator(spec.v1.ArithmeticCombinator.mul(
          spec.v1.Port.withSignalName('SIGNAL_EMA'),
          spec.v1.Port.withConstantSignal(updatedConfig.policy.latency_baseliner.latency_tolerance_multiplier),
          output=spec.v1.Port.withSignalName('SETPOINT')
        )),
      ],
    },
    resources+: {
      flow_control+: {
        flux_meters+: { [updatedConfig.policy.policy_name]: updatedConfig.policy.latency_baseliner.flux_meter },
      },
    },
  },

  policyResource: basePolicy.policyResource {
    spec+: policyDef,
  },
  policyDef: policyDef,
}<|MERGE_RESOLUTION|>--- conflicted
+++ resolved
@@ -14,14 +14,10 @@
         spec.v1.Component.withQuery(
           spec.v1.Query.new()
           + spec.v1.Query.withPromql(
-<<<<<<< HEAD
-            local q = 'sum(increase(flux_meter_sum{flow_status="OK", flux_meter_name="%(policy_name)s", policy_name="%(policy_name)s"}[30s]))/sum(increase(flux_meter_count{flow_status="OK", flux_meter_name="%(policy_name)s", policy_name="%(policy_name)s"}[30s]))' % { policy_name: params.policy.policy_name };
-=======
-            local q = 'sum(increase(flux_meter_sum{flow_status="OK", flux_meter_name="%(policy_name)s", policy_name="%(policy_name)s"}[5s]))/sum(increase(flux_meter_count{flow_status="OK", flux_meter_name="%(policy_name)s", policy_name="%(policy_name)s"}[5s]))' % { policy_name: updatedConfig.policy.policy_name };
->>>>>>> 2bc0c2dd
+            local q = 'sum(increase(flux_meter_sum{flow_status="OK", flux_meter_name="%(policy_name)s", policy_name="%(policy_name)s"}[30s]))/sum(increase(flux_meter_count{flow_status="OK", flux_meter_name="%(policy_name)s", policy_name="%(policy_name)s"}[30s]))' % { policy_name: updatedConfig.policy.policy_name };
             spec.v1.PromQL.new()
             + spec.v1.PromQL.withQueryString(q)
-            + spec.v1.PromQL.withEvaluationInterval(evaluation_interval=params.policy.evaluation_interval)
+            + spec.v1.PromQL.withEvaluationInterval(evaluation_interval=updatedConfig.policy.evaluation_interval)
             + spec.v1.PromQL.withOutPorts({ output: spec.v1.Port.withSignalName('SIGNAL') }),
           ),
         ),
