--- conflicted
+++ resolved
@@ -235,15 +235,6 @@
       // This override is applicable only if tokens for the flow aren't specified
       // in the flow labels.
       uint64 tokens = 2;
-<<<<<<< HEAD
-
-      // Fairness key is a label key that can be used to provide fairness within a workload.
-      // Any [flow label](/concepts/flow-label.md) can be used here. For example, if
-      // you have a classifier that sets `user` flow label, you might want to set
-      // `fairness_key = "user"`.
-      string fairness_key = 3;
-=======
->>>>>>> 01e22df1
     }
 
     // Parameters associated with flows matching the label matcher.
@@ -366,20 +357,12 @@
 }
 
 // _Sampler_ is a component that regulates the load at a
-<<<<<<< HEAD
-// [_Control Point_](/concepts/selector.md/#control-point) by allowing only a specified percentage of
-=======
 // [_Control Point_](/concepts/flow-control/selector.md/#control-point) by allowing only a specified percentage of
->>>>>>> 01e22df1
 // flows at random or by sticky sessions.
 //
 // :::info
 //
-<<<<<<< HEAD
-// See also [_Sampler_ overview](/concepts/sampler.md).
-=======
 // See also [_Sampler_ overview](/concepts/flow-control/components/sampler.md).
->>>>>>> 01e22df1
 //
 // :::
 message Sampler {
