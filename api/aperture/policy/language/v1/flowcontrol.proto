--- conflicted
+++ resolved
@@ -537,11 +537,7 @@
     // _Rate Limiter_ provides service protection by applying rate limiter.
     RateLimiter rate_limiter = 1;
 
-<<<<<<< HEAD
-    // _Concurrency Limiter_ provides service protection by applying prioritized load shedding of flows using a network scheduler (e.g. Weighted Fair Queuing).
-=======
     // Concurrency Limiter provides service protection by applying prioritized load shedding of flows using a network scheduler (for example, Weighted Fair Queuing).
->>>>>>> a3ec2bc0
     ConcurrencyLimiter concurrency_limiter = 2;
 
     // AIMD Concurrency control component is based on Additive Increase and Multiplicative Decrease of Concurrency. It takes a signal and setpoint as inputs and reduces concurrency limits proportionally (or any arbitrary power) based on deviation of the signal from setpoint. Internally implemented as a nested circuit.
@@ -639,11 +635,7 @@
   DynamicConfig default_config = 5;
 }
 
-<<<<<<< HEAD
-// _Concurrency Limiter_ is an actuator component that regulates flows in order to provide active service protection
-=======
 // Concurrency Limiter is an actuator component that regulates flows to provide active service protection
->>>>>>> a3ec2bc0
 //
 // :::info
 //
@@ -917,8 +909,11 @@
     FlowSelector flow_selector = 1; // @gotags: validate:"required"
 
     // The flow label key for identifying sessions.
-    // If label key is specified, _Flow Regulator_ acts as a sticky filter. The series of flows with the same value of label key get the same decision as long as the accept_percentage is same or higher.
-    // If label key is not specified, _Flow Regulator_ acts as a stateless filter. Percentage of flows are selected randomly.
+    // - When label key is specified, _Flow Regulator_ acts as a sticky filter.
+    //   The series of flows with the same value of label key get the same
+    //   decision provided that the `accept_percentage` is same or higher.
+    // - When label key is not specified, _Flow Regulator_ acts as a stateless filter.
+    //   Percentage of flows are selected randomly for rejection.
     string label_key = 2;
   }
 
@@ -940,7 +935,19 @@
   DynamicConfig default_config = 4;
 }
 
-// The _Load Shaper_ component shapes the load at a service by following a set of specified steps. The accept percentage begins at the target accept percentage defined in the first step, and subsequently transitions linearly from the previous step's target accept percentage to the next target accept percentage, over the duration of time specified for each step. Each step is defined by two parameters: the target accept percentage and the duration of time it takes for the signal to transition from the previous step's target accept percentage to the current step's target accept percentage. The _Load Shaper thus produces a smooth and continuous traffic load that changes gradually over time, based on the specified steps.
+// The _Load Shaper_ produces a smooth and continuous traffic load
+// that changes progressively over time, based on the specified steps.
+//
+// Each step is defined by two parameters:
+// - The `target_accept_percentage`.
+// - The `duration` for the signal to change from the
+//   previous step's `target_accept_percentage` to the current step's
+//   `target_accept_percentage`.
+//
+// The percentage of requests accepted starts at the `target_accept_percentage`
+// defined in the first step and gradually ramps up or down linearly from
+// the previous step's `target_accept_percentage` to the next
+// `target_accept_percentage`, over the `duration` specified for each step.
 message LoadShaper {
   // Parameters for the _Load Shaper_ component.
   message Parameters {
@@ -970,9 +977,9 @@
   message Outs {
     // The percentage of flows being accepted by the _Load Shaper_.
     OutPort accept_percentage = 1;
-    // A boolean signal indicating whether the _Load Shaper_ is at the start of signal generation.
+    // A Boolean signal indicating whether the _Load Shaper_ is at the start of signal generation.
     OutPort at_start = 2;
-    // A boolean signal indicating whether the _Load Shaper_ is at the end of signal generation.
+    // A Boolean signal indicating whether the _Load Shaper_ is at the end of signal generation.
     OutPort at_end = 3;
   }
 
