syntax = "proto3";

package aperture.policy.language.v1;

import "aperture/policy/language/v1/classifier.proto";
import "aperture/policy/language/v1/fluxmeter.proto";
import "aperture/policy/language/v1/label_matcher.proto";
import "aperture/policy/language/v1/selector.proto";
import "google/api/annotations.proto";
import "google/protobuf/duration.proto";
import "google/protobuf/empty.proto";
import "protoc-gen-openapiv2/options/annotations.proto";

service PolicyService {
  rpc GetPolicies(google.protobuf.Empty) returns (GetPoliciesResponse) {
    option (google.api.http) = {get: "/v1/policies"};
    option (grpc.gateway.protoc_gen_openapiv2.options.openapiv2_operation) = {
      tags: ["aperture-controller"];
    };
  }
}

message GetPoliciesResponse {
  Policies policies = 1;
}

message Policies {
  map<string, Policy> policies = 1;
}

// Policy expresses reliability automation workflow that automatically protects services
//
// :::info
//
// See also [Policy overview](/concepts/policy/policy.md).
//
// :::
//
// Policy specification contains a circuit that defines the controller logic and resources that need to be setup.
message Policy {
  // Defines the control-loop logic of the policy.
  Circuit circuit = 1;
  // Resources (Flux Meters, Classifiers etc.) to setup.
  Resources resources = 2;
}

// Circuit is defined as a dataflow graph of inter-connected components
//
// :::info
//
// See also [Circuit overview](/concepts/policy/circuit.md).
//
// :::
//
// Signals flow between components via ports.
// As signals traverse the circuit, they get processed, stored within components or get acted upon (e.g. load-shed, rate-limit, auto-scale etc.).
// Circuit is evaluated periodically in order to respond to changes in signal readings.
//
// :::info
//
// **Signal**
//
// Signals are floating-point values.
//
// A signal can also have a special **Invalid** value. It's usually used to
// communicate that signal doesn't have a meaningful value at the moment, eg.
// [PromQL](#prom-q-l) emits such a value if it cannot execute a query.
// Components know when their input signals are invalid and can act
// accordingly. They can either propagate the invalidness, by making their
// output itself invalid (like eg.
// [ArithmeticCombinator](#arithmetic-combinator)) or use some different
// logic, like eg. [Extrapolator](#extrapolator). Refer to a component's
// docs on how exactly it handles invalid inputs.
//
// :::
message Circuit {
  // Evaluation interval (tick) is the time period between consecutive runs of the policy circuit.
  // This interval is typically aligned with how often the corrective action (actuation) needs to be taken.
  google.protobuf.Duration evaluation_interval = 1; // @gotags: default:"0.5s"

  // Defines a signal processing graph as a list of components.
  repeated Component components = 2; // @gotags: validate:"dive"
}

// Resources that need to be setup for the policy to function
//
// :::info
//
// See also [Resources overview](/concepts/policy/resources.md).
//
// :::
//
// Resources are typically Flux Meters, Classifiers, etc. that can be used to create on-demand metrics or label the flows.
message Resources {
  // Flux Meters are installed in the data-plane and form the observability leg of the feedback loop.
  //
  // Flux Meter created metrics can be consumed as input to the circuit via the PromQL component.
  map<string, FluxMeter> flux_meters = 1; // @gotags: validate:"dive"
  // Classifiers are installed in the data-plane and are used to label the requests based on payload content.
  //
  // The flow labels created by Classifiers can be matched by Flux Meters to create metrics for control purposes.
  repeated Classifier classifiers = 2; // @gotags: validate:"dive"
}

// Computational block that form the circuit
//
// :::info
//
// See also [Components overview](/concepts/policy/circuit.md#components).
//
// :::
//
// Signals flow into the components via input ports and results are emitted on output ports.
// Components are wired to each other based on signal names forming an execution graph of the circuit.
//
// :::note
//
// Loops are broken by the runtime at the earliest component index that is part of the loop.
// The looped signals are saved in the tick they are generated and served in the subsequent tick.
//
// :::
//
// There are three categories of components:
// * "source" components – they take some sort of input from "the real world" and output
//   a signal based on this input. Example: [PromQL](#prom-q-l). In the UI
//   they're represented by green color.
// * signal processor components – "pure" components that don't interact with the "real world".
//   Examples: [GradientController](#gradient-controller), [Max](#max).
//
//   :::note
//
//   Signal processor components's output can depend on their internal state, in addition to the inputs.
//   Eg. see the [Exponential Moving Average filter](#e-m-a).
//
//   :::
//
// * "sink" components – they affect the real world.
//   [ConcurrencyLimiter.LoadActuator](#concurrency-limiter) and [RateLimiter](#rate-limiter).
//   In the UI, represented by orange color.  Sink components usually come in pairs with a
//   "sources" component which emits a feedback signal, like
//   `accepted_concurrency` emitted by ConcurrencyLimiter.Scheduler.
//
// :::tip
//
// Sometimes you may want to use a constant value as one of component's inputs.
// You can create an input port containing the constant value instead of being connected to a signal.
// To do so, use the [InPort](#in_port)'s .withConstantSignal(constant_signal) method.
// You can also use it to provide special math values such as NaN and +- Inf.
// If You need to provide the same constant signal to multiple components,
// You can use the [Variable](#variable) component.
//
// :::
//
// See also [Policy](#policy) for a higher-level explanation of circuits.
message Component {
  oneof component {
    // Gradient controller basically calculates the ratio between the signal and the setpoint to determine the magnitude of the correction that need to be applied.
    // This controller can be used to build AIMD (Additive Increase, Multiplicative Decrease) or MIMD style response.
    GradientController gradient_controller = 1;

    // Exponential Moving Average filter.
    EMA ema = 2;

    // Applies the given operator on input operands (signals) and emits the result.
    ArithmeticCombinator arithmetic_combinator = 3;

    // Decider emits the binary result of comparison operator on two operands.
    Decider decider = 4;

    // Switcher acts as a switch that emits one of the two signals based on third signal.
    Switcher switcher = 5;

    // Emits a variable signal which can be set to invalid.
    Variable variable = 9;

    // Takes an input signal and emits the square root of the input signal.
    UnaryOperator unary_operator = 10;

    // Takes an input signal and emits the extrapolated value; either mirroring the input value or repeating the last known value up to the maximum extrapolation interval.
    Extrapolator extrapolator = 11;

    // Emits the maximum of the input signals.
    Max max = 12;

    // Emits the minimum of the input signals.
    Min min = 13;

    // Picks the first valid input signal and emits it.
    FirstValid first_valid = 14;

    // Alerter reacts to a signal and generates alert to send to alert manager.
    Alerter alerter = 15;

    // Accumulates sum of signal every tick.
    Integrator integrator = 16;

    // Differentiator calculates rate of change per tick.
    Differentiator differentiator = 17;

    // Logical AND.
    And and = 19;

    // Logical OR.
    Or or = 20;

    // Logical NOT.
    Inverter inverter = 21;

    // Generates 0 and 1 in turns.
    PulseGenerator pulse_generator = 22;

    // Holds the last valid signal value for the specified duration then waits for next valid value to hold.
    Holder holder = 23;

    // Nested circuit defines a sub-circuit as a high-level component. It consists of a list of components and a map of input and output ports.
    NestedCircuit nested_circuit = 24;

    // Nested signal ingress is a special type of component that allows to inject a signal into a nested circuit.
    NestedSignalIngress nested_signal_ingress = 25;

    // Nested signal egress is a special type of component that allows to extract a signal from a nested circuit.
    NestedSignalEgress nested_signal_egress = 26;

    // Query components that are query databases such as Prometheus.
    Query query = 100;

    // FlowControl components are used to regulate requests flow.
    FlowControl flow_control = 101;

    // AutoScale components are used to scale the service.
    AutoScale auto_scale = 102;
  }
}

// Query components that are query databases such as Prometheus.
message Query {
  oneof component {
    // Periodically runs a Prometheus query in the background and emits the result.
    PromQL promql = 1;
  }
}

// FlowControl components are used to regulate requests flow.
message FlowControl {
  oneof component {
    // Rate Limiter provides service protection by applying rate limiter.
    RateLimiter rate_limiter = 1;

    // Concurrency Limiter provides service protection by applying prioritized load shedding of flows using a network scheduler (e.g. Weighted Fair Queuing).
    ConcurrencyLimiter concurrency_limiter = 2;

    // AIMD Concurrency control component is based on Additive Increase and Multiplicative Decrease of Concurrency. It takes a signal and setpoint as inputs and reduces concurrency limits proportionally (or any arbitrary power) based on deviation of the signal from setpoint. Internally implemented as a nested circuit.
    AIMDConcurrencyController aimd_concurrency_controller = 3;
  }
}

// AutoScale components are used to scale a service.
message AutoScale {
  oneof component {
    // PodScaler provides pod horizontal scaling functionality for scalable Kubernetes resources.
    PodScaler pod_scaler = 1;
    // Autoscaler provides auto scaling functionality for any resource.
    Autoscaler autoscaler = 2;
  }
}

// Components receive input from other components via InPorts
message InPort {
  oneof value {
    // Name of the incoming Signal on the InPort.
    string signal_name = 1;
    // Constant value to be used for this InPort instead of a signal.
    ConstantSignal constant_signal = 2;
  }
}

// Components produce output for other components via OutPorts
message OutPort {
  // Name of the outgoing Signal on the OutPort.
  string signal_name = 1;
}

// Gradient controller is a type of controller which tries to adjust the
// control variable proportionally to the relative difference between setpoint
// and actual value of the signal
//
// The `gradient` describes a corrective factor that should be applied to the
// control variable to get the signal closer to the setpoint. It is computed as follows:
//
// $$
// \text{gradient} = \left(\frac{\text{signal}}{\text{setpoint}}\right)^{\text{slope}}
// $$
//
// `gradient` is then clamped to [min_gradient, max_gradient] range.
//
// The output of gradient controller is computed as follows:
// $$
// \text{output} = \text{gradient}_{\text{clamped}} \cdot \text{control\_variable} + \text{optimize}.
// $$
//
// Note the additional `optimize` signal, that can be used to "nudge" the
// controller into desired idle state.
//
// The output can be _optionally_ clamped to desired range using `max` and
// `min` input.
message GradientController {
  // Gradient Parameters.
  message Parameters {
    // Slope controls the aggressiveness and direction of the Gradient Controller.
    //
    // Slope is used as exponent on the signal to setpoint ratio in computation
    // of the gradient (see the [main description](#gradient-controller) for
    // exact equation). Good intuition for this parameter is "What should the
    // Gradient Controller do to the control variable when signal is too high",
    // eg.:
    // * $\text{slope} = 1$: when signal is too high, increase control variable,
    // * $\text{slope} = -1$: when signal is too high, decrease control variable,
    // * $\text{slope} = -0.5$: when signal is too high, decrease control variable slowly.
    //
    // The sign of slope depends on correlation between the signal and control variable:
    // * Use $\text{slope} < 0$ if signal and control variable are _positively_
    // correlated (eg. Per-pod CPU usage and total concurrency).
    // * Use $\text{slope} > 0$ if signal and control variable are _negatively_
    // correlated (eg. Per-pod CPU usage and number of pods).
    //
    // :::note
    //
    // You need to set _negative_ slope for a _positive_ correlation, as you're
    // describing the _action_ which controller should make when the signal
    // increases.
    //
    // :::
    //
    // The magnitude of slope describes how aggressively should the controller
    // react to a deviation of signal.
    // With $|\text{slope}| = 1$, the controller will aim to bring the signal to
    // the setpoint in one tick (assuming linear correlation with signal and setpoint).
    // Smaller magnitudes of slope will make the controller adjust the control
    // variable more slowly.
    //
    // We recommend setting $|\text{slope}| < 1$ (eg. $\pm0.8$).
    // If you experience overshooting, consider lowering the magnitude even more.
    // Values of $|\text{slope}| > 1$ are not recommended.
    //
    // :::note
    //
    // Remember that the gradient and output signal can be (optionally) clamped,
    // so the _slope_ might not fully describe aggressiveness of the controller.
    //
    // :::
    double slope = 1; // @gotags: validate:"required"

    // Minimum gradient which clamps the computed gradient value to the range, [min_gradient, max_gradient].
    double min_gradient = 2; // @gotags: default:"-1.79769313486231570814527423731704356798070e+308"

    // Maximum gradient which clamps the computed gradient value to the range, [min_gradient, max_gradient].
    double max_gradient = 3; // @gotags: default:"1.79769313486231570814527423731704356798070e+308"
  }

  // Dynamic Configuration for a Controller
  message DynamicConfig {
    // Decides whether the controller runs in "manual_mode".
    // In manual mode, the controller does not adjust the control variable I.E. emits the same output as the control variable input.
    bool manual_mode = 1; // @gotags: default:"false"
  }

  // Inputs for the Gradient Controller component.
  message Ins {
    // Signal to be used for the gradient computation.
    InPort signal = 1;

    // Setpoint to be used for the gradient computation.
    InPort setpoint = 2;

    // Optimize signal is added to the output of the gradient calculation.
    InPort optimize = 3;

    // Maximum value to limit the output signal.
    InPort max = 4;

    // Minimum value to limit the output signal.
    InPort min = 5;

    // Actual current value of the control variable.
    //
    // This signal is multiplied by the gradient to produce the output.
    InPort control_variable = 6;
  }

  // Outputs for the Gradient Controller component.
  message Outs {
    // Computed desired value of the control variable.
    OutPort output = 1;
  }

  // Input ports of the Gradient Controller.
  Ins in_ports = 1;

  // Output ports of the Gradient Controller.
  Outs out_ports = 2;

  // Gradient Parameters.
  Parameters parameters = 3; // @gotags: validate:"required"

  // Configuration key for DynamicConfig
  string dynamic_config_key = 4;

  // Default configuration.
  DynamicConfig default_config = 5;
}

// Exponential Moving Average (EMA) is a type of moving average that applies exponentially more weight to recent signal readings
//
// At any time EMA component operates in one of the following states:
// 1. Warm up state: The first warmup_window samples are used to compute the initial EMA.
//    If an invalid reading is received during the warmup_window, the last good average is emitted and the state gets reset back to beginning of warm up state.
// 2. Normal state: The EMA is computed using following formula.
//
// The EMA for a series $Y$ is calculated recursively as:
//
// $$
// \text{EMA} _t =
// \begin{cases}
//   Y_0, &\text{for } t = 0 \\
//   \alpha Y_t + (1 - \alpha) \text{EMA} _{t-1}, &\text{for }t > 0
// \end{cases}
// $$
//
// The coefficient $\alpha$ represents the degree of weighting decrease, a constant smoothing factor between 0 and 1.
// A higher $\alpha$ discounts older observations faster.
// The $\alpha$ is computed using ema\_window:
//
// $$
// \alpha = \frac{2}{N + 1} \quad\text{where } N = \frac{\text{ema\_window}}{\text{evaluation\_period}}
// $$
message EMA {
  // Inputs for the EMA component.
  message Ins {
    // Input signal to be used for the EMA computation.
    InPort input = 1;

    // Upper bound of the moving average.
    //
    // When the signal exceeds `max_envelope` it's multiplied by
    // `correction_factor_on_max_envelope_violation` **once per tick**.
    //
    // :::note
    //
    // If the signal deviates from `max_envelope` faster than the correction
    // faster, it might end up exceeding the envelope.
    //
    // :::
    //
    InPort max_envelope = 2;

    // Lower bound of the moving average.
    //
    // Behavior is similar to `max_envelope`.
    InPort min_envelope = 3;
  }

  // Outputs for the EMA component.
  message Outs {
    // Exponential moving average of the series of reading as an output signal.
    OutPort output = 1;
  }

  // Parameters for the EMA component.
  message Parameters {
    // Duration of EMA sampling window.
    google.protobuf.Duration ema_window = 1; // @gotags: validate:"required"

    // Duration of EMA warming up window.
    //
    // The initial value of the EMA is the average of signal readings received during the warm up window.
    google.protobuf.Duration warmup_window = 2; // @gotags: validate:"required"

    // Correction factor to apply on the output value if its in violation of the min envelope.
    double correction_factor_on_min_envelope_violation = 3; // @gotags: validate:"gte=1.0" default:"1.0"

    // Correction factor to apply on the output value if its in violation of the max envelope.
    double correction_factor_on_max_envelope_violation = 4; // @gotags: validate:"gte=0,lte=1.0" default:"1.0"

    // Whether the output is valid during the warm up stage.
    bool valid_during_warmup = 5; // @gotags: default:"false"
  }

  // Input ports for the EMA component.
  Ins in_ports = 1;

  // Output ports for the EMA component.
  Outs out_ports = 2;

  // Parameters for the EMA component.
  Parameters parameters = 3; // @gotags: validate:"required"
}

// Type of combinator that computes the arithmetic operation on the operand signals
message ArithmeticCombinator {
  // Inputs for the Arithmetic Combinator component.
  message Ins {
    // Left hand side of the arithmetic operation.
    InPort lhs = 1;

    // Right hand side of the arithmetic operation.
    InPort rhs = 2;
  }

  // Outputs for the Arithmetic Combinator component.
  message Outs {
    // Result of arithmetic operation.
    OutPort output = 1;
  }

  // Input ports for the Arithmetic Combinator component.
  Ins in_ports = 1;

  // Output ports for the Arithmetic Combinator component.
  Outs out_ports = 2;

  // Operator of the arithmetic operation.
  //
  // The arithmetic operation can be addition, subtraction, multiplication, division, XOR, right bit shift or left bit shift.
  // In case of XOR and bitshifts, value of signals is cast to integers before performing the operation.
  string operator = 3; // @gotags: validate:"oneof=add sub mul div xor lshift rshift"
}

// Type of combinator that computes the comparison operation on lhs and rhs signals
//
// The comparison operator can be greater-than, less-than, greater-than-or-equal, less-than-or-equal, equal, or not-equal.
//
// This component also supports time-based response, i.e. the output
// transitions between 1.0 or 0.0 signal if the decider condition is
// true or false for at least "true_for" or "false_for" duration. If
// `true_for` and `false_for` durations are zero then the transitions are
// instantaneous.
message Decider {
  // Inputs for the Decider component.
  message Ins {
    // Left hand side input signal for the comparison operation.
    InPort lhs = 1;

    // Right hand side input signal for the comparison operation.
    InPort rhs = 2;
  }

  // Outputs for the Decider component.
  message Outs {
    // Selected signal (1.0 or 0.0).
    OutPort output = 1;
  }

  // Input ports for the Decider component.
  Ins in_ports = 1;

  // Output ports for the Decider component.
  Outs out_ports = 2;

  // Comparison operator that computes operation on lhs and rhs input signals.
  string operator = 3; // @gotags: validate:"oneof=gt lt gte lte eq neq"

  // Duration of time to wait before a transition to true state.
  // If the duration is zero, the transition will happen instantaneously.
  google.protobuf.Duration true_for = 4; // @gotags: default:"0s"

  // Duration of time to wait before a transition to false state.
  // If the duration is zero, the transition will happen instantaneously.
  google.protobuf.Duration false_for = 5; // @gotags: default:"0s"
}

// Type of combinator that switches between `on_signal` and `off_signal` signals based on switch input
//
// `on_signal` will be returned if switch input is valid and not equal to 0.0 ,
//  otherwise `off_signal` will be returned.
message Switcher {
  // Inputs for the Switcher component.
  message Ins {
    // Output signal when switch is valid and not 0.0.
    InPort on_signal = 1;

    // Output signal when switch is invalid or 0.0.
    InPort off_signal = 2;

    // Decides whether to return `on_signal` or `off_signal`.
    InPort switch = 3;
  }

  // Outputs for the Switcher component.
  message Outs {
    // Selected signal (`on_signal` or `off_signal`).
    OutPort output = 1;
  }

  // Input ports for the Switcher component.
  Ins in_ports = 1;

  // Output ports for the Switcher component.
  Outs out_ports = 2;
}

// Limits the traffic on a control point to specified rate
//
// :::info
//
// See also [Rate Limiter overview](/concepts/integrations/flow-control/components/rate-limiter.md).
//
// :::
//
// Ratelimiting is done separately on per-label-value basis. Use _label\_key_
// to select which label should be used as key.
message RateLimiter {
  message Parameters {
    message LazySync {
      // Enables lazy sync
      bool enabled = 1; // @gotags: default:"false"

      // Number of times to lazy sync within the _limit\_reset\_interval_.
      uint32 num_sync = 2; // @gotags: default:"5" validate:"gt=0"
    }

    // Time after which the limit for a given label value will be reset.
    google.protobuf.Duration limit_reset_interval = 1; // @gotags: default:"60s"

    // Specifies which label the ratelimiter should be keyed by.
    //
    // Rate limiting is done independently for each value of the
    // [label](/concepts/integrations/flow-control/flow-label.md) with given key.
    // Eg., to give each user a separate limit, assuming you have a _user_ flow
    // label set up, set `label_key: "user"`.
    string label_key = 2; // @gotags: validate:"required"

    // Configuration of lazy-syncing behaviour of ratelimiter
    LazySync lazy_sync = 3;
  }

  message Override {
    // Value of the label for which the override should be applied.
    string label_value = 1; // @gotags: validate:"required"

    // Amount by which the _in\_ports.limit_ should be multiplied for this label value.
    double limit_scale_factor = 2; // @gotags: default:"1.0"
  }

  // Dynamic Configuration for the rate limiter
  message DynamicConfig {
    // Allows to specify different limits for particular label values.
    repeated Override overrides = 1; // @gotags: validate:"dive"
  }

  // Inputs for the RateLimiter component
  message Ins {
    // Number of flows allowed per _limit\_reset\_interval_ per each label.
    // Negative values disable the ratelimiter.
    //
    // :::tip
    //
    // Negative limit can be useful to _conditionally_ enable the ratelimiter
    // under certain circumstances. [Decider](#decider) might be helpful.
    //
    // :::
    InPort limit = 1; // @gotags: validate:"required"
  }

  // Input ports for the RateLimiter component
  Ins in_ports = 1; // @gotags: validate:"required"

  // Which control point to apply this ratelimiter to.
  FlowSelector flow_selector = 2; // @gotags: validate:"required"

  // Parameters for the RateLimiter component
  Parameters parameters = 3; // @gotags: validate:"required"

  // Configuration key for DynamicConfig
  string dynamic_config_key = 4;

  // Default configuration
  DynamicConfig default_config = 5;
}

// Concurrency Limiter is an actuator component that regulates flows in order to provide active service protection
//
// :::info
//
// See also [Concurrency Limiter overview](/concepts/integrations/flow-control/components/concurrency-limiter.md).
//
// :::
//
// It is based on the actuation strategy (e.g. load actuator) and workload scheduling which is based on Weighted Fair Queuing principles.
// Concurrency is calculated in terms of total tokens which translate to (avg. latency \* in-flight requests), i.e. Little's Law.
//
// ConcurrencyLimiter configuration is split into two parts: An actuation
// strategy and a scheduler. Right now, only `load_actuator` strategy is available.
message ConcurrencyLimiter {
  // Flow Selector decides the service and flows at which the concurrency limiter is applied.
  FlowSelector flow_selector = 1; // @gotags: validate:"required"

  // Configuration of Weighted Fair Queuing-based workload scheduler.
  //
  // Contains configuration of per-agent scheduler, and also defines some
  // output signals.
  Scheduler scheduler = 2; // @gotags: validate:"required"

  oneof actuation_strategy {
    // Actuator based on limiting the accepted concurrency under incoming concurrency * load multiplier.
    //
    // Actuation strategy defines the input signal that will drive the scheduler.
    LoadActuator load_actuator = 3;
  }
}

// Weighted Fair Queuing-based workload scheduler
//
// :::note
//
// Each Agent instantiates an independent copy of the scheduler, but output
// signals for accepted and incoming concurrency are aggregated across all agents.
//
// :::
//
// See [ConcurrencyLimiter](#concurrency-limiter) for more context.
message Scheduler {
  // Workload defines a class of requests that preferably have similar properties such as response latency or desired priority.
  message Workload {
    // Parameters defines parameters such as priority, tokens and fairness key that are applicable to flows within a workload.
    message Parameters {
      // Describes priority level of the requests within the workload.
      // Priority level ranges from 0 to 255.
      // Higher numbers means higher priority level.
      // Priority levels have non-linear effect on the workload scheduling. The following formula is used to determine the position of a request in the queue based on virtual finish time:
      //
      // $$
      // \text{virtual\_finish\_time} = \text{virtual\_time} + \left(\text{tokens} \cdot \left(\text{256} - \text{priority}\right)\right)
      // $$
      //
      uint32 priority = 1; // @gotags: validate:"gte=0,lte=255" default:"0"

      // Tokens determines the cost of admitting a single request the workload, which is typically defined as milliseconds of response latency.
      // This override is applicable only if `auto_tokens` is set to false.
      uint64 tokens = 2; // @gotags: default:"1"

      // Fairness key is a label key that can be used to provide fairness within a workload.
      // Any [flow label](/concepts/integrations/flow-control/flow-label.md) can be used here. Eg. if
      // you have a classifier that sets `user` flow label, you might want to set
      // `fairness_key = "user"`.
      string fairness_key = 3;
    }

    // Parameters associated with flows matching the label matcher.
    Parameters parameters = 1; // @gotags: validate:"required"

    // Label Matcher to select a Workload based on
    // [flow labels](/concepts/integrations/flow-control/flow-label.md).
    LabelMatcher label_matcher = 2; // @gotags: validate:"required"
  }

  // Scheduler parameters
  message Parameters {
    // List of workloads to be used in scheduler.
    //
    // Categorizing [flows](/concepts/integrations/flow-control/flow-control.md#flow) into workloads
    // allows for load-shedding to be "smarter" than just "randomly deny 50% of
    // requests". There are two aspects of this "smartness":
    // * Scheduler can more precisely calculate concurrency if it understands
    //   that flows belonging to different classes have different weights (eg.
    //   inserts vs lookups).
    // * Setting different priorities to different workloads lets the scheduler
    //   avoid dropping important traffic during overload.
    //
    // Each workload in this list specifies also a matcher that's used to
    // determine which flow will be categorized into which workload.
    // In case of multiple matching workloads, the first matching one will be used.
    // If none of workloads match, `default_workload` will be used.
    //
    // :::info
    //
    // See also [workload definition in the concepts
    // section](/concepts/integrations/flow-control/components/concurrency-limiter.md#workload).
    //
    // :::
    repeated Workload workloads = 1; // @gotags: validate:"dive"

    // Parameters to be used if none of workloads specified in `workloads` match.
    Workload.Parameters default_workload_parameters = 2;

    // Automatically estimate the size of a request in each workload, based on
    // historical latency. Each workload's `tokens` will be set to average
    // latency of flows in that workload during last few seconds (exact duration
    // of this average can change).
    bool auto_tokens = 3; // @gotags: default:"true"

    // Timeout as a factor of tokens for a flow in a workload
    //
    // If a flow is not able to get tokens within `timeout_factor * tokens` of duration,
    // it will be rejected.
    //
    // This value impacts the prioritization and fairness because the larger the timeout the higher the chance a request has to get scheduled.
    double timeout_factor = 4; // @gotags: validate:"gte=0.0" default:"0.5"

    // Max Timeout is the value with which the flow timeout calculated by `timeout_factor` is capped
    //
    // :::caution
    //
    // This timeout needs to be strictly less than the timeout set on the
    // client for the whole GRPC call:
    // * in case of envoy, timeout set on `grpc_service` used in `ext_authz` filter,
    // * in case of libraries, timeout configured... TODO.
    //
    // We're using fail-open logic in integrations, so if the GRPC timeout
    // fires first, the flow will end up being unconditionally allowed while
    // it're still waiting on the scheduler.
    //
    // To avoid such cases, the end-to-end GRPC timeout should also contain
    // some headroom for constant overhead like serialization, etc. Default
    // value for GRPC timeouts is 500ms, giving 50ms of headeroom, so when
    // tweaking this timeout, make sure to adjust the GRPC timeout accordingly.
    //
    // :::
    google.protobuf.Duration max_timeout = 5; // @gotags: default:"0.49s"
  }

  // Output for the Scheduler component.
  message Outs {
    // Accepted concurrency is actual concurrency on a control point that this
    // scheduler is applied on.
    //
    // :::info
    //
    // Concurrency is a unitless number describing mean number of
    // [flows](/concepts/integrations/flow-control/flow-control.md#flow) being
    // concurrently processed by the system (system = control point).
    // Concurrency is calculated as _work_ done per unit of time (so
    // work-seconds per world-seconds). Work-seconds are computed based on
    // token-weights of of flows (which are either estimated via `auto_tokens`
    // or specified by `Workload.tokens`).
    //
    // :::
    //
    // Value of this signal is aggregated from all the relevant schedulers.
    OutPort accepted_concurrency = 1;

    // Incoming concurrency is concurrency that'd be needed to accept all the
    // flows entering the scheduler.
    //
    // This is computed in the same way as `accepted_concurrency`, but summing
    // up work-seconds from all the flows entering scheduler, including
    // rejected ones.
    OutPort incoming_concurrency = 2;
  }

  // Output ports for the Scheduler component.
  Outs out_ports = 1;

  // Scheduler parameters.
  Parameters parameters = 2; // @gotags: validate:"required"
}

// Takes the load multiplier input signal and publishes it to the schedulers in the data-plane
message LoadActuator {
  // Dynamic Configuration for LoadActuator
  message DynamicConfig {
    // Decides whether to run the load actuator in dry-run mode. Dry run mode ensures that no traffic gets dropped by this load actuator.
    // Useful for observing the behavior of Load Actuator without disrupting any real traffic.
    bool dry_run = 1;
  }

  // Input for the Load Actuator component.
  message Ins {
    // Load multiplier is ratio of [incoming
    // concurrency](#scheduler-outs) that needs to be accepted.
    InPort load_multiplier = 1;
  }

  // Input ports for the Load Actuator component.
  Ins in_ports = 1;

  // Configuration key for DynamicConfig.
  string dynamic_config_key = 2;

  // Default configuration.
  DynamicConfig default_config = 3;
}

// Component that runs a Prometheus query periodically and returns the result as an output signal
message PromQL {
  // Output for the PromQL component.
  message Outs {
    // The result of the Prometheus query as an output signal.
    OutPort output = 1;
  }

  // Output ports for the PromQL component.
  Outs out_ports = 1;

  // Describes the Prometheus query to be run.
  //
  // :::caution
  //
  // TODO we should describe how to construct the query, eg. how to employ the
  // fluxmeters here or link to appropriate place in docs.
  //
  // :::
  string query_string = 2;

  // Describes the interval between successive evaluations of the Prometheus query.
  google.protobuf.Duration evaluation_interval = 3; // @gotags: default:"10s"
}

// Special constant input for ports and Variable component. Can provide either a constant value or special Nan/+-Inf value.
message ConstantSignal {
  oneof const {
    // A special value such as NaN, +Inf, -Inf.
    string special_value = 1; // @gotags: validate:"oneof=NaN +Inf -Inf"
    // A constant value.
    double value = 2;
  }
}

// Component that emits a variable value as an output signal, can be defined in dynamic configuration.
message Variable {
  message DynamicConfig {
    ConstantSignal constant_signal = 1;
  }
  // Outputs for the Variable component.
  message Outs {
    // The value is emitted to the output port.
    OutPort output = 1;
  }

  // Output ports for the Variable component.
  Outs out_ports = 1;

  // Configuration key for DynamicConfig.
  string dynamic_config_key = 2;

  // Default configuration.
  DynamicConfig default_config = 3;
}

// Takes an input signal and emits the output after applying the specified unary operator
//
// $$
// \text{output} = \unary_operator{\text{input}}
// $$
message UnaryOperator {
  // Inputs for the UnaryOperator component.
  message Ins {
    // Input signal.
    InPort input = 1;
  }

  // Outputs for the UnaryOperator component.
  message Outs {
    // Output signal.
    OutPort output = 1;
  }

  // Input ports for the UnaryOperator component.
  Ins in_ports = 1;

  // Output ports for the UnaryOperator component.
  Outs out_ports = 2;

<<<<<<< HEAD
  // Unary Operator to apply.
  //
  // The unary operator can be one of the following:
  // * abs: Absolute value with the sign removed.
  // * acos: arccosine, in radians.
  // * acosh: Inverse hyperbolic cosine.
  // * asin: arcsine, in radians.
  // * asinh: Inverse hyperbolic sine.
  // * atan: arctangent, in radians.
  // * atanh: Inverse hyperbolic tangent.
  // * cbrt: Cube root.
  // * ceil: Least integer value greater than or equal to input signal.
  // * cos: cosine, in radians.
  // * cosh: Hyperbolic cosine.
  // * erf: Error function.
  // * erfc: Complementary error function.
  // * erfcinv: Inverse complementary error function.
  // * erfinv: Inverse error function.
  // * exp: The base-e exponential of input signal.
  // * exp2: The base-2 exponential of input signal.
  // * expm1: The base-e exponential of input signal minus 1.
  // * floor: Greatest integer value less than or equal to input signal.
  // * gamma: Gamma function.
  // * j0: Bessel function of the first kind of order 0.
  // * j1: Bessel function of the first kind of order 1.
  // * lgamma: Natural logarithm of the absolute value of the gamma function.
  // * log: Natural logarithm of input signal.
  // * log10: Base-10 logarithm of input signal.
  // * log1p: Natural logarithm of input signal plus 1.
  // * log2: Base-2 logarithm of input signal.
  // * round: Round to nearest integer.
  // * roundtoeven: Round to nearest integer, with ties going to the nearest even integer.
  // * sin: sine, in radians.
  // * sinh: Hyperbolic sine.
  // * sqrt: Square root.
  // * tan: tangent, in radians.
  // * tanh: Hyperbolic tangent.
  // * trunc: Truncate to integer.
  // * y0: Bessel function of the second kind of order 0.
  // * y1: Bessel function of the second kind of order 1.
  string operator = 3; // @gotags: validate:"oneof=abs acos acosh asin asinh atan atanh cbrt ceil cos cosh erf erfc erfcinv erfinv exp exp2 expm1 floor gamma j0 j1 lgamma log log10 log1p log2 round roundtoeven sin sinh sqrt tan tanh trunc y0 y1"
=======
  // Scaling factor to be multiplied with the square root of the input signal.
  double scale = 3; // @gotags: default:"1.0"
>>>>>>> 0702caaa
}

// Extrapolates the input signal by repeating the last valid value during the period in which it is invalid
//
// It does so until `maximum_extrapolation_interval` is reached, beyond which it emits invalid signal unless input signal becomes valid again.
message Extrapolator {
  // Parameters for the Extrapolator component.
  message Parameters {
    // Maximum time interval to repeat the last valid value of input signal.
    google.protobuf.Duration max_extrapolation_interval = 1; // @gotags: validate:"required"
  }

  // Inputs for the Extrapolator component.
  message Ins {
    // Input signal for the Extrapolator component.
    InPort input = 1;
  }

  // Outputs for the Extrapolator component.
  message Outs {
    // Extrapolated signal.
    OutPort output = 1;
  }

  // Input ports for the Extrapolator component.
  Ins in_ports = 1;

  // Output ports for the Extrapolator component.
  Outs out_ports = 2;

  // Parameters for the Extrapolator component.
  Parameters parameters = 3; // @gotags: validate:"required"
}

// Takes a list of input signals and emits the signal with the maximum value
//
// Max: output = max([]inputs).
message Max {
  // Inputs for the Max component.
  message Ins {
    // Array of input signals.
    repeated InPort inputs = 1; // @gotags: validate:"dive"
  }

  // Output for the Max component.
  message Outs {
    // Signal with maximum value as an output signal.
    OutPort output = 1;
  }

  // Input ports for the Max component.
  Ins in_ports = 1;

  // Output ports for the Max component.
  Outs out_ports = 2;
}

// Takes an array of input signals and emits the signal with the minimum value
// Min: output = min([]inputs).
message Min {
  // Inputs for the Min component.
  message Ins {
    // Array of input signals.
    repeated InPort inputs = 1; // @gotags: validate:"dive"
  }

  // Output ports for the Min component.
  message Outs {
    // Signal with minimum value as an output signal.
    OutPort output = 1;
  }

  // Input ports for the Min component.
  Ins in_ports = 1;

  // Output ports for the Min component.
  Outs out_ports = 2;
}

// Logical AND.
//
// Signals are mapped to boolean values as follows:
// * Zero is treated as false.
// * Any non-zero is treated as true.
// * Invalid inputs are considered unknown.
//
//   :::note
//
//   Treating invalid inputs as "unknowns" has a consequence that the result
//   might end up being valid even when some inputs are invalid. Eg. `unknown && false == false`,
//   because the result would end up false no matter if
//   first signal was true or false. On the other hand, `unknown && true == unknown`.
//
//   :::
message And {
  // Inputs for the And component.
  message Ins {
    // Array of input signals.
    repeated InPort inputs = 1; // @gotags: validate:"dive"
  }

  // Output ports for the And component.
  message Outs {
    // Result of logical AND of all the input signals.
    //
    // Will always be 0 (false), 1 (true) or invalid (unknown).
    OutPort output = 1;
  }

  // Input ports for the And component.
  Ins in_ports = 1;

  // Output ports for the And component.
  Outs out_ports = 2;
}

// Logical OR.
//
// See [And component](#and) on how signals are mapped onto boolean values.
message Or {
  // Inputs for the Or component.
  message Ins {
    // Array of input signals.
    repeated InPort inputs = 1; // @gotags: validate:"dive"
  }

  // Output ports for the Or component.
  message Outs {
    // Result of logical OR of all the input signals.
    //
    // Will always be 0 (false), 1 (true) or invalid (unknown).
    OutPort output = 1;
  }

  // Input ports for the Or component.
  Ins in_ports = 1;

  // Output ports for the Or component.
  Outs out_ports = 2;
}

// Logical NOT.
//
// See [And component](#and) on how signals are mapped onto boolean values.
message Inverter {
  // Inputs for the Inverter component.
  message Ins {
    // Signal to be negated.
    InPort input = 1; // @gotags: validate:"dive"
  }

  // Output ports for the Inverter component.
  message Outs {
    // Logical negation of the input signal.
    //
    // Will always be 0 (false), 1 (true) or invalid (unknown).
    OutPort output = 1;
  }

  // Input ports for the Inverter component.
  Ins in_ports = 1;

  // Output ports for the Inverter component.
  Outs out_ports = 2;
}

// Picks the first valid input signal from the array of input signals and emits it as an output signal
message FirstValid {
  // Inputs for the FirstValid component.
  message Ins {
    // Array of input signals.
    repeated InPort inputs = 1; // @gotags: validate:"dive"
  }

  // Outputs for the FirstValid component.
  message Outs {
    // First valid input signal as an output signal.
    OutPort output = 1;
  }

  // Input ports for the FirstValid component.
  Ins in_ports = 1;

  // Output ports for the FirstValid component.
  Outs out_ports = 2;
}

// Alerter reacts to a signal and generates alert to send to alert manager.
message Alerter {
  // Alerter Parameters is a common config for separate alerter components and alerters embedded in other components.
  message Parameters {
    // Name of the alert.
    string alert_name = 1; // @gotags: validate:"required"

    // Severity of the alert, one of 'info', 'warn' or 'crit'.
    string severity = 2; // @gotags: default:"info" validate:"oneof=info warn crit"

    // Duration of alert resolver.
    google.protobuf.Duration resolve_timeout = 3; // @gotags: default:"5s"

    // A list of alert channel strings.
    repeated string alert_channels = 4;

    // Additional labels to add to alert.
    map<string, string> labels = 5;
  }

  // Inputs for the Alerter component.
  message Ins {
    // Signal which Alerter is monitoring. If the signal greater than 0, Alerter generates an alert.
    InPort signal = 1;
  }

  // Input ports for the Alerter component.
  Ins in_ports = 1;

  // Alerter configuration
  Parameters parameters = 2; // @gotags: validate:"required"
}

// Accumulates sum of signal every tick.
message Integrator {
  // Inputs for the Integrator component.
  message Ins {
    // The input signal.
    InPort input = 1;
    // Resets the integrator output to zero when reset signal is valid and non-zero. Reset also resets the max and min constraints.
    InPort reset = 2;
    //The maximum output.
    InPort max = 3;
    //The minimum output.
    InPort min = 4;
  }

  // Outputs for the Integrator component.
  message Outs {
    OutPort output = 1;
  }

  // Input ports for the Integrator component.
  Ins in_ports = 1;

  // Output ports for the Integrator component.
  Outs out_ports = 2;
}

// Differentiator calculates rate of change per tick.
message Differentiator {
  // Inputs for the Differentiator component.
  message Ins {
    InPort input = 1;
  }

  // Outputs for the Differentiator component.
  message Outs {
    OutPort output = 1;
  }

  // Input ports for the Differentiator component.
  Ins in_ports = 1;

  // Output ports for the Differentiator component.
  Outs out_ports = 2;

  // The window of time over which differentiator operates.
  google.protobuf.Duration window = 3; // @gotags: default:"5s"
}

// Component for scaling pods based on a signal.
message PodScaler {
  // Reports actual and configured number of replicas.
  message ScaleReporter {
    // Outputs for the PodScaler component.
    message Outs {
      // The number of replicas that are currently running.
      OutPort actual_replicas = 1;
      // The number of replicas that are desired.
      OutPort configured_replicas = 2;
    }

    // Output ports for the PodScaler component.
    Outs out_ports = 1;
  }

  // Actuates scaling of pods based on a signal.
  message ScaleActuator {
    // Dynamic Configuration for ScaleActuator
    message DynamicConfig {
      // Decides whether to run the pod scaler in dry-run mode. Dry run mode ensures that no scaling is invoked by this pod scaler.
      // Useful for observing the behavior of Scaler without disrupting any real traffic.
      bool dry_run = 1; // @gotags: default:"false"
    }

    // Inputs for the PodScaler component.
    message Ins {
      InPort desired_replicas = 1;
    }

    // Input ports for the PodScaler component.
    Ins in_ports = 1;

    // Configuration key for DynamicConfig
    string dynamic_config_key = 2;

    // Default configuration.
    DynamicConfig default_config = 3;
  }

  // The Kubernetes object on which horizontal scaling is applied.
  KubernetesObjectSelector kubernetes_object_selector = 1; // @gotags: validate:"required"

  // Reports actual and configured number of replicas.
  ScaleReporter scale_reporter = 2;

  // Actuates scaling of pods based on a signal.
  ScaleActuator scale_actuator = 3;
}

// Generates 0 and 1 in turns.
message PulseGenerator {
  // Outputs for the PulseGenerator component.
  message Outs {
    OutPort output = 1;
  }

  // Output ports for the PulseGenerator component.
  Outs out_ports = 1;

  // Emitting 1 for the true_for duration.
  google.protobuf.Duration true_for = 2; // @gotags: default:"5s"

  // Emitting 0 for the false_for duration.
  google.protobuf.Duration false_for = 3; // @gotags: default:"5s"
}

// Holds the last valid signal value for the specified duration then waits for next valid value to hold.
// If it's holding a value that means it ignores both valid and invalid new signals until the hold_for duration is finished.
message Holder {
  // Inputs for the Holder component.
  message Ins {
    // The input signal.
    InPort input = 1;
    InPort reset = 2;
  }

  // Outputs for the Holder component.
  message Outs {
    // The output signal.
    OutPort output = 1;
  }

  // Input ports for the Holder component.
  Ins in_ports = 1;
  // Output ports for the Holder component.
  Outs out_ports = 2;

  // Holding the last valid signal value for the hold_for duration.
  google.protobuf.Duration hold_for = 3; // @gotags: default:"5s"
}

// Nested circuit defines a sub-circuit as a high-level component. It consists of a list of components and a map of input and output ports.
message NestedCircuit {
  // Maps input port names to input ports.
  map<string, InPort> in_ports_map = 1;
  // Maps output port names to output ports.
  map<string, OutPort> out_ports_map = 2;

  // List of components in the nested circuit.
  repeated Component components = 3; // @gotags: validate:"dive"
  // Name of the nested circuit component. This name is displayed by graph visualization tools.
  string name = 4;
  // Short description of the nested circuit component. This description is displayed by graph visualization tools.
  string short_description = 5;
}

// Nested signal ingress is a special type of component that allows to inject a signal into a nested circuit.
message NestedSignalIngress {
  // Outputs for the NestedSignalIngress component.
  message Outs {
    // The signal to be ingressed.
    OutPort signal = 1;
  }

  // Output ports for the NestedSignalIngress component.
  Outs out_ports = 1;
  // Name of the port.
  string port_name = 2;
}

// Nested signal egress is a special type of component that allows to extract a signal from a nested circuit.
message NestedSignalEgress {
  // Inputs for the NestedSignalEgress component.
  message Ins {
    // The signal to be egressed.
    InPort signal = 1;
  }

  // Input ports for the NestedSignalEgress component.
  Ins in_ports = 1;
  // Name of the port.
  string port_name = 2;
}

// High level concurrency control component. Baselines a signal via exponential moving average and applies concurrency limits based on deviation of signal from the baseline. Internally implemented as a nested circuit.
message AIMDConcurrencyController {
  // Inputs for the AIMDConcurrencyController component.
  message Ins {
    // The signal to the controller.
    InPort signal = 1;
    // The setpoint to the controller.
    InPort setpoint = 2;
  }

  // Outputs for the AIMDConcurrencyController component.
  message Outs {
    // Is overload is a boolean signal that indicates whether the service is overloaded based on the deviation of the signal from the setpoint taking into account some tolerance.
    OutPort is_overload = 1;
    // Desired Load multiplier is the ratio of desired concurrency to the incoming concurrency.
    OutPort desired_load_multiplier = 2;
    // Observed Load multiplier is the ratio of accepted concurrency to the incoming concurrency.
    OutPort observed_load_multiplier = 3;
    // Accepted concurrency is the number of concurrent requests that are accepted by the service.
    OutPort accepted_concurrency = 4;
    // IncomingConcurrency is the number of concurrent requests that are received by the service.
    OutPort incoming_concurrency = 5;
  }

  // Input ports for the AIMDConcurrencyController component.
  Ins in_ports = 1;

  // Output ports for the AIMDConcurrencyController component.
  Outs out_ports = 2;

  // Flow Selector decides the service and flows at which the concurrency limiter is applied.
  FlowSelector flow_selector = 3; // @gotags: validate:"required"

  // Scheduler parameters.
  Scheduler.Parameters scheduler_parameters = 4; // @gotags: validate:"required"

  // Gradient parameters for the controller.
  GradientController.Parameters gradient_parameters = 5;

  // Current accepted concurrency is multiplied with this number to dynamically calculate the upper concurrency limit of a Service during normal (non-overload) state. This protects the Service from sudden spikes.
  double max_load_multiplier = 6; // @gotags: default:"2.0"

  // Linear increment to load multiplier in each execution tick when the system is not in overloaded state.
  double load_multiplier_linear_increment = 7; // @gotags: default:"0.0025"

  // Configuration for embedded alerter.
  Alerter.Parameters alerter_parameters = 8;

  // Configuration key for load actuation.
  string dynamic_config_key = 9;

  // Default configuration.
  LoadActuator.DynamicConfig default_config = 10;
}

// Autoscaler
message Autoscaler {
  // Increasing Gradient defines a controller for scaling out based on Gradient Controller.
  message IncreasingGradient {
    // This allows subset of parameters with constrained values compared to a regular gradient controller. For full documentation of these parameters, refer to the [GradientControllerParameters](#gradient-controller-parameters).
    message Parameters {
      double slope = 1; // @gotags: default:"1.0"

      double max_gradient = 3; // @gotags: default:"1.79769313486231570814527423731704356798070e+308" validate:"gte=1.0"
    }

    // Inputs for Gradient.
    message Ins {
      // The signal to use for scale out.
      InPort signal = 1;
      // The setpoint to use for scale out.
      InPort setpoint = 2;
    }

    // Input ports for the Gradient.
    Ins in_ports = 1;

    // Gradient parameters for the controller. Defaults and constraints:
    // * slope = 1
    // * min_gradient = 1 (cannot be changed)
    // * max_gradient = +Inf (must be greater than 1)
    Parameters parameters = 2;
  }

  // Decreasing Gradient defines a controller for scaling in based on Gradient Controller.
  message DecreasingGradient {
    // This allows subset of parameters with constrained values compared to a regular gradient controller. For full documentation of these parameters, refer to the [GradientControllerParameters](#gradient-controller-parameters).
    message Parameters {
      double slope = 1; // @gotags: default:"1.0"

      double min_gradient = 2; // @gotags: default:"-1.79769313486231570814527423731704356798070e+308" validate:"lte=1.0"
    }

    // Inputs for Gradient.
    message Ins {
      // The signal to use for scale in.
      InPort signal = 1;
      // The setpoint to use for scale in.
      InPort setpoint = 2;
    }

    // Input ports for the Gradient.
    Ins in_ports = 1;

    // Gradient parameters for the controller. Defaults and constraints:
    // * slope = 1
    // * min_gradient = -Inf (must be less than 1)
    // * max_gradient = 1 (cannot be changed)
    Parameters parameters = 2;
  }

  message ScaleOutController {
    message Controller {
      oneof controller {
        IncreasingGradient gradient = 1;
      }
    }

    // Controller
    Controller controller = 1; // @gotags: validate:"required"

    // Configuration for embedded alerter.
    Alerter.Parameters alerter_parameters = 2;
  }

  message ScaleInController {
    message Controller {
      oneof controller {
        DecreasingGradient gradient = 1;
      }
    }

    // Controller
    Controller controller = 1;

    // Configuration for embedded alerter.
    Alerter.Parameters alerter_parameters = 2;
  }

  message Scaler {
    oneof scaler {
      KubernetesReplicas kubernetes_replicas = 1;
    }
  }

  // KubernetesReplicas defines a horizontal pod scaler for Kubernetes.
  message KubernetesReplicas {
    // The Kubernetes object on which horizontal scaling is applied.
    KubernetesObjectSelector kubernetes_object_selector = 1; // @gotags: validate:"required"

    // Configuration key for DynamicConfig
    string dynamic_config_key = 2;

    // Default configuration.
    PodScaler.ScaleActuator.DynamicConfig default_config = 3;
  }

  // Outputs for Autoscaler.
  message Outs {
    OutPort actual_scale = 1;
    OutPort configured_scale = 2;
    OutPort desired_scale = 3;
  }

  // Output ports for the Autoscaler.
  Outs out_ports = 1;

  Scaler scaler = 2; // @gotags: validate:"required"

  // The minimum scale to which the autoscaler can scale in. E.g. in case of KubernetesReplicas Scaler, this is the minimum number of replicas.
  uint64 min_scale = 3; // @gotags: default:"0"];
  // The maximum scale to which the autoscaler can scale out. E.g. in case of KubernetesReplicas Scaler, this is the maximum number of replicas.
  uint64 max_scale = 4; // @gotags: default:"4294967295"]

  // List of Controllers for scaling out.
  repeated ScaleOutController scale_out_controllers = 5;
  // List of Controllers for scaling in.
  repeated ScaleInController scale_in_controllers = 6;

  // The maximum increase of scale (e.g. pods) at one time. Defined as percentage of current scale value. Can never go below one even if percentage computation is less than one. Defaults to 10% of current scale value.
  double scale_in_max_percentage = 7; // @gotags: default:"10"
  // The maximum decrease of scale (e.g. pods) at one time. Defined as percentage of current scale value. Can never go below one even if percentage computation is less than one. Defaults to 1% of current scale value.
  double scale_out_max_percentage = 8; // @gotags: default:"1"

  // The amount of time to wait after a scale out operation for another scale out or scale in operation.
  google.protobuf.Duration scale_out_cooldown = 9; // @gotags: default:"30s"
  // The amount of time to wait after a scale in operation for another scale in operation.
  google.protobuf.Duration scale_in_cooldown = 10; // @gotags: default:"120s"

  // Cooldown override percentage defines a threshold change in scale out beyond which previous cooldown is overridden.
  // For example, if the cooldown is 5 minutes and the cooldown override percentage is 10%, then if the
  // scale increases by 10% or more, the previous cooldown is cancelled. Defaults to 50%.
  double cooldown_override_percentage = 11; // @gotags: default:"50"

  // Configuration for scale out alerter.
  Alerter.Parameters scale_out_alerter_parameters = 12;

  // Configuration for scale in alerter.
  Alerter.Parameters scale_in_alerter_parameters = 13;
}<|MERGE_RESOLUTION|>--- conflicted
+++ resolved
@@ -960,7 +960,6 @@
   // Output ports for the UnaryOperator component.
   Outs out_ports = 2;
 
-<<<<<<< HEAD
   // Unary Operator to apply.
   //
   // The unary operator can be one of the following:
@@ -1002,10 +1001,6 @@
   // * y0: Bessel function of the second kind of order 0.
   // * y1: Bessel function of the second kind of order 1.
   string operator = 3; // @gotags: validate:"oneof=abs acos acosh asin asinh atan atanh cbrt ceil cos cosh erf erfc erfcinv erfinv exp exp2 expm1 floor gamma j0 j1 lgamma log log10 log1p log2 round roundtoeven sin sinh sqrt tan tanh trunc y0 y1"
-=======
-  // Scaling factor to be multiplied with the square root of the input signal.
-  double scale = 3; // @gotags: default:"1.0"
->>>>>>> 0702caaa
 }
 
 // Extrapolates the input signal by repeating the last valid value during the period in which it is invalid
@@ -1348,6 +1343,7 @@
   message Ins {
     // The input signal.
     InPort input = 1;
+    // Resets the holder output to the current input signal when reset signal is valid and non-zero.
     InPort reset = 2;
   }
 
