--- conflicted
+++ resolved
@@ -801,7 +801,7 @@
     //
     // :::info
     // **Accepted tokens** are tokens associated with
-    // [flows](/concepts/flow-control/flow-control.md#flow) that were accepted by
+    // [flows](/concepts/integrations/flow-control/flow-control.md#flow) that were accepted by
     // this scheduler. Number of tokens for a flow is determined by a
     // [workload parameters](#scheduler-workload-parameters) that the flow was assigned to (either
     // via `auto_tokens` or explicitly by `Workload.tokens`).
@@ -877,33 +877,6 @@
     }]; // @gotags: validate:"required"
   }
 
-<<<<<<< HEAD
-=======
-  // Output for the Scheduler component.
-  message Outs {
-    // Accepted concurrency is the number of accepted tokens per second.
-    //
-    // :::info
-    // **Accepted tokens** are tokens associated with
-    // [flows](/concepts/integrations/flow-control/flow-control.md#flow) that were accepted by
-    // this scheduler. Number of tokens for a flow is determined by a
-    // [workload parameters](#scheduler-workload-parameters) that the flow was assigned to (either
-    // via `auto_tokens` or explicitly by `Workload.tokens`).
-    // :::
-    //
-    // Value of this signal is the sum across all the relevant schedulers.
-    OutPort accepted_concurrency = 1;
-
-    // Incoming concurrency is the number of incoming tokens/sec.
-    // This is the same as `accepted_concurrency`, but across all the flows
-    // entering scheduler, including rejected ones.
-    OutPort incoming_concurrency = 2;
-  }
-
-  // Output ports for the Scheduler component.
-  Outs out_ports = 1;
-
->>>>>>> 219cafb2
   // List of workloads to be used in scheduler.
   //
   // Categorizing [flows](/concepts/integrations/flow-control/flow-control.md#flow) into workloads
