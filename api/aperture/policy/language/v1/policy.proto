syntax = "proto3";

package aperture.policy.language.v1;

import "aperture/policy/language/v1/classifier.proto";
import "aperture/policy/language/v1/fluxmeter.proto";
import "aperture/policy/language/v1/label_matcher.proto";
import "aperture/policy/language/v1/selector.proto";
import "google/api/annotations.proto";
import "google/protobuf/duration.proto";
import "google/protobuf/empty.proto";
import "protoc-gen-openapiv2/options/annotations.proto";

service PolicyService {
  rpc GetPolicies(google.protobuf.Empty) returns (GetPoliciesResponse) {
    option (google.api.http) = {get: "/v1/policies"};
    option (grpc.gateway.protoc_gen_openapiv2.options.openapiv2_operation) = {
      tags: ["aperture-controller"];
    };
  }
}

message GetPoliciesResponse {
  Policies policies = 1;
}

message Policies {
  map<string, Policy> policies = 1;
}

// Policy expresses reliability automation workflow that automatically protects services
//
// :::info
// See also [Policy overview](/concepts/policy/policy.md).
// :::
//
// Policy specification contains a circuit that defines the controller logic and resources that need to be setup.
message Policy {
  // Defines the control-loop logic of the policy.
  Circuit circuit = 1;
  // Resources (Flux Meters, Classifiers etc.) to setup.
  Resources resources = 2;
}

// Circuit is defined as a dataflow graph of inter-connected components
//
// :::info
// See also [Circuit overview](/concepts/policy/circuit/circuit.md).
// :::
//
// Signals flow between components via ports.
// As signals traverse the circuit, they get processed, stored within components or get acted upon (e.g. load-shed, rate-limit, auto-scale etc.).
// Circuit is evaluated periodically in order to respond to changes in signal readings.
//
// :::info
// **Signal**
//
// Signals are floating-point values.
//
// A signal can also have a special **Invalid** value. It's usually used to
// communicate that signal doesn't have a meaningful value at the moment, eg.
// [PromQL](#v1-prom-q-l) emits such a value if it cannot execute a query.
// Components know when their input signals are invalid and can act
// accordingly. They can either propagate the invalidness, by making their
// output itself invalid (like eg.
// [ArithmeticCombinator](#v1-arithmetic-combinator)) or use some different
// logic, like eg. [Extrapolator](#v1-extrapolator). Refer to a component's
// docs on how exactly it handles invalid inputs.
// :::
message Circuit {
  // Evaluation interval (tick) is the time period between consecutive runs of the policy circuit.
  // This interval is typically aligned with how often the corrective action (actuation) needs to be taken.
  google.protobuf.Duration evaluation_interval = 1 [(grpc.gateway.protoc_gen_openapiv2.options.openapiv2_field) = {
    extensions: {
      key: "x-go-default"
      value: {string_value: "0.5s"}
    }
  }]; // @gotags: default:"0.5s"

  // Defines a signal processing graph as a list of components.
  repeated Component components = 2; // @gotags: validate:"dive"
}

// Resources that need to be setup for the policy to function
//
// :::info
// See also [Resources overview](/concepts/policy/resources.md).
// :::
//
// Resources are typically Flux Meters, Classifiers, etc. that can be used to create on-demand metrics or label the flows.
message Resources {
  // Flux Meters are installed in the data-plane and form the observability leg of the feedback loop.
  //
  // Flux Meter created metrics can be consumed as input to the circuit via the PromQL component.
  map<string, FluxMeter> flux_meters = 1; // @gotags: validate:"dive"
  // Classifiers are installed in the data-plane and are used to label the requests based on payload content.
  //
  // The flow labels created by Classifiers can be matched by Flux Meters to create metrics for control purposes.
  repeated Classifier classifiers = 2; // @gotags: validate:"dive"
}

// Computational block that form the circuit
//
// :::info
// See also [Components overview](/concepts/policy/circuit/circuit.md#components).
// :::
//
// Signals flow into the components via input ports and results are emitted on output ports.
// Components are wired to each other based on signal names forming an execution graph of the circuit.
//
// :::note
// Loops are broken by the runtime at the earliest component index that is part of the loop.
// The looped signals are saved in the tick they are generated and served in the subsequent tick.
// :::
//
// There are three categories of components:
// * "source" components – they take some sort of input from "the real world" and output
//   a signal based on this input. Example: [PromQL](#v1-prom-q-l). In the UI
//   they're represented by green color.
// * signal processor components – "pure" components that don't interact with the "real world".
//   Examples: [GradientController](#v1-gradient-controller), [Max](#v1-max).
//   :::note
//   Signal processor components's output can depend on their internal state, in addition to the inputs.
//   Eg. see the [Exponential Moving Average filter](#v1-e-m-a).
//   :::
// * "sink" components – they affect the real world.
//   [ConcurrencyLimiter.LoadActuator](#v1-concurrency-limiter) and [RateLimiter](#v1-rate-limiter).
//   In the UI, represented by orange color.  Sink components usually come in pairs with a
//   "sources" component which emits a feedback signal, like
//   `accepted_concurrency` emitted by ConcurrencyLimiter.Scheduler.
//
// :::tip
// Sometimes you may want to use a constant value as one of component's inputs.
// You can create an input port containing the constant value instead of being connected to a signal.
// To do so, use the [InPort](#v1-in_port)'s .withConstantSignal(constant_signal) method.
// You can also use it to provide special math values such as NaN and +- Inf.
// If You need to provide the same constant signal to multiple components,
// You can use the [Variable](#v1-variable) component.
// :::
//
// See also [Policy](#v1-policy) for a higher-level explanation of circuits.
message Component {
  oneof component {
    // Gradient controller basically calculates the ratio between the signal and the setpoint to determine the magnitude of the correction that need to be applied.
    // This controller can be used to build AIMD (Additive Increase, Multiplicative Decrease) or MIMD style response.
    GradientController gradient_controller = 1;

    // Exponential Moving Average filter.
    EMA ema = 2;

    // Applies the given operator on input operands (signals) and emits the result.
    ArithmeticCombinator arithmetic_combinator = 3;

    // Decider emits the binary result of comparison operator on two operands.
    Decider decider = 4;

    // Switcher acts as a switch that emits one of the two signals based on third signal.
    Switcher switcher = 5;

    // Concurrency Limiter provides service protection by applying prioritized load shedding of flows using a network scheduler (e.g. Weighted Fair Queuing).
    ConcurrencyLimiter concurrency_limiter = 6;

    // Rate Limiter provides service protection by applying rate limiter.
    RateLimiter rate_limiter = 7;

    // Periodically runs a Prometheus query in the background and emits the result.
    PromQL promql = 8;

    // Emits a variable signal which can be set to invalid.
    Variable variable = 9;

    // Takes an input signal and emits the square root of the input signal.
    Sqrt sqrt = 10;

    // Takes an input signal and emits the extrapolated value; either mirroring the input value or repeating the last known value up to the maximum extrapolation interval.
    Extrapolator extrapolator = 11;

    // Emits the maximum of the input signals.
    Max max = 12;

    // Emits the minimum of the input signals.
    Min min = 13;

    // Picks the first valid input signal and emits it.
    FirstValid first_valid = 14;

    // Alerter reacts to a signal and generates alert to send to alert manager.
    Alerter alerter = 15;

    // Accumulates sum of signal every tick.
    Integrator integrator = 16;

    // Differentiator calculates rate of change per tick.
    Differentiator differentiator = 17;

    // HorizontalPodScaler provides pod horizontal scaling functionality for scalable Kubernetes resources.
    HorizontalPodScaler horizontal_pod_scaler = 18;

    // Logical AND.
    And and = 19;

    // Logical OR.
    Or or = 20;

    // Logical NOT.
    Inverter inverter = 21;

    // Generates 0 and 1 in turns.
    PulseGenerator pulse_generator = 22;

<<<<<<< HEAD
    // Nested circuit defines a sub-circuit as a high-level component. It consists of a list of components and a map of input and output ports.
    NestedCircuit nested_circuit = 23;

    // Nested signal ingress is a special type of component that allows to inject a signal into a nested circuit.
    NestedSignalIngress nested_signal_ingress = 24;

    // Nested signal egress is a special type of component that allows to extract a signal from a nested circuit.
    NestedSignalEgress nested_signal_egress = 25;

    // AIMD Concurrency control component is based on Additive Increase and Multiplicative Decrease of Concurrency. It takes a signal and setpoint as inputs and reduces concurrency limits proportionally (or any arbitrary power) based on deviation of the signal from setpoint. Internally implemented as a nested circuit.
    AIMDConcurrencyController aimd_concurrency_controller = 26;
=======
    // Holds the last valid signal value for the specified duration then waits for next valid value to hold.
    Holder holder = 23;
>>>>>>> 1bd5b210
  }
}

// Components receive input from other components via InPorts
message InPort {
  oneof value {
    // Name of the incoming Signal on the InPort.
    string signal_name = 1;
    // Constant value to be used for this InPort instead of a signal.
    ConstantSignal constant_signal = 2;
  }
}

// Components produce output for other components via OutPorts
message OutPort {
  // Name of the outgoing Signal on the OutPort.
  string signal_name = 1;
}

// Gradient controller is a type of controller which tries to adjust the
// control variable proportionally to the relative difference between setpoint
// and actual value of the signal
//
// The `gradient` describes a corrective factor that should be applied to the
// control variable to get the signal closer to the setpoint. It is computed as follows:
//
// $$
// \text{gradient} = \left(\frac{\text{signal}}{\text{setpoint}}\right)^{\text{slope}}
// $$
//
// `gradient` is then clamped to [min_gradient, max_gradient] range.
//
// The output of gradient controller is computed as follows:
// $$
// \text{output} = \text{gradient}_{\text{clamped}} \cdot \text{control\_variable} + \text{optimize}.
// $$
//
// Note the additional `optimize` signal, that can be used to "nudge" the
// controller into desired idle state.
//
// The output can be _optionally_ clamped to desired range using `max` and
// `min` input.
message GradientController {
  // Inputs for the Gradient Controller component.
  message Ins {
    // Signal to be used for the gradient computation.
    InPort signal = 1;

    // Setpoint to be used for the gradient computation.
    InPort setpoint = 2;

    // Optimize signal is added to the output of the gradient calculation.
    InPort optimize = 3;

    // Maximum value to limit the output signal.
    InPort max = 4;

    // Minimum value to limit the output signal.
    InPort min = 5;

    // Actual current value of the control variable.
    //
    // This signal is multiplied by the gradient to produce the output.
    InPort control_variable = 6;
  }

  // Outputs for the Gradient Controller component.
  message Outs {
    // Computed desired value of the control variable.
    OutPort output = 1;
  }

  // Input ports of the Gradient Controller.
  Ins in_ports = 1;

  // Output ports of the Gradient Controller.
  Outs out_ports = 2;

  // Gradient Parameters.
  GradientParameters gradient_parameters = 3 [(grpc.gateway.protoc_gen_openapiv2.options.openapiv2_field) = {
    extensions: {
      key: "x-go-validate"
      value: {string_value: "required"}
    }
  }]; // @gotags: validate:"required"

  // Configuration key for DynamicConfig
  string dynamic_config_key = 4;

  // Default configuration.
  ControllerDynamicConfig default_config = 5;
}

message GradientParameters {
  // Slope controls the aggressiveness and direction of the Gradient Controller.
  //
  // Slope is used as exponent on the signal to setpoint ratio in computation
  // of the gradient (see the [main description](#v1-gradient-controller) for
  // exact equation). Good intuition for this parameter is "What should the
  // Gradient Controller do to the control variable when signal is too high",
  // eg.:
  // * $\text{slope} = 1$: when signal is too high, increase control variable,
  // * $\text{slope} = -1$: when signal is too high, decrease control variable,
  // * $\text{slope} = -0.5$: when signal is to high, decrease control variable more slowly.
  //
  // The sign of slope depends on correlation between the signal and control variable:
  // * Use $\text{slope} < 0$ if signal and control variable are _positively_
  // correlated (eg. Per-pod CPU usage and total concurrency).
  // * Use $\text{slope} > 0$ if signal and control variable are _negatively_
  // correlated (eg. Per-pod CPU usage and number of pods).
  //
  // :::note
  // You need to set _negative_ slope for a _positive_ correlation, as you're
  // describing the _action_ which controller should make when the signal
  // increases.
  // :::
  //
  // The magnitude of slope describes how aggressively should the controller
  // react to a deviation of signal.
  // With $|\text{slope}| = 1$, the controller will aim to bring the signal to
  // the setpoint in one tick (assuming linear correlation with signal and setpoint).
  // Smaller magnitudes of slope will make the controller adjust the control
  // variable more slowly.
  //
  // We recommend setting $|\text{slope}| < 1$ (eg. $\pm0.8$).
  // If you experience overshooting, consider lowering the magnitude even more.
  // Values of $|\text{slope}| > 1$ are not recommended.
  //
  // :::note
  // Remember that the gradient and output signal can be (optionally) clamped,
  // so the _slope_ might not fully describe aggressiveness of the controller.
  // :::
  double slope = 1 [(grpc.gateway.protoc_gen_openapiv2.options.openapiv2_field) = {
    extensions: {
      key: "x-go-validate"
      value: {string_value: "required"}
    }
  }]; // @gotags: validate:"required"

  // Minimum gradient which clamps the computed gradient value to the range, [min_gradient, max_gradient].
  double min_gradient = 2 [(grpc.gateway.protoc_gen_openapiv2.options.openapiv2_field) = {
    extensions: {
      key: "x-go-default"
      value: {number_value: -1.7976931348623157e+308}
    }
  }]; // @gotags: default:"-1.79769313486231570814527423731704356798070e+308"

  // Maximum gradient which clamps the computed gradient value to the range, [min_gradient, max_gradient].
  double max_gradient = 3 [(grpc.gateway.protoc_gen_openapiv2.options.openapiv2_field) = {
    extensions: {
      key: "x-go-default"
      value: {number_value: 1.7976931348623157e+308}
    }
  }]; // @gotags: default:"1.79769313486231570814527423731704356798070e+308"
}

// Dynamic Configuration for a Controller
message ControllerDynamicConfig {
  // Decides whether the controller runs in "manual_mode".
  // In manual mode, the controller does not adjust the control variable I.E. emits the same output as the control variable input.
  bool manual_mode = 1 [(grpc.gateway.protoc_gen_openapiv2.options.openapiv2_field) = {
    extensions: {
      key: "x-go-default"
      value: {bool_value: false}
    }
  }]; // @gotags: default:"false"
}

// Exponential Moving Average (EMA) is a type of moving average that applies exponentially more weight to recent signal readings
//
// At any time EMA component operates in one of the following states:
// 1. Warm up state: The first warmup_window samples are used to compute the initial EMA.
//    If an invalid reading is received during the warmup_window, the last good average is emitted and the state gets reset back to beginning of Warm up state.
// 2. Normal state: The EMA is computed using following formula.
//
// The EMA for a series $Y$ is calculated recursively as:
//
// $$
// \text{EMA} _t =
// \begin{cases}
//   Y_0, &\text{for } t = 0 \\
//   \alpha Y_t + (1 - \alpha) \text{EMA} _{t-1}, &\text{for }t > 0
// \end{cases}
// $$
//
// The coefficient $\alpha$ represents the degree of weighting decrease, a constant smoothing factor between 0 and 1.
// A higher $\alpha$ discounts older observations faster.
// The $\alpha$ is computed using ema\_window:
//
// $$
// \alpha = \frac{2}{N + 1} \quad\text{where } N = \frac{\text{ema\_window}}{\text{evaluation\_period}}
// $$
//
// The EMA filter also employs a min-max-envelope logic during warm up stage, explained [here](#v1-e-m-a-ins).
message EMA {
  // Inputs for the EMA component.
  message Ins {
    // Input signal to be used for the EMA computation.
    InPort input = 1;

    // Upper bound of the moving average.
    //
    // Used during the warm-up stage: if the signal would exceed `max_envelope`
    // it's multiplied by `correction_factor_on_max_envelope_violation` **once per tick**.
    //
    // :::note
    // If the signal deviates from `max_envelope` faster than the correction
    // faster, it might end up exceeding the envelope.
    // :::
    //
    // :::note
    // The envelope logic is **not** used outside the warm-up stage!
    // :::
    InPort max_envelope = 2;

    // Lower bound of the moving average.
    //
    // Used during the warm-up stage analogously to `max_envelope`.
    InPort min_envelope = 3;
  }

  // Outputs for the EMA component.
  message Outs {
    // Exponential moving average of the series of reading as an output signal.
    OutPort output = 1;
  }

  // Input ports for the EMA component.
  Ins in_ports = 1;

  // Output ports for the EMA component.
  Outs out_ports = 2;

  // Duration of EMA sampling window.
  google.protobuf.Duration ema_window = 3 [(grpc.gateway.protoc_gen_openapiv2.options.openapiv2_field) = {
    extensions: {
      key: "x-go-default"
      value: {string_value: "5s"}
    }
  }]; // @gotags: default:"5s"

  // Duration of EMA warming up window.
  //
  // The initial value of the EMA is the average of signal readings received during the warm-up window.
  google.protobuf.Duration warmup_window = 4 [(grpc.gateway.protoc_gen_openapiv2.options.openapiv2_field) = {
    extensions: {
      key: "x-go-default"
      value: {string_value: "0s"}
    }
  }]; // @gotags: default:"0s"

  // Correction factor to apply on the output value if its in violation of the min envelope.
  double correction_factor_on_min_envelope_violation = 5 [(grpc.gateway.protoc_gen_openapiv2.options.openapiv2_field) = {
    extensions: {
      key: "x-go-default"
      value: {number_value: 1}
    }
    extensions: {
      key: "x-go-validate"
      value: {string_value: "gte=1.0"}
    }
  }]; // @gotags: validate:"gte=1.0" default:"1.0"

  // Correction factor to apply on the output value if its in violation of the max envelope.
  double correction_factor_on_max_envelope_violation = 6 [(grpc.gateway.protoc_gen_openapiv2.options.openapiv2_field) = {
    extensions: {
      key: "x-go-default"
      value: {number_value: 1}
    }
    extensions: {
      key: "x-go-validate"
      value: {string_value: "gte=0,lte=1.0"}
    }
  }]; // @gotags: validate:"gte=0,lte=1.0" default:"1.0"

  // Whether the output is valid during the warm-up stage.
  bool valid_during_warmup = 7 [(grpc.gateway.protoc_gen_openapiv2.options.openapiv2_field) = {
    extensions: {
      key: "x-go-default"
      value: {bool_value: false}
    }
  }]; // @gotags: default:"false"
}

// Type of combinator that computes the arithmetic operation on the operand signals
message ArithmeticCombinator {
  // Inputs for the Arithmetic Combinator component.
  message Ins {
    // Left hand side of the arithmetic operation.
    InPort lhs = 1;

    // Right hand side of the arithmetic operation.
    InPort rhs = 2;
  }

  // Outputs for the Arithmetic Combinator component.
  message Outs {
    // Result of arithmetic operation.
    OutPort output = 1;
  }

  // Input ports for the Arithmetic Combinator component.
  Ins in_ports = 1;

  // Output ports for the Arithmetic Combinator component.
  Outs out_ports = 2;

  // Operator of the arithmetic operation.
  //
  // The arithmetic operation can be addition, subtraction, multiplication, division, XOR, right bit shift or left bit shift.
  // In case of XOR and bitshifts, value of signals is cast to integers before performing the operation.
  string operator = 3 [(grpc.gateway.protoc_gen_openapiv2.options.openapiv2_field) = {
    extensions: {
      key: "x-go-validate"
      value: {string_value: "oneof=add sub mul div xor lshift rshift"}
    }
  }]; // @gotags: validate:"oneof=add sub mul div xor lshift rshift"
}

// Type of combinator that computes the comparison operation on lhs and rhs signals
//
// The comparison operator can be greater-than, less-than, greater-than-or-equal, less-than-or-equal, equal, or not-equal.
//
// This component also supports time-based response, i.e. the output
// transitions between 1.0 or 0.0 signal if the decider condition is
// true or false for at least "true_for" or "false_for" duration. If
// `true_for` and `false_for` durations are zero then the transitions are
// instantaneous.
message Decider {
  // Inputs for the Decider component.
  message Ins {
    // Left hand side input signal for the comparison operation.
    InPort lhs = 1;

    // Right hand side input signal for the comparison operation.
    InPort rhs = 2;
  }

  // Outputs for the Decider component.
  message Outs {
    // Selected signal (1.0 or 0.0).
    OutPort output = 1;
  }

  // Input ports for the Decider component.
  Ins in_ports = 1;

  // Output ports for the Decider component.
  Outs out_ports = 2;

  // Comparison operator that computes operation on lhs and rhs input signals.
  string operator = 3 [(grpc.gateway.protoc_gen_openapiv2.options.openapiv2_field) = {
    extensions: {
      key: "x-go-validate"
      value: {string_value: "oneof=gt lt gte lte eq neq"}
    }
  }]; // @gotags: validate:"oneof=gt lt gte lte eq neq"

  // Duration of time to wait before a transition to true state.
  // If the duration is zero, the transition will happen instantaneously.
  google.protobuf.Duration true_for = 4 [(grpc.gateway.protoc_gen_openapiv2.options.openapiv2_field) = {
    extensions: {
      key: "x-go-default"
      value: {string_value: "0s"}
    }
  }]; // @gotags: default:"0s"

  // Duration of time to wait before a transition to false state.
  // If the duration is zero, the transition will happen instantaneously.
  google.protobuf.Duration false_for = 5 [(grpc.gateway.protoc_gen_openapiv2.options.openapiv2_field) = {
    extensions: {
      key: "x-go-default"
      value: {string_value: "0s"}
    }
  }]; // @gotags: default:"0s"
}

// Type of combinator that switches between `on_true` and `on_false` signals based on switch input
//
// `on_true` will be returned if switch input is valid and not equal to 0.0 ,
//  otherwise `on_false` will be returned.
message Switcher {
  // Inputs for the Switcher component.
  message Ins {
    // Output signal when switch is valid and not 0.0.
    InPort on_true = 1;

    // Output signal when switch is invalid or 0.0.
    InPort on_false = 2;

    // Decides whether to return on_true or on_false.
    InPort switch = 3;
  }

  // Outputs for the Switcher component.
  message Outs {
    // Selected signal (on_true or on_false).
    OutPort output = 1;
  }

  // Input ports for the Switcher component.
  Ins in_ports = 1;

  // Output ports for the Switcher component.
  Outs out_ports = 2;
}

// Limits the traffic on a control point to specified rate
//
// :::info
// See also [Rate Limiter overview](/concepts/policy/circuit/components/rate-limiter.md).
// :::
//
// Ratelimiting is done separately on per-label-value basis. Use _label\_key_
// to select which label should be used as key.
message RateLimiter {
  message LazySync {
    // Enables lazy sync
    bool enabled = 1 [(grpc.gateway.protoc_gen_openapiv2.options.openapiv2_field) = {
      extensions: {
        key: "x-go-default"
        value: {bool_value: false}
      }
    }]; // @gotags: default:"false"

    // Number of times to lazy sync within the _limit\_reset\_interval_.
    uint32 num_sync = 2 [(grpc.gateway.protoc_gen_openapiv2.options.openapiv2_field) = {
      extensions: {
        key: "x-go-default"
        value: {number_value: 5}
      }
      extensions: {
        key: "x-go-validate"
        value: {string_value: "gt=0"}
      }
    }]; // @gotags: default:"5" validate:"gt=0"
  }

  // Dynamic Configuration for the rate limiter
  message DynamicConfig {
    // Allows to specify different limits for particular label values.
    repeated Override overrides = 1; // @gotags: validate:"dive"
  }

  message Override {
    // Value of the label for which the override should be applied.
    string label_value = 1 [(grpc.gateway.protoc_gen_openapiv2.options.openapiv2_field) = {
      extensions: {
        key: "x-go-validate"
        value: {string_value: "required"}
      }
    }]; // @gotags: validate:"required"

    // Amount by which the _in\_ports.limit_ should be multiplied for this label value.
    double limit_scale_factor = 2 [(grpc.gateway.protoc_gen_openapiv2.options.openapiv2_field) = {
      extensions: {
        key: "x-go-default"
        value: {number_value: 1}
      }
    }]; // @gotags: default:"1.0"
  }

  // Inputs for the RateLimiter component
  message Ins {
    // Number of flows allowed per _limit\_reset\_interval_ per each label.
    // Negative values disable the ratelimiter.
    //
    // :::tip
    // Negative limit can be useful to _conditionally_ enable the ratelimiter
    // under certain circumstances. [Decider](#v1-decider) might be helpful.
    // :::
    InPort limit = 1 [(grpc.gateway.protoc_gen_openapiv2.options.openapiv2_field) = {
      extensions: {
        key: "x-go-validate"
        value: {string_value: "required"}
      }
    }]; // @gotags: validate:"required"
  }

  Ins in_ports = 1 [(grpc.gateway.protoc_gen_openapiv2.options.openapiv2_field) = {
    extensions: {
      key: "x-go-validate"
      value: {string_value: "required"}
    }
  }]; // @gotags: validate:"required"

  // Which control point to apply this ratelimiter to.
  FlowSelector flow_selector = 2 [(grpc.gateway.protoc_gen_openapiv2.options.openapiv2_field) = {
    extensions: {
      key: "x-go-validate"
      value: {string_value: "required"}
    }
  }]; // @gotags: validate:"required"

  // Time after which the limit for a given label value will be reset.
  google.protobuf.Duration limit_reset_interval = 3 [(grpc.gateway.protoc_gen_openapiv2.options.openapiv2_field) = {
    extensions: {
      key: "x-go-default"
      value: {string_value: "60s"}
    }
  }]; // @gotags: default:"60s"

  // Specifies which label the ratelimiter should be keyed by.
  //
  // Rate limiting is done independently for each value of the
  // [label](/concepts/flow-control/flow-label.md) with given key.
  // Eg., to give each user a separate limit, assuming you have a _user_ flow
  // label set up, set `label_key: "user"`.
  string label_key = 4 [(grpc.gateway.protoc_gen_openapiv2.options.openapiv2_field) = {
    extensions: {
      key: "x-go-validate"
      value: {string_value: "required"}
    }
  }]; // @gotags: validate:"required"

  // Configuration of lazy-syncing behaviour of ratelimiter
  LazySync lazy_sync = 5;

  // Configuration key for DynamicConfig
  string dynamic_config_key = 6;

  // Default configuration
  DynamicConfig default_config = 7;
}

// Concurrency Limiter is an actuator component that regulates flows in order to provide active service protection
//
// :::info
// See also [Concurrency Limiter overview](/concepts/policy/circuit/components/concurrency-limiter.md).
// :::
//
// It is based on the actuation strategy (e.g. load actuator) and workload scheduling which is based on Weighted Fair Queuing principles.
// Concurrency is calculated in terms of total tokens which translate to (avg. latency \* in-flight requests), i.e. Little's Law.
//
// ConcurrencyLimiter configuration is split into two parts: An actuation
// strategy and a scheduler. Right now, only `load_actuator` strategy is available.
message ConcurrencyLimiter {
  // Flow Selector decides the service and flows at which the concurrency limiter is applied.
  FlowSelector flow_selector = 1 [(grpc.gateway.protoc_gen_openapiv2.options.openapiv2_field) = {
    extensions: {
      key: "x-go-validate"
      value: {string_value: "required"}
    }
  }]; // @gotags: validate:"required"

  // Configuration of Weighted Fair Queuing-based workload scheduler.
  //
  // Contains configuration of per-agent scheduler, and also defines some
  // output signals.
  Scheduler scheduler = 2 [(grpc.gateway.protoc_gen_openapiv2.options.openapiv2_field) = {
    extensions: {
      key: "x-go-validate"
      value: {string_value: "required"}
    }
  }]; // @gotags: validate:"required"

  oneof actuation_strategy {
    // Actuator based on limiting the accepted concurrency under incoming concurrency * load multiplier.
    //
    // Actuation strategy defines the input signal that will drive the scheduler.
    LoadActuator load_actuator = 3;
  }
}

// Weighted Fair Queuing-based workload scheduler
//
// :::note
// Each Agent instantiates an independent copy of the scheduler, but output
// signals for accepted and incoming concurrency are aggregated across all agents.
// :::
//
// See [ConcurrencyLimiter](#v1-concurrency-limiter) for more context.
message Scheduler {
  // Output for the Scheduler component.
  message Outs {
    // Accepted concurrency is the number of accepted tokens per second.
    //
    // :::info
    // **Accepted tokens** are tokens associated with
    // [flows](/concepts/flow-control/flow-control.md#flow) that were accepted by
    // this scheduler. Number of tokens for a flow is determined by a
    // [workload parameters](#scheduler-workload-parameters) that the flow was assigned to (either
    // via `auto_tokens` or explicitly by `Workload.tokens`).
    // :::
    //
    // Value of this signal is the sum across all the relevant schedulers.
    OutPort accepted_concurrency = 1;

    // Incoming concurrency is the number of incoming tokens/sec.
    // This is the same as `accepted_concurrency`, but across all the flows
    // entering scheduler, including rejected ones.
    OutPort incoming_concurrency = 2;
  }

  // Output ports for the Scheduler component.
  Outs out_ports = 1;

  // Scheduler parameters.
  SchedulerParameters scheduler_parameters = 2 [(grpc.gateway.protoc_gen_openapiv2.options.openapiv2_field) = {
    extensions: {
      key: "x-go-validate"
      value: {string_value: "required"}
    }
  }]; // @gotags: validate:"required"
}

message SchedulerParameters {
  // WorkloadParameters defines parameters such as priority, tokens and fairness key that are applicable to flows within a workload.
  message WorkloadParameters {
    // Describes priority level of the requests within the workload.
    // Priority level ranges from 0 to 255.
    // Higher numbers means higher priority level.
    uint32 priority = 1 [(grpc.gateway.protoc_gen_openapiv2.options.openapiv2_field) = {
      extensions: {
        key: "x-go-validate"
        value: {string_value: "gte=0,lte=255"}
      }
    }]; // @gotags: validate:"gte=0,lte=255"

    // Tokens determines the cost of admitting a single request the workload, which is typically defined as milliseconds of response latency.
    // This override is applicable only if `auto_tokens` is set to false.
    uint64 tokens = 2 [(grpc.gateway.protoc_gen_openapiv2.options.openapiv2_field) = {
      extensions: {
        key: "x-go-default"
        value: {number_value: 1}
      }
    }]; // @gotags: default:"1"

    // Fairness key is a label key that can be used to provide fairness within a workload.
    // Any [flow label](/concepts/flow-control/flow-label.md) can be used here. Eg. if
    // you have a classifier that sets `user` flow label, you might want to set
    // `fairness_key = "user"`.
    string fairness_key = 3;
  }

  // Workload defines a class of requests that preferably have similar properties such as response latency or desired priority.
  message Workload {
    // WorkloadParameters associated with flows matching the label matcher.
    WorkloadParameters workload_parameters = 1 [(grpc.gateway.protoc_gen_openapiv2.options.openapiv2_field) = {
      extensions: {
        key: "x-go-validate"
        value: {string_value: "required"}
      }
    }]; // @gotags: validate:"required"

    // Label Matcher to select a Workload based on
    // [flow labels](/concepts/flow-control/flow-label.md).
    LabelMatcher label_matcher = 2 [(grpc.gateway.protoc_gen_openapiv2.options.openapiv2_field) = {
      extensions: {
        key: "x-go-validate"
        value: {string_value: "required"}
      }
    }]; // @gotags: validate:"required"
  }

  // List of workloads to be used in scheduler.
  //
  // Categorizing [flows](/concepts/flow-control/flow-control.md#flow) into workloads
  // allows for load-shedding to be "smarter" than just "randomly deny 50% of
  // requests". There are two aspects of this "smartness":
  // * Scheduler can more precisely calculate concurrency if it understands
  //   that flows belonging to different classes have different weights (eg.
  //   inserts vs lookups).
  // * Setting different priorities to different workloads lets the scheduler
  //   avoid dropping important traffic during overload.
  //
  // Each workload in this list specifies also a matcher that's used to
  // determine which flow will be categorized into which workload.
  // In case of multiple matching workloads, the first matching one will be used.
  // If none of workloads match, `default_workload` will be used.
  //
  // :::info
  // See also [workload definition in the concepts
  // section](/concepts/policy/circuit/components/concurrency-limiter.md#workload).
  // :::
  repeated Workload workloads = 1; // @gotags: validate:"dive"

  // WorkloadParameters to be used if none of workloads specified in `workloads` match.
  WorkloadParameters default_workload_parameters = 2 [(grpc.gateway.protoc_gen_openapiv2.options.openapiv2_field) = {
    extensions: {
      key: "x-go-validate"
      value: {string_value: "required"}
    }
  }]; // @gotags: validate:"required"

  // Automatically estimate the size of a request in each workload, based on
  // historical latency. Each workload's `tokens` will be set to average
  // latency of flows in that workload during last few seconds (exact duration
  // of this average can change).
  bool auto_tokens = 3 [(grpc.gateway.protoc_gen_openapiv2.options.openapiv2_field) = {
    extensions: {
      key: "x-go-default"
      value: {string_value: "true"}
    }
  }]; // @gotags: default:"true"

  // Timeout as a factor of tokens for a flow in a workload
  //
  // If a flow is not able to get tokens within `timeout_factor` * `tokens` of duration,
  // it will be rejected.
  //
  // This value impacts the prioritization and fairness because the larger the timeout the higher the chance a request has to get scheduled.
  double timeout_factor = 4 [(grpc.gateway.protoc_gen_openapiv2.options.openapiv2_field) = {
    extensions: {
      key: "x-go-default"
      value: {number_value: 0.5}
    }
    extensions: {
      key: "x-go-validate"
      value: {string_value: "gte=0.0"}
    }
  }]; // @gotags: validate:"gte=0.0" default:"0.5"

  // Max Timeout is the value with which the flow timeout calculated by `timeout_factor` is capped
  //
  // :::caution
  // This timeout needs to be strictly less than the timeout set on the
  // client for the whole GRPC call:
  // * in case of envoy, timeout set on `grpc_service` used in `ext_authz` filter,
  // * in case of libraries, timeout configured... TODO.
  //
  // We're using fail-open logic in integrations, so if the GRPC timeout
  // fires first, the flow will end up being unconditionally allowed while
  // it're still waiting on the scheduler.
  //
  // To avoid such cases, the end-to-end GRPC timeout should also contain
  // some headroom for constant overhead like serialization, etc. Default
  // value for GRPC timeouts is 500ms, giving 50ms of headeroom, so when
  // tweaking this timeout, make sure to adjust the GRPC timeout accordingly.
  // :::
  google.protobuf.Duration max_timeout = 5 [(grpc.gateway.protoc_gen_openapiv2.options.openapiv2_field) = {
    extensions: {
      key: "x-go-default"
      value: {string_value: "0.49s"}
    }
  }]; // @gotags: default:"0.49s"
}

// Takes the load multiplier input signal and publishes it to the schedulers in the data-plane
message LoadActuator {
  // Dynamic Configuration for LoadActuator
  message DynamicConfig {
    // Decides whether to run the load actuator in dry-run mode. Dry run mode ensures that no traffic gets dropped by this load actuator.
    // Useful for observing the behavior of Load Actuator without disrupting any real traffic.
    bool dry_run = 1;
  }

  // Input for the Load Actuator component.
  message Ins {
    // Load multiplier is ratio of [incoming
    // concurrency](#v1-scheduler-outs) that needs to be accepted.
    InPort load_multiplier = 1;
  }

  // Input ports for the Load Actuator component.
  Ins in_ports = 1;

  // Configuration key for DynamicConfig.
  string dynamic_config_key = 2;

  // Default configuration.
  DynamicConfig default_config = 3;

  // Configuration for embedded alerter.
  AlerterConfig alerter_config = 4;
}

// Component that runs a Prometheus query periodically and returns the result as an output signal
message PromQL {
  // Output for the PromQL component.
  message Outs {
    // The result of the Prometheus query as an output signal.
    OutPort output = 1;
  }

  // Output ports for the PromQL component.
  Outs out_ports = 1;

  // Describes the Prometheus query to be run.
  //
  // :::caution
  // TODO we should describe how to construct the query, eg. how to employ the
  // fluxmeters here or link to appropriate place in docs.
  // :::
  string query_string = 2;

  // Describes the interval between successive evaluations of the Prometheus query.
  google.protobuf.Duration evaluation_interval = 3 [(grpc.gateway.protoc_gen_openapiv2.options.openapiv2_field) = {
    extensions: {
      key: "x-go-default"
      value: {string_value: "10s"}
    }
  }]; // @gotags: default:"10s"
}

// Special constant input for ports and Variable component. Can provide either a constant value or special Nan/+-Inf value.
message ConstantSignal {
  oneof const {
    string special_value = 1 [(grpc.gateway.protoc_gen_openapiv2.options.openapiv2_field) = {
      extensions: {
        key: "x-go-validate"
        value: {string_value: "oneof=NaN +Inf -Inf"}
      }
    }]; // @gotags: validate:"oneof=NaN +Inf -Inf"
    double value = 2;
  }
}

// Component that emits a variable value as an output signal, can be defined in dynamic configuration.
message Variable {
  message DynamicConfig {
    ConstantSignal constant_signal = 1;
  }
  // Outputs for the Variable component.
  message Outs {
    // The value is emitted to the output port.
    OutPort output = 1;
  }

  // Output ports for the Variable component.
  Outs out_ports = 1;

  // Configuration key for DynamicConfig.
  string dynamic_config_key = 2;

  // Default configuration.
  DynamicConfig default_config = 3;
}

// Takes an input signal and emits the square root of it multiplied by scale as an output
//
// $$
// \text{output} = \text{scale} \sqrt{\text{input}}
// $$
message Sqrt {
  // Inputs for the Sqrt component.
  message Ins {
    // Input signal.
    InPort input = 1;
  }

  // Outputs for the Sqrt component.
  message Outs {
    // Output signal.
    OutPort output = 1;
  }

  // Input ports for the Sqrt component.
  Ins in_ports = 1;

  // Output ports for the Sqrt component.
  Outs out_ports = 2;

  // Scaling factor to be multiplied with the square root of the input signal.
  double scale = 3 [(grpc.gateway.protoc_gen_openapiv2.options.openapiv2_field) = {
    extensions: {
      key: "x-go-default"
      value: {number_value: 1}
    }
  }]; // @gotags default:"1.0"
}

// Extrapolates the input signal by repeating the last valid value during the period in which it is invalid
//
// It does so until `maximum_extrapolation_interval` is reached, beyond which it emits invalid signal unless input signal becomes valid again.
message Extrapolator {
  // Inputs for the Extrapolator component.
  message Ins {
    // Input signal for the Extrapolator component.
    InPort input = 1;
  }

  // Outputs for the Extrapolator component.
  message Outs {
    // Extrapolated signal.
    OutPort output = 1;
  }

  // Input ports for the Extrapolator component.
  Ins in_ports = 1;

  // Output ports for the Extrapolator component.
  Outs out_ports = 2;

  // Maximum time interval to repeat the last valid value of input signal.
  google.protobuf.Duration max_extrapolation_interval = 3 [(grpc.gateway.protoc_gen_openapiv2.options.openapiv2_field) = {
    extensions: {
      key: "x-go-default"
      value: {string_value: "10s"}
    }
  }]; // @gotags: default:"10s"
}

// Takes a list of input signals and emits the signal with the maximum value
//
// Max: output = max([]inputs).
message Max {
  // Inputs for the Max component.
  message Ins {
    // Array of input signals.
    repeated InPort inputs = 1; // @gotags: validate:"dive"
  }

  // Output for the Max component.
  message Outs {
    // Signal with maximum value as an output signal.
    OutPort output = 1;
  }

  // Input ports for the Max component.
  Ins in_ports = 1;

  // Output ports for the Max component.
  Outs out_ports = 2;
}

// Takes an array of input signals and emits the signal with the minimum value
// Min: output = min([]inputs).
message Min {
  // Inputs for the Min component.
  message Ins {
    // Array of input signals.
    repeated InPort inputs = 1; // @gotags: validate:"dive"
  }

  // Output ports for the Min component.
  message Outs {
    // Signal with minimum value as an output signal.
    OutPort output = 1;
  }

  // Input ports for the Min component.
  Ins in_ports = 1;

  // Output ports for the Min component.
  Outs out_ports = 2;
}

// Logical AND.
//
// Signals are mapped to boolean values as follows:
// * Zero is treated as false.
// * Any non-zero is treated as true.
// * Invalid inputs are considered unknown.
//
//   :::note
//   Treating invalid inputs as "unknowns" has a consequence that the result
//   might end up being valid even when some inputs are invalid. Eg. `unknown && false == false`,
//   because the result would end up false no matter if
//   first signal was true or false. On the other hand, `unknown && true == unknown`.
//   :::
message And {
  // Inputs for the And component.
  message Ins {
    // Array of input signals.
    repeated InPort inputs = 1; // @gotags: validate:"dive"
  }

  // Output ports for the And component.
  message Outs {
    // Result of logical AND of all the input signals.
    //
    // Will always be 0 (false), 1 (true) or invalid (unknown).
    OutPort output = 1;
  }

  // Input ports for the And component.
  Ins in_ports = 1;

  // Output ports for the And component.
  Outs out_ports = 2;
}

// Logical OR.
//
// See [And component](#v1-and) on how signals are mapped onto boolean values.
message Or {
  // Inputs for the Or component.
  message Ins {
    // Array of input signals.
    repeated InPort inputs = 1; // @gotags: validate:"dive"
  }

  // Output ports for the Or component.
  message Outs {
    // Result of logical OR of all the input signals.
    //
    // Will always be 0 (false), 1 (true) or invalid (unknown).
    OutPort output = 1;
  }

  // Input ports for the Or component.
  Ins in_ports = 1;

  // Output ports for the Or component.
  Outs out_ports = 2;
}

// Logical NOT.
//
// See [And component](#v1-and) on how signals are mapped onto boolean values.
message Inverter {
  // Inputs for the Inverter component.
  message Ins {
    // Signal to be negated.
    InPort input = 1; // @gotags: validate:"dive"
  }

  // Output ports for the Inverter component.
  message Outs {
    // Logical negation of the input signal.
    //
    // Will always be 0 (false), 1 (true) or invalid (unknown).
    OutPort output = 1;
  }

  // Input ports for the Inverter component.
  Ins in_ports = 1;

  // Output ports for the Inverter component.
  Outs out_ports = 2;
}

// Picks the first valid input signal from the array of input signals and emits it as an output signal
message FirstValid {
  // Inputs for the FirstValid component.
  message Ins {
    // Array of input signals.
    repeated InPort inputs = 1; // @gotags: validate:"dive"
  }

  // Outputs for the FirstValid component.
  message Outs {
    // First valid input signal as an output signal.
    OutPort output = 1;
  }

  // Input ports for the FirstValid component.
  Ins in_ports = 1;

  // Output ports for the FirstValid component.
  Outs out_ports = 2;
}

// AlerterConfig is a common config for separate alerter components and alerters embedded in other components.
message AlerterConfig {
  // Name of the alert.
  string alert_name = 1 [(grpc.gateway.protoc_gen_openapiv2.options.openapiv2_field) = {
    extensions: {
      key: "x-go-validate"
      value: {string_value: "required"}
    }
  }]; // @gotags: validate:"required"

  // Severity of the alert, one of 'info', 'warn' or 'crit'.
  string severity = 2 [(grpc.gateway.protoc_gen_openapiv2.options.openapiv2_field) = {
    extensions: {
      key: "x-go-validate"
      value: {string_value: "oneof=info warn crit"}
    }
    extensions: {
      key: "x-go-default"
      value: {string_value: "info"}
    }
  }]; // @gotags: default:"info" validate:"oneof=info warn crit"

  // Duration of alert resolver.
  google.protobuf.Duration resolve_timeout = 3 [(grpc.gateway.protoc_gen_openapiv2.options.openapiv2_field) = {
    extensions: {
      key: "x-go-default"
      value: {string_value: "300s"}
    }
  }]; // @gotags: default:"300s"

  // A list of alert channel strings.
  repeated string alert_channels = 4;
}

// Alerter reacts to a signal and generates alert to send to alert manager.
message Alerter {
  // Inputs for the Alerter component.
  message Ins {
    // Signal which Alerter is monitoring. If the signal greater than 0, Alerter generates an alert.
    InPort signal = 1;
  }

  // Input ports for the Alerter component.
  Ins in_ports = 1;

  // Alerter configuration
  AlerterConfig alerter_config = 2 [(grpc.gateway.protoc_gen_openapiv2.options.openapiv2_field) = {
    extensions: {
      key: "x-go-validate"
      value: {string_value: "required"}
    }
  }]; // @gotags: validate:"required"
}

// Accumulates sum of signal every tick.
message Integrator {
  // Inputs for the Integrator component.
  message Ins {
    // The input signal.
    InPort input = 1;
    // Resets the integrator output to zero when reset signal is valid and non-zero.
    InPort reset = 2;
    // The minimum output when reset is not set.
    InPort min = 3;
    //The maximum output when reset is not set.
    InPort max = 4;
  }

  // Outputs for the Integrator component.
  message Outs {
    OutPort output = 1;
  }

  // Input ports for the Integrator component.
  Ins in_ports = 1;

  // Output ports for the Integrator component.
  Outs out_ports = 2;
}

// Differentiator calculates rate of change per tick.
message Differentiator {
  // Inputs for the Differentiator component.
  message Ins {
    InPort input = 1;
  }

  // Outputs for the Differentiator component.
  message Outs {
    OutPort output = 1;
  }

  // Input ports for the Differentiator component.
  Ins in_ports = 1;

  // Output ports for the Differentiator component.
  Outs out_ports = 2;

  // The window of time over which differentiator operates.
  google.protobuf.Duration window = 3 [(grpc.gateway.protoc_gen_openapiv2.options.openapiv2_field) = {
    extensions: {
      key: "x-go-default"
      value: {string_value: "5s"}
    }
  }]; // @gotags: default:"5s"
}

message HorizontalPodScaler {
  message ScaleReporter {
    // Outputs for the HorizontalPodScaler component.
    message Outs {
      OutPort actual_replicas = 1;
      OutPort configured_replicas = 2;
    }

    Outs out_ports = 1;
  }

  message ScaleActuator {
    // Dynamic Configuration for ScaleActuator
    message DynamicConfig {
      // Decides whether to run the pod scaler in dry-run mode. Dry run mode ensures that no scaling is invoked by this pod scaler.
      // Useful for observing the behavior of Scaler without disrupting any real traffic.
      bool dry_run = 1 [(grpc.gateway.protoc_gen_openapiv2.options.openapiv2_field) = {
        extensions: {
          key: "x-go-default"
          value: {bool_value: false}
        }
      }]; // @gotags: default:"false"
    }

    // Inputs for the HorizontalPodScaler component.
    message Ins {
      InPort desired_replicas = 1;
    }

    Ins in_ports = 1;

    // Configuration key for DynamicConfig
    string dynamic_config_key = 2;

    // Default configuration.
    DynamicConfig default_config = 3;
  }

  // The Kubernetes object on which horizontal scaling is applied.
  KubernetesObjectSelector kubernetes_object_selector = 1 [(grpc.gateway.protoc_gen_openapiv2.options.openapiv2_field) = {
    extensions: {
      key: "x-go-validate"
      value: {string_value: "required"}
    }
  }]; // @gotags: validate:"required"

  ScaleReporter scale_reporter = 2;

  ScaleActuator scale_actuator = 3;
}

// Generates 0 and 1 in turns.
message PulseGenerator {
  // Outputs for the PulseGenerator component.
  message Outs {
    OutPort output = 1;
  }

  Outs out_ports = 1;

  // Emitting 1 for the true_for duration.
  google.protobuf.Duration true_for = 2 [(grpc.gateway.protoc_gen_openapiv2.options.openapiv2_field) = {
    extensions: {
      key: "x-go-default"
      value: {string_value: "5s"}
    }
  }]; // @gotags: default:"5s"

  // Emitting 0 for the false_for duration.
  google.protobuf.Duration false_for = 3 [(grpc.gateway.protoc_gen_openapiv2.options.openapiv2_field) = {
    extensions: {
      key: "x-go-default"
      value: {string_value: "5s"}
    }
  }]; // @gotags: default:"5s"
}

<<<<<<< HEAD
// Nested circuit defines a sub-circuit as a high-level component. It consists of a list of components and a map of input and output ports.
message NestedCircuit {
  map<string, InPort> in_ports_map = 1;
  map<string, OutPort> out_ports_map = 2;

  repeated Component components = 3; // @gotags: validate:"dive"
  // Name of the nested circuit component. This name is displayed by graph visualization tools.
  string name = 4;
}

// Nested signal ingress is a special type of component that allows to inject a signal into a nested circuit.
message NestedSignalIngress {
  // Outputs for the NestedSignalIngress component.
  message Outs {
    // The signal to be ingressed.
    OutPort signal = 1;
  }

  // Output ports for the NestedSignalIngress component.
  Outs out_ports = 1;
  string port_name = 2;
}

// Nested signal egress is a special type of component that allows to extract a signal from a nested circuit.
message NestedSignalEgress {
  // Inputs for the NestedSignalEgress component.
  message Ins {
    // The signal to be egressed.
    InPort signal = 1;
  }

  // Input ports for the NestedSignalEgress component.
  Ins in_ports = 1;
  string port_name = 2;
}

// High level concurrency control component. Baselines a signal via exponential moving average and applies concurrency limits based on deviation of signal from the baseline. Internally implemented as a nested circuit.
message AIMDConcurrencyController {
  // Inputs for the AIMDConcurrencyController component.
  message Ins {
    // The signal to the controller.
    InPort signal = 1;
    // The setpoint to the controller.
    InPort setpoint = 2;
  }

  // Outputs for the AIMDConcurrencyController component.
  message Outs {
    OutPort accepted_concurrency = 1;
    OutPort incoming_concurrency = 2;
    OutPort desired_concurrency = 3;
    OutPort is_overload = 4;
    OutPort load_multiplier = 5;
  }

  // Input ports for the AIMDConcurrencyController component.
  Ins in_ports = 1;

  // Output ports for the AIMDConcurrencyController component.
  Outs out_ports = 2;

  // Flow Selector decides the service and flows at which the concurrency limiter is applied.
  FlowSelector flow_selector = 3 [(grpc.gateway.protoc_gen_openapiv2.options.openapiv2_field) = {
    extensions: {
      key: "x-go-validate"
      value: {string_value: "required"}
    }
  }]; // @gotags: validate:"required"

  // Scheduler parameters.
  SchedulerParameters scheduler_parameters = 4 [(grpc.gateway.protoc_gen_openapiv2.options.openapiv2_field) = {
    extensions: {
      key: "x-go-validate"
      value: {string_value: "required"}
    }
  }]; // @gotags: validate:"required"

  // Gradient parameters for the controller. Defaults to:
  // * slope = -1
  // * min_gradient = 0.1
  // * max_gradient = 1
  GradientParameters gradient_parameters = 5;

  // Current accepted concurrency is multiplied with this number to dynamically calculate the upper concurrency limit of a Service during normal (non-overload) state. This protects the Service from sudden spikes.
  double concurrency_limit_multiplier = 6 [(grpc.gateway.protoc_gen_openapiv2.options.openapiv2_field) = {
    extensions: {
      key: "x-go-default"
      value: {number_value: 2.0}
    }
  }]; // @gotags: default:"2.0"

  // Linear increment to concurrency in each execution tick when the system is not in overloaded state.
  double concurrency_linear_increment = 7 [(grpc.gateway.protoc_gen_openapiv2.options.openapiv2_field) = {
    extensions: {
      key: "x-go-default"
      value: {number_value: 5.0}
    }
  }]; // @gotags: default:"5.0"

  // Scale factor to multiply square root of current accepted concurrrency. This, along with concurrencyLinearIncrement helps calculate overall concurrency increment in each tick. Concurrency is rapidly ramped up in each execution cycle during normal (non-overload) state (integral effect).
  double concurrency_sqrt_increment_multiplier = 8 [(grpc.gateway.protoc_gen_openapiv2.options.openapiv2_field) = {
    extensions: {
      key: "x-go-default"
      value: {number_value: 1.0}
    }
  }]; // @gotags: default:"1.0"

  // Configuration for embedded alerter.
  AlerterConfig alerter_config = 9;

  // Configuration key for load actuation dry run.
  string dry_run_dynamic_config_key = 10;
=======
// Holds the last valid signal value for the specified duration then waits for next valid value to hold.
// If it's holding a value that means it ignores both valid and invalid new signals until the hold_for duration is finished.
message Holder {
  // Inputs for the Holder component.
  message Ins {
    InPort input = 1;
  }

  // Outputs for the Holder component.
  message Outs {
    OutPort output = 1;
  }

  Ins in_ports = 1;
  Outs out_ports = 2;

  // Holding the last valid signal value for the hold_for duration.
  google.protobuf.Duration hold_for = 3 [(grpc.gateway.protoc_gen_openapiv2.options.openapiv2_field) = {
    extensions: {
      key: "x-go-default"
      value: {string_value: "5s"}
    }
  }]; // @gotags: default:"5s"
>>>>>>> 1bd5b210
}<|MERGE_RESOLUTION|>--- conflicted
+++ resolved
@@ -208,22 +208,20 @@
     // Generates 0 and 1 in turns.
     PulseGenerator pulse_generator = 22;
 
-<<<<<<< HEAD
-    // Nested circuit defines a sub-circuit as a high-level component. It consists of a list of components and a map of input and output ports.
-    NestedCircuit nested_circuit = 23;
-
-    // Nested signal ingress is a special type of component that allows to inject a signal into a nested circuit.
-    NestedSignalIngress nested_signal_ingress = 24;
-
-    // Nested signal egress is a special type of component that allows to extract a signal from a nested circuit.
-    NestedSignalEgress nested_signal_egress = 25;
-
-    // AIMD Concurrency control component is based on Additive Increase and Multiplicative Decrease of Concurrency. It takes a signal and setpoint as inputs and reduces concurrency limits proportionally (or any arbitrary power) based on deviation of the signal from setpoint. Internally implemented as a nested circuit.
-    AIMDConcurrencyController aimd_concurrency_controller = 26;
-=======
     // Holds the last valid signal value for the specified duration then waits for next valid value to hold.
     Holder holder = 23;
->>>>>>> 1bd5b210
+
+    // Nested circuit defines a sub-circuit as a high-level component. It consists of a list of components and a map of input and output ports.
+    NestedCircuit nested_circuit = 24;
+
+    // Nested signal ingress is a special type of component that allows to inject a signal into a nested circuit.
+    NestedSignalIngress nested_signal_ingress = 25;
+
+    // Nested signal egress is a special type of component that allows to extract a signal from a nested circuit.
+    NestedSignalEgress nested_signal_egress = 26;
+
+    // AIMD Concurrency control component is based on Additive Increase and Multiplicative Decrease of Concurrency. It takes a signal and setpoint as inputs and reduces concurrency limits proportionally (or any arbitrary power) based on deviation of the signal from setpoint. Internally implemented as a nested circuit.
+    AIMDConcurrencyController aimd_concurrency_controller = 27;
   }
 }
 
@@ -1452,7 +1450,31 @@
   }]; // @gotags: default:"5s"
 }
 
-<<<<<<< HEAD
+// Holds the last valid signal value for the specified duration then waits for next valid value to hold.
+// If it's holding a value that means it ignores both valid and invalid new signals until the hold_for duration is finished.
+message Holder {
+  // Inputs for the Holder component.
+  message Ins {
+    InPort input = 1;
+  }
+
+  // Outputs for the Holder component.
+  message Outs {
+    OutPort output = 1;
+  }
+
+  Ins in_ports = 1;
+  Outs out_ports = 2;
+
+  // Holding the last valid signal value for the hold_for duration.
+  google.protobuf.Duration hold_for = 3 [(grpc.gateway.protoc_gen_openapiv2.options.openapiv2_field) = {
+    extensions: {
+      key: "x-go-default"
+      value: {string_value: "5s"}
+    }
+  }]; // @gotags: default:"5s"
+}
+
 // Nested circuit defines a sub-circuit as a high-level component. It consists of a list of components and a map of input and output ports.
 message NestedCircuit {
   map<string, InPort> in_ports_map = 1;
@@ -1565,29 +1587,4 @@
 
   // Configuration key for load actuation dry run.
   string dry_run_dynamic_config_key = 10;
-=======
-// Holds the last valid signal value for the specified duration then waits for next valid value to hold.
-// If it's holding a value that means it ignores both valid and invalid new signals until the hold_for duration is finished.
-message Holder {
-  // Inputs for the Holder component.
-  message Ins {
-    InPort input = 1;
-  }
-
-  // Outputs for the Holder component.
-  message Outs {
-    OutPort output = 1;
-  }
-
-  Ins in_ports = 1;
-  Outs out_ports = 2;
-
-  // Holding the last valid signal value for the hold_for duration.
-  google.protobuf.Duration hold_for = 3 [(grpc.gateway.protoc_gen_openapiv2.options.openapiv2_field) = {
-    extensions: {
-      key: "x-go-default"
-      value: {string_value: "5s"}
-    }
-  }]; // @gotags: default:"5s"
->>>>>>> 1bd5b210
 }