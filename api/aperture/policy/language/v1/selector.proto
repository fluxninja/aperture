--- conflicted
+++ resolved
@@ -18,10 +18,6 @@
   }]; // @gotags: default:"default"
 
   string service = 3 [(grpc.gateway.protoc_gen_openapiv2.options.openapiv2_field) = {
-<<<<<<< HEAD
-    description: "The service (name) of the entities.\nIn k8s, this is a name of the Service object.\n\nNote: Entity may belong to multiple services."
-  }];
-=======
     description: "The service (name) of the entities.\nIn k8s, this is the FQDN of the Service object.\n\nNote: Entity may belong to multiple services."
     extensions: {
       key: "x-go-validate";
@@ -30,7 +26,6 @@
       }
     }
   }]; // @gotags: validate:"required"
->>>>>>> d4d81f5d
 
   ControlPoint control_point = 4 [(grpc.gateway.protoc_gen_openapiv2.options.openapiv2_field) = {
     description: "Describes control point Within the entity where the policy should apply to."
