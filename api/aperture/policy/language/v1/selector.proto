--- conflicted
+++ resolved
@@ -37,48 +37,13 @@
         }
       }
     }
-<<<<<<< HEAD
   ]; // @gotags: default:"default"
 
-  // The namespace of the entities to select.
-  // In k8s, this is the k8s' namespace.
-  string namespace = 2 [
-    (grpc.gateway.protoc_gen_openapiv2.options.openapiv2_field) = {
-      extensions: {
-        key: "x-go-validate"
-        value: {
-          string_value: "required"
-        }
-      }
-    }
-  ]; // @gotags: validate:"required"
-
-  // The service (name) of the entities.
-  // In k8s, this is a name of the Service object.
-  //
-  // Note: Entity may belong to multiple services.
   string service = 3 [
     (grpc.gateway.protoc_gen_openapiv2.options.openapiv2_field) = {
-      extensions: {
-        key: "x-go-validate"
-        value: {
-          string_value: "required"
-        }
-      }
+      description: "The service (name) of the entities.\nIn k8s, this is the FQDN of the Service object.\n\nNote: Entity may belong to multiple services."
     }
-  ]; // @gotags: validate:"required"
-=======
-    example: "{\"'yaml\":{\"selector\":{\"service\":\"service1.default.svc.cluster.local\",\"control_point\":{\"traffic\":\"ingress # Allowed values are `ingress` and `egress`.\"},\"label_matcher\":{\"match_labels\":{\"user_tier\":\"gold\"},\"match_expressions\":[{\"key\":\"query\",\"operator\":\"In\",\"values\":[\"insert\",\"delete\"]},{\"label\":\"user_agent\",\"regex\":\"^(?!.*Chrome).*Safari\"}]}}}}"
-  };
-
-  string agent_group = 1 [(grpc.gateway.protoc_gen_openapiv2.options.openapiv2_field) = {
-    description: "Describes where this selector applies to."
-  }]; // @gotags: default:"default"
-
-  string service = 3 [(grpc.gateway.protoc_gen_openapiv2.options.openapiv2_field) = {
-    description: "The service (name) of the entities.\nIn k8s, this is the FQDN of the Service object.\n\nNote: Entity may belong to multiple services."
-  }];
->>>>>>> e44c1991
+  ];
 
   // Describes control point within the entity where the policy should apply to.
   ControlPoint control_point = 4 [
@@ -92,7 +57,6 @@
     }
   ]; // @gotags: validate:"required"
 
-<<<<<<< HEAD
   // Allows to add _additional_ condition on labels that must also be satisfied (in addition to namespace+service+control point matching).
   // The label matcher allows to match on infra labels, flow labels and request labels.
   // Arbitrary label matcher can be used to match infra labels.
@@ -109,11 +73,6 @@
   //
   // Note: Request headers are only available for "traffic" control points.
   LabelMatcher label_matcher = 5;
-=======
-  LabelMatcher label_matcher = 5 [(grpc.gateway.protoc_gen_openapiv2.options.openapiv2_field) = {
-    description: "Allows to add _additional_ condition on labels that must also be satisfied (in addition to service+control point matching).\nThe label matcher allows to match on infra labels, flow labels and request labels.\nArbitrary label matcher can be used to match infra labels.\nFor flowcontrol policies, the matcher can be used to match flow labels.\n\nNote: For classification we can only match flow labels that were created at some **previous** control point.\n\nIn case of k8s, infra labels are labels on entities (note: there might exist some additional labels).\nFlow label names are always prefixed with `flow_`\nRequest labels are always prefixed with `request_`.\nAvailable request labels are `id` (available as `request_id`), `method`, `path`, `host`, `scheme`, `size`, `protocol`\n(mapped from fields of [HttpRequest](https://github.com/envoyproxy/envoy/blob/637a92a56e2739b5f78441c337171968f18b46ee/api/envoy/service/auth/v3/attribute_context.proto#L102)).\nAlso, (non-pseudo) headers are available as `request_header_<headername>`.\n\nNote: Request headers are only available for \"traffic\" control points."
-  }];
->>>>>>> e44c1991
 }
 
 // Identifies control point within a service that the rule or policy should apply to.
