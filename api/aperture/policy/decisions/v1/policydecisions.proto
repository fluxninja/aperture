--- conflicted
+++ resolved
@@ -1,56 +1,14 @@
 syntax = "proto3";
 
 package aperture.policy.decisions.v1;
-
-import "protoc-gen-openapiv2/options/annotations.proto";
 
 message LoadShedDecision {
   double load_shed_factor = 1;
 }
 
 message TokensDecision {
-<<<<<<< HEAD
-  uint64 default_workload_tokens = 1 [
-    (grpc.gateway.protoc_gen_openapiv2.options.openapiv2_field) = {
-      extensions: {
-        key: "x-go-default"
-        value: {
-          number_value: 1
-        }
-      }
-    }
-  ]; // @gotags: default:"1"
-
-  // Key in map is a string representation of WorkloadDesc message.
-  map<string, uint64> tokens_by_workload = 2;
-}
-
-message WorkloadDesc {
-  string workload_key = 1 [
-    (grpc.gateway.protoc_gen_openapiv2.options.openapiv2_field) = {
-      extensions: {
-        key: "x-go-default"
-        value: {
-          string_value: "default_workload_key"
-        }
-      }
-    }
-  ]; // @gotags: default:"default_workload_key"
-
-  string workload_value = 2 [
-    (grpc.gateway.protoc_gen_openapiv2.options.openapiv2_field) = {
-      extensions: {
-        key: "x-go-default"
-        value: {
-          string_value: "default_workload_value"
-        }
-      }
-    }
-  ]; // @gotags: default:"default_workload_value"
-=======
   // Key is workload index and value is tokens.
   map<string, uint64> tokens_by_workload_index = 1;
->>>>>>> e44c1991
 }
 
 message RateLimiterDecision {
