--- conflicted
+++ resolved
@@ -23,13 +23,8 @@
   DecisionReason decision_reason = 2;
   // limiter_decisions contains information about decision made by each limiter.
   repeated LimiterDecision limiter_decisions = 3;
-<<<<<<< HEAD
-  // flux meter ids that were matched for this request.
-  repeated string flux_meter_ids = 4;
-=======
   // flux meters that were matched for this request.
   repeated FluxMeter flux_meters = 4;
->>>>>>> e44c1991
 }
 
 // Reason contains fields that give futher information about error or rejection.
