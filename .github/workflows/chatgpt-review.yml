--- conflicted
+++ resolved
@@ -20,11 +20,7 @@
           GITHUB_TOKEN: ${{ secrets.GITHUB_TOKEN }}
           OPENAI_API_KEY: ${{ secrets.OPENAI_API_KEY }}
         with:
-<<<<<<< HEAD
-          debug: true
-=======
           debug: false
->>>>>>> d98c7ab3
           review_comment_lgtm: false
           path_filters: |
             !**/*.pb.go
