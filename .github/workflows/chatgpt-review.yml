name: ChatGPT Code Review

permissions:
  contents: read
  pull-requests: write

on: [pull_request]

jobs:
  test:
    runs-on: ubuntu-latest
    steps:
      - uses: actions/checkout@v3
        with:
          repository: ${{github.event.pull_request.head.repo.full_name}}
          ref: ${{github.event.pull_request.head.ref}}
          submodules: false
      - uses: harjotgill/chatgpt-action@main
        env:
          GITHUB_TOKEN: ${{ secrets.GITHUB_TOKEN }}
          OPENAI_API_KEY: ${{ secrets.OPENAI_API_KEY }}
        with:
<<<<<<< HEAD
          debug: true
=======
          debug: false
>>>>>>> d98c7ab3
          review_comment_lgtm: false
          path_filters: |
            !**/*.pb.go
            !**/*.lock
            !**/*.yaml
            !**/*.yml
            !**/*.cfg
            !**/*.ini
            !**/*.mod
            !**/*.sum
            !**/*.json
            !**/*.mmd
            !**/*.svg
            !**/*.png
            !**/*.dot
            !**/gen/**
            !**/vendor/**<|MERGE_RESOLUTION|>--- conflicted
+++ resolved
@@ -20,12 +20,8 @@
           GITHUB_TOKEN: ${{ secrets.GITHUB_TOKEN }}
           OPENAI_API_KEY: ${{ secrets.OPENAI_API_KEY }}
         with:
-<<<<<<< HEAD
-          debug: true
-=======
           debug: false
->>>>>>> d98c7ab3
-          review_comment_lgtm: false
+          action: score
           path_filters: |
             !**/*.pb.go
             !**/*.lock
