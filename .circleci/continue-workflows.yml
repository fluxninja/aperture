version: 2.1

orbs:
  docker: circleci/docker@2.1.1
  gcp-gcr: circleci/gcp-gcr@0.13.0
  slack: circleci/slack@4.4.4
  rust: circleci/rust@1.5.0
  jira: circleci/jira@1.3.1
  codecov: codecov/codecov@3.2.2

executors:
  base-cimg-executor:
    docker:
      - image: cimg/base:2021.07
  go-cimg-executor:
    docker:
      - image: cimg/go:1.18
        user: root
  python-cimg-executor:
    docker:
      - image: cimg/python:3.10.4
  base-machine-executor:
    machine:
      image: ubuntu-2004:202107-02
      docker_layer_caching: true

parameters:
  updated-aperture:
    type: boolean
    default: false
  updated-aperture-docs:
    type: boolean
    default: false
  updated-circleci-config:
    type: boolean
    default: false

jobs:
  build-push-add-tag:
    parameters:
      attach-workspace:
        type: boolean
        description:
          Boolean for whether or not to attach to an existing workspace
        default: false
      docker-context:
        type: string
        description:
          Path to the directory containing your build context, defaults to .
        default: .
      dockerfile:
        type: string
        description: Name of dockerfile to use, defaults to Dockerfile
        default: Dockerfile
      executor:
        type: executor
        description: executor to use for this job
        default: base-cimg-executor
      extra_build_args:
        type: string
        description: Extra flags to pass to docker build
        default: ""
      docker_ssh:
        type: string
        description: SSH socket to forward to the docker build process
        default: ""
      dockerhub-image:
        type: string
        description: A name for your Docker image
      gcr-registry:
        type: string
        description: Google Container Registry to push images to
      gcr-image:
        type: string
        description: A name for the image pushed to GCR
      path:
        type: string
        description:
          Path to the directory containing your Dockerfile, defaults to .
        default: .
      remote-docker-version:
        type: string
        description: Specify the remote docker version
        default: 20.10.6
      setup-remote-docker:
        type: boolean
        description: Setup and use CircleCI's remote Docker environment
        default: true
      registry:
        type: string
        default: docker.io
        description: Name of registry to use, defaults to docker.io
      tag:
        type: string
        description: A Docker image tag
        default: ${CIRCLE_SHA1:0:8}
      target-tag:
        type: string
        description: Additional image tag applied when job runs on main branch
        default: latest
      use-docker-layer-caching:
        type: boolean
        description: Setup docker layer caching for optimized build
        default: false
      workspace-root:
        type: string
        description: >
          Workspace root path that is either an absolute path or a path relative
          to the working directory. Defaults to '.' (the working directory)
        default: .
    executor: <<parameters.executor>>
    environment:
      DOCKER_BUILDKIT: 1
    steps:
      - checkout
      - when:
          condition: <<parameters.setup-remote-docker>>
          steps:
            - setup_remote_docker:
                docker_layer_caching: <<parameters.use-docker-layer-caching>>
                version: <<parameters.remote-docker-version>>
      - when:
          condition: <<parameters.attach-workspace>>
          steps:
            - attach_workspace:
                at: <<parameters.workspace-root>>
      - aperture_docker_build:
          docker-context: <<parameters.docker-context>>
          dockerfile: <<parameters.dockerfile>>
          extra_build_args: <<parameters.extra_build_args>>
          registry: <<parameters.registry>>``
          image: <<parameters.dockerhub-image>>
          path: <<parameters.path>>
          tag: <<parameters.tag>>
          ssh: <<parameters.docker_ssh>>
          use-buildkit: true
      - aperture_docker_tag:
          source-registry: <<parameters.registry>>
          source-image: <<parameters.dockerhub-image>>
          source-tag: <<parameters.tag>>
          dest-registry: <<parameters.gcr-registry>>
          dest-image: <<parameters.gcr-image>>
          dest-tag: <<parameters.tag>>
      - gcp-gcr/gcr-auth
      - gcp-gcr/push-image:
          image: <<parameters.gcr-image>>
          tag: <<parameters.tag>>

  go-test-coverage:
    parameters:
      work_dir:
        type: string
        description: working directory
    executor: go-cimg-executor
    resource_class: xlarge
    steps:
      - checkout
      - run:
          name: download etcd
          command: |
            ETCD_VER=v3.5.3
            DOWNLOAD_URL=https://storage.googleapis.com/etcd
            rm -f /tmp/etcd-${ETCD_VER}-linux-amd64.tar.gz
            rm -rf /tmp/etcd-download-test && mkdir -p /tmp/etcd-download-test
            curl -L ${DOWNLOAD_URL}/${ETCD_VER}/etcd-${ETCD_VER}-linux-amd64.tar.gz -o /tmp/etcd-${ETCD_VER}-linux-amd64.tar.gz
            tar xzvf /tmp/etcd-${ETCD_VER}-linux-amd64.tar.gz -C /tmp/etcd-download-test --strip-components=1 --no-same-owner
            rm -f /tmp/etcd-${ETCD_VER}-linux-amd64.tar.gz
            /tmp/etcd-download-test/etcd --version
            mv /tmp/etcd-download-test/etcd /home/circleci/bin/etcd
      - run:
          name: download prometheus
          command: |
            PROMETHEUS_VER=2.36.1
            DOWNLOAD_URL=https://github.com/prometheus/prometheus/releases/download
            rm -f /tmp/prometheus-${PROMETHEUS_VER}.linux-amd64.tar.gz
            rm -rf /tmp/prometheus-download-test && mkdir -p /tmp/prometheus-download-test
            curl -L ${DOWNLOAD_URL}/v${PROMETHEUS_VER}/prometheus-${PROMETHEUS_VER}.linux-amd64.tar.gz -o /tmp/prometheus-${PROMETHEUS_VER}.linux-amd64.tar.gz
            tar xvf /tmp/prometheus-${PROMETHEUS_VER}.linux-amd64.tar.gz -C /tmp/prometheus-download-test --strip-components=1 --no-same-owner
            rm -f /tmp/prometheus-${PROMETHEUS_VER}.linux-amd64.tar.gz
            /tmp/prometheus-download-test/prometheus --version
            mv /tmp/prometheus-download-test/prometheus /home/circleci/bin/prometheus
      - run:
          name: Run tests and coverage
          working_directory: << parameters.work_dir >>
          command:
            GOMAXPROCS=4 go test -v $(go list ./... | grep -v generated)
            -coverprofile=coverage.out -covermode=atomic -coverpkg=./...
      - codecov/upload
      - run:
          name: Show peak memory usage in bytes
          command: cat /sys/fs/cgroup/memory/memory.max_usage_in_bytes
          when: always

  pre-commit:
    executor: python-cimg-executor
    resource_class: xlarge
    steps:
      - checkout
      - asdf_install:
          cache_name: pre-commit
          tools: |-
            pre-commit
            bats
            golang
            golangci-lint
            buf
            mockery
            nodejs
            shellcheck
            yq
      - run:
          name: Generate pre-commit cache key file
          command: |
            cp .pre-commit-config.yaml /tmp/pre-commit-cache-key.txt
            python --version --version >> /tmp/pre-commit-cache-key.txt
            pre-commit --version >> /tmp/pre-commit-cache-key.txt
      - restore_cache:
          name: Restore pre-commit cache
          keys:
            - v2-pc-cache-{{ checksum "/tmp/pre-commit-cache-key.txt" }}
            - v2-pc-cache-
      - run:
          name: Install pre-commit hooks
          command: |
            pre-commit install-hooks
      - run:
          name: Run pre-commit
          # It'd be faster to run it only on files changed between current branch and target PR branch
          # This can be done with: pre-commit run --from-ref <TARGET_BRANCH> --to-ref HEAD
          # Unfortunately, CircleCI doesn't expose target branch
          # Possible option is to use narrativescience/ghpr orb with get-pr-info, but this step can't be disabled
          # So then we'd only be able to run this job on PRs, and would require separate job for running on main
          # We use alternative approach, in which:
          # 1) If current branch is main - pre-commit checks all files
          # 2) Otherwise - we find common ancestor between current commit and main and run pre-commit with a base (from-ref) set to that ancestor
          command: |
            set -euo pipefail
            set -x
            if [ "$CIRCLE_BRANCH" = "main" ]; then
              pre-commit run --all-files
            else
              base_ref="$(git merge-base main $CIRCLE_SHA1)"
              pre-commit run --from-ref "${base_ref}" --to-ref "$CIRCLE_SHA1"
              # TODO: Re-enable this on PR level at some point
              ## pre-commit won't run commit-msg stage checks above, so we run it manually
              #commits="$(git log "${base_ref}..${CIRCLE_SHA1}" --format=%H)"
              #readarray -t commit_list \<<<"${commits}"
              #for commit in "${commit_list[@]}"; do
              #  ./tools/githooks/commit_check.py <(git log -n1 "${commit}" --format=%B)
              #done
            fi
      - save_cache:
          name: Save pre-commit cache
          key: v2-pc-cache-{{ checksum "/tmp/pre-commit-cache-key.txt" }}
          paths:
            - ~/.cache/pre-commit
      - asdf_save_cache:
          cache_name: pre-commit
      - run:
          name:
            Show diff and assert pre-commit didn't create any non-ignored files
          command: |
            git status
            git add .
            git diff --cached --exit-code
          when: always

  publish-aperture-docs:
    executor: python-cimg-executor
    parameters:
      release-ref:
        type: string
        default: master
        description: What release tag or branch to copy documentation from
      dry-run:
        type: boolean
        default: false
        description: Whether to push changes to the deployment repository
    steps:
      - checkout
      - add_ssh_keys:
          fingerprints:
            - "8d:43:0f:09:ed:86:44:23:4f:43:88:29:71:bf:92:e7" # FluxNinja/RM R/O
            - "f1:bc:3e:8b:50:f3:f3:81:f2:12:41:2c:78:60:70:ff" # FluxNinja/aperture-tech-docs R/W
      - run:
          name: Install opsninja and its dependencies
          command: |
            # We need R/O access to RM repository to be able to fetch opsninja library
            # FIXME: make "releases" of opsninja library somehow, even as a separate repository
            # to limit exposure.
            export RM_RO_KEY_FINGERPRINT="8d:43:0f:09:ed:86:44:23:4f:43:88:29:71:bf:92:e7"
            export GIT_SSH_COMMAND="ssh -i ~/.ssh/id_rsa_$(echo "${RM_RO_KEY_FINGERPRINT}" | tr -d ':')"
            export SSH_AUTH_SOCK=""
            pip install 'git+ssh://git@github.com/FluxNinja/RM@master#egg=opsninja&subdirectory=ops/apps/opsninja/'
      - asdf_install:
          cache_name: publish-docs
          tools: |-
            nodejs
      - run:
          name: Install yarn
          command: npm install --global yarn
      - run:
          name: Publish documentation updates
          command: |
            export LOGURU_LEVEL=TRACE
            export GIT_SSH_COMMAND="fn circleci ssh -o IdentitiesOnly=yes"
             args=(
               --release=<< parameters.release-ref >>
               --rm-repo-path=/home/circleci/project/
               --docs-root-dir=docs/
             )
             if [[ "<< parameters.dry-run >>" == "true" ]]; then
               args+=( --dry-run )
             fi
            fn release update-aperture-docs "${args[@]}"
      - asdf_save_cache:
          cache_name: publish-docs

workflows:
  version: 2

  aperture:
    when:
      or:
        - << pipeline.parameters.updated-aperture >>
    jobs:
      - build-push-add-tag:
          name: image-build-aperture-agent
          dockerhub-image: aperturecontrol/aperture-agent
          gcr-registry: gcr.io/devel-309501
          gcr-image: cf-fn/aperture-agent
          docker-context: .
          dockerfile: cmd/aperture-agent/Dockerfile
          use-docker-layer-caching: yes
      - build-push-add-tag:
          name: image-build-aperture-controller
          dockerhub-image: aperturecontrol/aperture-controller
          gcr-registry: gcr.io/devel-309501
          gcr-image: cf-fn/aperture-controller
          docker-context: .
          dockerfile: cmd/aperture-controller/Dockerfile
          use-docker-layer-caching: yes
      - go-test-coverage:
          name: go-test-coverage-aperture
          work_dir: .

  pre-commit:
    jobs:
      - pre-commit

  publish-aperture-docs:
    when:
      and:
        - equal: [main, << pipeline.git.branch >>]
        - << pipeline.parameters.updated-aperture-docs >>
    jobs:
<<<<<<< HEAD
      - publish-aperture-docs:
          dry-run: true
=======
      - publish-aperture-docs
>>>>>>> 6b1fc784

commands:
  asdf_install:
    description: "Install tools using ASDF"
    parameters:
      tools:
        type: string
        description:
          "Newline separated list of tools to install. If empty, will install
          everything."
        default: ""
      cache_name:
        type: string
        description: "Name of asdf cache"
        default: "default"
    steps:
      - run:
          name: Install ASDF
          command: |
            git clone https://github.com/asdf-vm/asdf.git ~/.asdf --branch v0.10.2
            printf '\nsource "${HOME}/.asdf/asdf.sh"\n' >> "${BASH_ENV}"
            date +%m > ~/date
      # We need to restore ASDF cache after installing, otherwise we will try to clone it to non-empty dir
      - restore_cache:
          name: Restore ASDF cache
          keys:
            - asdf-cache-v4-{{ checksum "~/date" }}-<< parameters.cache_name
              >>-{{ checksum ".tool-versions" }}
            - asdf-cache-v4-{{ checksum "~/date" }}-<< parameters.cache_name >>-
      - run:
          name: Install ASDF tools
          environment:
            TOOLS: << parameters.tools >>
          command: .circleci/scripts/asdf_install.sh
  asdf_save_cache:
    parameters:
      cache_name:
        type: string
        description: "Name of asdf cache"
        default: "default"
    steps:
      - save_cache:
          name: Save ASDF cache
          key:
            asdf-cache-v4-{{ checksum "~/date" }}-<< parameters.cache_name >>-{{
            checksum ".tool-versions" }}
          paths:
            - ~/.asdf

  aperture_docker_build:
    description: |
      Build and tag a Docker image (forked from circleci/docker with SSH support)
    parameters:
      attach-at:
        default: ""
        description: |
          Provide a path if you wish to attach a workspace. Use `./` for the working directory. `attach_workspace` attached location - where to mount folder/files that were `persist_to_workspace` in a previous step. https://circleci.com/docs/2.0/configuration-reference/#attach_workspace
        type: string
      cache_from:
        default: ""
        description: |
          Comma-separated list of images, images will first be pulled, then passed as the --cache-from build argument https://docs.docker.com/engine/reference/commandline/build/
        type: string
      debug:
        default: false
        description: |
          Extra output for orb developers
        type: boolean
      docker-context:
        default: .
        description: |
          Path to the directory containing your build context, defaults to . (working directory)
        type: string
      dockerfile:
        default: Dockerfile
        description: Name of dockerfile to use, defaults to Dockerfile
        type: string
      extra_build_args:
        default: ""
        description: |
          Extra flags to pass to docker build. For examples, see https://docs.docker.com/engine/reference/commandline/build
        type: string
      image:
        description: Name of image to build
        type: string
      lint-dockerfile:
        default: false
        description: |
          Lint Dockerfile before building?
        type: boolean
      no_output_timeout:
        default: 10m
        description: |
          Pass through a default timeout if your Docker build does not output anything for more than 10 minutes.
        type: string
      path:
        default: .
        description: |
          Path to the directory containing your Dockerfile, defaults to . (working directory)
        type: string
      registry:
        default: docker.io
        description: |
          Name of registry to use, defaults to docker.io
        type: string
      step-name:
        default: Docker build
        description: Specify a custom step name for this command, if desired
        type: string
      tag:
        default: $CIRCLE_SHA1
        description: Image tag, defaults to the value of $CIRCLE_SHA1
        type: string
      treat-warnings-as-errors:
        default: false
        description: |
          If linting Dockerfile, treat linting warnings as errors? (would trigger an exit code and fail the CircleCI job)
        type: boolean
      use-buildkit:
        default: false
        description: |
          Use buildkit to build the image. Available on Docker >= 18.09.0 https://docs.docker.com/develop/develop-images/build_enhancements/
        type: boolean
      ssh:
        default: ""
        description: |
          Which ssh socket to forward to the docker build process
        type: string
    steps:
      - when:
          condition: <<parameters.lint-dockerfile>>
          steps:
            - docker/dockerlint:
                debug: <<parameters.debug>>
                dockerfile: <<parameters.path>>/<<parameters.dockerfile>>
                treat-warnings-as-errors: <<parameters.treat-warnings-as-errors>>
      - when:
          condition: <<parameters.use-buildkit>>
          steps:
            - run: echo 'export DOCKER_BUILDKIT=1' >> $BASH_ENV
      - when:
          condition: <<parameters.attach-at>>
          steps:
            - attach_workspace:
                at: <<parameters.attach-at>>
      - run:
          command: .circleci/scripts/docker_build.sh
          environment:
            PARAM_CACHE_FROM: <<parameters.cache_from>>
            PARAM_DOCKER_CONTEXT: <<parameters.docker-context>>
            PARAM_DOCKERFILE_NAME: <<parameters.dockerfile>>
            PARAM_DOCKERFILE_PATH: <<parameters.path>>
            PARAM_EXTRA_BUILD_ARGS: <<parameters.extra_build_args>>
            PARAM_IMAGE: <<parameters.image>>
            PARAM_REGISTRY: <<parameters.registry>>
            PARAM_TAG: <<parameters.tag>>
            PARAM_USE_BUILDKIT: <<parameters.use-buildkit>>
            PARAM_SSH_FORWARD: <<parameters.ssh>>
          name: <<parameters.step-name>>
          no_output_timeout: << parameters.no_output_timeout >>
  aperture_docker_tag:
    description: |
      Tag source image with destination registry, image and tag
    parameters:
      source-registry:
        type: string
        description: Source registry of the image to tag
      source-image:
        type: string
        description: Source image name to tag
      source-tag:
        type: string
        description: Source tag to use for the source image
      dest-registry:
        type: string
        description: Destination registry to use for the image
      dest-image:
        type: string
        description: Destination image name to be used
      dest-tag:
        type: string
        description: Destination tag to be used for the image
      step-name:
        type: string
        description: Custom step name, if desired
        default: Tag docker image
    steps:
      - run:
          command: .circleci/scripts/docker_tag.sh
          environment:
            PARAM_SOURCE_REGISTRY: <<parameters.source-registry>>
            PARAM_SOURCE_IMAGE: <<parameters.source-image>>
            PARAM_SOURCE_TAG: <<parameters.source-tag>>
            PARAM_DEST_REGISTRY: <<parameters.dest-registry>>
            PARAM_DEST_IMAGE: <<parameters.dest-image>>
            PARAM_DEST_TAG: <<parameters.dest-tag>>
          name: <<parameters.step-name>><|MERGE_RESOLUTION|>--- conflicted
+++ resolved
@@ -354,12 +354,7 @@
         - equal: [main, << pipeline.git.branch >>]
         - << pipeline.parameters.updated-aperture-docs >>
     jobs:
-<<<<<<< HEAD
-      - publish-aperture-docs:
-          dry-run: true
-=======
       - publish-aperture-docs
->>>>>>> 6b1fc784
 
 commands:
   asdf_install:
