local demoApp = import 'apps/demoapp/main.libsonnet';

<<<<<<< HEAD
local WorkloadParameters = aperture.v1.SchedulerWorkloadParameters;
local LabelMatcher = aperture.v1.LabelMatcher;
local Workload = aperture.v1.SchedulerWorkload;

local classifier = aperture.v1.Classifier;
local fluxMeter = aperture.v1.FluxMeter;
local extractor = aperture.v1.Extractor;
local rule = aperture.v1.Rule;
local selector = aperture.v1.Selector;
local serviceSelector = aperture.v1.ServiceSelector;
local flowSelector = aperture.v1.FlowSelector;
local controlPoint = aperture.v1.ControlPoint;
local staticBuckets = aperture.v1.FluxMeterStaticBuckets;

local svcSelector = selector.new()
                    + selector.withServiceSelector(
                      serviceSelector.new()
                      + serviceSelector.withAgentGroup('default')
                      + serviceSelector.withService('service1-demo-app.demoapp.svc.cluster.local')
                    )
                    + selector.withFlowSelector(
                      flowSelector.new()
                      + flowSelector.withControlPoint(controlPoint.new()
                                                      + controlPoint.withTraffic('ingress'))
                    );

=======
>>>>>>> ea576761
local demoappMixin =
  demoApp {
    values+: {
      replicaCount: 2,
      simplesrv+: {
        image: {
          repository: 'docker.io/fluxninja/demo-app',
          tag: 'test',
        },
      },
      resources+: {
        limits+: {
          cpu: '100m',
          memory: '128Mi',
        },
        requests+: {
          cpu: '100m',
          memory: '128Mi',
        },
      },
    },
  };

<<<<<<< HEAD
local policy = latencyGradientPolicy({
  policyName: 'service1-demoapp',
  fluxMeterSelector: svcSelector,
  fluxMeters: {
    'service1-demoapp':
      fluxMeter.new()
      + fluxMeter.withSelector(svcSelector)
      + fluxMeter.withAttributeKey('workload_duration_ms')
      + fluxMeter.withStaticBuckets(
        staticBuckets.new()
        + staticBuckets.withBuckets([5.0, 10.0, 25.0, 50.0, 100.0, 250.0, 500.0, 1000.0, 2500.0, 5000.0, 10000.0])
      ),
  },

  concurrencyLimiterSelector: svcSelector,
  classifiers: [
    classifier.new()
    + classifier.withSelector(svcSelector)
    + classifier.withRules({
      user_type: rule.new()
                 + rule.withExtractor(extractor.new()
                                      + extractor.withFrom('request.http.headers.user-type')),
    }),
  ],
  concurrencyLimiter+: {
    timeoutFactor: 0.5,
    defaultWorkloadParameters: {
      priority: 20,
    },
    workloads: [
      Workload.new()
      + Workload.withWorkloadParameters(WorkloadParameters.withPriority(50))
      // match the label extracted by classifier
      + Workload.withLabelMatcher(LabelMatcher.withMatchLabels({ user_type: 'guest' })),
      Workload.new()
      + Workload.withWorkloadParameters(WorkloadParameters.withPriority(200))
      // match the http header directly
      + Workload.withLabelMatcher(LabelMatcher.withMatchLabels({ 'http.request.header.user_type': 'subscriber' })),
    ],
  },
}).policy;

local policyMixin = {
  kind: 'Policy',
  apiVersion: 'fluxninja.com/v1alpha1',
  metadata: {
    name: 'service1',
  },
  spec: policy,
};

=======
>>>>>>> ea576761
{
  demoapp: demoappMixin,
}<|MERGE_RESOLUTION|>--- conflicted
+++ resolved
@@ -1,34 +1,5 @@
 local demoApp = import 'apps/demoapp/main.libsonnet';
 
-<<<<<<< HEAD
-local WorkloadParameters = aperture.v1.SchedulerWorkloadParameters;
-local LabelMatcher = aperture.v1.LabelMatcher;
-local Workload = aperture.v1.SchedulerWorkload;
-
-local classifier = aperture.v1.Classifier;
-local fluxMeter = aperture.v1.FluxMeter;
-local extractor = aperture.v1.Extractor;
-local rule = aperture.v1.Rule;
-local selector = aperture.v1.Selector;
-local serviceSelector = aperture.v1.ServiceSelector;
-local flowSelector = aperture.v1.FlowSelector;
-local controlPoint = aperture.v1.ControlPoint;
-local staticBuckets = aperture.v1.FluxMeterStaticBuckets;
-
-local svcSelector = selector.new()
-                    + selector.withServiceSelector(
-                      serviceSelector.new()
-                      + serviceSelector.withAgentGroup('default')
-                      + serviceSelector.withService('service1-demo-app.demoapp.svc.cluster.local')
-                    )
-                    + selector.withFlowSelector(
-                      flowSelector.new()
-                      + flowSelector.withControlPoint(controlPoint.new()
-                                                      + controlPoint.withTraffic('ingress'))
-                    );
-
-=======
->>>>>>> ea576761
 local demoappMixin =
   demoApp {
     values+: {
@@ -52,60 +23,6 @@
     },
   };
 
-<<<<<<< HEAD
-local policy = latencyGradientPolicy({
-  policyName: 'service1-demoapp',
-  fluxMeterSelector: svcSelector,
-  fluxMeters: {
-    'service1-demoapp':
-      fluxMeter.new()
-      + fluxMeter.withSelector(svcSelector)
-      + fluxMeter.withAttributeKey('workload_duration_ms')
-      + fluxMeter.withStaticBuckets(
-        staticBuckets.new()
-        + staticBuckets.withBuckets([5.0, 10.0, 25.0, 50.0, 100.0, 250.0, 500.0, 1000.0, 2500.0, 5000.0, 10000.0])
-      ),
-  },
-
-  concurrencyLimiterSelector: svcSelector,
-  classifiers: [
-    classifier.new()
-    + classifier.withSelector(svcSelector)
-    + classifier.withRules({
-      user_type: rule.new()
-                 + rule.withExtractor(extractor.new()
-                                      + extractor.withFrom('request.http.headers.user-type')),
-    }),
-  ],
-  concurrencyLimiter+: {
-    timeoutFactor: 0.5,
-    defaultWorkloadParameters: {
-      priority: 20,
-    },
-    workloads: [
-      Workload.new()
-      + Workload.withWorkloadParameters(WorkloadParameters.withPriority(50))
-      // match the label extracted by classifier
-      + Workload.withLabelMatcher(LabelMatcher.withMatchLabels({ user_type: 'guest' })),
-      Workload.new()
-      + Workload.withWorkloadParameters(WorkloadParameters.withPriority(200))
-      // match the http header directly
-      + Workload.withLabelMatcher(LabelMatcher.withMatchLabels({ 'http.request.header.user_type': 'subscriber' })),
-    ],
-  },
-}).policy;
-
-local policyMixin = {
-  kind: 'Policy',
-  apiVersion: 'fluxninja.com/v1alpha1',
-  metadata: {
-    name: 'service1',
-  },
-  spec: policy,
-};
-
-=======
->>>>>>> ea576761
 {
   demoapp: demoappMixin,
 }