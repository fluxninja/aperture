--- conflicted
+++ resolved
@@ -23,11 +23,7 @@
                 config:
                   scrape_configs:
                     - job_name: "java-demo-app-jmx"
-<<<<<<< HEAD
                       scrape_interval: 5s
-=======
-                      scrape_interval: 10s
->>>>>>> 52fe43b4
                       kubernetes_sd_configs:
                         - role: pod
                           namespaces:
@@ -44,11 +40,7 @@
                           action: keep
                           regex: (.*?:8087)
                     - job_name: "java-demo-app-micrometer"
-<<<<<<< HEAD
                       scrape_interval: 5s
-=======
-                      scrape_interval: 10s
->>>>>>> 52fe43b4
                       metrics_path: "/actuator/prometheus"
                       kubernetes_sd_configs:
                         - role: pod
