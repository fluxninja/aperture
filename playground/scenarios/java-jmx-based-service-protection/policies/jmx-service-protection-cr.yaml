--- conflicted
+++ resolved
@@ -13,11 +13,11 @@
       "kubernetes_sd_configs": [{"namespaces": {"names": ["demoapp"]}, "role": "pod"}],
       "relabel_configs": [{"action": "keep", "regex": true, "source_labels": ["__meta_kubernetes_pod_annotation_prometheus_io_scrape"]},
       {"action": "keep", "regex": "(.*?:8087)", "source_labels": ["__address__"]}],
-      "scrape_interval": "5s"}, {"job_name": "java-demo-app-micrometer", "kubernetes_sd_configs":
+      "scrape_interval": "10s"}, {"job_name": "java-demo-app-micrometer", "kubernetes_sd_configs":
       [{"namespaces": {"names": ["demoapp"]}, "role": "pod"}], "metrics_path": "/actuator/prometheus",
       "relabel_configs": [{"action": "keep", "regex": true, "source_labels": ["__meta_kubernetes_pod_annotation_prometheus_io_scrape"]},
       {"action": "keep", "regex": "(.*?:8099)", "source_labels": ["__address__"]}],
-      "scrape_interval": "5s"}]}}}}}}]}, "service_protection_core": {"adaptive_load_scheduler":
+      "scrape_interval": "10s"}]}}}}}}]}, "service_protection_core": {"adaptive_load_scheduler":
       {"load_multiplier_linear_increment": 0.0025000000000000001, "load_scheduler":
       {"selectors": [{"control_point": "awesomeFeature", "service": "service1-demo-app.demoapp.svc.cluster.local"}]}},
       "overload_confirmations": [{"operator": "gt", "query_string": "avg(java_lang_OperatingSystem_CpuLoad{k8s_pod_name=~\"service3-demo-app-.*\"})",
@@ -31,7 +31,7 @@
     components:
     - query:
         promql:
-          evaluation_interval: 5s
+          evaluation_interval: 10s
           out_ports:
             output:
               signal_name: PROMQL_0
@@ -58,7 +58,7 @@
             signal_name: OVERLOAD_CONFIRMATION_0
     - query:
         promql:
-          evaluation_interval: 5s
+          evaluation_interval: 10s
           out_ports:
             output:
               signal_name: PROMQL_1
@@ -122,18 +122,13 @@
             max_load_multiplier: 2
     - query:
         promql:
-          evaluation_interval: 5s
+          evaluation_interval: 10s
           out_ports:
             output:
               signal_name: SIGNAL
-<<<<<<< HEAD
-          query_string: sum(increase(flux_meter_sum{flow_status="OK", flux_meter_name="jmx-service-protection"}[15s]))/sum(increase(flux_meter_count{flow_status="OK",
-            flux_meter_name="jmx-service-protection"}[15s]))
-=======
           query_string: sum(increase(flux_meter_sum{flow_status="OK", flux_meter_name="jmx-service-protection",
-            policy_name="jmx-service-protection"}[5s]))/sum(increase(flux_meter_count{flow_status="OK",
-            flux_meter_name="jmx-service-protection", policy_name="jmx-service-protection"}[5s]))
->>>>>>> c8339717
+            policy_name="jmx-service-protection"}[30s]))/sum(increase(flux_meter_count{flow_status="OK",
+            flux_meter_name="jmx-service-protection", policy_name="jmx-service-protection"}[30s]))
     - arithmetic_combinator:
         in_ports:
           lhs:
@@ -169,7 +164,7 @@
         out_ports:
           output:
             signal_name: SETPOINT
-    evaluation_interval: 5s
+    evaluation_interval: 10s
   resources:
     flow_control:
       classifiers: []
@@ -205,7 +200,7 @@
                     regex: (.*?:8087)
                     source_labels:
                     - __address__
-                  scrape_interval: 5s
+                  scrape_interval: 10s
                 - job_name: java-demo-app-micrometer
                   kubernetes_sd_configs:
                   - namespaces:
@@ -222,4 +217,4 @@
                     regex: (.*?:8099)
                     source_labels:
                     - __address__
-                  scrape_interval: 5s+                  scrape_interval: 10s