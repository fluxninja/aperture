--- conflicted
+++ resolved
@@ -1,46 +1,6 @@
 apiVersion: fluxninja.com/v1alpha1
 kind: Policy
 metadata:
-<<<<<<< HEAD
-  annotations:
-    fluxninja.com/blueprint-name: policies/service-protection/average-latency
-    fluxninja.com/blueprints-uri: local
-    fluxninja.com/values: '{"policy": {"components": [{"decider": {"in_ports": {"lhs":
-      {"signal_name": "DESIRED_LOAD_MULTIPLIER"}, "rhs": {"constant_signal": {"value":
-      1}}}, "operator": "lt", "out_ports": {"output": {"signal_name": "IS_CRAWLER_ESCALATION"}},
-      "true_for": "30s"}}, {"switcher": {"in_ports": {"off_signal": {"constant_signal":
-      {"value": 10}}, "on_signal": {"constant_signal": {"value": 0}}, "switch": {"signal_name":
-      "IS_CRAWLER_ESCALATION"}}, "out_ports": {"output": {"signal_name": "RATE_LIMIT"}}}},
-      {"flow_control": {"rate_limiter": {"in_ports": {"bucket_capacity": {"signal_name":
-      "RATE_LIMIT"}, "fill_amount": {"signal_name": "RATE_LIMIT"}}, "parameters":
-      {"interval": "1s", "label_key": "http.request.header.user_id", "lazy_sync":
-      {"enabled": true, "num_sync": 4}}, "selectors": [{"control_point": "ingress",
-      "label_matcher": {"match_labels": {"http.request.header.user_type": "crawler"}},
-      "service": "service1-demo-app.demoapp.svc.cluster.local"}]}}}], "latency_baseliner":
-      {"flux_meter": {"selectors": [{"control_point": "ingress", "service": "service3-demo-app.demoapp.svc.cluster.local"}]},
-      "latency_tolerance_multiplier": 1.1000000000000001}, "policy_name": "service1-demo-app",
-      "resources": {"flow_control": {"classifiers": [{"rules": {"user_type": {"extractor":
-      {"from": "request.http.headers.user-type"}}}, "selectors": [{"control_point":
-      "ingress", "service": "service1-demo-app.demoapp.svc.cluster.local"}]}]}, "telemetry_collectors":
-      [{"agent_group": "default", "infra_meters": {"kubetstats": {"per_agent_group":
-      true, "pipeline": {"processors": ["k8sattributes"], "receivers": ["kubeletstats"]},
-      "processors": {"k8sattributes": {"auth_type": "serviceAccount", "extract": {"labels":
-      [{"key_regex": "^app.kubernetes.io/.*"}], "metadata": ["k8s.daemonset.name",
-      "k8s.cronjob.name", "k8s.deployment.name", "k8s.job.name", "k8s.namespace.name",
-      "k8s.node.name", "k8s.pod.name", "k8s.pod.uid", "k8s.replicaset.name", "k8s.statefulset.name",
-      "k8s.container.name"]}, "filter": {"node_from_env_var": "NODE_NAME"}, "passthrough":
-      false, "pod_association": [{"sources": [{"from": "resource_attribute", "name":
-      "k8s.pod.uid"}]}]}}, "receivers": {"kubeletstats": {"auth_type": "serviceAccount",
-      "collection_interval": "10s", "endpoint": "https://${NODE_NAME}:10250", "insecure_skip_verify":
-      true, "metric_groups": ["pod", "container"]}}}}}]}, "service_protection_core":
-      {"adaptive_load_scheduler": {"load_multiplier_linear_increment": 0.025000000000000001,
-      "load_scheduler": {"scheduler": {"workloads": [{"label_matcher": {"match_labels":
-      {"user_type": "guest"}}, "name": "guest", "parameters": {"priority": "50"}},
-      {"label_matcher": {"match_labels": {"http.request.header.user_type": "subscriber"}},
-      "name": "subscriber", "parameters": {"priority": "200"}}]}, "selectors": [{"control_point":
-      "ingress", "service": "service1-demo-app.demoapp.svc.cluster.local"}]}}}}}'
-=======
->>>>>>> 6add9eb9
   labels:
     fluxninja.com/validate: "true"
   name: service1-demo-app
@@ -182,7 +142,6 @@
           selectors:
           - control_point: ingress
             service: service3-demo-app.demoapp.svc.cluster.local
-<<<<<<< HEAD
     infra_meters:
       kubetstats:
         agent_group: default
@@ -225,7 +184,4 @@
             insecure_skip_verify: true
             metric_groups:
             - pod
-            - container
-=======
-    infra_meters: {}
->>>>>>> 6add9eb9
+            - container