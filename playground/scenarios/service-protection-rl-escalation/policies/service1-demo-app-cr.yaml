--- conflicted
+++ resolved
@@ -16,7 +16,6 @@
       {"enabled": true, "num_sync": 4}}, "selectors": [{"control_point": "ingress",
       "label_matcher": {"match_labels": {"http.request.header.user_type": "crawler"}},
       "service": "service1-demo-app.demoapp.svc.cluster.local"}]}}}], "latency_baseliner":
-<<<<<<< HEAD
       {"flux_meter": {"selectors": [{"control_point": "ingress", "service": "service3-demo-app.demoapp.svc.cluster.local"}]},
       "latency_tolerance_multiplier": 1.1000000000000001}, "policy_name": "service1-demo-app",
       "resources": {"flow_control": {"classifiers": [{"rules": {"user_type": {"extractor":
@@ -24,22 +23,10 @@
       "ingress", "service": "service1-demo-app.demoapp.svc.cluster.local"}]}]}}, "service_protection_core":
       {"adaptive_load_scheduler": {"load_multiplier_linear_increment": 0.0025000000000000001,
       "load_scheduler": {"scheduler": {"workloads": [{"label_matcher": {"match_labels":
-      {"user_type": "guest"}}, "parameters": {"priority": 50}}, {"label_matcher":
-      {"match_labels": {"http.request.header.user_type": "subscriber"}}, "parameters":
-      {"priority": 200}}]}, "selectors": [{"control_point": "ingress", "service":
-      "service1-demo-app.demoapp.svc.cluster.local"}]}}}}}'
-=======
-      {"flux_meter": {"selectors": [{"control_point": "ingress", "service": "service3-demo-app.demoapp.svc.cluster.local"}]}},
-      "policy_name": "service1-demo-app", "resources": {"flow_control": {"classifiers":
-      [{"rules": {"user_type": {"extractor": {"from": "request.http.headers.user-type"}}},
-      "selectors": [{"control_point": "ingress", "service": "service1-demo-app.demoapp.svc.cluster.local"}]}]}},
-      "service_protection_core": {"adaptive_load_scheduler": {"load_multiplier_linear_increment":
-      0.0025000000000000001, "load_scheduler": {"scheduler": {"workloads": [{"label_matcher":
-      {"match_labels": {"user_type": "guest"}}, "name": "guest", "parameters": {"priority":
-      "50"}}, {"label_matcher": {"match_labels": {"http.request.header.user_type":
-      "subscriber"}}, "name": "subscriber", "parameters": {"priority": "200"}}]},
-      "selectors": [{"control_point": "ingress", "service": "service1-demo-app.demoapp.svc.cluster.local"}]}}}}}'
->>>>>>> b20387ed
+      {"user_type": "guest"}}, "name": "guest", "parameters": {"priority": "50"}},
+      {"label_matcher": {"match_labels": {"http.request.header.user_type": "subscriber"}},
+      "name": "subscriber", "parameters": {"priority": "200"}}]}, "selectors": [{"control_point":
+      "ingress", "service": "service1-demo-app.demoapp.svc.cluster.local"}]}}}}}'
   labels:
     fluxninja.com/validate: "true"
   name: service1-demo-app
