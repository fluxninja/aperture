apiVersion: fluxninja.com/v1alpha1
kind: Policy
metadata:
  annotations:
    fluxninja.com/blueprint-name: policies/service-protection/average-latency
    fluxninja.com/blueprints-uri: local
    fluxninja.com/values:
      '{"policy": {"components": [{"decider": {"in_ports": {"lhs":
      {"signal_name": "DESIRED_LOAD_MULTIPLIER"}, "rhs": {"constant_signal": {"value":
      1}}}, "operator": "lt", "out_ports": {"output": {"signal_name": "IS_CRAWLER_ESCALATION"}},
      "true_for": "30s"}}, {"switcher": {"in_ports": {"off_signal": {"constant_signal":
      {"value": 10}}, "on_signal": {"constant_signal": {"value": 0}}, "switch": {"signal_name":
      "IS_CRAWLER_ESCALATION"}}, "out_ports": {"output": {"signal_name": "RATE_LIMIT"}}}},
      {"flow_control": {"rate_limiter": {"in_ports": {"bucket_capacity": {"signal_name":
      "RATE_LIMIT"}, "fill_amount": {"signal_name": "RATE_LIMIT"}}, "parameters":
      {"interval": "1s", "label_key": "http.request.header.user_id", "lazy_sync":
      {"enabled": true, "num_sync": 4}}, "selectors": [{"control_point": "ingress",
      "label_matcher": {"match_labels": {"http.request.header.user_type": "crawler"}},
      "service": "service1-demo-app.demoapp.svc.cluster.local"}]}}}], "latency_baseliner":
<<<<<<< HEAD
      {"flux_meter": {"selectors": [{"control_point": "ingress", "service": "service3-demo-app.demoapp.svc.cluster.local"}]}},
      "policy_name": "service1-demo-app", "resources": {"flow_control": {"classifiers":
      [{"rules": {"user_type": {"extractor": {"from": "request.http.headers.user-type"}}},
      "selectors": [{"control_point": "ingress", "service": "service1-demo-app.demoapp.svc.cluster.local"}]}]},
      "telemetry_collectors": [{"agent_group": "default", "infra_meters": {"kubetstats":
      {"per_agent_group": true, "pipeline": {"processors": ["k8sattributes"], "receivers":
      ["kubeletstats"]}, "processors": {"k8sattributes": {"config": {"auth_type":
      "serviceAccount", "extract": {"labels": [{"key_regex": "^app.kubernetes.io/.*"}],
      "metadata": ["k8s.daemonset.name", "k8s.cronjob.name", "k8s.deployment.name",
      "k8s.job.name", "k8s.namespace.name", "k8s.node.name", "k8s.pod.name", "k8s.pod.uid",
      "k8s.replicaset.name", "k8s.statefulset.name", "k8s.container.name"]}, "filter":
      {"node_from_env_var": "NODE_NAME"}, "passthrough": false, "pod_association":
      [{"sources": [{"from": "resource_attribute", "name": "k8s.pod.uid"}]}]}}}, "receivers":
      {"kubeletstats": {"config": {"auth_type": "serviceAccount", "collection_interval":
      "10s", "endpoint": "https://${NODE_NAME}:10250", "insecure_skip_verify": true,
      "metric_groups": ["pod", "container"]}}}}}}]}, "service_protection_core": {"adaptive_load_scheduler":
      {"load_multiplier_linear_increment": 0.0025000000000000001, "load_scheduler":
      {"scheduler": {"workloads": [{"label_matcher": {"match_labels": {"user_type":
      "guest"}}, "name": "guest", "parameters": {"priority": "50"}}, {"label_matcher":
      {"match_labels": {"http.request.header.user_type": "subscriber"}}, "name": "subscriber",
      "parameters": {"priority": "200"}}]}, "selectors": [{"control_point": "ingress",
      "service": "service1-demo-app.demoapp.svc.cluster.local"}]}}}}}'
=======
      {"flux_meter": {"selectors": [{"control_point": "ingress", "service": "service3-demo-app.demoapp.svc.cluster.local"}]},
      "latency_tolerance_multiplier": 1.1000000000000001}, "policy_name": "service1-demo-app",
      "resources": {"flow_control": {"classifiers": [{"rules": {"user_type": {"extractor":
      {"from": "request.http.headers.user-type"}}}, "selectors": [{"control_point":
      "ingress", "service": "service1-demo-app.demoapp.svc.cluster.local"}]}]}}, "service_protection_core":
      {"adaptive_load_scheduler": {"load_multiplier_linear_increment": 0.025000000000000001,
      "load_scheduler": {"scheduler": {"workloads": [{"label_matcher": {"match_labels":
      {"user_type": "guest"}}, "name": "guest", "parameters": {"priority": "50"}},
      {"label_matcher": {"match_labels": {"http.request.header.user_type": "subscriber"}},
      "name": "subscriber", "parameters": {"priority": "200"}}]}, "selectors": [{"control_point":
      "ingress", "service": "service1-demo-app.demoapp.svc.cluster.local"}]}}}}}'
>>>>>>> 24de0d4c
  labels:
    fluxninja.com/validate: "true"
  name: service1-demo-app
spec:
  circuit:
    components:
<<<<<<< HEAD
    evaluation_interval: 1s
=======
    - flow_control:
        adaptive_load_scheduler:
          dry_run: false
          dry_run_config_key: dry_run
          in_ports:
            overload_confirmation:
              constant_signal:
                value: 1
            setpoint:
              signal_name: SETPOINT
            signal:
              signal_name: SIGNAL
          out_ports:
            desired_load_multiplier:
              signal_name: DESIRED_LOAD_MULTIPLIER
            observed_load_multiplier:
              signal_name: OBSERVED_LOAD_MULTIPLIER
          parameters:
            alerter:
              alert_name: Load Throttling Event
            gradient:
              max_gradient: 1
              min_gradient: 0.1
              slope: -1
            load_multiplier_linear_increment: 0.025
            load_scheduler:
              scheduler:
                workloads:
                - label_matcher:
                    match_labels:
                      user_type: guest
                  name: guest
                  parameters:
                    priority: "50"
                - label_matcher:
                    match_labels:
                      http.request.header.user_type: subscriber
                  name: subscriber
                  parameters:
                    priority: "200"
              selectors:
              - control_point: ingress
                service: service1-demo-app.demoapp.svc.cluster.local
            max_load_multiplier: 2
    - decider:
        in_ports:
          lhs:
            signal_name: DESIRED_LOAD_MULTIPLIER
          rhs:
            constant_signal:
              value: 1
        operator: lt
        out_ports:
          output:
            signal_name: IS_CRAWLER_ESCALATION
        true_for: 30s
    - switcher:
        in_ports:
          off_signal:
            constant_signal:
              value: 10
          on_signal:
            constant_signal:
              value: 0
          switch:
            signal_name: IS_CRAWLER_ESCALATION
        out_ports:
          output:
            signal_name: RATE_LIMIT
    - flow_control:
        rate_limiter:
          in_ports:
            bucket_capacity:
              signal_name: RATE_LIMIT
            fill_amount:
              signal_name: RATE_LIMIT
          parameters:
            interval: 1s
            label_key: http.request.header.user_id
            lazy_sync:
              enabled: true
              num_sync: 4
          selectors:
          - control_point: ingress
            label_matcher:
              match_labels:
                http.request.header.user_type: crawler
            service: service1-demo-app.demoapp.svc.cluster.local
    - query:
        promql:
          evaluation_interval: 10s
          out_ports:
            output:
              signal_name: SIGNAL
          query_string: sum(increase(flux_meter_sum{flow_status="OK", flux_meter_name="service1-demo-app",
            policy_name="service1-demo-app"}[30s]))/sum(increase(flux_meter_count{flow_status="OK",
            flux_meter_name="service1-demo-app", policy_name="service1-demo-app"}[30s]))
    - arithmetic_combinator:
        in_ports:
          lhs:
            signal_name: SIGNAL
          rhs:
            constant_signal:
              value: 2
        operator: mul
        out_ports:
          output:
            signal_name: MAX_EMA
    - ema:
        in_ports:
          input:
            signal_name: SIGNAL
          max_envelope:
            signal_name: MAX_EMA
        out_ports:
          output:
            signal_name: SIGNAL_EMA
        parameters:
          correction_factor_on_max_envelope_violation: 0.95
          ema_window: 1500s
          warmup_window: 60s
    - arithmetic_combinator:
        in_ports:
          lhs:
            signal_name: SIGNAL_EMA
          rhs:
            constant_signal:
              value: 1.1
        operator: mul
        out_ports:
          output:
            signal_name: SETPOINT
    evaluation_interval: 10s
>>>>>>> 24de0d4c
  resources:
    telemetry_collectors:
      - agent_group: default
        infra_meters:
          kubetstats:
            per_agent_group: true
            pipeline:
              processors:
                - k8sattributes
              receivers:
                - kubeletstats
            processors:
              k8sattributes:
                auth_type: serviceAccount
                extract:
                  labels:
                    - key_regex: ^app.kubernetes.io/.*
                  metadata:
                    - k8s.daemonset.name
                    - k8s.cronjob.name
                    - k8s.deployment.name
                    - k8s.job.name
                    - k8s.namespace.name
                    - k8s.node.name
                    - k8s.pod.name
                    - k8s.pod.uid
                    - k8s.replicaset.name
                    - k8s.statefulset.name
                    - k8s.container.name
                filter:
                  node_from_env_var: NODE_NAME
                passthrough: false
                pod_association:
                  - sources:
                      - from: resource_attribute
                        name: k8s.pod.uid
            receivers:
              kubeletstats:
                auth_type: serviceAccount
                collection_interval: 10s
                endpoint: https://${NODE_NAME}:10250
                insecure_skip_verify: true
                metric_groups:
                  - pod
                  - container<|MERGE_RESOLUTION|>--- conflicted
+++ resolved
@@ -4,8 +4,7 @@
   annotations:
     fluxninja.com/blueprint-name: policies/service-protection/average-latency
     fluxninja.com/blueprints-uri: local
-    fluxninja.com/values:
-      '{"policy": {"components": [{"decider": {"in_ports": {"lhs":
+    fluxninja.com/values: '{"policy": {"components": [{"decider": {"in_ports": {"lhs":
       {"signal_name": "DESIRED_LOAD_MULTIPLIER"}, "rhs": {"constant_signal": {"value":
       1}}}, "operator": "lt", "out_ports": {"output": {"signal_name": "IS_CRAWLER_ESCALATION"}},
       "true_for": "30s"}}, {"switcher": {"in_ports": {"off_signal": {"constant_signal":
@@ -17,51 +16,34 @@
       {"enabled": true, "num_sync": 4}}, "selectors": [{"control_point": "ingress",
       "label_matcher": {"match_labels": {"http.request.header.user_type": "crawler"}},
       "service": "service1-demo-app.demoapp.svc.cluster.local"}]}}}], "latency_baseliner":
-<<<<<<< HEAD
-      {"flux_meter": {"selectors": [{"control_point": "ingress", "service": "service3-demo-app.demoapp.svc.cluster.local"}]}},
-      "policy_name": "service1-demo-app", "resources": {"flow_control": {"classifiers":
-      [{"rules": {"user_type": {"extractor": {"from": "request.http.headers.user-type"}}},
-      "selectors": [{"control_point": "ingress", "service": "service1-demo-app.demoapp.svc.cluster.local"}]}]},
-      "telemetry_collectors": [{"agent_group": "default", "infra_meters": {"kubetstats":
-      {"per_agent_group": true, "pipeline": {"processors": ["k8sattributes"], "receivers":
-      ["kubeletstats"]}, "processors": {"k8sattributes": {"config": {"auth_type":
-      "serviceAccount", "extract": {"labels": [{"key_regex": "^app.kubernetes.io/.*"}],
-      "metadata": ["k8s.daemonset.name", "k8s.cronjob.name", "k8s.deployment.name",
-      "k8s.job.name", "k8s.namespace.name", "k8s.node.name", "k8s.pod.name", "k8s.pod.uid",
-      "k8s.replicaset.name", "k8s.statefulset.name", "k8s.container.name"]}, "filter":
-      {"node_from_env_var": "NODE_NAME"}, "passthrough": false, "pod_association":
-      [{"sources": [{"from": "resource_attribute", "name": "k8s.pod.uid"}]}]}}}, "receivers":
-      {"kubeletstats": {"config": {"auth_type": "serviceAccount", "collection_interval":
-      "10s", "endpoint": "https://${NODE_NAME}:10250", "insecure_skip_verify": true,
-      "metric_groups": ["pod", "container"]}}}}}}]}, "service_protection_core": {"adaptive_load_scheduler":
-      {"load_multiplier_linear_increment": 0.0025000000000000001, "load_scheduler":
-      {"scheduler": {"workloads": [{"label_matcher": {"match_labels": {"user_type":
-      "guest"}}, "name": "guest", "parameters": {"priority": "50"}}, {"label_matcher":
-      {"match_labels": {"http.request.header.user_type": "subscriber"}}, "name": "subscriber",
-      "parameters": {"priority": "200"}}]}, "selectors": [{"control_point": "ingress",
-      "service": "service1-demo-app.demoapp.svc.cluster.local"}]}}}}}'
-=======
       {"flux_meter": {"selectors": [{"control_point": "ingress", "service": "service3-demo-app.demoapp.svc.cluster.local"}]},
       "latency_tolerance_multiplier": 1.1000000000000001}, "policy_name": "service1-demo-app",
       "resources": {"flow_control": {"classifiers": [{"rules": {"user_type": {"extractor":
       {"from": "request.http.headers.user-type"}}}, "selectors": [{"control_point":
-      "ingress", "service": "service1-demo-app.demoapp.svc.cluster.local"}]}]}}, "service_protection_core":
+      "ingress", "service": "service1-demo-app.demoapp.svc.cluster.local"}]}]}, "telemetry_collectors":
+      [{"agent_group": "default", "infra_meters": {"kubetstats": {"per_agent_group":
+      true, "pipeline": {"processors": ["k8sattributes"], "receivers": ["kubeletstats"]},
+      "processors": {"k8sattributes": {"auth_type": "serviceAccount", "extract": {"labels":
+      [{"key_regex": "^app.kubernetes.io/.*"}], "metadata": ["k8s.daemonset.name",
+      "k8s.cronjob.name", "k8s.deployment.name", "k8s.job.name", "k8s.namespace.name",
+      "k8s.node.name", "k8s.pod.name", "k8s.pod.uid", "k8s.replicaset.name", "k8s.statefulset.name",
+      "k8s.container.name"]}, "filter": {"node_from_env_var": "NODE_NAME"}, "passthrough":
+      false, "pod_association": [{"sources": [{"from": "resource_attribute", "name":
+      "k8s.pod.uid"}]}]}}, "receivers": {"kubeletstats": {"auth_type": "serviceAccount",
+      "collection_interval": "10s", "endpoint": "https://${NODE_NAME}:10250", "insecure_skip_verify":
+      true, "metric_groups": ["pod", "container"]}}}}}]}, "service_protection_core":
       {"adaptive_load_scheduler": {"load_multiplier_linear_increment": 0.025000000000000001,
       "load_scheduler": {"scheduler": {"workloads": [{"label_matcher": {"match_labels":
       {"user_type": "guest"}}, "name": "guest", "parameters": {"priority": "50"}},
       {"label_matcher": {"match_labels": {"http.request.header.user_type": "subscriber"}},
       "name": "subscriber", "parameters": {"priority": "200"}}]}, "selectors": [{"control_point":
       "ingress", "service": "service1-demo-app.demoapp.svc.cluster.local"}]}}}}}'
->>>>>>> 24de0d4c
   labels:
     fluxninja.com/validate: "true"
   name: service1-demo-app
 spec:
   circuit:
     components:
-<<<<<<< HEAD
-    evaluation_interval: 1s
-=======
     - flow_control:
         adaptive_load_scheduler:
           dry_run: false
@@ -195,49 +177,61 @@
           output:
             signal_name: SETPOINT
     evaluation_interval: 10s
->>>>>>> 24de0d4c
   resources:
-    telemetry_collectors:
-      - agent_group: default
-        infra_meters:
-          kubetstats:
-            per_agent_group: true
-            pipeline:
-              processors:
-                - k8sattributes
-              receivers:
-                - kubeletstats
-            processors:
-              k8sattributes:
-                auth_type: serviceAccount
-                extract:
-                  labels:
-                    - key_regex: ^app.kubernetes.io/.*
-                  metadata:
-                    - k8s.daemonset.name
-                    - k8s.cronjob.name
-                    - k8s.deployment.name
-                    - k8s.job.name
-                    - k8s.namespace.name
-                    - k8s.node.name
-                    - k8s.pod.name
-                    - k8s.pod.uid
-                    - k8s.replicaset.name
-                    - k8s.statefulset.name
-                    - k8s.container.name
-                filter:
-                  node_from_env_var: NODE_NAME
-                passthrough: false
-                pod_association:
-                  - sources:
-                      - from: resource_attribute
-                        name: k8s.pod.uid
-            receivers:
-              kubeletstats:
-                auth_type: serviceAccount
-                collection_interval: 10s
-                endpoint: https://${NODE_NAME}:10250
-                insecure_skip_verify: true
-                metric_groups:
-                  - pod
-                  - container+    flow_control:
+      classifiers:
+      - rules:
+          user_type:
+            extractor:
+              from: request.http.headers.user-type
+        selectors:
+        - control_point: ingress
+          service: service1-demo-app.demoapp.svc.cluster.local
+      flux_meters:
+        service1-demo-app:
+          selectors:
+          - control_point: ingress
+            service: service3-demo-app.demoapp.svc.cluster.local
+    infra_meters:
+      kubetstats:
+        agent_group: default
+        per_agent_group: true
+        pipeline:
+          processors:
+          - k8sattributes
+          receivers:
+          - kubeletstats
+        processors:
+          k8sattributes:
+            auth_type: serviceAccount
+            extract:
+              labels:
+              - key_regex: ^app.kubernetes.io/.*
+              metadata:
+              - k8s.daemonset.name
+              - k8s.cronjob.name
+              - k8s.deployment.name
+              - k8s.job.name
+              - k8s.namespace.name
+              - k8s.node.name
+              - k8s.pod.name
+              - k8s.pod.uid
+              - k8s.replicaset.name
+              - k8s.statefulset.name
+              - k8s.container.name
+            filter:
+              node_from_env_var: NODE_NAME
+            passthrough: false
+            pod_association:
+            - sources:
+              - from: resource_attribute
+                name: k8s.pod.uid
+        receivers:
+          kubeletstats:
+            auth_type: serviceAccount
+            collection_interval: 10s
+            endpoint: https://${NODE_NAME}:10250
+            insecure_skip_verify: true
+            metric_groups:
+            - pod
+            - container