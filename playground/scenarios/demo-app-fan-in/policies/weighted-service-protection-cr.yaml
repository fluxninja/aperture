apiVersion: fluxninja.com/v1alpha1
kind: Policy
metadata:
  annotations:
    fluxninja.com/blueprint-name: policies/service-protection/average-latency
    fluxninja.com/blueprints-uri: local
    fluxninja.com/values: '{"policy": {"latency_baseliner": {"flux_meter": {"selectors":
<<<<<<< HEAD
      [{"control_point": "ingress", "service": "service3-demo-app.demoapp.svc.cluster.local"}]},
      "latency_tolerance_multiplier": 1.1000000000000001}, "policy_name": "weighted-service-protection",
      "service_protection_core": {"adaptive_load_scheduler": {"load_scheduler": {"scheduler":
      {"workloads": [{"label_matcher": {"expression": {"all": {"of": [{"label_matches":
      {"label": "aperture.source_fqdns", "regex": "service1-demo-app.demoapp.svc.cluster.local"}},
      {"label_matches": {"label": "aperture.destination_fqdns", "regex": "service3-demo-app.demoapp.svc.cluster.local"}}]}}},
      "parameters": {"priority": 200}}, {"label_matcher": {"expression": {"all": {"of":
      [{"label_matches": {"label": "aperture.source_fqdns", "regex": "service2-demo-app.demoapp.svc.cluster.local"}},
=======
      [{"control_point": "ingress", "service": "service3-demo-app.demoapp.svc.cluster.local"}]}},
      "policy_name": "weighted-service-protection", "service_protection_core": {"adaptive_load_scheduler":
      {"load_scheduler": {"scheduler": {"workloads": [{"label_matcher": {"expression":
      {"all": {"of": [{"label_matches": {"label": "aperture.source_fqdns", "regex":
      "service1-demo-app.demoapp.svc.cluster.local"}}, {"label_matches": {"label":
      "aperture.destination_fqdns", "regex": "service3-demo-app.demoapp.svc.cluster.local"}}]}}},
      "parameters": {"priority": "200"}}, {"label_matcher": {"expression": {"all":
      {"of": [{"label_matches": {"label": "aperture.source_fqdns", "regex": "service2-demo-app.demoapp.svc.cluster.local"}},
>>>>>>> b20387ed
      {"label_matches": {"label": "aperture.destination_fqdns", "regex": "service3-demo-app.demoapp.svc.cluster.local"}}]}}},
      "parameters": {"priority": "50"}}]}, "selectors": [{"control_point": "egress",
      "service": "service1-demo-app.demoapp.svc.cluster.local"}, {"control_point":
      "egress", "service": "service2-demo-app.demoapp.svc.cluster.local"}]}}}}}'
  labels:
    fluxninja.com/validate: "true"
  name: weighted-service-protection
spec:
  circuit:
    components:
    - flow_control:
        adaptive_load_scheduler:
          dry_run: false
          dry_run_config_key: dry_run
          in_ports:
            overload_confirmation:
              constant_signal:
                value: 1
            setpoint:
              signal_name: SETPOINT
            signal:
              signal_name: SIGNAL
          out_ports:
            desired_load_multiplier:
              signal_name: DESIRED_LOAD_MULTIPLIER
            observed_load_multiplier:
              signal_name: OBSERVED_LOAD_MULTIPLIER
          parameters:
            alerter:
              alert_name: Load Throttling Event
            gradient:
              max_gradient: 1
              min_gradient: 0.1
              slope: -1
            load_multiplier_linear_increment: 0.0025
            load_scheduler:
              scheduler:
                workloads:
                - label_matcher:
                    expression:
                      all:
                        of:
                        - label_matches:
                            label: aperture.source_fqdns
                            regex: service1-demo-app.demoapp.svc.cluster.local
                        - label_matches:
                            label: aperture.destination_fqdns
                            regex: service3-demo-app.demoapp.svc.cluster.local
                  parameters:
                    priority: "200"
                - label_matcher:
                    expression:
                      all:
                        of:
                        - label_matches:
                            label: aperture.source_fqdns
                            regex: service2-demo-app.demoapp.svc.cluster.local
                        - label_matches:
                            label: aperture.destination_fqdns
                            regex: service3-demo-app.demoapp.svc.cluster.local
                  parameters:
                    priority: "50"
              selectors:
              - control_point: egress
                service: service1-demo-app.demoapp.svc.cluster.local
              - control_point: egress
                service: service2-demo-app.demoapp.svc.cluster.local
            max_load_multiplier: 2
    - query:
        promql:
          evaluation_interval: 1s
          out_ports:
            output:
              signal_name: SIGNAL
          query_string: sum(increase(flux_meter_sum{flow_status="OK", flux_meter_name="weighted-service-protection"}[5s]))/sum(increase(flux_meter_count{flow_status="OK",
            flux_meter_name="weighted-service-protection"}[5s]))
    - arithmetic_combinator:
        in_ports:
          lhs:
            signal_name: SIGNAL
          rhs:
            constant_signal:
              value: 2
        operator: mul
        out_ports:
          output:
            signal_name: MAX_EMA
    - ema:
        in_ports:
          input:
            signal_name: SIGNAL
          max_envelope:
            signal_name: MAX_EMA
        out_ports:
          output:
            signal_name: SIGNAL_EMA
        parameters:
          correction_factor_on_max_envelope_violation: 0.95
          ema_window: 1500s
          warmup_window: 60s
    - arithmetic_combinator:
        in_ports:
          lhs:
            signal_name: SIGNAL_EMA
          rhs:
            constant_signal:
              value: 1.1
        operator: mul
        out_ports:
          output:
            signal_name: SETPOINT
    evaluation_interval: 1s
  resources:
    flow_control:
      classifiers: []
      flux_meters:
        weighted-service-protection:
          selectors:
          - control_point: ingress
            service: service3-demo-app.demoapp.svc.cluster.local<|MERGE_RESOLUTION|>--- conflicted
+++ resolved
@@ -5,25 +5,14 @@
     fluxninja.com/blueprint-name: policies/service-protection/average-latency
     fluxninja.com/blueprints-uri: local
     fluxninja.com/values: '{"policy": {"latency_baseliner": {"flux_meter": {"selectors":
-<<<<<<< HEAD
       [{"control_point": "ingress", "service": "service3-demo-app.demoapp.svc.cluster.local"}]},
       "latency_tolerance_multiplier": 1.1000000000000001}, "policy_name": "weighted-service-protection",
       "service_protection_core": {"adaptive_load_scheduler": {"load_scheduler": {"scheduler":
       {"workloads": [{"label_matcher": {"expression": {"all": {"of": [{"label_matches":
       {"label": "aperture.source_fqdns", "regex": "service1-demo-app.demoapp.svc.cluster.local"}},
       {"label_matches": {"label": "aperture.destination_fqdns", "regex": "service3-demo-app.demoapp.svc.cluster.local"}}]}}},
-      "parameters": {"priority": 200}}, {"label_matcher": {"expression": {"all": {"of":
-      [{"label_matches": {"label": "aperture.source_fqdns", "regex": "service2-demo-app.demoapp.svc.cluster.local"}},
-=======
-      [{"control_point": "ingress", "service": "service3-demo-app.demoapp.svc.cluster.local"}]}},
-      "policy_name": "weighted-service-protection", "service_protection_core": {"adaptive_load_scheduler":
-      {"load_scheduler": {"scheduler": {"workloads": [{"label_matcher": {"expression":
-      {"all": {"of": [{"label_matches": {"label": "aperture.source_fqdns", "regex":
-      "service1-demo-app.demoapp.svc.cluster.local"}}, {"label_matches": {"label":
-      "aperture.destination_fqdns", "regex": "service3-demo-app.demoapp.svc.cluster.local"}}]}}},
       "parameters": {"priority": "200"}}, {"label_matcher": {"expression": {"all":
       {"of": [{"label_matches": {"label": "aperture.source_fqdns", "regex": "service2-demo-app.demoapp.svc.cluster.local"}},
->>>>>>> b20387ed
       {"label_matches": {"label": "aperture.destination_fqdns", "regex": "service3-demo-app.demoapp.svc.cluster.local"}}]}}},
       "parameters": {"priority": "50"}}]}, "selectors": [{"control_point": "egress",
       "service": "service1-demo-app.demoapp.svc.cluster.local"}, {"control_point":
