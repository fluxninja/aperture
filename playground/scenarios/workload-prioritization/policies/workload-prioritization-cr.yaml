--- conflicted
+++ resolved
@@ -5,7 +5,6 @@
     fluxninja.com/blueprint-name: policies/service-protection/average-latency
     fluxninja.com/blueprints-uri: local
     fluxninja.com/values: '{"policy": {"latency_baseliner": {"flux_meter": {"selectors":
-<<<<<<< HEAD
       [{"control_point": "ingress", "service": "service1-demo-app.demoapp.svc.cluster.local"}]},
       "latency_tolerance_multiplier": 1.1000000000000001}, "policy_name": "workload-prioritization",
       "resources": {"flow_control": {"classifiers": [{"rules": {"user_type": {"extractor":
@@ -13,21 +12,9 @@
       "ingress", "service": "service1-demo-app.demoapp.svc.cluster.local"}]}]}}, "service_protection_core":
       {"adaptive_load_scheduler": {"load_scheduler": {"scheduler": {"workloads": [{"label_matcher":
       {"match_labels": {"user_type": "guest"}}, "name": "guest", "parameters": {"priority":
-      50}}, {"label_matcher": {"match_labels": {"http.request.header.user_type": "subscriber"}},
-      "name": "subscriber", "parameters": {"priority": 200}}]}, "selectors": [{"control_point":
-      "ingress", "service": "service1-demo-app.demoapp.svc.cluster.local"}]}}}}}'
-=======
-      [{"control_point": "ingress", "service": "service1-demo-app.demoapp.svc.cluster.local"}]}},
-      "policy_name": "workload-prioritization", "resources": {"flow_control": {"classifiers":
-      [{"rules": {"user_type": {"extractor": {"from": "request.http.headers.user-type"}}},
-      "selectors": [{"control_point": "ingress", "service": "service1-demo-app.demoapp.svc.cluster.local"}]}]}},
-      "service_protection_core": {"adaptive_load_scheduler": {"load_scheduler": {"scheduler":
-      {"workloads": [{"label_matcher": {"match_labels": {"user_type": "guest"}}, "name":
-      "guest", "parameters": {"priority": "50"}}, {"label_matcher": {"match_labels":
-      {"http.request.header.user_type": "subscriber"}}, "name": "subscriber", "parameters":
-      {"priority": "200"}}]}, "selectors": [{"control_point": "ingress", "service":
-      "service1-demo-app.demoapp.svc.cluster.local"}]}}}}}'
->>>>>>> b20387ed
+      "50"}}, {"label_matcher": {"match_labels": {"http.request.header.user_type":
+      "subscriber"}}, "name": "subscriber", "parameters": {"priority": "200"}}]},
+      "selectors": [{"control_point": "ingress", "service": "service1-demo-app.demoapp.svc.cluster.local"}]}}}}}'
   labels:
     fluxninja.com/validate: "true"
   name: workload-prioritization
