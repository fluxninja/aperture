--- conflicted
+++ resolved
@@ -195,17 +195,10 @@
 	google.golang.org/protobuf v1.31.0
 	gopkg.in/fsnotify.v1 v1.4.7
 	gopkg.in/yaml.v3 v3.0.1
-<<<<<<< HEAD
-	helm.sh/helm/v3 v3.11.1
+	helm.sh/helm/v3 v3.12.1
 	k8s.io/api v0.27.3
 	k8s.io/apimachinery v0.27.3
 	k8s.io/client-go v0.27.3
-=======
-	helm.sh/helm/v3 v3.12.1
-	k8s.io/api v0.27.2
-	k8s.io/apimachinery v0.27.2
-	k8s.io/client-go v0.27.2
->>>>>>> bd861a4e
 	k8s.io/klog/v2 v2.100.1
 	sigs.k8s.io/controller-runtime v0.15.0
 )
