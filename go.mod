--- conflicted
+++ resolved
@@ -73,17 +73,10 @@
 	google.golang.org/protobuf v1.28.1
 	gopkg.in/fsnotify.v1 v1.4.7
 	gopkg.in/yaml.v2 v2.4.0
-<<<<<<< HEAD
-	gotest.tools/gotestsum v1.8.1
+	gotest.tools/gotestsum v1.8.2
 	k8s.io/api v0.25.0
 	k8s.io/apimachinery v0.25.0
 	k8s.io/client-go v0.25.0
-=======
-	gotest.tools/gotestsum v1.8.2
-	k8s.io/api v0.24.3
-	k8s.io/apimachinery v0.24.3
-	k8s.io/client-go v0.24.3
->>>>>>> bdbeae13
 	k8s.io/klog/v2 v2.70.1
 	sigs.k8s.io/controller-runtime v0.12.3
 )
@@ -301,12 +294,7 @@
 	google.golang.org/appengine v1.6.7 // indirect
 	gopkg.in/inf.v0 v0.9.1 // indirect
 	gopkg.in/ini.v1 v1.66.6 // indirect
-<<<<<<< HEAD
-	gotest.tools/v3 v3.1.0 // indirect
 	k8s.io/kube-openapi v0.0.0-20220803162953-67bda5d908f1 // indirect
-=======
-	k8s.io/kube-openapi v0.0.0-20220627174259-011e075b9cb8 // indirect
->>>>>>> bdbeae13
 	k8s.io/utils v0.0.0-20220728103510-ee6ede2d64ed
 	sigs.k8s.io/json v0.0.0-20220713155537-f223a00ba0e2 // indirect
 	sigs.k8s.io/structured-merge-diff/v4 v4.2.3 // indirect
