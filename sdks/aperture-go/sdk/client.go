package aperture

import (
	"context"
<<<<<<< HEAD
	"errors"
	"log/slog"
=======
	"log"
	"net/url"
	"regexp"
>>>>>>> 86cc1d3f
	"time"

	"go.opentelemetry.io/otel"
	"go.opentelemetry.io/otel/attribute"
	"go.opentelemetry.io/otel/exporters/otlp/otlptrace"
	"go.opentelemetry.io/otel/exporters/otlp/otlptrace/otlptracegrpc"
	"go.opentelemetry.io/otel/sdk/resource"
	sdktrace "go.opentelemetry.io/otel/sdk/trace"
	semconv "go.opentelemetry.io/otel/semconv/v1.4.0"
	"go.opentelemetry.io/otel/trace"
	"google.golang.org/grpc"
	"google.golang.org/grpc/metadata"

	checkv1 "github.com/fluxninja/aperture-go/v2/gen/proto/flowcontrol/check/v1"
	checkhttpv1 "github.com/fluxninja/aperture-go/v2/gen/proto/flowcontrol/checkhttp/v1"
	"github.com/fluxninja/aperture-go/v2/sdk/utils"
)

<<<<<<< HEAD
// StartFlowRequest represents the request parameters for starting a flow.
type StartFlowRequest struct {
	ControlPoint string
	Labels       map[string]string
	RampMode     bool
	Timeout      time.Duration
=======
// Options that the user can pass to Aperture in order to receive a new Client.
// FlowControlClientConn and OTLPExporterClientConn are required.
type Options struct {
	Logger      *logr.Logger
	Address     string
	AgentAPIKey string
	DialOptions []grpc.DialOption
}

// MiddlewareParams is the interface for the middleware params.
type MiddlewareParams struct {
	IgnoredPaths         []string
	IgnoredPathsCompiled []*regexp.Regexp // New field for the compiled regex patterns
	FlowParams           FlowParams
	Timeout              time.Duration
}

// FlowParams is a struct that contains parameters for StartFlow call.
type FlowParams struct {
	// Labels are the labels that get passed to Aperture Agent via flowcontrolv1.Check call.
	Labels map[string]string
	// CallOptions are the grpc call options that get passed to Aperture Agent via flowcontrolv1.Check call.
	CallOptions []grpc.CallOption
	// If RampMode is set to true, then flow must be accepted by at least 1 LoadRamp component.
	RampMode bool
>>>>>>> 86cc1d3f
}

// Client is the interface that is provided to the user upon which they can perform Check calls for their service and eventually shut down in case of error.
type Client interface {
<<<<<<< HEAD
	StartFlow(ctx context.Context, req StartFlowRequest) Flow
	StartHTTPFlow(ctx context.Context, request *checkhttpv1.CheckHTTPRequest, rampMode bool, timeout time.Duration) HTTPFlow
=======
	StartFlow(ctx context.Context, controlPoint string, flowParams FlowParams) Flow
	StartHTTPFlow(ctx context.Context, request *checkhttpproto.CheckHTTPRequest, middlewareParams MiddlewareParams) HTTPFlow
>>>>>>> 86cc1d3f
	Shutdown(ctx context.Context) error
	GetLogger() *slog.Logger
	GetGRPClientConn() *grpc.ClientConn
}

type apertureClient struct {
	grpcClientConn        *grpc.ClientConn
	flowControlClient     checkv1.FlowControlServiceClient
	flowControlHTTPClient checkhttpv1.FlowControlServiceHTTPClient
	tracer                trace.Tracer
	exporter              *otlptrace.Exporter
	log                   *slog.Logger
}

<<<<<<< HEAD
// Options that the user can pass to Aperture in order to receive a new Client.
// FlowControlClientConn and OTLPExporterClientConn are required.
type Options struct {
	Logger      *slog.Logger
	Address     string
	AgentAPIKey string
	DialOptions []grpc.DialOption
}

=======
>>>>>>> 86cc1d3f
// NewClient returns a new Client that can be used to perform Check calls.
// The user will pass in options which will be used to create a connection with otel and a tracerProvider retrieved from such connection.
func NewClient(ctx context.Context, opts Options) (Client, error) {
	if opts.DialOptions == nil {
		opts.DialOptions = []grpc.DialOption{}
	}

	if opts.AgentAPIKey != "" {
		dialOptions := grpc.WithUnaryInterceptor(func(ctx context.Context, method string, req, reply interface{}, cc *grpc.ClientConn, invoker grpc.UnaryInvoker, callOpts ...grpc.CallOption) error {
			md := metadata.Pairs("x-api-key", opts.AgentAPIKey)
			ctx = metadata.NewOutgoingContext(ctx, md)
			return invoker(ctx, method, req, reply, cc, callOpts...)
		})
		opts.DialOptions = append(opts.DialOptions, dialOptions)
	}

	conn, err := grpc.DialContext(ctx, opts.Address, opts.DialOptions...)
	if err != nil {
		return nil, err
	}

	exporter, err := otlptracegrpc.New(ctx, otlptracegrpc.WithGRPCConn(conn))
	if err != nil {
		return nil, err
	}

	res, err := newResource()
	if err != nil {
		return nil, err
	}

	tracerProvider := sdktrace.NewTracerProvider(
		sdktrace.WithResource(res),
		sdktrace.WithSpanProcessor(sdktrace.NewBatchSpanProcessor(exporter)),
	)

	otel.SetTracerProvider(tracerProvider)

	tracer := tracerProvider.Tracer(libraryName)

	var logger *slog.Logger
	if opts.Logger != nil {
		logger = opts.Logger
	} else {
		logger = slog.Default().With("name", "aperture-go-sdk")
	}

	fcClient := checkv1.NewFlowControlServiceClient(conn)
	fcHTTPClient := checkhttpv1.NewFlowControlServiceHTTPClient(conn)

	c := &apertureClient{
		grpcClientConn:        conn,
		flowControlClient:     fcClient,
		flowControlHTTPClient: fcHTTPClient,
		tracer:                tracer,
		exporter:              exporter,
		log:                   logger,
	}
	return c, nil
}

// getSpan constructs new flow tracer span.
func (c *apertureClient) getSpan(ctx context.Context) trace.Span {
	_, span := c.tracer.Start(ctx, "Aperture Check", trace.WithAttributes(
		attribute.Int64(flowStartTimestampLabel, time.Now().UnixNano()),
		attribute.String(sourceLabel, "sdk"),
	))
	return span
}

// StartFlow takes a control point name and labels that get passed to Aperture Agent via flowcontrolv1.Check call.
// Return value is a Flow.
// The call returns immediately in case connection with Aperture Agent is not established.
// The default semantics are fail-to-wire. If StartFlow fails, calling Flow.ShouldRun() on returned Flow returns as true.
<<<<<<< HEAD
func (c *apertureClient) StartFlow(ctx context.Context, req StartFlowRequest) Flow {
	// if timeout is not 0, then create a new context with timeout
	if req.Timeout != 0 {
		var cancel context.CancelFunc
		ctx, cancel = context.WithTimeout(ctx, req.Timeout)
		defer cancel()
	}

	labels := utils.LabelsFromCtx(ctx)

	// Explicit labels override baggage
	for key, value := range req.Labels {
=======
func (c *apertureClient) StartFlow(ctx context.Context, controlPoint string, flowParams FlowParams) Flow {
	labels := LabelsFromCtx(ctx)

	// Explicit labels override baggage
	for key, value := range flowParams.Labels {
>>>>>>> 86cc1d3f
		labels[key] = value
	}

	checkReq := &checkv1.CheckRequest{
		ControlPoint: req.ControlPoint,
		Labels:       labels,
<<<<<<< HEAD
		RampMode:     req.RampMode,
=======
		RampMode:     flowParams.RampMode,
>>>>>>> 86cc1d3f
	}

	span := c.getSpan(ctx)

<<<<<<< HEAD
	f := newFlow(span, req.RampMode)
=======
	f := newFlow(span, flowParams.RampMode)
>>>>>>> 86cc1d3f

	defer f.Span().SetAttributes(
		attribute.Int64(workloadStartTimestampLabel, time.Now().UnixNano()),
	)

<<<<<<< HEAD
	if c.grpcClientConn.GetState() != connectivity.Ready {
		f.err = errors.New("grpc client connection is not ready")
		return f
	}

	res, err := c.flowControlClient.Check(ctx, checkReq)
=======
	res, err := c.flowControlClient.Check(ctx, req, flowParams.CallOptions...)
>>>>>>> 86cc1d3f
	if err != nil {
		f.err = err
	} else {
		f.checkResponse = res
	}

	return f
}

// StartHTTPFlow takes a control point name and labels that get passed to Aperture Agent via flowcontrolhttp.CheckHTTP call.
// Return value is a HTTPFlow.
// The default semantics are fail-to-wire. If StartHTTPFlow fails, calling HTTPFlow.ShouldRun() on returned HTTPFlow returns as true.
<<<<<<< HEAD
func (c *apertureClient) StartHTTPFlow(ctx context.Context, request *checkhttpv1.CheckHTTPRequest, rampMode bool, timeout time.Duration) HTTPFlow {
	ctx, cancel := context.WithTimeout(ctx, timeout)
	defer cancel()

=======
func (c *apertureClient) StartHTTPFlow(ctx context.Context, request *checkhttpproto.CheckHTTPRequest, middlewareParams MiddlewareParams) HTTPFlow {
>>>>>>> 86cc1d3f
	span := c.getSpan(ctx)

	f := newHTTPFlow(span, middlewareParams.FlowParams)

	defer f.Span().SetAttributes(
		attribute.Int64(workloadStartTimestampLabel, time.Now().UnixNano()),
	)

	// create a timeoutCtx if middlewareParams.Timeout is set
	if middlewareParams.Timeout > 0 {
		var cancel context.CancelFunc
		ctx, cancel = context.WithTimeout(ctx, middlewareParams.Timeout)
		defer cancel()
	}

	res, err := c.flowControlHTTPClient.CheckHTTP(ctx, request)
	if err != nil {
		f.err = err
	} else {
		f.checkResponse = res
	}

	return f
}

// Shutdown shuts down the aperture client.
func (c *apertureClient) Shutdown(ctx context.Context) error {
	return c.exporter.Shutdown(ctx)
}

// newResource returns a resource describing the running process, containing the library name and version.
func newResource() (*resource.Resource, error) {
	resourceDefault := resource.Default()
	r, err := resource.Merge(
		resourceDefault,
		resource.NewWithAttributes(
			resourceDefault.SchemaURL(),
			semconv.ServiceNameKey.String(libraryName),
			semconv.ServiceVersionKey.String(libraryVersion),
		),
	)
	if err != nil {
		return nil, err
	}
	return r, nil
}

// GetLogger returns the logger used by the aperture client.
func (c *apertureClient) GetLogger() *slog.Logger {
	return c.log
}

// GetGRPClientConn returns the grpc client connection used by the aperture client.
func (c *apertureClient) GetGRPClientConn() *grpc.ClientConn {
	return c.grpcClientConn
}<|MERGE_RESOLUTION|>--- conflicted
+++ resolved
@@ -2,14 +2,8 @@
 
 import (
 	"context"
-<<<<<<< HEAD
-	"errors"
 	"log/slog"
-=======
-	"log"
-	"net/url"
 	"regexp"
->>>>>>> 86cc1d3f
 	"time"
 
 	"go.opentelemetry.io/otel"
@@ -28,18 +22,10 @@
 	"github.com/fluxninja/aperture-go/v2/sdk/utils"
 )
 
-<<<<<<< HEAD
-// StartFlowRequest represents the request parameters for starting a flow.
-type StartFlowRequest struct {
-	ControlPoint string
-	Labels       map[string]string
-	RampMode     bool
-	Timeout      time.Duration
-=======
 // Options that the user can pass to Aperture in order to receive a new Client.
 // FlowControlClientConn and OTLPExporterClientConn are required.
 type Options struct {
-	Logger      *logr.Logger
+	Logger      *slog.Logger
 	Address     string
 	AgentAPIKey string
 	DialOptions []grpc.DialOption
@@ -61,18 +47,12 @@
 	CallOptions []grpc.CallOption
 	// If RampMode is set to true, then flow must be accepted by at least 1 LoadRamp component.
 	RampMode bool
->>>>>>> 86cc1d3f
 }
 
 // Client is the interface that is provided to the user upon which they can perform Check calls for their service and eventually shut down in case of error.
 type Client interface {
-<<<<<<< HEAD
-	StartFlow(ctx context.Context, req StartFlowRequest) Flow
-	StartHTTPFlow(ctx context.Context, request *checkhttpv1.CheckHTTPRequest, rampMode bool, timeout time.Duration) HTTPFlow
-=======
 	StartFlow(ctx context.Context, controlPoint string, flowParams FlowParams) Flow
-	StartHTTPFlow(ctx context.Context, request *checkhttpproto.CheckHTTPRequest, middlewareParams MiddlewareParams) HTTPFlow
->>>>>>> 86cc1d3f
+	StartHTTPFlow(ctx context.Context, request *checkhttpv1.CheckHTTPRequest, middlewareParams MiddlewareParams) HTTPFlow
 	Shutdown(ctx context.Context) error
 	GetLogger() *slog.Logger
 	GetGRPClientConn() *grpc.ClientConn
@@ -87,18 +67,6 @@
 	log                   *slog.Logger
 }
 
-<<<<<<< HEAD
-// Options that the user can pass to Aperture in order to receive a new Client.
-// FlowControlClientConn and OTLPExporterClientConn are required.
-type Options struct {
-	Logger      *slog.Logger
-	Address     string
-	AgentAPIKey string
-	DialOptions []grpc.DialOption
-}
-
-=======
->>>>>>> 86cc1d3f
 // NewClient returns a new Client that can be used to perform Check calls.
 // The user will pass in options which will be used to create a connection with otel and a tracerProvider retrieved from such connection.
 func NewClient(ctx context.Context, opts Options) (Client, error) {
@@ -173,61 +141,29 @@
 // Return value is a Flow.
 // The call returns immediately in case connection with Aperture Agent is not established.
 // The default semantics are fail-to-wire. If StartFlow fails, calling Flow.ShouldRun() on returned Flow returns as true.
-<<<<<<< HEAD
-func (c *apertureClient) StartFlow(ctx context.Context, req StartFlowRequest) Flow {
-	// if timeout is not 0, then create a new context with timeout
-	if req.Timeout != 0 {
-		var cancel context.CancelFunc
-		ctx, cancel = context.WithTimeout(ctx, req.Timeout)
-		defer cancel()
-	}
-
+func (c *apertureClient) StartFlow(ctx context.Context, controlPoint string, flowParams FlowParams) Flow {
 	labels := utils.LabelsFromCtx(ctx)
-
-	// Explicit labels override baggage
-	for key, value := range req.Labels {
-=======
-func (c *apertureClient) StartFlow(ctx context.Context, controlPoint string, flowParams FlowParams) Flow {
-	labels := LabelsFromCtx(ctx)
 
 	// Explicit labels override baggage
 	for key, value := range flowParams.Labels {
->>>>>>> 86cc1d3f
 		labels[key] = value
 	}
 
-	checkReq := &checkv1.CheckRequest{
-		ControlPoint: req.ControlPoint,
+	req := &checkv1.CheckRequest{
+		ControlPoint: controlPoint,
 		Labels:       labels,
-<<<<<<< HEAD
-		RampMode:     req.RampMode,
-=======
 		RampMode:     flowParams.RampMode,
->>>>>>> 86cc1d3f
 	}
 
 	span := c.getSpan(ctx)
 
-<<<<<<< HEAD
-	f := newFlow(span, req.RampMode)
-=======
 	f := newFlow(span, flowParams.RampMode)
->>>>>>> 86cc1d3f
 
 	defer f.Span().SetAttributes(
 		attribute.Int64(workloadStartTimestampLabel, time.Now().UnixNano()),
 	)
 
-<<<<<<< HEAD
-	if c.grpcClientConn.GetState() != connectivity.Ready {
-		f.err = errors.New("grpc client connection is not ready")
-		return f
-	}
-
-	res, err := c.flowControlClient.Check(ctx, checkReq)
-=======
 	res, err := c.flowControlClient.Check(ctx, req, flowParams.CallOptions...)
->>>>>>> 86cc1d3f
 	if err != nil {
 		f.err = err
 	} else {
@@ -240,14 +176,7 @@
 // StartHTTPFlow takes a control point name and labels that get passed to Aperture Agent via flowcontrolhttp.CheckHTTP call.
 // Return value is a HTTPFlow.
 // The default semantics are fail-to-wire. If StartHTTPFlow fails, calling HTTPFlow.ShouldRun() on returned HTTPFlow returns as true.
-<<<<<<< HEAD
-func (c *apertureClient) StartHTTPFlow(ctx context.Context, request *checkhttpv1.CheckHTTPRequest, rampMode bool, timeout time.Duration) HTTPFlow {
-	ctx, cancel := context.WithTimeout(ctx, timeout)
-	defer cancel()
-
-=======
-func (c *apertureClient) StartHTTPFlow(ctx context.Context, request *checkhttpproto.CheckHTTPRequest, middlewareParams MiddlewareParams) HTTPFlow {
->>>>>>> 86cc1d3f
+func (c *apertureClient) StartHTTPFlow(ctx context.Context, request *checkhttpv1.CheckHTTPRequest, middlewareParams MiddlewareParams) HTTPFlow {
 	span := c.getSpan(ctx)
 
 	f := newHTTPFlow(span, middlewareParams.FlowParams)
