package middleware

import (
	"context"
	"encoding/json"
	"fmt"
	"net"
	"net/http"
<<<<<<< HEAD
	"strconv"
	"strings"
	"time"
=======
	"regexp"
>>>>>>> 86cc1d3f

	"google.golang.org/grpc"
	"google.golang.org/grpc/codes"
	"google.golang.org/grpc/metadata"
	"google.golang.org/grpc/peer"
	"google.golang.org/grpc/status"

	checkhttpv1 "github.com/fluxninja/aperture-go/v2/gen/proto/flowcontrol/checkhttp/v1"
	aperture "github.com/fluxninja/aperture-go/v2/sdk"
	"github.com/fluxninja/aperture-go/v2/sdk/utils"
)

// socketAddressFromNetAddr takes a net.Addr and returns a flowcontrolhttp.SocketAddress.
func socketAddressFromNetAddr(addr net.Addr) *checkhttpv1.SocketAddress {
	host, port, err := net.SplitHostPort(addr.String())
	if err != nil {
		return nil
	}

	portU32, err := strconv.ParseUint(port, 10, 32)
	if err != nil {
		return nil
	}

	protocol := checkhttpv1.SocketAddress_TCP
	if addr.Network() == "udp" {
		protocol = checkhttpv1.SocketAddress_UDP
	}
	return &checkhttpv1.SocketAddress{
		Address:  host,
		Protocol: protocol,
		Port:     uint32(portU32),
	}
}

// NewGRPCMiddleware takes a control point name and creates a UnaryInterceptor which can be used with gRPC server.
func NewGRPCMiddleware(client aperture.Client, controlPoint string, middlewareParams aperture.MiddlewareParams) (grpc.UnaryServerInterceptor, error) {
	// Precompile the regex patterns for ignored paths
	if middlewareParams.IgnoredPaths != nil {
		compiledIgnoredPaths := make([]*regexp.Regexp, len(middlewareParams.IgnoredPaths))
		for i, pattern := range middlewareParams.IgnoredPaths {
			compiledPattern, err := regexp.Compile(pattern)
			if err != nil {
				return nil, err
			} else {
				compiledIgnoredPaths[i] = compiledPattern
			}
		}
		middlewareParams.IgnoredPathsCompiled = compiledIgnoredPaths
	}

	return GRPCUnaryInterceptor(client, controlPoint, middlewareParams), nil
}

// GRPCUnaryInterceptor takes a control point name and creates a UnaryInterceptor which can be used with gRPC server.
func GRPCUnaryInterceptor(c aperture.Client, controlPoint string, middlewareParams aperture.MiddlewareParams) grpc.UnaryServerInterceptor {
	return func(ctx context.Context, req interface{}, info *grpc.UnaryServerInfo, handler grpc.UnaryHandler) (interface{}, error) {
<<<<<<< HEAD
		checkreq, err := prepareCheckHTTPRequestForGRPC(req, ctx, info, controlPoint, explicitLabels, rampMode)
		if err != nil {
			c.GetLogger().Error("Failed to prepare CheckHTTP request.", "error", err)
=======
		// If the path is ignored, skip the middleware
		if middlewareParams.IgnoredPathsCompiled != nil {
			for _, ignoredPath := range middlewareParams.IgnoredPathsCompiled {
				if ignoredPath.MatchString(info.FullMethod) {
					return handler(ctx, req)
				}
			}
>>>>>>> 86cc1d3f
		}

		checkReq := prepareCheckHTTPRequestForGRPC(req, ctx, info, c.GetLogger(), controlPoint, middlewareParams.FlowParams)

		flow := c.StartHTTPFlow(ctx, checkReq, middlewareParams)
		if flow.Error() != nil {
			c.GetLogger().Info("Aperture flow control got error. Returned flow defaults to Allowed.", "flow.Error()", flow.Error().Error(), "flow.ShouldRun()", flow.ShouldRun())
		}

		defer func() {
			// Need to call End() on the Flow in order to provide telemetry to Aperture Agent for completing the control loop.
			// SetStatus() method of Flow object can be used to capture whether the Flow was successful or resulted in an error.
			// If not set, status defaults to OK.
			err := flow.End()
			if err != nil {
				c.GetLogger().Info("Aperture flow control end got error.", "error", err)
			}
		}()

		if !flow.ShouldRun() {
			rejectResp := flow.CheckResponse().GetDeniedResponse()
			return nil, status.Error(
				convertHTTPStatusToGRPC(rejectResp.GetStatus()),
				fmt.Sprintf("Aperture rejected the request: %v", rejectResp.GetBody()),
			)
		}

		return handler(ctx, req)
	}
}

// PrepareCheckHTTPRequestForGRPC takes a gRPC request, context, unary server-info, logger and Control Point to use in Aperture policy for preparing the flowcontrolhttp.CheckHTTPRequest and returns it.
func prepareCheckHTTPRequestForGRPC(req interface{}, ctx context.Context, info *grpc.UnaryServerInfo, controlPoint string, explicitLabels map[string]string, rampMode bool) (*checkhttpv1.CheckHTTPRequest, error) {
	labels := utils.LabelsFromCtx(ctx)

	// override labels with explicit labels
	for key, value := range explicitLabels {
		labels[key] = value
	}

	md, ok := metadata.FromIncomingContext(ctx)
	authority := ""
	scheme := ""
	method := ""

	if ok {
		// override labels with labels from metadata
		for key, value := range md {
			labels[key] = strings.Join(value, ",")
		}
		getMetaValue := func(key string) string {
			values := md.Get(key)
			if len(values) > 0 {
				return values[0]
			}
			return ""
		}
		authority = getMetaValue(":authority")
		scheme = getMetaValue(":scheme")
		method = getMetaValue(":method")
	}

	var sourceSocket *checkhttpv1.SocketAddress
	if sourceAddr, ok := peer.FromContext(ctx); ok {
		sourceSocket = socketAddressFromNetAddr(sourceAddr.Addr)
	}
	destinationSocket := &checkhttpv1.SocketAddress{
		Address:  utils.GetLocalIP(),
		Protocol: checkhttpv1.SocketAddress_TCP,
		Port:     0,
	}

	body, err := json.Marshal(req)
	if err != nil {
		return nil, err
	}

	return &checkhttpv1.CheckHTTPRequest{
		Source:       sourceSocket,
		Destination:  destinationSocket,
		ControlPoint: controlPoint,
		RampMode:     rampMode,
		Request: &checkhttpv1.CheckHTTPRequest_HttpRequest{
			Method:   method,
			Path:     info.FullMethod,
			Host:     authority,
			Headers:  labels,
			Scheme:   scheme,
			Size:     -1,
			Protocol: "HTTP/2",
			Body:     string(body),
		},
	}, nil
}

func convertHTTPStatusToGRPC(httpStatusCode int32) codes.Code {
	switch httpStatusCode {
	case http.StatusOK:
		return codes.OK
	case http.StatusRequestTimeout:
		return codes.Canceled
	case http.StatusInternalServerError:
		return codes.Unknown
	case http.StatusBadRequest:
		return codes.InvalidArgument
	case http.StatusGatewayTimeout:
		return codes.DeadlineExceeded
	case http.StatusNotFound:
		return codes.NotFound
	case http.StatusConflict:
		return codes.AlreadyExists
	case http.StatusForbidden:
		return codes.PermissionDenied
	case http.StatusTooManyRequests:
		return codes.ResourceExhausted
	case http.StatusPreconditionFailed:
		return codes.FailedPrecondition
	case http.StatusNotImplemented:
		return codes.Unimplemented
	case http.StatusUnauthorized:
		return codes.Unauthenticated
	default:
		return codes.Unknown
	}
}<|MERGE_RESOLUTION|>--- conflicted
+++ resolved
@@ -6,13 +6,9 @@
 	"fmt"
 	"net"
 	"net/http"
-<<<<<<< HEAD
+	"regexp"
 	"strconv"
 	"strings"
-	"time"
-=======
-	"regexp"
->>>>>>> 86cc1d3f
 
 	"google.golang.org/grpc"
 	"google.golang.org/grpc/codes"
@@ -70,11 +66,6 @@
 // GRPCUnaryInterceptor takes a control point name and creates a UnaryInterceptor which can be used with gRPC server.
 func GRPCUnaryInterceptor(c aperture.Client, controlPoint string, middlewareParams aperture.MiddlewareParams) grpc.UnaryServerInterceptor {
 	return func(ctx context.Context, req interface{}, info *grpc.UnaryServerInfo, handler grpc.UnaryHandler) (interface{}, error) {
-<<<<<<< HEAD
-		checkreq, err := prepareCheckHTTPRequestForGRPC(req, ctx, info, controlPoint, explicitLabels, rampMode)
-		if err != nil {
-			c.GetLogger().Error("Failed to prepare CheckHTTP request.", "error", err)
-=======
 		// If the path is ignored, skip the middleware
 		if middlewareParams.IgnoredPathsCompiled != nil {
 			for _, ignoredPath := range middlewareParams.IgnoredPathsCompiled {
@@ -82,10 +73,12 @@
 					return handler(ctx, req)
 				}
 			}
->>>>>>> 86cc1d3f
-		}
-
-		checkReq := prepareCheckHTTPRequestForGRPC(req, ctx, info, c.GetLogger(), controlPoint, middlewareParams.FlowParams)
+		}
+
+		checkReq, err := prepareCheckHTTPRequestForGRPC(req, ctx, info, controlPoint, middlewareParams.FlowParams)
+		if err != nil {
+			c.GetLogger().Error("Failed to prepare CheckHTTP request.", "error", err)
+		}
 
 		flow := c.StartHTTPFlow(ctx, checkReq, middlewareParams)
 		if flow.Error() != nil {
@@ -115,11 +108,11 @@
 }
 
 // PrepareCheckHTTPRequestForGRPC takes a gRPC request, context, unary server-info, logger and Control Point to use in Aperture policy for preparing the flowcontrolhttp.CheckHTTPRequest and returns it.
-func prepareCheckHTTPRequestForGRPC(req interface{}, ctx context.Context, info *grpc.UnaryServerInfo, controlPoint string, explicitLabels map[string]string, rampMode bool) (*checkhttpv1.CheckHTTPRequest, error) {
+func prepareCheckHTTPRequestForGRPC(req interface{}, ctx context.Context, info *grpc.UnaryServerInfo, controlPoint string, flowParams aperture.FlowParams) (*checkhttpv1.CheckHTTPRequest, error) {
 	labels := utils.LabelsFromCtx(ctx)
 
 	// override labels with explicit labels
-	for key, value := range explicitLabels {
+	for key, value := range flowParams.Labels {
 		labels[key] = value
 	}
 
@@ -164,7 +157,7 @@
 		Source:       sourceSocket,
 		Destination:  destinationSocket,
 		ControlPoint: controlPoint,
-		RampMode:     rampMode,
+		RampMode:     flowParams.RampMode,
 		Request: &checkhttpv1.CheckHTTPRequest_HttpRequest{
 			Method:   method,
 			Path:     info.FullMethod,
