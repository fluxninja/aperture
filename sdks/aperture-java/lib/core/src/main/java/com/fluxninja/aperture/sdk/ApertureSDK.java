package com.fluxninja.aperture.sdk;

import static com.fluxninja.aperture.sdk.Constants.*;

import com.fluxninja.generated.aperture.flowcontrol.check.v1.CheckRequest;
import com.fluxninja.generated.aperture.flowcontrol.check.v1.CheckResponse;
import com.fluxninja.generated.aperture.flowcontrol.check.v1.FlowControlServiceGrpc;
import com.fluxninja.generated.envoy.service.auth.v3.AttributeContext;
import com.fluxninja.generated.envoy.service.auth.v3.AuthorizationGrpc;
import io.grpc.StatusRuntimeException;
import io.opentelemetry.api.baggage.Baggage;
import io.opentelemetry.api.baggage.BaggageEntry;
import io.opentelemetry.api.trace.Span;
import io.opentelemetry.api.trace.Tracer;
import java.net.URLDecoder;
import java.nio.charset.StandardCharsets;
import java.time.Duration;
import java.util.HashMap;
import java.util.List;
import java.util.Map;
import java.util.concurrent.TimeUnit;
import java.util.regex.Pattern;

public final class ApertureSDK {
    private final FlowControlServiceGrpc.FlowControlServiceBlockingStub flowControlClient;
    private final AuthorizationGrpc.AuthorizationBlockingStub envoyAuthzClient;
    private final Tracer tracer;
    private final Duration timeout;
    private final List<String> blockedPaths;
    private final boolean blockedPathsMatchRegex;

    ApertureSDK(
            FlowControlServiceGrpc.FlowControlServiceBlockingStub flowControlClient,
            AuthorizationGrpc.AuthorizationBlockingStub envoyAuthzClient,
            Tracer tracer,
            Duration timeout,
            List<String> blockedPaths,
            boolean blockedPathsMatchRegex) {
        this.flowControlClient = flowControlClient;
        this.tracer = tracer;
        this.timeout = timeout;
        this.envoyAuthzClient = envoyAuthzClient;
        this.blockedPaths = blockedPaths;
        this.blockedPathsMatchRegex = blockedPathsMatchRegex;
    }

    /**
<<<<<<< HEAD
     * Returns a new {@link ApertureSDKBuilder} for configuring an instance of {@linkplain
=======
     * Returns a new {@link ApertureSDKBuilder} for configuring an instance of
     * {@linkplain
>>>>>>> dcb79b87
     * ApertureSDK the Aperture SDK}.
     */
    public static ApertureSDKBuilder builder() {
        return new ApertureSDKBuilder();
    }

    public Flow startFlow(String controlPoint, Map<String, String> explicitLabels) {
        Map<String, String> labels = new HashMap<>();

        for (Map.Entry<String, BaggageEntry> entry : Baggage.current().asMap().entrySet()) {
            String value;
            try {
<<<<<<< HEAD
                value =
                        URLDecoder.decode(
                                entry.getValue().getValue(), StandardCharsets.UTF_8.name());
=======
                value = URLDecoder.decode(entry.getValue().getValue(), StandardCharsets.UTF_8.name());
>>>>>>> dcb79b87
            } catch (java.io.UnsupportedEncodingException e) {
                // This should never happen, as `StandardCharsets.UTF_8.name()` is a valid
                // encoding
                throw new RuntimeException(e);
            }
            labels.put(entry.getKey(), value);
        }

        if (explicitLabels != null) {
            labels.putAll(explicitLabels);
        }

<<<<<<< HEAD
        CheckRequest req =
                CheckRequest.newBuilder()
                        .setControlPoint(controlPoint)
                        .putAllLabels(labels)
                        .build();

        Span span =
                this.tracer
                        .spanBuilder("Aperture Check")
                        .startSpan()
                        .setAttribute(FLOW_START_TIMESTAMP_LABEL, Utils.getCurrentEpochNanos())
                        .setAttribute(SOURCE_LABEL, "sdk");

        CheckResponse res;
        try {
            res =
                    this.flowControlClient
                            .withDeadlineAfter(timeout.toNanos(), TimeUnit.NANOSECONDS)
                            .check(req);
        } catch (StatusRuntimeException e) {
            // deadline exceeded or couldn't reach agent - request should not be blocked
            res =
                    CheckResponse.newBuilder()
                            .setDecisionType(CheckResponse.DecisionType.DECISION_TYPE_ACCEPTED)
                            .build();
        }
        span.setAttribute(WORKLOAD_START_TIMESTAMP_LABEL, Utils.getCurrentEpochNanos());

        return new Flow(res, span, false);
=======
        CheckRequest req = CheckRequest.newBuilder()
                .setControlPoint(controlPoint)
                .putAllLabels(labels)
                .build();

        Span span = this.tracer.spanBuilder("Aperture Check").startSpan()
                .setAttribute(FLOW_START_TIMESTAMP_LABEL, Utils.getCurrentEpochNanos())
                .setAttribute(SOURCE_LABEL, "sdk");

        CheckResponse res = null;
        try {
            res = this.flowControlClient
                    .withDeadlineAfter(timeout.toNanos(), TimeUnit.NANOSECONDS)
                    .check(req);
        } catch (StatusRuntimeException e) {
            // deadline exceeded or couldn't reach agent - request should not be blocked
        }
        span.setAttribute(WORKLOAD_START_TIMESTAMP_LABEL, Utils.getCurrentEpochNanos());

        return new Flow(
                res,
                span,
                false);
>>>>>>> dcb79b87
    }

    public TrafficFlow startTrafficFlow(String path, AttributeContext attributes) {
        if (isBlocked(path)) {
            return TrafficFlow.ignoredFlow();
        }
<<<<<<< HEAD

        com.fluxninja.generated.envoy.service.auth.v3.CheckRequest req =
                com.fluxninja.generated.envoy.service.auth.v3.CheckRequest.newBuilder()
                        .setAttributes(attributes)
                        .build();

        Span span =
                this.tracer
                        .spanBuilder("Aperture Check")
                        .startSpan()
                        .setAttribute(FLOW_START_TIMESTAMP_LABEL, Utils.getCurrentEpochNanos())
                        .setAttribute(SOURCE_LABEL, "sdk");

        com.fluxninja.generated.envoy.service.auth.v3.CheckResponse res;
        try {
            res =
                    this.envoyAuthzClient
                            .withDeadlineAfter(timeout.toNanos(), TimeUnit.NANOSECONDS)
                            .check(req);
        } catch (StatusRuntimeException e) {
            // deadline exceeded or couldn't reach agent - request should not be blocked
            res = TrafficFlow.successfulResponse();
        }
        span.setAttribute(WORKLOAD_START_TIMESTAMP_LABEL, Utils.getCurrentEpochNanos());

        return new TrafficFlow(res, span, false);
=======

        com.fluxninja.generated.envoy.service.auth.v3.CheckRequest req = com.fluxninja.generated.envoy.service.auth.v3.CheckRequest
                .newBuilder()
                .setAttributes(attributes)
                .build();

        Span span = this.tracer.spanBuilder("Aperture Check").startSpan()
                .setAttribute(FLOW_START_TIMESTAMP_LABEL, Utils.getCurrentEpochNanos())
                .setAttribute(SOURCE_LABEL, "sdk");

        com.fluxninja.generated.envoy.service.auth.v3.CheckResponse res = null;
        try {
            res = this.envoyAuthzClient
                    .withDeadlineAfter(timeout.toNanos(), TimeUnit.NANOSECONDS)
                    .check(req);
        } catch (StatusRuntimeException e) {
            // deadline exceeded or couldn't reach agent - request should not be blocked
        }
        span.setAttribute(WORKLOAD_START_TIMESTAMP_LABEL, Utils.getCurrentEpochNanos());

        return new TrafficFlow(
                res,
                span,
                false);
>>>>>>> dcb79b87
    }

    private boolean isBlocked(String path) {
        if (path == null) {
            return false;
        }
        for (String blockedPattern : blockedPaths) {
            if (blockedPathsMatchRegex) {
                if (Pattern.matches(blockedPattern, path)) {
                    return true;
                }
            } else {
                if (blockedPattern.equals(path)) {
                    return true;
                }
            }
        }
        return false;
    }
}<|MERGE_RESOLUTION|>--- conflicted
+++ resolved
@@ -45,12 +45,7 @@
     }
 
     /**
-<<<<<<< HEAD
      * Returns a new {@link ApertureSDKBuilder} for configuring an instance of {@linkplain
-=======
-     * Returns a new {@link ApertureSDKBuilder} for configuring an instance of
-     * {@linkplain
->>>>>>> dcb79b87
      * ApertureSDK the Aperture SDK}.
      */
     public static ApertureSDKBuilder builder() {
@@ -63,13 +58,9 @@
         for (Map.Entry<String, BaggageEntry> entry : Baggage.current().asMap().entrySet()) {
             String value;
             try {
-<<<<<<< HEAD
                 value =
                         URLDecoder.decode(
                                 entry.getValue().getValue(), StandardCharsets.UTF_8.name());
-=======
-                value = URLDecoder.decode(entry.getValue().getValue(), StandardCharsets.UTF_8.name());
->>>>>>> dcb79b87
             } catch (java.io.UnsupportedEncodingException e) {
                 // This should never happen, as `StandardCharsets.UTF_8.name()` is a valid
                 // encoding
@@ -82,7 +73,6 @@
             labels.putAll(explicitLabels);
         }
 
-<<<<<<< HEAD
         CheckRequest req =
                 CheckRequest.newBuilder()
                         .setControlPoint(controlPoint)
@@ -96,7 +86,7 @@
                         .setAttribute(FLOW_START_TIMESTAMP_LABEL, Utils.getCurrentEpochNanos())
                         .setAttribute(SOURCE_LABEL, "sdk");
 
-        CheckResponse res;
+        CheckResponse res = null;
         try {
             res =
                     this.flowControlClient
@@ -104,46 +94,16 @@
                             .check(req);
         } catch (StatusRuntimeException e) {
             // deadline exceeded or couldn't reach agent - request should not be blocked
-            res =
-                    CheckResponse.newBuilder()
-                            .setDecisionType(CheckResponse.DecisionType.DECISION_TYPE_ACCEPTED)
-                            .build();
         }
         span.setAttribute(WORKLOAD_START_TIMESTAMP_LABEL, Utils.getCurrentEpochNanos());
 
         return new Flow(res, span, false);
-=======
-        CheckRequest req = CheckRequest.newBuilder()
-                .setControlPoint(controlPoint)
-                .putAllLabels(labels)
-                .build();
-
-        Span span = this.tracer.spanBuilder("Aperture Check").startSpan()
-                .setAttribute(FLOW_START_TIMESTAMP_LABEL, Utils.getCurrentEpochNanos())
-                .setAttribute(SOURCE_LABEL, "sdk");
-
-        CheckResponse res = null;
-        try {
-            res = this.flowControlClient
-                    .withDeadlineAfter(timeout.toNanos(), TimeUnit.NANOSECONDS)
-                    .check(req);
-        } catch (StatusRuntimeException e) {
-            // deadline exceeded or couldn't reach agent - request should not be blocked
-        }
-        span.setAttribute(WORKLOAD_START_TIMESTAMP_LABEL, Utils.getCurrentEpochNanos());
-
-        return new Flow(
-                res,
-                span,
-                false);
->>>>>>> dcb79b87
     }
 
     public TrafficFlow startTrafficFlow(String path, AttributeContext attributes) {
         if (isBlocked(path)) {
             return TrafficFlow.ignoredFlow();
         }
-<<<<<<< HEAD
 
         com.fluxninja.generated.envoy.service.auth.v3.CheckRequest req =
                 com.fluxninja.generated.envoy.service.auth.v3.CheckRequest.newBuilder()
@@ -157,7 +117,7 @@
                         .setAttribute(FLOW_START_TIMESTAMP_LABEL, Utils.getCurrentEpochNanos())
                         .setAttribute(SOURCE_LABEL, "sdk");
 
-        com.fluxninja.generated.envoy.service.auth.v3.CheckResponse res;
+        com.fluxninja.generated.envoy.service.auth.v3.CheckResponse res = null;
         try {
             res =
                     this.envoyAuthzClient
@@ -165,37 +125,10 @@
                             .check(req);
         } catch (StatusRuntimeException e) {
             // deadline exceeded or couldn't reach agent - request should not be blocked
-            res = TrafficFlow.successfulResponse();
         }
         span.setAttribute(WORKLOAD_START_TIMESTAMP_LABEL, Utils.getCurrentEpochNanos());
 
         return new TrafficFlow(res, span, false);
-=======
-
-        com.fluxninja.generated.envoy.service.auth.v3.CheckRequest req = com.fluxninja.generated.envoy.service.auth.v3.CheckRequest
-                .newBuilder()
-                .setAttributes(attributes)
-                .build();
-
-        Span span = this.tracer.spanBuilder("Aperture Check").startSpan()
-                .setAttribute(FLOW_START_TIMESTAMP_LABEL, Utils.getCurrentEpochNanos())
-                .setAttribute(SOURCE_LABEL, "sdk");
-
-        com.fluxninja.generated.envoy.service.auth.v3.CheckResponse res = null;
-        try {
-            res = this.envoyAuthzClient
-                    .withDeadlineAfter(timeout.toNanos(), TimeUnit.NANOSECONDS)
-                    .check(req);
-        } catch (StatusRuntimeException e) {
-            // deadline exceeded or couldn't reach agent - request should not be blocked
-        }
-        span.setAttribute(WORKLOAD_START_TIMESTAMP_LABEL, Utils.getCurrentEpochNanos());
-
-        return new TrafficFlow(
-                res,
-                span,
-                false);
->>>>>>> dcb79b87
     }
 
     private boolean isBlocked(String path) {
