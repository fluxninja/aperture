--- conflicted
+++ resolved
@@ -21,11 +21,8 @@
         } catch (ApertureSDKException e) {
             e.printStackTrace();
         }
-<<<<<<< HEAD
-        if (flow.checkResponse().hasDeniedResponse()
-=======
-        if (flow.checkResponse() != null && flow.checkResponse().hasDeniedResponse()
->>>>>>> dcb79b87
+        if (flow.checkResponse() != null
+                && flow.checkResponse().hasDeniedResponse()
                 && flow.checkResponse().getDeniedResponse().hasStatus()) {
             return flow.checkResponse().getDeniedResponse().getStatus().getCodeValue();
         }
