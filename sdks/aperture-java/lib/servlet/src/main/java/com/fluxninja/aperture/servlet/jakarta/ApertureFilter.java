--- conflicted
+++ resolved
@@ -1,15 +1,5 @@
 package com.fluxninja.aperture.servlet.jakarta;
 
-<<<<<<< HEAD
-import com.fluxninja.aperture.sdk.*;
-import com.fluxninja.generated.envoy.service.auth.v3.AttributeContext;
-=======
-import java.io.IOException;
-import java.time.Duration;
-import java.util.List;
-import java.util.ArrayList;
-
->>>>>>> dcb79b87
 import com.fluxninja.generated.envoy.service.auth.v3.HeaderValueOption;
 import jakarta.servlet.Filter;
 import jakarta.servlet.FilterChain;
@@ -21,6 +11,7 @@
 import jakarta.servlet.http.HttpServletResponse;
 import java.io.IOException;
 import java.time.Duration;
+import java.util.ArrayList;
 import java.util.List;
 
 public class ApertureFilter implements Filter {
@@ -45,15 +36,10 @@
 
         if (flow.accepted()) {
             try {
-<<<<<<< HEAD
-                List<HeaderValueOption> newHeaders =
-                        flow.checkResponse().getOkResponse().getHeadersList();
-=======
                 List<HeaderValueOption> newHeaders = new ArrayList<>();
                 if (flow.checkResponse() != null) {
                     newHeaders = flow.checkResponse().getOkResponse().getHeadersList();
                 }
->>>>>>> dcb79b87
                 ServletRequest newRequest = ServletUtils.updateHeaders(request, newHeaders);
                 chain.doFilter(newRequest, response);
                 flow.end(FlowStatus.OK);
@@ -108,6 +94,5 @@
     }
 
     @Override
-    public void destroy() {
-    }
+    public void destroy() {}
 }