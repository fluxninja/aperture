package com.fluxninja.aperture.servlet.javax;

import com.fluxninja.aperture.sdk.*;
import com.fluxninja.generated.envoy.service.auth.v3.AttributeContext;
import com.fluxninja.generated.envoy.service.auth.v3.HeaderValueOption;
import java.io.IOException;
import java.time.Duration;
import java.util.List;
<<<<<<< HEAD
=======
import java.util.ArrayList;

>>>>>>> dcb79b87
import javax.servlet.Filter;
import javax.servlet.FilterChain;
import javax.servlet.FilterConfig;
import javax.servlet.ServletException;
import javax.servlet.ServletRequest;
import javax.servlet.ServletResponse;
import javax.servlet.http.HttpServletRequest;
import javax.servlet.http.HttpServletResponse;

public class ApertureFilter implements Filter {

    private ApertureSDK apertureSDK;

    @Override
    public void doFilter(ServletRequest req, ServletResponse res, FilterChain chain)
            throws ServletException, IOException {
        AttributeContext attributes = ServletUtils.attributesFromRequest(req);

        HttpServletRequest request = (HttpServletRequest) req;
        HttpServletResponse response = (HttpServletResponse) res;

        String path = request.getServletPath();
        TrafficFlow flow = this.apertureSDK.startTrafficFlow(path, attributes);

        if (flow.ignored()) {
            chain.doFilter(request, response);
            return;
        }

        if (flow.accepted()) {
            try {
<<<<<<< HEAD
                List<HeaderValueOption> newHeaders =
                        flow.checkResponse().getOkResponse().getHeadersList();
=======
                List<HeaderValueOption> newHeaders = new ArrayList<>();
                if (flow.checkResponse() != null) {
                    newHeaders = flow.checkResponse().getOkResponse().getHeadersList();
                }
>>>>>>> dcb79b87
                ServletRequest newRequest = ServletUtils.updateHeaders(request, newHeaders);
                chain.doFilter(newRequest, response);
                flow.end(FlowStatus.OK);
            } catch (ApertureSDKException e) {
                // ending flow failed
                e.printStackTrace();
            } catch (Exception e) {
                try {
                    flow.end(FlowStatus.Error);
                } catch (ApertureSDKException ae) {
                    e.printStackTrace();
                    ae.printStackTrace();
                }
                throw e;
            }
        } else {
            int code = ServletUtils.handleRejectedFlow(flow);
            response.sendError(code, "Request denied");
        }
    }

    @Override
    public void init(FilterConfig filterConfig) throws ServletException {
        String agentHost;
        String agentPort;
        String timeoutMs;
        try {
            agentHost = filterConfig.getInitParameter("agent_host");
            agentPort = filterConfig.getInitParameter("agent_port");
            timeoutMs = filterConfig.getInitParameter("timeout_ms");
        } catch (Exception e) {
            throw new ServletException(
                    "Invalid agent connection information "
                            + filterConfig.getInitParameter("agent_host")
                            + ":"
                            + filterConfig.getInitParameter("agent_port"));
        }

        try {
            ApertureSDKBuilder builder = ApertureSDK.builder();
            builder.setHost(agentHost);
            builder.setPort(Integer.parseInt(agentPort));
            if (timeoutMs != null) {
                builder.setDuration(Duration.ofMillis(Integer.parseInt(timeoutMs)));
            }

            this.apertureSDK = builder.build();
        } catch (ApertureSDKException e) {
            e.printStackTrace();
            throw new ServletException("Couldn't create aperture SDK");
        }
    }

    @Override
    public void destroy() {
    }
}<|MERGE_RESOLUTION|>--- conflicted
+++ resolved
@@ -5,12 +5,8 @@
 import com.fluxninja.generated.envoy.service.auth.v3.HeaderValueOption;
 import java.io.IOException;
 import java.time.Duration;
+import java.util.ArrayList;
 import java.util.List;
-<<<<<<< HEAD
-=======
-import java.util.ArrayList;
-
->>>>>>> dcb79b87
 import javax.servlet.Filter;
 import javax.servlet.FilterChain;
 import javax.servlet.FilterConfig;
@@ -42,15 +38,10 @@
 
         if (flow.accepted()) {
             try {
-<<<<<<< HEAD
-                List<HeaderValueOption> newHeaders =
-                        flow.checkResponse().getOkResponse().getHeadersList();
-=======
                 List<HeaderValueOption> newHeaders = new ArrayList<>();
                 if (flow.checkResponse() != null) {
                     newHeaders = flow.checkResponse().getOkResponse().getHeadersList();
                 }
->>>>>>> dcb79b87
                 ServletRequest newRequest = ServletUtils.updateHeaders(request, newHeaders);
                 chain.doFilter(newRequest, response);
                 flow.end(FlowStatus.OK);
@@ -105,6 +96,5 @@
     }
 
     @Override
-    public void destroy() {
-    }
+    public void destroy() {}
 }