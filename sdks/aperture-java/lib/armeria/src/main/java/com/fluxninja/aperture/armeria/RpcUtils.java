package com.fluxninja.aperture.armeria;

import com.fluxninja.aperture.sdk.ApertureSDKException;
import com.fluxninja.aperture.sdk.Flow;
import com.fluxninja.aperture.sdk.FlowStatus;
import com.fluxninja.generated.aperture.flowcontrol.check.v1.CheckResponse;
import com.linecorp.armeria.common.HttpStatus;
import com.linecorp.armeria.common.RpcRequest;
import java.util.HashMap;
import java.util.Map;

class RpcUtils {
    protected static HttpStatus handleRejectedFlow(Flow flow) {
<<<<<<< HEAD
        CheckResponse.RejectReason reason = flow.checkResponse().getRejectReason();
=======
        CheckResponse.RejectReason reason = null;
        if (flow.checkResponse() != null) {
            flow.checkResponse().getRejectReason();
        }
>>>>>>> dcb79b87
        try {
            flow.end(FlowStatus.Unset);
        } catch (ApertureSDKException e) {
            e.printStackTrace();
        }
        switch (reason) {
            case REJECT_REASON_RATE_LIMITED:
                return HttpStatus.TOO_MANY_REQUESTS;
            case REJECT_REASON_CONCURRENCY_LIMITED:
                return HttpStatus.SERVICE_UNAVAILABLE;
            default:
                return HttpStatus.FORBIDDEN;
        }
    }

    protected static Map<String, String> labelsFromRequest(RpcRequest req) {
        Map<String, String> labels = new HashMap<>();
        labels.put("rpc.method", req.method());
        return labels;
    }
}<|MERGE_RESOLUTION|>--- conflicted
+++ resolved
@@ -11,14 +11,10 @@
 
 class RpcUtils {
     protected static HttpStatus handleRejectedFlow(Flow flow) {
-<<<<<<< HEAD
-        CheckResponse.RejectReason reason = flow.checkResponse().getRejectReason();
-=======
         CheckResponse.RejectReason reason = null;
         if (flow.checkResponse() != null) {
             flow.checkResponse().getRejectReason();
         }
->>>>>>> dcb79b87
         try {
             flow.end(FlowStatus.Unset);
         } catch (ApertureSDKException e) {
