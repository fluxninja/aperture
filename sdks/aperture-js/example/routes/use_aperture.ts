import express from "express";
<<<<<<< HEAD
import { ApertureClient, FlowStatusEnum, Flow } from "@fluxninja/aperture-js";
=======

import { ApertureClient, Flow, FlowStatusEnum } from "@fluxninja/aperture-js";
>>>>>>> 5a2b7ea2
import grpc from "@grpc/grpc-js";

// Create aperture client
export const apertureClient = new ApertureClient({
  address:
    process.env.APERTURE_AGENT_ADDRESS !== undefined
      ? process.env.APERTURE_AGENT_ADDRESS
      : "localhost:8080",
  agentAPIKey: process.env.APERTURE_AGENT_API_KEY || undefined,
  // if process.env.APERTURE_AGENT_INSECURE set channelCredentials to insecure
  channelCredentials:
    process.env.APERTURE_AGENT_INSECURE !== undefined
      ? grpc.credentials.createInsecure()
      : grpc.credentials.createSsl(),
});

export const apertureRoute = express.Router();
apertureRoute.get("/", function (_: express.Request, res: express.Response) {
  // do some business logic to collect labels
  const labels: Record<string, string> = {
    user: "kenobi",
  };

  const startTimestamp = Date.now();

  // StartFlow performs a flowcontrolv1.Check call to Aperture Agent. It returns a Flow and an error if any.
  apertureClient
    .StartFlow("awesomeFeature", {
      labels: labels,
      grpcCallOptions: {
        deadline: Date.now() + 30000,
      },
<<<<<<< HEAD
      rampMode: false,
      cacheKey: "cache",
    })
    .then(async (flow: Flow) => {
=======
    })
    .then((flow: Flow) => {
>>>>>>> 5a2b7ea2
      const endTimestamp = Date.now();
      console.log(`Flow took ${endTimestamp - startTimestamp}ms`);
      // See whether flow was accepted by Aperture Agent.
      if (flow.ShouldRun()) {
        // Simulate work being done
        sleep(200).then(() => {
          console.log("Work done!");
          res.sendStatus(202);
        });
      } else {
        // Flow has been rejected by Aperture Agent.
        flow.SetStatus(FlowStatusEnum.Error);
        res.sendStatus(403);
      }
      // create a new buffer
      const buffer = Buffer.from("awesomeString");

      // set a cache value
      const setResult = await flow.SetCachedValue(buffer, { seconds: 30, nanos: 0 })
      if (setResult?.error) {
        console.log(`Error setting cache value: ${setResult.error}`);
      }

      const deleteResult = await flow.DeleteCachedValue()
      if (deleteResult?.error) {
        console.log(`Error deleting cache value: ${deleteResult.error}`);
      }

      // Need to call End() on the Flow in order to provide telemetry to Aperture Agent for completing the control loop.
      // Status set using SetStatus() informs whether the feature captured by the Flow was successful or resulted in an error.
      flow.End();
    })
<<<<<<< HEAD
    .catch((e: any) => {
=======
    .catch((e: unknown) => {
>>>>>>> 5a2b7ea2
      console.log(e);
      res.status(500).send(`Error occurred: ${e}`);
    });
});

function sleep(ms: number) {
  return new Promise((resolve) => setTimeout(resolve, ms));
}<|MERGE_RESOLUTION|>--- conflicted
+++ resolved
@@ -1,10 +1,5 @@
 import express from "express";
-<<<<<<< HEAD
-import { ApertureClient, FlowStatusEnum, Flow } from "@fluxninja/aperture-js";
-=======
-
 import { ApertureClient, Flow, FlowStatusEnum } from "@fluxninja/aperture-js";
->>>>>>> 5a2b7ea2
 import grpc from "@grpc/grpc-js";
 
 // Create aperture client
@@ -37,15 +32,10 @@
       grpcCallOptions: {
         deadline: Date.now() + 30000,
       },
-<<<<<<< HEAD
       rampMode: false,
       cacheKey: "cache",
     })
     .then(async (flow: Flow) => {
-=======
-    })
-    .then((flow: Flow) => {
->>>>>>> 5a2b7ea2
       const endTimestamp = Date.now();
       console.log(`Flow took ${endTimestamp - startTimestamp}ms`);
       // See whether flow was accepted by Aperture Agent.
@@ -78,11 +68,7 @@
       // Status set using SetStatus() informs whether the feature captured by the Flow was successful or resulted in an error.
       flow.End();
     })
-<<<<<<< HEAD
     .catch((e: any) => {
-=======
-    .catch((e: unknown) => {
->>>>>>> 5a2b7ea2
       console.log(e);
       res.status(500).send(`Error occurred: ${e}`);
     });
