apiVersion: fluxninja.com/v1alpha1
kind: Policy
metadata:
  annotations:
    fluxninja.com/blueprint-name: policies/service-protection/average-latency
    fluxninja.com/blueprints-uri: local
<<<<<<< HEAD
    fluxninja.com/values:
      '{"policy": {"latency_baseliner": {"flux_meter": {"selectors":
      [{"control_point": "ingress", "service": "service1-demo-app.demoapp.svc.cluster.local"}]}},
      "policy_name": "basic-service-protection", "service_protection_core": {"adaptive_load_scheduler":
      {"load_scheduler": {"selectors": [{"control_point": "ingress", "service": "service1-demo-app.demoapp.svc.cluster.local"}]}}}}}'
=======
    fluxninja.com/values: '{"policy": {"latency_baseliner": {"flux_meter": {"selectors":
      [{"control_point": "ingress", "service": "cart-service.prod.svc.cluster.local"}]},
      "latency_tolerance_multiplier": 1.1000000000000001}, "policy_name": "basic-service-protection",
      "service_protection_core": {"adaptive_load_scheduler": {"load_scheduler": {"selectors":
      [{"control_point": "ingress", "service": "cart-service.prod.svc.cluster.local"}]}}}}}'
>>>>>>> 52fe43b4
  labels:
    fluxninja.com/validate: "true"
  name: basic-service-protection
spec:
  circuit:
    components:
      - flow_control:
          adaptive_load_scheduler:
            dry_run: false
            dry_run_config_key: dry_run
            in_ports:
              overload_confirmation:
                constant_signal:
                  value: 1
              setpoint:
                signal_name: SETPOINT
              signal:
                signal_name: SIGNAL
            out_ports:
              desired_load_multiplier:
                signal_name: DESIRED_LOAD_MULTIPLIER
              observed_load_multiplier:
                signal_name: OBSERVED_LOAD_MULTIPLIER
            parameters:
              alerter:
                alert_name: Load Throttling Event
              gradient:
                max_gradient: 1
                min_gradient: 0.1
                slope: -1
              load_multiplier_linear_increment: 0.0025
              load_scheduler:
                selectors:
                  - control_point: ingress
                    service: service1-demo-app.demoapp.svc.cluster.local
              max_load_multiplier: 2
      - query:
          promql:
            evaluation_interval: 5s
            out_ports:
              output:
                signal_name: SIGNAL
            query_string:
              sum(increase(flux_meter_sum{flow_status="OK", flux_meter_name="basic-service-protection"}[15s]))/sum(increase(flux_meter_count{flow_status="OK",
              flux_meter_name="basic-service-protection"}[15s]))
      - arithmetic_combinator:
          in_ports:
            lhs:
              signal_name: SIGNAL
            rhs:
              constant_signal:
                value: 2
          operator: mul
          out_ports:
            output:
              signal_name: MAX_EMA
      - ema:
          in_ports:
            input:
              signal_name: SIGNAL
            max_envelope:
              signal_name: MAX_EMA
          out_ports:
            output:
              signal_name: SIGNAL_EMA
          parameters:
<<<<<<< HEAD
            correction_factor_on_max_envelope_violation: 0.95
            ema_window: 1500s
            warmup_window: 60s
      - arithmetic_combinator:
          in_ports:
            lhs:
              signal_name: SIGNAL_EMA
            rhs:
              constant_signal:
                value: 1.1
          operator: mul
=======
            alerter:
              alert_name: Load Throttling Event
            gradient:
              max_gradient: 1
              min_gradient: 0.1
              slope: -1
            load_multiplier_linear_increment: 0.0025
            load_scheduler:
              selectors:
              - control_point: ingress
                service: cart-service.prod.svc.cluster.local
            max_load_multiplier: 2
    - query:
        promql:
          evaluation_interval: 1s
>>>>>>> 52fe43b4
          out_ports:
            output:
              signal_name: SETPOINT
    evaluation_interval: 5s
  resources:
    flow_control:
      classifiers: []
      flux_meters:
        basic-service-protection:
          selectors:
<<<<<<< HEAD
            - control_point: ingress
              service: service1-demo-app.demoapp.svc.cluster.local
=======
          - control_point: ingress
            service: cart-service.prod.svc.cluster.local
>>>>>>> 52fe43b4
<|MERGE_RESOLUTION|>--- conflicted
+++ resolved
@@ -4,19 +4,12 @@
   annotations:
     fluxninja.com/blueprint-name: policies/service-protection/average-latency
     fluxninja.com/blueprints-uri: local
-<<<<<<< HEAD
     fluxninja.com/values:
       '{"policy": {"latency_baseliner": {"flux_meter": {"selectors":
-      [{"control_point": "ingress", "service": "service1-demo-app.demoapp.svc.cluster.local"}]}},
-      "policy_name": "basic-service-protection", "service_protection_core": {"adaptive_load_scheduler":
-      {"load_scheduler": {"selectors": [{"control_point": "ingress", "service": "service1-demo-app.demoapp.svc.cluster.local"}]}}}}}'
-=======
-    fluxninja.com/values: '{"policy": {"latency_baseliner": {"flux_meter": {"selectors":
       [{"control_point": "ingress", "service": "cart-service.prod.svc.cluster.local"}]},
       "latency_tolerance_multiplier": 1.1000000000000001}, "policy_name": "basic-service-protection",
       "service_protection_core": {"adaptive_load_scheduler": {"load_scheduler": {"selectors":
       [{"control_point": "ingress", "service": "cart-service.prod.svc.cluster.local"}]}}}}}'
->>>>>>> 52fe43b4
   labels:
     fluxninja.com/validate: "true"
   name: basic-service-protection
@@ -66,13 +59,30 @@
           in_ports:
             lhs:
               signal_name: SIGNAL
-            rhs:
-              constant_signal:
-                value: 2
-          operator: mul
           out_ports:
-            output:
-              signal_name: MAX_EMA
+            desired_load_multiplier:
+              signal_name: DESIRED_LOAD_MULTIPLIER
+            observed_load_multiplier:
+              signal_name: OBSERVED_LOAD_MULTIPLIER
+          parameters:
+            alerter:
+              alert_name: Load Throttling Event
+            gradient:
+              max_gradient: 1
+              min_gradient: 0.1
+              slope: -1
+            load_multiplier_linear_increment: 0.0025
+            load_scheduler:
+              selectors:
+                - control_point: ingress
+                  service: cart-service.prod.svc.cluster.local
+            max_load_multiplier: 2
+      - query:
+          promql:
+            evaluation_interval: 5s
+            out_ports:
+              output:
+                signal_name: MAX_EMA
       - ema:
           in_ports:
             input:
@@ -83,7 +93,6 @@
             output:
               signal_name: SIGNAL_EMA
           parameters:
-<<<<<<< HEAD
             correction_factor_on_max_envelope_violation: 0.95
             ema_window: 1500s
             warmup_window: 60s
@@ -95,23 +104,6 @@
               constant_signal:
                 value: 1.1
           operator: mul
-=======
-            alerter:
-              alert_name: Load Throttling Event
-            gradient:
-              max_gradient: 1
-              min_gradient: 0.1
-              slope: -1
-            load_multiplier_linear_increment: 0.0025
-            load_scheduler:
-              selectors:
-              - control_point: ingress
-                service: cart-service.prod.svc.cluster.local
-            max_load_multiplier: 2
-    - query:
-        promql:
-          evaluation_interval: 1s
->>>>>>> 52fe43b4
           out_ports:
             output:
               signal_name: SETPOINT
@@ -122,10 +114,5 @@
       flux_meters:
         basic-service-protection:
           selectors:
-<<<<<<< HEAD
             - control_point: ingress
-              service: service1-demo-app.demoapp.svc.cluster.local
-=======
-          - control_point: ingress
-            service: cart-service.prod.svc.cluster.local
->>>>>>> 52fe43b4
+              service: cart-service.prod.svc.cluster.local