--- conflicted
+++ resolved
@@ -33,18 +33,6 @@
                 slope: -1
               load_multiplier_linear_increment: 0.025
               load_scheduler:
-                scheduler:
-                  workloads:
-                    - label_matcher:
-                        match_labels:
-                          http.request.header.user_type: guest
-                      parameters:
-                        priority: 50
-                    - label_matcher:
-                        match_labels:
-                          http.request.header.user_type: subscriber
-                      parameters:
-                        priority: 200
                 selectors:
                   - control_point: ingress
                     service: cart-service.prod.svc.cluster.local
@@ -79,36 +67,8 @@
           operator: mul
           out_ports:
             output:
-<<<<<<< HEAD
               signal_name: SETPOINT
-    evaluation_interval: 10s
-=======
-              signal_name: SIGNAL
-          query_string: sum(increase(flux_meter_sum{flow_status="OK", flux_meter_name="basic-service-protection",
-            policy_name="basic-service-protection"}[30s]))/sum(increase(flux_meter_count{flow_status="OK",
-            flux_meter_name="basic-service-protection", policy_name="basic-service-protection"}[30s]))
-    - query:
-        promql:
-          evaluation_interval: 30s
-          out_ports:
-            output:
-              signal_name: SIGNAL_LONG_TERM
-          query_string: sum(increase(flux_meter_sum{flow_status="OK", flux_meter_name="basic-service-protection",
-            policy_name="basic-service-protection"}[1800s]))/sum(increase(flux_meter_count{flow_status="OK",
-            flux_meter_name="basic-service-protection", policy_name="basic-service-protection"}[1800s]))
-    - arithmetic_combinator:
-        in_ports:
-          lhs:
-            signal_name: SIGNAL_LONG_TERM
-          rhs:
-            constant_signal:
-              value: 1.1
-        operator: mul
-        out_ports:
-          output:
-            signal_name: SETPOINT
     evaluation_interval: 1s
->>>>>>> 9cf90fc2
   resources:
     flow_control:
       classifiers: []
