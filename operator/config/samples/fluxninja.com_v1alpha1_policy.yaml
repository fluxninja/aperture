--- conflicted
+++ resolved
@@ -46,8 +46,6 @@
           operator: add
           out_ports:
             output:
-<<<<<<< HEAD
-=======
               signal_name: CONCURRENCY_INCREMENT_SINGLE_TICK
       - arithmetic_combinator:
           in_ports:
@@ -74,7 +72,6 @@
               - constant_value: 0
           out_ports:
             output:
->>>>>>> b35cda33
               signal_name: CONCURRENCY_INCREMENT_NORMAL
       - max:
           in_ports:
@@ -186,6 +183,17 @@
           out_ports:
             output:
               signal_name: CONCURRENCY_INCREMENT
+      - switcher:
+          in_ports:
+            on_false:
+              signal_name: CONCURRENCY_INCREMENT_NORMAL
+            on_true:
+              constant_value: 0
+            switch:
+              signal_name: IS_OVERLOAD_SWITCH
+          out_ports:
+            output:
+              signal_name: CONCURRENCY_INCREMENT_FEEDBACK
     evaluation_interval: 0.5s
   resources:
     classifiers:
