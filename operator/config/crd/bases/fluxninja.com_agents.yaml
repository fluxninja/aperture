---
apiVersion: apiextensions.k8s.io/v1
kind: CustomResourceDefinition
metadata:
  annotations:
    controller-gen.kubebuilder.io/version: v0.10.0
  creationTimestamp: null
  name: agents.fluxninja.com
spec:
  group: fluxninja.com
  names:
    kind: Agent
    listKind: AgentList
    plural: agents
    singular: agent
  scope: Namespaced
  versions:
  - additionalPrinterColumns:
    - jsonPath: .status.resources
      name: Resources
      type: string
    - jsonPath: .metadata.creationTimestamp
      name: Age
      type: date
    name: v1alpha1
    schema:
      openAPIV3Schema:
        description: Agent is the Schema for the agents API.
        properties:
          apiVersion:
            description: 'APIVersion defines the versioned schema of this representation
              of an object. Servers should convert recognized schemas to the latest
              internal value, and may reject unrecognized values. More info: https://git.k8s.io/community/contributors/devel/sig-architecture/api-conventions.md#resources'
            type: string
          kind:
            description: 'Kind is a string value representing the REST resource this
              object represents. Servers may infer this from the endpoint the client
              submits requests to. Cannot be updated. In CamelCase. More info: https://git.k8s.io/community/contributors/devel/sig-architecture/api-conventions.md#types-kinds'
            type: string
          metadata:
            type: object
          spec:
            description: AgentSpec defines the desired state for the Agent.
            properties:
              affinity:
                description: Affinity for pods assignment.
                properties:
                  nodeAffinity:
                    description: Describes node affinity scheduling rules for the
                      pod.
                    properties:
                      preferredDuringSchedulingIgnoredDuringExecution:
                        description: The scheduler will prefer to schedule pods to
                          nodes that satisfy the affinity expressions specified by
                          this field, but it may choose a node that violates one or
                          more of the expressions. The node that is most preferred
                          is the one with the greatest sum of weights, i.e. for each
                          node that meets all of the scheduling requirements (resource
                          request, requiredDuringScheduling affinity expressions,
                          etc.), compute a sum by iterating through the elements of
                          this field and adding "weight" to the sum if the node matches
                          the corresponding matchExpressions; the node(s) with the
                          highest sum are the most preferred.
                        items:
                          description: An empty preferred scheduling term matches
                            all objects with implicit weight 0 (i.e. it's a no-op).
                            A null preferred scheduling term matches no objects (i.e.
                            is also a no-op).
                          properties:
                            preference:
                              description: A node selector term, associated with the
                                corresponding weight.
                              properties:
                                matchExpressions:
                                  description: A list of node selector requirements
                                    by node's labels.
                                  items:
                                    description: A node selector requirement is a
                                      selector that contains values, a key, and an
                                      operator that relates the key and values.
                                    properties:
                                      key:
                                        description: The label key that the selector
                                          applies to.
                                        type: string
                                      operator:
                                        description: Represents a key's relationship
                                          to a set of values. Valid operators are
                                          In, NotIn, Exists, DoesNotExist. Gt, and
                                          Lt.
                                        type: string
                                      values:
                                        description: An array of string values. If
                                          the operator is In or NotIn, the values
                                          array must be non-empty. If the operator
                                          is Exists or DoesNotExist, the values array
                                          must be empty. If the operator is Gt or
                                          Lt, the values array must have a single
                                          element, which will be interpreted as an
                                          integer. This array is replaced during a
                                          strategic merge patch.
                                        items:
                                          type: string
                                        type: array
                                    required:
                                    - key
                                    - operator
                                    type: object
                                  type: array
                                matchFields:
                                  description: A list of node selector requirements
                                    by node's fields.
                                  items:
                                    description: A node selector requirement is a
                                      selector that contains values, a key, and an
                                      operator that relates the key and values.
                                    properties:
                                      key:
                                        description: The label key that the selector
                                          applies to.
                                        type: string
                                      operator:
                                        description: Represents a key's relationship
                                          to a set of values. Valid operators are
                                          In, NotIn, Exists, DoesNotExist. Gt, and
                                          Lt.
                                        type: string
                                      values:
                                        description: An array of string values. If
                                          the operator is In or NotIn, the values
                                          array must be non-empty. If the operator
                                          is Exists or DoesNotExist, the values array
                                          must be empty. If the operator is Gt or
                                          Lt, the values array must have a single
                                          element, which will be interpreted as an
                                          integer. This array is replaced during a
                                          strategic merge patch.
                                        items:
                                          type: string
                                        type: array
                                    required:
                                    - key
                                    - operator
                                    type: object
                                  type: array
                              type: object
                              x-kubernetes-map-type: atomic
                            weight:
                              description: Weight associated with matching the corresponding
                                nodeSelectorTerm, in the range 1-100.
                              format: int32
                              type: integer
                          required:
                          - preference
                          - weight
                          type: object
                        type: array
                      requiredDuringSchedulingIgnoredDuringExecution:
                        description: If the affinity requirements specified by this
                          field are not met at scheduling time, the pod will not be
                          scheduled onto the node. If the affinity requirements specified
                          by this field cease to be met at some point during pod execution
                          (e.g. due to an update), the system may or may not try to
                          eventually evict the pod from its node.
                        properties:
                          nodeSelectorTerms:
                            description: Required. A list of node selector terms.
                              The terms are ORed.
                            items:
                              description: A null or empty node selector term matches
                                no objects. The requirements of them are ANDed. The
                                TopologySelectorTerm type implements a subset of the
                                NodeSelectorTerm.
                              properties:
                                matchExpressions:
                                  description: A list of node selector requirements
                                    by node's labels.
                                  items:
                                    description: A node selector requirement is a
                                      selector that contains values, a key, and an
                                      operator that relates the key and values.
                                    properties:
                                      key:
                                        description: The label key that the selector
                                          applies to.
                                        type: string
                                      operator:
                                        description: Represents a key's relationship
                                          to a set of values. Valid operators are
                                          In, NotIn, Exists, DoesNotExist. Gt, and
                                          Lt.
                                        type: string
                                      values:
                                        description: An array of string values. If
                                          the operator is In or NotIn, the values
                                          array must be non-empty. If the operator
                                          is Exists or DoesNotExist, the values array
                                          must be empty. If the operator is Gt or
                                          Lt, the values array must have a single
                                          element, which will be interpreted as an
                                          integer. This array is replaced during a
                                          strategic merge patch.
                                        items:
                                          type: string
                                        type: array
                                    required:
                                    - key
                                    - operator
                                    type: object
                                  type: array
                                matchFields:
                                  description: A list of node selector requirements
                                    by node's fields.
                                  items:
                                    description: A node selector requirement is a
                                      selector that contains values, a key, and an
                                      operator that relates the key and values.
                                    properties:
                                      key:
                                        description: The label key that the selector
                                          applies to.
                                        type: string
                                      operator:
                                        description: Represents a key's relationship
                                          to a set of values. Valid operators are
                                          In, NotIn, Exists, DoesNotExist. Gt, and
                                          Lt.
                                        type: string
                                      values:
                                        description: An array of string values. If
                                          the operator is In or NotIn, the values
                                          array must be non-empty. If the operator
                                          is Exists or DoesNotExist, the values array
                                          must be empty. If the operator is Gt or
                                          Lt, the values array must have a single
                                          element, which will be interpreted as an
                                          integer. This array is replaced during a
                                          strategic merge patch.
                                        items:
                                          type: string
                                        type: array
                                    required:
                                    - key
                                    - operator
                                    type: object
                                  type: array
                              type: object
                              x-kubernetes-map-type: atomic
                            type: array
                        required:
                        - nodeSelectorTerms
                        type: object
                        x-kubernetes-map-type: atomic
                    type: object
                  podAffinity:
                    description: Describes pod affinity scheduling rules (e.g. co-locate
                      this pod in the same node, zone, etc. as some other pod(s)).
                    properties:
                      preferredDuringSchedulingIgnoredDuringExecution:
                        description: The scheduler will prefer to schedule pods to
                          nodes that satisfy the affinity expressions specified by
                          this field, but it may choose a node that violates one or
                          more of the expressions. The node that is most preferred
                          is the one with the greatest sum of weights, i.e. for each
                          node that meets all of the scheduling requirements (resource
                          request, requiredDuringScheduling affinity expressions,
                          etc.), compute a sum by iterating through the elements of
                          this field and adding "weight" to the sum if the node has
                          pods which matches the corresponding podAffinityTerm; the
                          node(s) with the highest sum are the most preferred.
                        items:
                          description: The weights of all of the matched WeightedPodAffinityTerm
                            fields are added per-node to find the most preferred node(s)
                          properties:
                            podAffinityTerm:
                              description: Required. A pod affinity term, associated
                                with the corresponding weight.
                              properties:
                                labelSelector:
                                  description: A label query over a set of resources,
                                    in this case pods.
                                  properties:
                                    matchExpressions:
                                      description: matchExpressions is a list of label
                                        selector requirements. The requirements are
                                        ANDed.
                                      items:
                                        description: A label selector requirement
                                          is a selector that contains values, a key,
                                          and an operator that relates the key and
                                          values.
                                        properties:
                                          key:
                                            description: key is the label key that
                                              the selector applies to.
                                            type: string
                                          operator:
                                            description: operator represents a key's
                                              relationship to a set of values. Valid
                                              operators are In, NotIn, Exists and
                                              DoesNotExist.
                                            type: string
                                          values:
                                            description: values is an array of string
                                              values. If the operator is In or NotIn,
                                              the values array must be non-empty.
                                              If the operator is Exists or DoesNotExist,
                                              the values array must be empty. This
                                              array is replaced during a strategic
                                              merge patch.
                                            items:
                                              type: string
                                            type: array
                                        required:
                                        - key
                                        - operator
                                        type: object
                                      type: array
                                    matchLabels:
                                      additionalProperties:
                                        type: string
                                      description: matchLabels is a map of {key,value}
                                        pairs. A single {key,value} in the matchLabels
                                        map is equivalent to an element of matchExpressions,
                                        whose key field is "key", the operator is
                                        "In", and the values array contains only "value".
                                        The requirements are ANDed.
                                      type: object
                                  type: object
                                  x-kubernetes-map-type: atomic
                                namespaceSelector:
                                  description: A label query over the set of namespaces
                                    that the term applies to. The term is applied
                                    to the union of the namespaces selected by this
                                    field and the ones listed in the namespaces field.
                                    null selector and null or empty namespaces list
                                    means "this pod's namespace". An empty selector
                                    ({}) matches all namespaces.
                                  properties:
                                    matchExpressions:
                                      description: matchExpressions is a list of label
                                        selector requirements. The requirements are
                                        ANDed.
                                      items:
                                        description: A label selector requirement
                                          is a selector that contains values, a key,
                                          and an operator that relates the key and
                                          values.
                                        properties:
                                          key:
                                            description: key is the label key that
                                              the selector applies to.
                                            type: string
                                          operator:
                                            description: operator represents a key's
                                              relationship to a set of values. Valid
                                              operators are In, NotIn, Exists and
                                              DoesNotExist.
                                            type: string
                                          values:
                                            description: values is an array of string
                                              values. If the operator is In or NotIn,
                                              the values array must be non-empty.
                                              If the operator is Exists or DoesNotExist,
                                              the values array must be empty. This
                                              array is replaced during a strategic
                                              merge patch.
                                            items:
                                              type: string
                                            type: array
                                        required:
                                        - key
                                        - operator
                                        type: object
                                      type: array
                                    matchLabels:
                                      additionalProperties:
                                        type: string
                                      description: matchLabels is a map of {key,value}
                                        pairs. A single {key,value} in the matchLabels
                                        map is equivalent to an element of matchExpressions,
                                        whose key field is "key", the operator is
                                        "In", and the values array contains only "value".
                                        The requirements are ANDed.
                                      type: object
                                  type: object
                                  x-kubernetes-map-type: atomic
                                namespaces:
                                  description: namespaces specifies a static list
                                    of namespace names that the term applies to. The
                                    term is applied to the union of the namespaces
                                    listed in this field and the ones selected by
                                    namespaceSelector. null or empty namespaces list
                                    and null namespaceSelector means "this pod's namespace".
                                  items:
                                    type: string
                                  type: array
                                topologyKey:
                                  description: This pod should be co-located (affinity)
                                    or not co-located (anti-affinity) with the pods
                                    matching the labelSelector in the specified namespaces,
                                    where co-located is defined as running on a node
                                    whose value of the label with key topologyKey
                                    matches that of any node on which any of the selected
                                    pods is running. Empty topologyKey is not allowed.
                                  type: string
                              required:
                              - topologyKey
                              type: object
                            weight:
                              description: weight associated with matching the corresponding
                                podAffinityTerm, in the range 1-100.
                              format: int32
                              type: integer
                          required:
                          - podAffinityTerm
                          - weight
                          type: object
                        type: array
                      requiredDuringSchedulingIgnoredDuringExecution:
                        description: If the affinity requirements specified by this
                          field are not met at scheduling time, the pod will not be
                          scheduled onto the node. If the affinity requirements specified
                          by this field cease to be met at some point during pod execution
                          (e.g. due to a pod label update), the system may or may
                          not try to eventually evict the pod from its node. When
                          there are multiple elements, the lists of nodes corresponding
                          to each podAffinityTerm are intersected, i.e. all terms
                          must be satisfied.
                        items:
                          description: Defines a set of pods (namely those matching
                            the labelSelector relative to the given namespace(s))
                            that this pod should be co-located (affinity) or not co-located
                            (anti-affinity) with, where co-located is defined as running
                            on a node whose value of the label with key <topologyKey>
                            matches that of any node on which a pod of the set of
                            pods is running
                          properties:
                            labelSelector:
                              description: A label query over a set of resources,
                                in this case pods.
                              properties:
                                matchExpressions:
                                  description: matchExpressions is a list of label
                                    selector requirements. The requirements are ANDed.
                                  items:
                                    description: A label selector requirement is a
                                      selector that contains values, a key, and an
                                      operator that relates the key and values.
                                    properties:
                                      key:
                                        description: key is the label key that the
                                          selector applies to.
                                        type: string
                                      operator:
                                        description: operator represents a key's relationship
                                          to a set of values. Valid operators are
                                          In, NotIn, Exists and DoesNotExist.
                                        type: string
                                      values:
                                        description: values is an array of string
                                          values. If the operator is In or NotIn,
                                          the values array must be non-empty. If the
                                          operator is Exists or DoesNotExist, the
                                          values array must be empty. This array is
                                          replaced during a strategic merge patch.
                                        items:
                                          type: string
                                        type: array
                                    required:
                                    - key
                                    - operator
                                    type: object
                                  type: array
                                matchLabels:
                                  additionalProperties:
                                    type: string
                                  description: matchLabels is a map of {key,value}
                                    pairs. A single {key,value} in the matchLabels
                                    map is equivalent to an element of matchExpressions,
                                    whose key field is "key", the operator is "In",
                                    and the values array contains only "value". The
                                    requirements are ANDed.
                                  type: object
                              type: object
                              x-kubernetes-map-type: atomic
                            namespaceSelector:
                              description: A label query over the set of namespaces
                                that the term applies to. The term is applied to the
                                union of the namespaces selected by this field and
                                the ones listed in the namespaces field. null selector
                                and null or empty namespaces list means "this pod's
                                namespace". An empty selector ({}) matches all namespaces.
                              properties:
                                matchExpressions:
                                  description: matchExpressions is a list of label
                                    selector requirements. The requirements are ANDed.
                                  items:
                                    description: A label selector requirement is a
                                      selector that contains values, a key, and an
                                      operator that relates the key and values.
                                    properties:
                                      key:
                                        description: key is the label key that the
                                          selector applies to.
                                        type: string
                                      operator:
                                        description: operator represents a key's relationship
                                          to a set of values. Valid operators are
                                          In, NotIn, Exists and DoesNotExist.
                                        type: string
                                      values:
                                        description: values is an array of string
                                          values. If the operator is In or NotIn,
                                          the values array must be non-empty. If the
                                          operator is Exists or DoesNotExist, the
                                          values array must be empty. This array is
                                          replaced during a strategic merge patch.
                                        items:
                                          type: string
                                        type: array
                                    required:
                                    - key
                                    - operator
                                    type: object
                                  type: array
                                matchLabels:
                                  additionalProperties:
                                    type: string
                                  description: matchLabels is a map of {key,value}
                                    pairs. A single {key,value} in the matchLabels
                                    map is equivalent to an element of matchExpressions,
                                    whose key field is "key", the operator is "In",
                                    and the values array contains only "value". The
                                    requirements are ANDed.
                                  type: object
                              type: object
                              x-kubernetes-map-type: atomic
                            namespaces:
                              description: namespaces specifies a static list of namespace
                                names that the term applies to. The term is applied
                                to the union of the namespaces listed in this field
                                and the ones selected by namespaceSelector. null or
                                empty namespaces list and null namespaceSelector means
                                "this pod's namespace".
                              items:
                                type: string
                              type: array
                            topologyKey:
                              description: This pod should be co-located (affinity)
                                or not co-located (anti-affinity) with the pods matching
                                the labelSelector in the specified namespaces, where
                                co-located is defined as running on a node whose value
                                of the label with key topologyKey matches that of
                                any node on which any of the selected pods is running.
                                Empty topologyKey is not allowed.
                              type: string
                          required:
                          - topologyKey
                          type: object
                        type: array
                    type: object
                  podAntiAffinity:
                    description: Describes pod anti-affinity scheduling rules (e.g.
                      avoid putting this pod in the same node, zone, etc. as some
                      other pod(s)).
                    properties:
                      preferredDuringSchedulingIgnoredDuringExecution:
                        description: The scheduler will prefer to schedule pods to
                          nodes that satisfy the anti-affinity expressions specified
                          by this field, but it may choose a node that violates one
                          or more of the expressions. The node that is most preferred
                          is the one with the greatest sum of weights, i.e. for each
                          node that meets all of the scheduling requirements (resource
                          request, requiredDuringScheduling anti-affinity expressions,
                          etc.), compute a sum by iterating through the elements of
                          this field and adding "weight" to the sum if the node has
                          pods which matches the corresponding podAffinityTerm; the
                          node(s) with the highest sum are the most preferred.
                        items:
                          description: The weights of all of the matched WeightedPodAffinityTerm
                            fields are added per-node to find the most preferred node(s)
                          properties:
                            podAffinityTerm:
                              description: Required. A pod affinity term, associated
                                with the corresponding weight.
                              properties:
                                labelSelector:
                                  description: A label query over a set of resources,
                                    in this case pods.
                                  properties:
                                    matchExpressions:
                                      description: matchExpressions is a list of label
                                        selector requirements. The requirements are
                                        ANDed.
                                      items:
                                        description: A label selector requirement
                                          is a selector that contains values, a key,
                                          and an operator that relates the key and
                                          values.
                                        properties:
                                          key:
                                            description: key is the label key that
                                              the selector applies to.
                                            type: string
                                          operator:
                                            description: operator represents a key's
                                              relationship to a set of values. Valid
                                              operators are In, NotIn, Exists and
                                              DoesNotExist.
                                            type: string
                                          values:
                                            description: values is an array of string
                                              values. If the operator is In or NotIn,
                                              the values array must be non-empty.
                                              If the operator is Exists or DoesNotExist,
                                              the values array must be empty. This
                                              array is replaced during a strategic
                                              merge patch.
                                            items:
                                              type: string
                                            type: array
                                        required:
                                        - key
                                        - operator
                                        type: object
                                      type: array
                                    matchLabels:
                                      additionalProperties:
                                        type: string
                                      description: matchLabels is a map of {key,value}
                                        pairs. A single {key,value} in the matchLabels
                                        map is equivalent to an element of matchExpressions,
                                        whose key field is "key", the operator is
                                        "In", and the values array contains only "value".
                                        The requirements are ANDed.
                                      type: object
                                  type: object
                                  x-kubernetes-map-type: atomic
                                namespaceSelector:
                                  description: A label query over the set of namespaces
                                    that the term applies to. The term is applied
                                    to the union of the namespaces selected by this
                                    field and the ones listed in the namespaces field.
                                    null selector and null or empty namespaces list
                                    means "this pod's namespace". An empty selector
                                    ({}) matches all namespaces.
                                  properties:
                                    matchExpressions:
                                      description: matchExpressions is a list of label
                                        selector requirements. The requirements are
                                        ANDed.
                                      items:
                                        description: A label selector requirement
                                          is a selector that contains values, a key,
                                          and an operator that relates the key and
                                          values.
                                        properties:
                                          key:
                                            description: key is the label key that
                                              the selector applies to.
                                            type: string
                                          operator:
                                            description: operator represents a key's
                                              relationship to a set of values. Valid
                                              operators are In, NotIn, Exists and
                                              DoesNotExist.
                                            type: string
                                          values:
                                            description: values is an array of string
                                              values. If the operator is In or NotIn,
                                              the values array must be non-empty.
                                              If the operator is Exists or DoesNotExist,
                                              the values array must be empty. This
                                              array is replaced during a strategic
                                              merge patch.
                                            items:
                                              type: string
                                            type: array
                                        required:
                                        - key
                                        - operator
                                        type: object
                                      type: array
                                    matchLabels:
                                      additionalProperties:
                                        type: string
                                      description: matchLabels is a map of {key,value}
                                        pairs. A single {key,value} in the matchLabels
                                        map is equivalent to an element of matchExpressions,
                                        whose key field is "key", the operator is
                                        "In", and the values array contains only "value".
                                        The requirements are ANDed.
                                      type: object
                                  type: object
                                  x-kubernetes-map-type: atomic
                                namespaces:
                                  description: namespaces specifies a static list
                                    of namespace names that the term applies to. The
                                    term is applied to the union of the namespaces
                                    listed in this field and the ones selected by
                                    namespaceSelector. null or empty namespaces list
                                    and null namespaceSelector means "this pod's namespace".
                                  items:
                                    type: string
                                  type: array
                                topologyKey:
                                  description: This pod should be co-located (affinity)
                                    or not co-located (anti-affinity) with the pods
                                    matching the labelSelector in the specified namespaces,
                                    where co-located is defined as running on a node
                                    whose value of the label with key topologyKey
                                    matches that of any node on which any of the selected
                                    pods is running. Empty topologyKey is not allowed.
                                  type: string
                              required:
                              - topologyKey
                              type: object
                            weight:
                              description: weight associated with matching the corresponding
                                podAffinityTerm, in the range 1-100.
                              format: int32
                              type: integer
                          required:
                          - podAffinityTerm
                          - weight
                          type: object
                        type: array
                      requiredDuringSchedulingIgnoredDuringExecution:
                        description: If the anti-affinity requirements specified by
                          this field are not met at scheduling time, the pod will
                          not be scheduled onto the node. If the anti-affinity requirements
                          specified by this field cease to be met at some point during
                          pod execution (e.g. due to a pod label update), the system
                          may or may not try to eventually evict the pod from its
                          node. When there are multiple elements, the lists of nodes
                          corresponding to each podAffinityTerm are intersected, i.e.
                          all terms must be satisfied.
                        items:
                          description: Defines a set of pods (namely those matching
                            the labelSelector relative to the given namespace(s))
                            that this pod should be co-located (affinity) or not co-located
                            (anti-affinity) with, where co-located is defined as running
                            on a node whose value of the label with key <topologyKey>
                            matches that of any node on which a pod of the set of
                            pods is running
                          properties:
                            labelSelector:
                              description: A label query over a set of resources,
                                in this case pods.
                              properties:
                                matchExpressions:
                                  description: matchExpressions is a list of label
                                    selector requirements. The requirements are ANDed.
                                  items:
                                    description: A label selector requirement is a
                                      selector that contains values, a key, and an
                                      operator that relates the key and values.
                                    properties:
                                      key:
                                        description: key is the label key that the
                                          selector applies to.
                                        type: string
                                      operator:
                                        description: operator represents a key's relationship
                                          to a set of values. Valid operators are
                                          In, NotIn, Exists and DoesNotExist.
                                        type: string
                                      values:
                                        description: values is an array of string
                                          values. If the operator is In or NotIn,
                                          the values array must be non-empty. If the
                                          operator is Exists or DoesNotExist, the
                                          values array must be empty. This array is
                                          replaced during a strategic merge patch.
                                        items:
                                          type: string
                                        type: array
                                    required:
                                    - key
                                    - operator
                                    type: object
                                  type: array
                                matchLabels:
                                  additionalProperties:
                                    type: string
                                  description: matchLabels is a map of {key,value}
                                    pairs. A single {key,value} in the matchLabels
                                    map is equivalent to an element of matchExpressions,
                                    whose key field is "key", the operator is "In",
                                    and the values array contains only "value". The
                                    requirements are ANDed.
                                  type: object
                              type: object
                              x-kubernetes-map-type: atomic
                            namespaceSelector:
                              description: A label query over the set of namespaces
                                that the term applies to. The term is applied to the
                                union of the namespaces selected by this field and
                                the ones listed in the namespaces field. null selector
                                and null or empty namespaces list means "this pod's
                                namespace". An empty selector ({}) matches all namespaces.
                              properties:
                                matchExpressions:
                                  description: matchExpressions is a list of label
                                    selector requirements. The requirements are ANDed.
                                  items:
                                    description: A label selector requirement is a
                                      selector that contains values, a key, and an
                                      operator that relates the key and values.
                                    properties:
                                      key:
                                        description: key is the label key that the
                                          selector applies to.
                                        type: string
                                      operator:
                                        description: operator represents a key's relationship
                                          to a set of values. Valid operators are
                                          In, NotIn, Exists and DoesNotExist.
                                        type: string
                                      values:
                                        description: values is an array of string
                                          values. If the operator is In or NotIn,
                                          the values array must be non-empty. If the
                                          operator is Exists or DoesNotExist, the
                                          values array must be empty. This array is
                                          replaced during a strategic merge patch.
                                        items:
                                          type: string
                                        type: array
                                    required:
                                    - key
                                    - operator
                                    type: object
                                  type: array
                                matchLabels:
                                  additionalProperties:
                                    type: string
                                  description: matchLabels is a map of {key,value}
                                    pairs. A single {key,value} in the matchLabels
                                    map is equivalent to an element of matchExpressions,
                                    whose key field is "key", the operator is "In",
                                    and the values array contains only "value". The
                                    requirements are ANDed.
                                  type: object
                              type: object
                              x-kubernetes-map-type: atomic
                            namespaces:
                              description: namespaces specifies a static list of namespace
                                names that the term applies to. The term is applied
                                to the union of the namespaces listed in this field
                                and the ones selected by namespaceSelector. null or
                                empty namespaces list and null namespaceSelector means
                                "this pod's namespace".
                              items:
                                type: string
                              type: array
                            topologyKey:
                              description: This pod should be co-located (affinity)
                                or not co-located (anti-affinity) with the pods matching
                                the labelSelector in the specified namespaces, where
                                co-located is defined as running on a node whose value
                                of the label with key topologyKey matches that of
                                any node on which any of the selected pods is running.
                                Empty topologyKey is not allowed.
                              type: string
                          required:
                          - topologyKey
                          type: object
                        type: array
                    type: object
                type: object
              annotations:
                additionalProperties:
                  type: string
                description: Annotations to add to all deployed objects
                type: object
              args:
                description: Override default container args
                items:
                  type: string
                type: array
              command:
                description: Override default container command
                items:
                  type: string
                type: array
              config:
                description: Agent Configuration
                properties:
                  agent_functions:
                    description: Agent functions configuration.
                    properties:
                      client:
                        description: Network client configuration
                        properties:
                          grpc:
                            description: gRPC client settings.
                            properties:
                              backoff:
                                description: Backoff configuration
                                properties:
                                  base_delay:
                                    description: Base Delay
                                    type: string
                                  jitter:
                                    description: Jitter
                                    type: number
                                  max_delay:
                                    description: Max Delay
                                    type: string
                                  multiplier:
                                    description: Backoff multiplier
                                    type: number
                                type: object
                              insecure:
                                description: Disable ClientTLS
                                type: boolean
                              min_connection_timeout:
                                description: Minimum connection timeout
                                type: string
                              tls:
                                description: Client TLS configuration
                                properties:
                                  ca_file:
                                    type: string
                                  cert_file:
                                    type: string
                                  insecure_skip_verify:
                                    type: boolean
                                  key_file:
                                    type: string
                                  key_log_file:
                                    type: string
                                type: object
                              use_proxy:
                                description: Use HTTP CONNECT Proxy
                                type: boolean
                            type: object
                        type: object
                      endpoints:
                        description: RPC servers to connect to (which will be able
                          to call agent functions)
                        items:
                          type: string
                        type: array
                    type: object
                  agent_info:
                    description: AgentInfo configuration.
                    properties:
                      agent_group:
                        description: "All agents within an agent group receive the
                          same data-plane configuration (for example, Flux Meters,
                          Rate Limiters and so on). \n [Read more about agent groups
                          here](/concepts/selector.md#agent-group)."
                        type: string
                    type: object
                  alertmanagers:
                    description: Alert Managers configuration.
                    properties:
                      clients:
                        items:
                          description: AlertManagerClientConfig config for single
                            alertmanager client. swagger:model AlertManagerClientConfig
                          properties:
                            address:
                              type: string
                            base_path:
                              type: string
                            http_client:
                              description: HTTPClientConfig holds configuration for
                                HTTP Client. swagger:model
                              properties:
                                disable_compression:
                                  description: Disable Compression
                                  type: boolean
                                disable_keep_alives:
                                  description: Disable HTTP Keepalive
                                  type: boolean
                                expect_continue_timeout:
                                  description: Expect Continue Timeout. 0 = no timeout.
                                  type: string
                                idle_connection_timeout:
                                  description: Idle Connection Timeout. 0 = no timeout.
                                  type: string
                                key_log_file:
                                  description: SSL/TLS key log file (useful for debugging)
                                  type: string
                                max_conns_per_host:
                                  description: Max Connections Per Host. 0 = no limit.
                                  type: integer
                                max_idle_connections:
                                  description: Max Idle Connections. 0 = no limit.
                                  type: integer
                                max_idle_connections_per_host:
                                  description: Max Idle Connections per host. 0 =
                                    no limit.
                                  type: integer
                                max_response_header_bytes:
                                  description: Max Response Header Bytes. 0 = no limit.
                                  format: int64
                                  type: integer
                                network_keep_alive:
                                  description: Network level keep-alive duration
                                  type: string
                                network_timeout:
                                  description: Timeout for making network connection
                                  type: string
                                proxy_connect_header:
                                  additionalProperties:
                                    items:
                                      type: string
                                    type: array
                                  description: Proxy Connect Header - `map[string][]string`
                                  type: object
                                read_buffer_size:
                                  description: Read Buffer Size. 0 = 4 KB
                                  type: integer
                                response_header_timeout:
                                  description: Response Header Timeout. 0 = no timeout.
                                  type: string
                                timeout:
                                  description: HTTP client timeout - Timeouts include
                                    connection time, redirects, reading the response
                                    and so on. 0 = no timeout.
                                  type: string
                                tls:
                                  description: Client TLS configuration
                                  properties:
                                    ca_file:
                                      type: string
                                    cert_file:
                                      type: string
                                    insecure_skip_verify:
                                      type: boolean
                                    key_file:
                                      type: string
                                    key_log_file:
                                      type: string
                                  type: object
                                tls_handshake_timeout:
                                  description: TLS Handshake Timeout. 0 = no timeout
                                  type: string
                                use_proxy:
                                  description: Use Proxy
                                  type: boolean
                                write_buffer_size:
                                  description: Write Buffer Size. 0 = 4 KB.
                                  type: integer
                              type: object
                            name:
                              type: string
                          required:
                          - address
                          - base_path
                          - http_client
                          - name
                          type: object
                        type: array
                    type: object
                  auto_scale:
                    description: AutoScale configuration.
                    properties:
                      kubernetes:
                        description: AutoScaleKubernetesConfig holds auto-scale kubernetes
                          configuration.
                        properties:
                          enabled:
                            description: Enables the Kubernetes auto-scale capability.
                            type: boolean
                        required:
                        - enabled
                        type: object
                    type: object
                  client:
                    description: Client configuration such as proxy settings.
                    properties:
                      proxy:
                        description: Proxy settings for the client.
                        properties:
                          http:
                            type: string
                          https:
                            type: string
                          no_proxy:
                            items:
                              type: string
                            type: array
                        type: object
                    type: object
                  dist_cache:
                    description: DistCache configuration.
                    properties:
                      bind_addr:
                        description: BindAddr denotes the address that DistCache will
                          bind to for communication with other peer nodes.
                        type: string
                      memberlist_advertise_addr:
                        description: Address of [`memberlist`](https://github.com/hashicorp/memberlist)
                          to advertise to other cluster members. Used for NAT traversal
                          if provided.
                        type: string
                      memberlist_bind_addr:
                        description: Address to bind [`memberlist`](https://github.com/hashicorp/memberlist)
                          server to.
                        type: string
                      replica_count:
                        description: ReplicaCount is 1 by default.
                        type: integer
                      sync_replication:
                        description: SyncReplication enables synchronous replication.
                          By default the replication is asynchronous.
                        type: boolean
                    type: object
                  etcd:
                    description: Etcd configuration.
                    properties:
                      endpoints:
                        description: List of etcd server endpoints
                        items:
                          type: string
                        type: array
                      lease_ttl:
                        description: Lease time-to-live
                        type: string
                      log_level:
                        description: LogLevel of logs coming from inside the etcd
                          client
                        type: string
                      namespace:
                        description: etcd namespace
                        type: string
                      password:
                        type: string
                      tls:
                        description: Client TLS configuration
                        properties:
                          ca_file:
                            type: string
                          cert_file:
                            type: string
                          insecure_skip_verify:
                            type: boolean
                          key_file:
                            type: string
                          key_log_file:
                            type: string
                        type: object
                      username:
                        description: Authentication
                        type: string
                    type: object
                  flow_control:
                    description: FlowControl configuration.
                    properties:
                      preview_service:
                        description: FlowPreviewConfig holds flow preview configuration.
                        properties:
                          enabled:
                            description: Enables the flow preview service.
                            type: boolean
                        type: object
                    type: object
                  fluxninja:
                    description: FluxNinja extension configuration.
                    properties:
                      api_key:
                        description: API Key for this agent. If this key is not set,
                          the extension won't be enabled.
                        type: string
                      client:
                        description: Client configuration.
                        properties:
                          grpc:
                            description: gRPC client settings.
                            properties:
                              backoff:
                                description: Backoff configuration
                                properties:
                                  base_delay:
                                    description: Base Delay
                                    type: string
                                  jitter:
                                    description: Jitter
                                    type: number
                                  max_delay:
                                    description: Max Delay
                                    type: string
                                  multiplier:
                                    description: Backoff multiplier
                                    type: number
                                type: object
                              insecure:
                                description: Disable ClientTLS
                                type: boolean
                              min_connection_timeout:
                                description: Minimum connection timeout
                                type: string
                              tls:
                                description: Client TLS configuration
                                properties:
                                  ca_file:
                                    type: string
                                  cert_file:
                                    type: string
                                  insecure_skip_verify:
                                    type: boolean
                                  key_file:
                                    type: string
                                  key_log_file:
                                    type: string
                                type: object
                              use_proxy:
                                description: Use HTTP CONNECT Proxy
                                type: boolean
                            type: object
                          http:
                            description: HTTP client settings.
                            properties:
                              disable_compression:
                                description: Disable Compression
                                type: boolean
                              disable_keep_alives:
                                description: Disable HTTP Keepalive
                                type: boolean
                              expect_continue_timeout:
                                description: Expect Continue Timeout. 0 = no timeout.
                                type: string
                              idle_connection_timeout:
                                description: Idle Connection Timeout. 0 = no timeout.
                                type: string
                              key_log_file:
                                description: SSL/TLS key log file (useful for debugging)
                                type: string
                              max_conns_per_host:
                                description: Max Connections Per Host. 0 = no limit.
                                type: integer
                              max_idle_connections:
                                description: Max Idle Connections. 0 = no limit.
                                type: integer
                              max_idle_connections_per_host:
                                description: Max Idle Connections per host. 0 = no
                                  limit.
                                type: integer
                              max_response_header_bytes:
                                description: Max Response Header Bytes. 0 = no limit.
                                format: int64
                                type: integer
                              network_keep_alive:
                                description: Network level keep-alive duration
                                type: string
                              network_timeout:
                                description: Timeout for making network connection
                                type: string
                              proxy_connect_header:
                                additionalProperties:
                                  items:
                                    type: string
                                  type: array
                                description: Proxy Connect Header - `map[string][]string`
                                type: object
                              read_buffer_size:
                                description: Read Buffer Size. 0 = 4 KB
                                type: integer
                              response_header_timeout:
                                description: Response Header Timeout. 0 = no timeout.
                                type: string
                              timeout:
                                description: HTTP client timeout - Timeouts include
                                  connection time, redirects, reading the response
                                  and so on. 0 = no timeout.
                                type: string
                              tls:
                                description: Client TLS configuration
                                properties:
                                  ca_file:
                                    type: string
                                  cert_file:
                                    type: string
                                  insecure_skip_verify:
                                    type: boolean
                                  key_file:
                                    type: string
                                  key_log_file:
                                    type: string
                                type: object
                              tls_handshake_timeout:
                                description: TLS Handshake Timeout. 0 = no timeout
                                type: string
                              use_proxy:
                                description: Use Proxy
                                type: boolean
                              write_buffer_size:
                                description: Write Buffer Size. 0 = 4 KB.
                                type: integer
                            type: object
                        type: object
                      controller_id:
                        description: Overrides Controller ID for Aperture Controller.
                          If not set, random id will be generated and persisted in
                          etcd.
                        type: string
                      disable_local_otel_pipeline:
                        description: Disables local Prometheus OTel pipelines for
                          metrics. Implied by EnableCloudController.
                        type: boolean
                      enable_cloud_controller:
                        description: "Whether to connect to [Aperture Cloud Controller](/reference/fluxninja.md).
                          \n Enabling this flag configures various agent components
                          to point to the Aperture Cloud Controller, for example configures
                          remote etcd endpoint and disables local Prometheus OTel
                          pipelines. \n Disable this flag only if using [Self-Hosted](/self-hosting/self-hosting.md)
                          Aperture Controller."
                        type: boolean
                      endpoint:
                        description: Address to gRPC or HTTP(s) server listening in
                          agent service. For connecting to Aperture Cloud Controller,
                          the `endpoint` should be a `grpc/http2` address. For self-hosted
                          controller, the HTTP protocol address can start with `http(s)://`.
                        type: string
                      heartbeat_interval:
                        description: Interval between each heartbeat.
                        type: string
                      installation_mode:
                        description: Installation mode describes on which underlying
                          platform the Agent or the Controller is being run.
                        type: string
                    type: object
                  kubernetes_client:
                    description: Kubernetes client configuration.
                    properties:
                      disable_compression:
                        description: Disable Compression
                        type: boolean
                      disable_keep_alives:
                        description: Disable HTTP Keepalive
                        type: boolean
                      expect_continue_timeout:
                        description: Expect Continue Timeout. 0 = no timeout.
                        type: string
                      idle_connection_timeout:
                        description: Idle Connection Timeout. 0 = no timeout.
                        type: string
                      key_log_file:
                        description: SSL/TLS key log file (useful for debugging)
                        type: string
                      max_conns_per_host:
                        description: Max Connections Per Host. 0 = no limit.
                        type: integer
                      max_idle_connections:
                        description: Max Idle Connections. 0 = no limit.
                        type: integer
                      max_idle_connections_per_host:
                        description: Max Idle Connections per host. 0 = no limit.
                        type: integer
                      max_response_header_bytes:
                        description: Max Response Header Bytes. 0 = no limit.
                        format: int64
                        type: integer
                      network_keep_alive:
                        description: Network level keep-alive duration
                        type: string
                      network_timeout:
                        description: Timeout for making network connection
                        type: string
                      proxy_connect_header:
                        additionalProperties:
                          items:
                            type: string
                          type: array
                        description: Proxy Connect Header - `map[string][]string`
                        type: object
                      read_buffer_size:
                        description: Read Buffer Size. 0 = 4 KB
                        type: integer
                      response_header_timeout:
                        description: Response Header Timeout. 0 = no timeout.
                        type: string
                      timeout:
                        description: HTTP client timeout - Timeouts include connection
                          time, redirects, reading the response and so on. 0 = no
                          timeout.
                        type: string
                      tls:
                        description: Client TLS configuration
                        properties:
                          ca_file:
                            type: string
                          cert_file:
                            type: string
                          insecure_skip_verify:
                            type: boolean
                          key_file:
                            type: string
                          key_log_file:
                            type: string
                        type: object
                      tls_handshake_timeout:
                        description: TLS Handshake Timeout. 0 = no timeout
                        type: string
                      use_proxy:
                        description: Use Proxy
                        type: boolean
                      write_buffer_size:
                        description: Write Buffer Size. 0 = 4 KB.
                        type: integer
                    type: object
                  liveness:
                    description: Liveness probe configuration.
                    properties:
                      scheduler:
                        description: Scheduler settings.
                        properties:
                          blocking_execution:
                            description: When true, the scheduler will run jobs synchronously,
                              waiting for each execution instance of the job to return
                              before starting the next execution. Running with this
                              option effectively serializes all job execution.
                            type: boolean
                          worker_limit:
                            description: Limits how many jobs can be running at the
                              same time. This is useful when running resource intensive
                              jobs and a precise start time is not critical. 0 = no
                              limit. If BlockingExecution is set, then WorkerLimit
                              is ignored.
                            type: integer
                        type: object
                      service:
                        description: Service settings.
                        properties:
                          execution_period:
                            description: Time between job executions. Zero or negative
                              value means that the job will never execute periodically.
                            type: string
                          execution_timeout:
                            description: Execution timeout
                            type: string
                          initially_healthy:
                            description: Sets whether the job is initially healthy
                            type: boolean
                        type: object
                    type: object
                  log:
                    description: Log configuration.
                    properties:
                      level:
                        description: Log level
                        type: string
                      non_blocking:
                        description: Use non-blocking log writer (can lose logs at
                          high throughput)
                        type: boolean
                      pretty_console:
                        description: 'Additional log writer: pretty console (`stdout`)
                          logging (not recommended for prod environments)'
                        type: boolean
                      writers:
                        description: Log writers
                        items:
                          description: LogWriterConfig holds configuration for a log
                            writer. swagger:model
                          properties:
                            compress:
                              description: Compress
                              type: boolean
                            file:
                              description: Output file for logs. Keywords allowed
                                - [`stderr`, `default`]. `default` maps to `/var/log/fluxninja/<service>.log`
                              type: string
                            max_age:
                              description: Max age in days for log files
                              type: integer
                            max_backups:
                              description: Max log file backups
                              type: integer
                            max_size:
                              description: Log file max size in MB
                              type: integer
                          type: object
                        type: array
                    type: object
                  metrics:
                    description: Metrics configuration.
                    properties:
                      enable_go_metrics:
                        description: EnableGoCollector controls whether the go collector
                          is registered on startup. See <https://godoc.org/github.com/prometheus/client_golang/prometheus#NewGoCollector>
                        type: boolean
                      enable_process_collector:
                        description: EnableProcessCollector controls whether the process
                          collector is registered on startup. See <https://godoc.org/github.com/prometheus/client_golang/prometheus#NewProcessCollector>
                        type: boolean
                      pedantic:
                        description: Pedantic controls whether a pedantic registry
                          is used. See <https://godoc.org/github.com/prometheus/client_golang/prometheus#NewPedanticRegistry>
                        type: boolean
                    type: object
                  otel:
                    description: OTel configuration.
                    properties:
                      batch_alerts:
                        description: BatchAlerts configures batch alerts processor.
                        properties:
                          send_batch_max_size:
                            description: SendBatchMaxSize is the upper limit of the
                              batch size. Bigger batches will be split into smaller
                              units.
                            format: int32
                            type: integer
                          send_batch_size:
<<<<<<< HEAD
                            description: SendBatchSize is the size of a batch to be
                              sent.
=======
                            description: SendBatchSize is the number of alerts to
                              send in a batch.
>>>>>>> a187f3d3
                            format: int32
                            type: integer
                          timeout:
                            description: Timeout sets the time after which a batch
                              will be sent regardless of size.
                            type: string
                        type: object
                      batch_postrollup:
                        description: BatchPostrollup configures the OTel batch post-processor.
                        properties:
                          send_batch_max_size:
                            description: SendBatchMaxSize is the upper limit of the
                              batch size. Bigger batches will be split into smaller
                              units.
                            format: int32
                            type: integer
                          send_batch_size:
<<<<<<< HEAD
                            description: SendBatchSize is the size of a batch to be
                              sent.
=======
                            description: SendBatchSize is the number of metrics to
                              send in a batch.
>>>>>>> a187f3d3
                            format: int32
                            type: integer
                          timeout:
                            description: Timeout sets the time after which a batch
                              will be sent regardless of size.
                            type: string
                        type: object
                      batch_prerollup:
                        description: BatchPrerollup configures the OTel batch pre-processor.
                        properties:
                          send_batch_max_size:
                            description: SendBatchMaxSize is the upper limit of the
                              batch size. Bigger batches will be split into smaller
                              units.
                            format: int32
                            type: integer
                          send_batch_size:
<<<<<<< HEAD
                            description: SendBatchSize is the size of a batch to be
                              sent.
=======
                            description: SendBatchSize is the number of metrics to
                              send in a batch.
>>>>>>> a187f3d3
                            format: int32
                            type: integer
                          timeout:
                            description: Timeout sets the time after which a batch
                              will be sent regardless of size.
                            type: string
                        type: object
                      disable_kubelet_scraper:
                        description: 'DisableKubeletScraper disables the default metrics
                          collection for kubelet. Deprecated: kubelet scraper is removed
                          entirely, so this flag makes no difference.'
                        type: boolean
                      disable_kubernetes_scraper:
                        description: DisableKubernetesScraper disables the default
                          metrics collection for Kubernetes resources.
                        type: boolean
                      enable_high_cardinality_platform_metrics:
                        description: 'EnableHighCardinalityPlatformMetrics filters
                          out high cardinality Aperture platform metrics from being
                          published to Prometheus. Filtered out metrics are: * "grpc_server_handled_total.*"
                          * "grpc_server_handling_seconds.*" * "grpc_server_handling_seconds_bucket.*"
                          * "grpc_server_handling_seconds_count.*" * "grpc_server_handling_seconds_sum.*"
                          * "grpc_server_msg_received_total.*" * "grpc_server_msg_sent_total.*"
                          * "grpc_server_started_total.*"'
                        type: boolean
                      ports:
                        description: Ports configures debug, health and extension
                          ports values.
                        properties:
                          debug_port:
                            description: Port on which OTel collector exposes Prometheus
                              metrics on /metrics path.
                            format: int32
                            type: integer
                          health_check_port:
                            description: Port on which health check extension in exposed.
                            format: int32
                            type: integer
                          pprof_port:
                            description: Port on which `pprof` extension in exposed.
                            format: int32
                            type: integer
                          zpages_port:
                            description: Port on which `zpages` extension in exposed.
                            format: int32
                            type: integer
                        type: object
                    type: object
                  peer_discovery:
                    description: Peer discovery configuration.
                    properties:
                      advertisement_addr:
                        description: Network address of aperture server to advertise
                          to peers - this address should be reachable from other agents.
                          Used for NAT traversal when provided.
                        type: string
                    type: object
                  profilers:
                    description: Profilers configuration.
                    properties:
                      cpu_profiler:
                        description: Flag to enable CPU profiling on process start
                          and save it to a file. The Browser (HTTP) interface won't
                          work if this is enabled, as the CPU profile will always
                          be running.
                        type: boolean
                      profiles_path:
                        description: Path to save performance profiles. "default"
                          path is `/var/log/aperture/<service>/profiles`.
                        type: string
                      register_http_routes:
                        description: Register routes. Profile types `profile`, `symbol`
                          and `cmdline` will be registered at `/debug/pprof/{profile,symbol,cmdline}`.
                        type: boolean
                    type: object
                  prometheus:
                    description: Prometheus configuration.
                    properties:
                      address:
                        description: Address of the Prometheus server
                        type: string
                      labels:
                        description: A list of labels to be attached to every query
                        items:
                          description: PrometheusLabel holds Name->Value mapping for
                            the label that will be attached to every PromQL query
                            executed by the controller.
                          properties:
                            name:
                              type: string
                            value:
                              type: string
                          type: object
                        type: array
                    type: object
                  readiness:
                    description: Readiness probe configuration.
                    properties:
                      scheduler:
                        description: Scheduler settings.
                        properties:
                          blocking_execution:
                            description: When true, the scheduler will run jobs synchronously,
                              waiting for each execution instance of the job to return
                              before starting the next execution. Running with this
                              option effectively serializes all job execution.
                            type: boolean
                          worker_limit:
                            description: Limits how many jobs can be running at the
                              same time. This is useful when running resource intensive
                              jobs and a precise start time is not critical. 0 = no
                              limit. If BlockingExecution is set, then WorkerLimit
                              is ignored.
                            type: integer
                        type: object
                      service:
                        description: Service settings.
                        properties:
                          execution_period:
                            description: Time between job executions. Zero or negative
                              value means that the job will never execute periodically.
                            type: string
                          execution_timeout:
                            description: Execution timeout
                            type: string
                          initially_healthy:
                            description: Sets whether the job is initially healthy
                            type: boolean
                        type: object
                    type: object
                  sentry:
                    description: Sentry extension configuration.
                    properties:
                      attach_stack_trace:
                        description: Configure to generate and attach stack traces
                          to capturing message calls
                        type: boolean
                      debug:
                        description: Debug enables printing of Sentry SDK debug messages
                        type: boolean
                      disabled:
                        description: Sentry crash report disabled
                        type: boolean
                      dsn:
                        description: If DSN is not set, the client is effectively
                          disabled You can set test project's DSN to send log events.
                          oss-aperture project DSN is set as default.
                        type: string
                      environment:
                        description: Environment
                        type: string
                      sample_rate:
                        description: Sample rate for event submission
                        type: number
                      traces_sample_rate:
                        description: Sample rate for sampling traces
                        type: number
                    type: object
                  server:
                    description: Server configuration.
                    properties:
                      grpc:
                        description: GRPC server configuration.
                        properties:
                          connection_timeout:
                            description: Connection timeout
                            type: string
                          enable_reflection:
                            description: Enable Reflection
                            type: boolean
                          latency_buckets_ms:
                            description: Buckets specification in latency histogram
                            items:
                              type: number
                            type: array
                        type: object
                      grpc_gateway:
                        description: GRPC Gateway configuration.
                        properties:
                          grpc_server_address:
                            description: gRPC server address to connect to - By default
                              it points to HTTP server port because FluxNinja stack
                              runs gRPC and HTTP servers on the same port
                            type: string
                        type: object
                      http:
                        description: HTTP server configuration.
                        properties:
                          disable_http_keep_alives:
                            description: Disable HTTP Keepalive
                            type: boolean
                          idle_timeout:
                            description: Idle timeout
                            type: string
                          latency_buckets_ms:
                            description: Buckets specification in latency histogram
                            items:
                              type: number
                            type: array
                          max_header_bytes:
                            description: Max header size in bytes
                            type: integer
                          read_header_timeout:
                            description: Read header timeout
                            type: string
                          read_timeout:
                            description: Read timeout
                            type: string
                          write_timeout:
                            description: Write timeout
                            type: string
                        type: object
                      listener:
                        description: Listener configuration.
                        properties:
                          addr:
                            description: Address to bind to in the form of `[host%zone]:port`
                            type: string
                          keep_alive:
                            description: Keep-alive period - 0 = enabled if supported
                              by protocol or operating system. If negative, then keep-alive
                              is disabled.
                            type: string
                          network:
                            description: TCP networks - `tcp`, `tcp4` (IPv4-only),
                              `tcp6` (IPv6-only)
                            type: string
                        type: object
                      tls:
                        description: TLS configuration.
                        properties:
                          allowed_cn:
                            description: Allowed CN
                            type: string
                          cert_file:
                            description: Server Cert file path
                            type: string
                          client_ca_file:
                            description: Client CA file path
                            type: string
                          enabled:
                            description: Enabled TLS
                            type: boolean
                          key_file:
                            description: Server Key file path
                            type: string
                        type: object
                    type: object
                  service_discovery:
                    description: Service Discovery configuration.
                    properties:
                      kubernetes:
                        description: KubernetesDiscoveryConfig for Kubernetes service
                          discovery.
                        properties:
                          enabled:
                            type: boolean
                        type: object
                      static:
                        description: StaticDiscoveryConfig for pre-determined list
                          of services.
                        properties:
                          entities:
                            items:
                              description: Entity represents a pod, VM, and so on.
                              properties:
                                ip_address:
                                  description: IP address of the entity.
                                  type: string
                                name:
                                  description: Name of the entity. For example, pod
                                    name.
                                  type: string
                                namespace:
                                  description: Namespace of the entity. For example,
                                    pod namespace.
                                  type: string
                                node_name:
                                  description: Node name of the entity. For example,
                                    hostname.
                                  type: string
                                services:
                                  description: Services of the entity.
                                  items:
                                    type: string
                                  type: array
                                uid:
                                  description: Unique identifier of the entity.
                                  type: string
                              type: object
                            type: array
                        type: object
                    required:
                    - kubernetes
                    - static
                    type: object
                  token_source:
                    description: Google Token Source configuration
                    properties:
                      enabled:
                        type: boolean
                      scopes:
                        items:
                          type: string
                        type: array
                    type: object
                  watchdog:
                    description: Watchdog configuration.
                    properties:
                      cgroup:
                        description: WatchdogPolicyType holds configuration Watchdog
                          Policy algorithms. If both algorithms are configured then
                          only watermark algorithm is used. swagger:model WatchdogPolicyType
                        properties:
                          adaptive_policy:
                            description: AdaptivePolicy creates a policy that forces
                              GC when the usage surpasses the configured factor of
                              the available memory. This policy calculates next target
                              as usage+(limit-usage)*factor. swagger:model
                            properties:
                              enabled:
                                description: Flag to enable the policy
                                type: boolean
                              factor:
                                description: Factor sets user-configured limit of
                                  available memory
                                type: number
                            type: object
                          watermarks_policy:
                            description: WatermarksPolicy creates a Watchdog policy
                              that schedules GC at concrete watermarks. swagger:model
                            properties:
                              enabled:
                                description: Flag to enable the policy
                                type: boolean
                              watermarks:
                                description: Watermarks are increasing limits on which
                                  to trigger GC. Watchdog disarms when the last watermark
                                  is surpassed. It's recommended to set an extreme
                                  watermark for the last element (for example, 0.99).
                                items:
                                  type: number
                                type: array
                            type: object
                        type: object
                      heap:
                        description: HeapConfig holds configuration for heap Watchdog.
                          swagger:model
                        properties:
                          adaptive_policy:
                            description: AdaptivePolicy creates a policy that forces
                              GC when the usage surpasses the configured factor of
                              the available memory. This policy calculates next target
                              as usage+(limit-usage)*factor. swagger:model
                            properties:
                              enabled:
                                description: Flag to enable the policy
                                type: boolean
                              factor:
                                description: Factor sets user-configured limit of
                                  available memory
                                type: number
                            type: object
                          limit:
                            description: Maximum memory (in bytes) sets limit of process
                              usage. Default = 256MB.
                            format: int64
                            type: integer
                          min_gogc:
                            description: Minimum GoGC sets the minimum garbage collection
                              target percentage for heap driven Watchdogs. This setting
                              helps avoid over scheduling.
                            type: integer
                          watermarks_policy:
                            description: WatermarksPolicy creates a Watchdog policy
                              that schedules GC at concrete watermarks. swagger:model
                            properties:
                              enabled:
                                description: Flag to enable the policy
                                type: boolean
                              watermarks:
                                description: Watermarks are increasing limits on which
                                  to trigger GC. Watchdog disarms when the last watermark
                                  is surpassed. It's recommended to set an extreme
                                  watermark for the last element (for example, 0.99).
                                items:
                                  type: number
                                type: array
                            type: object
                        type: object
                      job:
                        description: JobConfig is configuration for a periodic job
                          swagger:model
                        properties:
                          execution_period:
                            description: Time between job executions. Zero or negative
                              value means that the job will never execute periodically.
                            type: string
                          execution_timeout:
                            description: Execution timeout
                            type: string
                          initially_healthy:
                            description: Sets whether the job is initially healthy
                            type: boolean
                        type: object
                      system:
                        description: WatchdogPolicyType holds configuration Watchdog
                          Policy algorithms. If both algorithms are configured then
                          only watermark algorithm is used. swagger:model WatchdogPolicyType
                        properties:
                          adaptive_policy:
                            description: AdaptivePolicy creates a policy that forces
                              GC when the usage surpasses the configured factor of
                              the available memory. This policy calculates next target
                              as usage+(limit-usage)*factor. swagger:model
                            properties:
                              enabled:
                                description: Flag to enable the policy
                                type: boolean
                              factor:
                                description: Factor sets user-configured limit of
                                  available memory
                                type: number
                            type: object
                          watermarks_policy:
                            description: WatermarksPolicy creates a Watchdog policy
                              that schedules GC at concrete watermarks. swagger:model
                            properties:
                              enabled:
                                description: Flag to enable the policy
                                type: boolean
                              watermarks:
                                description: Watermarks are increasing limits on which
                                  to trigger GC. Watchdog disarms when the last watermark
                                  is surpassed. It's recommended to set an extreme
                                  watermark for the last element (for example, 0.99).
                                items:
                                  type: number
                                type: array
                            type: object
                        type: object
                    type: object
                type: object
              containerSecurityContext:
                description: Configure Containers' Security Context
                properties:
                  enabled:
                    description: Enable ContainerSecurityContext on containers
                    type: boolean
                  readOnlyRootFilesystem:
                    description: Set agent containers' Security Context runAsNonRoot
                    type: boolean
                  runAsGroup:
                    description: Set containers' Security Context runAsGroup
                    format: int64
                    type: integer
                  runAsNonRoot:
                    description: Set containers' Security Context runAsNonRoot
                    type: boolean
                  runAsUser:
                    description: Set containers' Security Context runAsUser
                    format: int64
                    type: integer
                required:
                - enabled
                type: object
              controller_client_cert:
                description: ControllerClientCertConfig configuration.
                properties:
                  clientCertKeyName:
                    description: ClientCertKeyName is the key name of the client certificate
                      in the ConfigMap.
                    type: string
                  configMapName:
                    description: ConfigMapName is the name of the ConfigMap containing
                      the client certificate which will be mounted at '/etc/aperture/aperture-agent/certs'
                      path with given key name.
                    type: string
                type: object
              customLivenessProbe:
                description: Custom livenessProbe that overrides the default one
                properties:
                  exec:
                    description: Exec specifies the action to take.
                    properties:
                      command:
                        description: Command is the command line to execute inside
                          the container, the working directory for the command  is
                          root ('/') in the container's filesystem. The command is
                          simply exec'd, it is not run inside a shell, so traditional
                          shell instructions ('|', etc) won't work. To use a shell,
                          you need to explicitly call out to that shell. Exit status
                          of 0 is treated as live/healthy and non-zero is unhealthy.
                        items:
                          type: string
                        type: array
                    type: object
                  failureThreshold:
                    description: Minimum consecutive failures for the probe to be
                      considered failed after having succeeded. Defaults to 3. Minimum
                      value is 1.
                    format: int32
                    type: integer
                  grpc:
                    description: GRPC specifies an action involving a GRPC port.
                    properties:
                      port:
                        description: Port number of the gRPC service. Number must
                          be in the range 1 to 65535.
                        format: int32
                        type: integer
                      service:
                        description: "Service is the name of the service to place
                          in the gRPC HealthCheckRequest (see https://github.com/grpc/grpc/blob/master/doc/health-checking.md).
                          \n If this is not specified, the default behavior is defined
                          by gRPC."
                        type: string
                    required:
                    - port
                    type: object
                  httpGet:
                    description: HTTPGet specifies the http request to perform.
                    properties:
                      host:
                        description: Host name to connect to, defaults to the pod
                          IP. You probably want to set "Host" in httpHeaders instead.
                        type: string
                      httpHeaders:
                        description: Custom headers to set in the request. HTTP allows
                          repeated headers.
                        items:
                          description: HTTPHeader describes a custom header to be
                            used in HTTP probes
                          properties:
                            name:
                              description: The header field name. This will be canonicalized
                                upon output, so case-variant names will be understood
                                as the same header.
                              type: string
                            value:
                              description: The header field value
                              type: string
                          required:
                          - name
                          - value
                          type: object
                        type: array
                      path:
                        description: Path to access on the HTTP server.
                        type: string
                      port:
                        anyOf:
                        - type: integer
                        - type: string
                        description: Name or number of the port to access on the container.
                          Number must be in the range 1 to 65535. Name must be an
                          IANA_SVC_NAME.
                        x-kubernetes-int-or-string: true
                      scheme:
                        description: Scheme to use for connecting to the host. Defaults
                          to HTTP.
                        type: string
                    required:
                    - port
                    type: object
                  initialDelaySeconds:
                    description: 'Number of seconds after the container has started
                      before liveness probes are initiated. More info: https://kubernetes.io/docs/concepts/workloads/pods/pod-lifecycle#container-probes'
                    format: int32
                    type: integer
                  periodSeconds:
                    description: How often (in seconds) to perform the probe. Default
                      to 10 seconds. Minimum value is 1.
                    format: int32
                    type: integer
                  successThreshold:
                    description: Minimum consecutive successes for the probe to be
                      considered successful after having failed. Defaults to 1. Must
                      be 1 for liveness and startup. Minimum value is 1.
                    format: int32
                    type: integer
                  tcpSocket:
                    description: TCPSocket specifies an action involving a TCP port.
                    properties:
                      host:
                        description: 'Optional: Host name to connect to, defaults
                          to the pod IP.'
                        type: string
                      port:
                        anyOf:
                        - type: integer
                        - type: string
                        description: Number or name of the port to access on the container.
                          Number must be in the range 1 to 65535. Name must be an
                          IANA_SVC_NAME.
                        x-kubernetes-int-or-string: true
                    required:
                    - port
                    type: object
                  terminationGracePeriodSeconds:
                    description: Optional duration in seconds the pod needs to terminate
                      gracefully upon probe failure. The grace period is the duration
                      in seconds after the processes running in the pod are sent a
                      termination signal and the time when the processes are forcibly
                      halted with a kill signal. Set this value longer than the expected
                      cleanup time for your process. If this value is nil, the pod's
                      terminationGracePeriodSeconds will be used. Otherwise, this
                      value overrides the value provided by the pod spec. Value must
                      be non-negative integer. The value zero indicates stop immediately
                      via the kill signal (no opportunity to shut down). This is a
                      beta field and requires enabling ProbeTerminationGracePeriod
                      feature gate. Minimum value is 1. spec.terminationGracePeriodSeconds
                      is used if unset.
                    format: int64
                    type: integer
                  timeoutSeconds:
                    description: 'Number of seconds after which the probe times out.
                      Defaults to 1 second. Minimum value is 1. More info: https://kubernetes.io/docs/concepts/workloads/pods/pod-lifecycle#container-probes'
                    format: int32
                    type: integer
                type: object
              customReadinessProbe:
                description: Custom readinessProbe that overrides the default one
                properties:
                  exec:
                    description: Exec specifies the action to take.
                    properties:
                      command:
                        description: Command is the command line to execute inside
                          the container, the working directory for the command  is
                          root ('/') in the container's filesystem. The command is
                          simply exec'd, it is not run inside a shell, so traditional
                          shell instructions ('|', etc) won't work. To use a shell,
                          you need to explicitly call out to that shell. Exit status
                          of 0 is treated as live/healthy and non-zero is unhealthy.
                        items:
                          type: string
                        type: array
                    type: object
                  failureThreshold:
                    description: Minimum consecutive failures for the probe to be
                      considered failed after having succeeded. Defaults to 3. Minimum
                      value is 1.
                    format: int32
                    type: integer
                  grpc:
                    description: GRPC specifies an action involving a GRPC port.
                    properties:
                      port:
                        description: Port number of the gRPC service. Number must
                          be in the range 1 to 65535.
                        format: int32
                        type: integer
                      service:
                        description: "Service is the name of the service to place
                          in the gRPC HealthCheckRequest (see https://github.com/grpc/grpc/blob/master/doc/health-checking.md).
                          \n If this is not specified, the default behavior is defined
                          by gRPC."
                        type: string
                    required:
                    - port
                    type: object
                  httpGet:
                    description: HTTPGet specifies the http request to perform.
                    properties:
                      host:
                        description: Host name to connect to, defaults to the pod
                          IP. You probably want to set "Host" in httpHeaders instead.
                        type: string
                      httpHeaders:
                        description: Custom headers to set in the request. HTTP allows
                          repeated headers.
                        items:
                          description: HTTPHeader describes a custom header to be
                            used in HTTP probes
                          properties:
                            name:
                              description: The header field name. This will be canonicalized
                                upon output, so case-variant names will be understood
                                as the same header.
                              type: string
                            value:
                              description: The header field value
                              type: string
                          required:
                          - name
                          - value
                          type: object
                        type: array
                      path:
                        description: Path to access on the HTTP server.
                        type: string
                      port:
                        anyOf:
                        - type: integer
                        - type: string
                        description: Name or number of the port to access on the container.
                          Number must be in the range 1 to 65535. Name must be an
                          IANA_SVC_NAME.
                        x-kubernetes-int-or-string: true
                      scheme:
                        description: Scheme to use for connecting to the host. Defaults
                          to HTTP.
                        type: string
                    required:
                    - port
                    type: object
                  initialDelaySeconds:
                    description: 'Number of seconds after the container has started
                      before liveness probes are initiated. More info: https://kubernetes.io/docs/concepts/workloads/pods/pod-lifecycle#container-probes'
                    format: int32
                    type: integer
                  periodSeconds:
                    description: How often (in seconds) to perform the probe. Default
                      to 10 seconds. Minimum value is 1.
                    format: int32
                    type: integer
                  successThreshold:
                    description: Minimum consecutive successes for the probe to be
                      considered successful after having failed. Defaults to 1. Must
                      be 1 for liveness and startup. Minimum value is 1.
                    format: int32
                    type: integer
                  tcpSocket:
                    description: TCPSocket specifies an action involving a TCP port.
                    properties:
                      host:
                        description: 'Optional: Host name to connect to, defaults
                          to the pod IP.'
                        type: string
                      port:
                        anyOf:
                        - type: integer
                        - type: string
                        description: Number or name of the port to access on the container.
                          Number must be in the range 1 to 65535. Name must be an
                          IANA_SVC_NAME.
                        x-kubernetes-int-or-string: true
                    required:
                    - port
                    type: object
                  terminationGracePeriodSeconds:
                    description: Optional duration in seconds the pod needs to terminate
                      gracefully upon probe failure. The grace period is the duration
                      in seconds after the processes running in the pod are sent a
                      termination signal and the time when the processes are forcibly
                      halted with a kill signal. Set this value longer than the expected
                      cleanup time for your process. If this value is nil, the pod's
                      terminationGracePeriodSeconds will be used. Otherwise, this
                      value overrides the value provided by the pod spec. Value must
                      be non-negative integer. The value zero indicates stop immediately
                      via the kill signal (no opportunity to shut down). This is a
                      beta field and requires enabling ProbeTerminationGracePeriod
                      feature gate. Minimum value is 1. spec.terminationGracePeriodSeconds
                      is used if unset.
                    format: int64
                    type: integer
                  timeoutSeconds:
                    description: 'Number of seconds after which the probe times out.
                      Defaults to 1 second. Minimum value is 1. More info: https://kubernetes.io/docs/concepts/workloads/pods/pod-lifecycle#container-probes'
                    format: int32
                    type: integer
                type: object
              extraEnvVars:
                description: Array with extra environment variables to add
                items:
                  description: EnvVar represents an environment variable present in
                    a Container.
                  properties:
                    name:
                      description: Name of the environment variable. Must be a C_IDENTIFIER.
                      type: string
                    value:
                      description: 'Variable references $(VAR_NAME) are expanded using
                        the previously defined environment variables in the container
                        and any service environment variables. If a variable cannot
                        be resolved, the reference in the input string will be unchanged.
                        Double $$ are reduced to a single $, which allows for escaping
                        the $(VAR_NAME) syntax: i.e. "$$(VAR_NAME)" will produce the
                        string literal "$(VAR_NAME)". Escaped references will never
                        be expanded, regardless of whether the variable exists or
                        not. Defaults to "".'
                      type: string
                    valueFrom:
                      description: Source for the environment variable's value. Cannot
                        be used if value is not empty.
                      properties:
                        configMapKeyRef:
                          description: Selects a key of a ConfigMap.
                          properties:
                            key:
                              description: The key to select.
                              type: string
                            name:
                              description: 'Name of the referent. More info: https://kubernetes.io/docs/concepts/overview/working-with-objects/names/#names
                                TODO: Add other useful fields. apiVersion, kind, uid?'
                              type: string
                            optional:
                              description: Specify whether the ConfigMap or its key
                                must be defined
                              type: boolean
                          required:
                          - key
                          type: object
                          x-kubernetes-map-type: atomic
                        fieldRef:
                          description: 'Selects a field of the pod: supports metadata.name,
                            metadata.namespace, `metadata.labels[''<KEY>'']`, `metadata.annotations[''<KEY>'']`,
                            spec.nodeName, spec.serviceAccountName, status.hostIP,
                            status.podIP, status.podIPs.'
                          properties:
                            apiVersion:
                              description: Version of the schema the FieldPath is
                                written in terms of, defaults to "v1".
                              type: string
                            fieldPath:
                              description: Path of the field to select in the specified
                                API version.
                              type: string
                          required:
                          - fieldPath
                          type: object
                          x-kubernetes-map-type: atomic
                        resourceFieldRef:
                          description: 'Selects a resource of the container: only
                            resources limits and requests (limits.cpu, limits.memory,
                            limits.ephemeral-storage, requests.cpu, requests.memory
                            and requests.ephemeral-storage) are currently supported.'
                          properties:
                            containerName:
                              description: 'Container name: required for volumes,
                                optional for env vars'
                              type: string
                            divisor:
                              anyOf:
                              - type: integer
                              - type: string
                              description: Specifies the output format of the exposed
                                resources, defaults to "1"
                              pattern: ^(\+|-)?(([0-9]+(\.[0-9]*)?)|(\.[0-9]+))(([KMGTPE]i)|[numkMGTPE]|([eE](\+|-)?(([0-9]+(\.[0-9]*)?)|(\.[0-9]+))))?$
                              x-kubernetes-int-or-string: true
                            resource:
                              description: 'Required: resource to select'
                              type: string
                          required:
                          - resource
                          type: object
                          x-kubernetes-map-type: atomic
                        secretKeyRef:
                          description: Selects a key of a secret in the pod's namespace
                          properties:
                            key:
                              description: The key of the secret to select from.  Must
                                be a valid secret key.
                              type: string
                            name:
                              description: 'Name of the referent. More info: https://kubernetes.io/docs/concepts/overview/working-with-objects/names/#names
                                TODO: Add other useful fields. apiVersion, kind, uid?'
                              type: string
                            optional:
                              description: Specify whether the Secret or its key must
                                be defined
                              type: boolean
                          required:
                          - key
                          type: object
                          x-kubernetes-map-type: atomic
                      type: object
                  required:
                  - name
                  type: object
                type: array
              extraEnvVarsCM:
                description: Name of existing ConfigMap containing extra env vars
                type: string
              extraEnvVarsSecret:
                description: Name of existing Secret containing extra env vars
                type: string
              extraVolumeMounts:
                description: Optionally specify extra list of additional volumeMounts
                items:
                  description: VolumeMount describes a mounting of a Volume within
                    a container.
                  properties:
                    mountPath:
                      description: Path within the container at which the volume should
                        be mounted.  Must not contain ':'.
                      type: string
                    mountPropagation:
                      description: mountPropagation determines how mounts are propagated
                        from the host to container and the other way around. When
                        not set, MountPropagationNone is used. This field is beta
                        in 1.10.
                      type: string
                    name:
                      description: This must match the Name of a Volume.
                      type: string
                    readOnly:
                      description: Mounted read-only if true, read-write otherwise
                        (false or unspecified). Defaults to false.
                      type: boolean
                    subPath:
                      description: Path within the volume from which the container's
                        volume should be mounted. Defaults to "" (volume's root).
                      type: string
                    subPathExpr:
                      description: Expanded path within the volume from which the
                        container's volume should be mounted. Behaves similarly to
                        SubPath but environment variable references $(VAR_NAME) are
                        expanded using the container's environment. Defaults to ""
                        (volume's root). SubPathExpr and SubPath are mutually exclusive.
                      type: string
                  required:
                  - mountPath
                  - name
                  type: object
                type: array
              extraVolumes:
                description: Optionally specify extra list of additional volumes for
                  the pod(s)
                items:
                  description: Volume represents a named volume in a pod that may
                    be accessed by any container in the pod.
                  properties:
                    awsElasticBlockStore:
                      description: 'awsElasticBlockStore represents an AWS Disk resource
                        that is attached to a kubelet''s host machine and then exposed
                        to the pod. More info: https://kubernetes.io/docs/concepts/storage/volumes#awselasticblockstore'
                      properties:
                        fsType:
                          description: 'fsType is the filesystem type of the volume
                            that you want to mount. Tip: Ensure that the filesystem
                            type is supported by the host operating system. Examples:
                            "ext4", "xfs", "ntfs". Implicitly inferred to be "ext4"
                            if unspecified. More info: https://kubernetes.io/docs/concepts/storage/volumes#awselasticblockstore
                            TODO: how do we prevent errors in the filesystem from
                            compromising the machine'
                          type: string
                        partition:
                          description: 'partition is the partition in the volume that
                            you want to mount. If omitted, the default is to mount
                            by volume name. Examples: For volume /dev/sda1, you specify
                            the partition as "1". Similarly, the volume partition
                            for /dev/sda is "0" (or you can leave the property empty).'
                          format: int32
                          type: integer
                        readOnly:
                          description: 'readOnly value true will force the readOnly
                            setting in VolumeMounts. More info: https://kubernetes.io/docs/concepts/storage/volumes#awselasticblockstore'
                          type: boolean
                        volumeID:
                          description: 'volumeID is unique ID of the persistent disk
                            resource in AWS (Amazon EBS volume). More info: https://kubernetes.io/docs/concepts/storage/volumes#awselasticblockstore'
                          type: string
                      required:
                      - volumeID
                      type: object
                    azureDisk:
                      description: azureDisk represents an Azure Data Disk mount on
                        the host and bind mount to the pod.
                      properties:
                        cachingMode:
                          description: 'cachingMode is the Host Caching mode: None,
                            Read Only, Read Write.'
                          type: string
                        diskName:
                          description: diskName is the Name of the data disk in the
                            blob storage
                          type: string
                        diskURI:
                          description: diskURI is the URI of data disk in the blob
                            storage
                          type: string
                        fsType:
                          description: fsType is Filesystem type to mount. Must be
                            a filesystem type supported by the host operating system.
                            Ex. "ext4", "xfs", "ntfs". Implicitly inferred to be "ext4"
                            if unspecified.
                          type: string
                        kind:
                          description: 'kind expected values are Shared: multiple
                            blob disks per storage account  Dedicated: single blob
                            disk per storage account  Managed: azure managed data
                            disk (only in managed availability set). defaults to shared'
                          type: string
                        readOnly:
                          description: readOnly Defaults to false (read/write). ReadOnly
                            here will force the ReadOnly setting in VolumeMounts.
                          type: boolean
                      required:
                      - diskName
                      - diskURI
                      type: object
                    azureFile:
                      description: azureFile represents an Azure File Service mount
                        on the host and bind mount to the pod.
                      properties:
                        readOnly:
                          description: readOnly defaults to false (read/write). ReadOnly
                            here will force the ReadOnly setting in VolumeMounts.
                          type: boolean
                        secretName:
                          description: secretName is the  name of secret that contains
                            Azure Storage Account Name and Key
                          type: string
                        shareName:
                          description: shareName is the azure share Name
                          type: string
                      required:
                      - secretName
                      - shareName
                      type: object
                    cephfs:
                      description: cephFS represents a Ceph FS mount on the host that
                        shares a pod's lifetime
                      properties:
                        monitors:
                          description: 'monitors is Required: Monitors is a collection
                            of Ceph monitors More info: https://examples.k8s.io/volumes/cephfs/README.md#how-to-use-it'
                          items:
                            type: string
                          type: array
                        path:
                          description: 'path is Optional: Used as the mounted root,
                            rather than the full Ceph tree, default is /'
                          type: string
                        readOnly:
                          description: 'readOnly is Optional: Defaults to false (read/write).
                            ReadOnly here will force the ReadOnly setting in VolumeMounts.
                            More info: https://examples.k8s.io/volumes/cephfs/README.md#how-to-use-it'
                          type: boolean
                        secretFile:
                          description: 'secretFile is Optional: SecretFile is the
                            path to key ring for User, default is /etc/ceph/user.secret
                            More info: https://examples.k8s.io/volumes/cephfs/README.md#how-to-use-it'
                          type: string
                        secretRef:
                          description: 'secretRef is Optional: SecretRef is reference
                            to the authentication secret for User, default is empty.
                            More info: https://examples.k8s.io/volumes/cephfs/README.md#how-to-use-it'
                          properties:
                            name:
                              description: 'Name of the referent. More info: https://kubernetes.io/docs/concepts/overview/working-with-objects/names/#names
                                TODO: Add other useful fields. apiVersion, kind, uid?'
                              type: string
                          type: object
                          x-kubernetes-map-type: atomic
                        user:
                          description: 'user is optional: User is the rados user name,
                            default is admin More info: https://examples.k8s.io/volumes/cephfs/README.md#how-to-use-it'
                          type: string
                      required:
                      - monitors
                      type: object
                    cinder:
                      description: 'cinder represents a cinder volume attached and
                        mounted on kubelets host machine. More info: https://examples.k8s.io/mysql-cinder-pd/README.md'
                      properties:
                        fsType:
                          description: 'fsType is the filesystem type to mount. Must
                            be a filesystem type supported by the host operating system.
                            Examples: "ext4", "xfs", "ntfs". Implicitly inferred to
                            be "ext4" if unspecified. More info: https://examples.k8s.io/mysql-cinder-pd/README.md'
                          type: string
                        readOnly:
                          description: 'readOnly defaults to false (read/write). ReadOnly
                            here will force the ReadOnly setting in VolumeMounts.
                            More info: https://examples.k8s.io/mysql-cinder-pd/README.md'
                          type: boolean
                        secretRef:
                          description: 'secretRef is optional: points to a secret
                            object containing parameters used to connect to OpenStack.'
                          properties:
                            name:
                              description: 'Name of the referent. More info: https://kubernetes.io/docs/concepts/overview/working-with-objects/names/#names
                                TODO: Add other useful fields. apiVersion, kind, uid?'
                              type: string
                          type: object
                          x-kubernetes-map-type: atomic
                        volumeID:
                          description: 'volumeID used to identify the volume in cinder.
                            More info: https://examples.k8s.io/mysql-cinder-pd/README.md'
                          type: string
                      required:
                      - volumeID
                      type: object
                    configMap:
                      description: configMap represents a configMap that should populate
                        this volume
                      properties:
                        defaultMode:
                          description: 'defaultMode is optional: mode bits used to
                            set permissions on created files by default. Must be an
                            octal value between 0000 and 0777 or a decimal value between
                            0 and 511. YAML accepts both octal and decimal values,
                            JSON requires decimal values for mode bits. Defaults to
                            0644. Directories within the path are not affected by
                            this setting. This might be in conflict with other options
                            that affect the file mode, like fsGroup, and the result
                            can be other mode bits set.'
                          format: int32
                          type: integer
                        items:
                          description: items if unspecified, each key-value pair in
                            the Data field of the referenced ConfigMap will be projected
                            into the volume as a file whose name is the key and content
                            is the value. If specified, the listed keys will be projected
                            into the specified paths, and unlisted keys will not be
                            present. If a key is specified which is not present in
                            the ConfigMap, the volume setup will error unless it is
                            marked optional. Paths must be relative and may not contain
                            the '..' path or start with '..'.
                          items:
                            description: Maps a string key to a path within a volume.
                            properties:
                              key:
                                description: key is the key to project.
                                type: string
                              mode:
                                description: 'mode is Optional: mode bits used to
                                  set permissions on this file. Must be an octal value
                                  between 0000 and 0777 or a decimal value between
                                  0 and 511. YAML accepts both octal and decimal values,
                                  JSON requires decimal values for mode bits. If not
                                  specified, the volume defaultMode will be used.
                                  This might be in conflict with other options that
                                  affect the file mode, like fsGroup, and the result
                                  can be other mode bits set.'
                                format: int32
                                type: integer
                              path:
                                description: path is the relative path of the file
                                  to map the key to. May not be an absolute path.
                                  May not contain the path element '..'. May not start
                                  with the string '..'.
                                type: string
                            required:
                            - key
                            - path
                            type: object
                          type: array
                        name:
                          description: 'Name of the referent. More info: https://kubernetes.io/docs/concepts/overview/working-with-objects/names/#names
                            TODO: Add other useful fields. apiVersion, kind, uid?'
                          type: string
                        optional:
                          description: optional specify whether the ConfigMap or its
                            keys must be defined
                          type: boolean
                      type: object
                      x-kubernetes-map-type: atomic
                    csi:
                      description: csi (Container Storage Interface) represents ephemeral
                        storage that is handled by certain external CSI drivers (Beta
                        feature).
                      properties:
                        driver:
                          description: driver is the name of the CSI driver that handles
                            this volume. Consult with your admin for the correct name
                            as registered in the cluster.
                          type: string
                        fsType:
                          description: fsType to mount. Ex. "ext4", "xfs", "ntfs".
                            If not provided, the empty value is passed to the associated
                            CSI driver which will determine the default filesystem
                            to apply.
                          type: string
                        nodePublishSecretRef:
                          description: nodePublishSecretRef is a reference to the
                            secret object containing sensitive information to pass
                            to the CSI driver to complete the CSI NodePublishVolume
                            and NodeUnpublishVolume calls. This field is optional,
                            and  may be empty if no secret is required. If the secret
                            object contains more than one secret, all secret references
                            are passed.
                          properties:
                            name:
                              description: 'Name of the referent. More info: https://kubernetes.io/docs/concepts/overview/working-with-objects/names/#names
                                TODO: Add other useful fields. apiVersion, kind, uid?'
                              type: string
                          type: object
                          x-kubernetes-map-type: atomic
                        readOnly:
                          description: readOnly specifies a read-only configuration
                            for the volume. Defaults to false (read/write).
                          type: boolean
                        volumeAttributes:
                          additionalProperties:
                            type: string
                          description: volumeAttributes stores driver-specific properties
                            that are passed to the CSI driver. Consult your driver's
                            documentation for supported values.
                          type: object
                      required:
                      - driver
                      type: object
                    downwardAPI:
                      description: downwardAPI represents downward API about the pod
                        that should populate this volume
                      properties:
                        defaultMode:
                          description: 'Optional: mode bits to use on created files
                            by default. Must be a Optional: mode bits used to set
                            permissions on created files by default. Must be an octal
                            value between 0000 and 0777 or a decimal value between
                            0 and 511. YAML accepts both octal and decimal values,
                            JSON requires decimal values for mode bits. Defaults to
                            0644. Directories within the path are not affected by
                            this setting. This might be in conflict with other options
                            that affect the file mode, like fsGroup, and the result
                            can be other mode bits set.'
                          format: int32
                          type: integer
                        items:
                          description: Items is a list of downward API volume file
                          items:
                            description: DownwardAPIVolumeFile represents information
                              to create the file containing the pod field
                            properties:
                              fieldRef:
                                description: 'Required: Selects a field of the pod:
                                  only annotations, labels, name and namespace are
                                  supported.'
                                properties:
                                  apiVersion:
                                    description: Version of the schema the FieldPath
                                      is written in terms of, defaults to "v1".
                                    type: string
                                  fieldPath:
                                    description: Path of the field to select in the
                                      specified API version.
                                    type: string
                                required:
                                - fieldPath
                                type: object
                                x-kubernetes-map-type: atomic
                              mode:
                                description: 'Optional: mode bits used to set permissions
                                  on this file, must be an octal value between 0000
                                  and 0777 or a decimal value between 0 and 511. YAML
                                  accepts both octal and decimal values, JSON requires
                                  decimal values for mode bits. If not specified,
                                  the volume defaultMode will be used. This might
                                  be in conflict with other options that affect the
                                  file mode, like fsGroup, and the result can be other
                                  mode bits set.'
                                format: int32
                                type: integer
                              path:
                                description: 'Required: Path is  the relative path
                                  name of the file to be created. Must not be absolute
                                  or contain the ''..'' path. Must be utf-8 encoded.
                                  The first item of the relative path must not start
                                  with ''..'''
                                type: string
                              resourceFieldRef:
                                description: 'Selects a resource of the container:
                                  only resources limits and requests (limits.cpu,
                                  limits.memory, requests.cpu and requests.memory)
                                  are currently supported.'
                                properties:
                                  containerName:
                                    description: 'Container name: required for volumes,
                                      optional for env vars'
                                    type: string
                                  divisor:
                                    anyOf:
                                    - type: integer
                                    - type: string
                                    description: Specifies the output format of the
                                      exposed resources, defaults to "1"
                                    pattern: ^(\+|-)?(([0-9]+(\.[0-9]*)?)|(\.[0-9]+))(([KMGTPE]i)|[numkMGTPE]|([eE](\+|-)?(([0-9]+(\.[0-9]*)?)|(\.[0-9]+))))?$
                                    x-kubernetes-int-or-string: true
                                  resource:
                                    description: 'Required: resource to select'
                                    type: string
                                required:
                                - resource
                                type: object
                                x-kubernetes-map-type: atomic
                            required:
                            - path
                            type: object
                          type: array
                      type: object
                    emptyDir:
                      description: 'emptyDir represents a temporary directory that
                        shares a pod''s lifetime. More info: https://kubernetes.io/docs/concepts/storage/volumes#emptydir'
                      properties:
                        medium:
                          description: 'medium represents what type of storage medium
                            should back this directory. The default is "" which means
                            to use the node''s default medium. Must be an empty string
                            (default) or Memory. More info: https://kubernetes.io/docs/concepts/storage/volumes#emptydir'
                          type: string
                        sizeLimit:
                          anyOf:
                          - type: integer
                          - type: string
                          description: 'sizeLimit is the total amount of local storage
                            required for this EmptyDir volume. The size limit is also
                            applicable for memory medium. The maximum usage on memory
                            medium EmptyDir would be the minimum value between the
                            SizeLimit specified here and the sum of memory limits
                            of all containers in a pod. The default is nil which means
                            that the limit is undefined. More info: https://kubernetes.io/docs/concepts/storage/volumes#emptydir'
                          pattern: ^(\+|-)?(([0-9]+(\.[0-9]*)?)|(\.[0-9]+))(([KMGTPE]i)|[numkMGTPE]|([eE](\+|-)?(([0-9]+(\.[0-9]*)?)|(\.[0-9]+))))?$
                          x-kubernetes-int-or-string: true
                      type: object
                    ephemeral:
                      description: "ephemeral represents a volume that is handled
                        by a cluster storage driver. The volume's lifecycle is tied
                        to the pod that defines it - it will be created before the
                        pod starts, and deleted when the pod is removed. \n Use this
                        if: a) the volume is only needed while the pod runs, b) features
                        of normal volumes like restoring from snapshot or capacity
                        tracking are needed, c) the storage driver is specified through
                        a storage class, and d) the storage driver supports dynamic
                        volume provisioning through a PersistentVolumeClaim (see EphemeralVolumeSource
                        for more information on the connection between this volume
                        type and PersistentVolumeClaim). \n Use PersistentVolumeClaim
                        or one of the vendor-specific APIs for volumes that persist
                        for longer than the lifecycle of an individual pod. \n Use
                        CSI for light-weight local ephemeral volumes if the CSI driver
                        is meant to be used that way - see the documentation of the
                        driver for more information. \n A pod can use both types of
                        ephemeral volumes and persistent volumes at the same time."
                      properties:
                        volumeClaimTemplate:
                          description: "Will be used to create a stand-alone PVC to
                            provision the volume. The pod in which this EphemeralVolumeSource
                            is embedded will be the owner of the PVC, i.e. the PVC
                            will be deleted together with the pod.  The name of the
                            PVC will be `<pod name>-<volume name>` where `<volume
                            name>` is the name from the `PodSpec.Volumes` array entry.
                            Pod validation will reject the pod if the concatenated
                            name is not valid for a PVC (for example, too long). \n
                            An existing PVC with that name that is not owned by the
                            pod will *not* be used for the pod to avoid using an unrelated
                            volume by mistake. Starting the pod is then blocked until
                            the unrelated PVC is removed. If such a pre-created PVC
                            is meant to be used by the pod, the PVC has to updated
                            with an owner reference to the pod once the pod exists.
                            Normally this should not be necessary, but it may be useful
                            when manually reconstructing a broken cluster. \n This
                            field is read-only and no changes will be made by Kubernetes
                            to the PVC after it has been created. \n Required, must
                            not be nil."
                          properties:
                            metadata:
                              description: May contain labels and annotations that
                                will be copied into the PVC when creating it. No other
                                fields are allowed and will be rejected during validation.
                              type: object
                            spec:
                              description: The specification for the PersistentVolumeClaim.
                                The entire content is copied unchanged into the PVC
                                that gets created from this template. The same fields
                                as in a PersistentVolumeClaim are also valid here.
                              properties:
                                accessModes:
                                  description: 'accessModes contains the desired access
                                    modes the volume should have. More info: https://kubernetes.io/docs/concepts/storage/persistent-volumes#access-modes-1'
                                  items:
                                    type: string
                                  type: array
                                dataSource:
                                  description: 'dataSource field can be used to specify
                                    either: * An existing VolumeSnapshot object (snapshot.storage.k8s.io/VolumeSnapshot)
                                    * An existing PVC (PersistentVolumeClaim) If the
                                    provisioner or an external controller can support
                                    the specified data source, it will create a new
                                    volume based on the contents of the specified
                                    data source. When the AnyVolumeDataSource feature
                                    gate is enabled, dataSource contents will be copied
                                    to dataSourceRef, and dataSourceRef contents will
                                    be copied to dataSource when dataSourceRef.namespace
                                    is not specified. If the namespace is specified,
                                    then dataSourceRef will not be copied to dataSource.'
                                  properties:
                                    apiGroup:
                                      description: APIGroup is the group for the resource
                                        being referenced. If APIGroup is not specified,
                                        the specified Kind must be in the core API
                                        group. For any other third-party types, APIGroup
                                        is required.
                                      type: string
                                    kind:
                                      description: Kind is the type of resource being
                                        referenced
                                      type: string
                                    name:
                                      description: Name is the name of resource being
                                        referenced
                                      type: string
                                  required:
                                  - kind
                                  - name
                                  type: object
                                  x-kubernetes-map-type: atomic
                                dataSourceRef:
                                  description: 'dataSourceRef specifies the object
                                    from which to populate the volume with data, if
                                    a non-empty volume is desired. This may be any
                                    object from a non-empty API group (non core object)
                                    or a PersistentVolumeClaim object. When this field
                                    is specified, volume binding will only succeed
                                    if the type of the specified object matches some
                                    installed volume populator or dynamic provisioner.
                                    This field will replace the functionality of the
                                    dataSource field and as such if both fields are
                                    non-empty, they must have the same value. For
                                    backwards compatibility, when namespace isn''t
                                    specified in dataSourceRef, both fields (dataSource
                                    and dataSourceRef) will be set to the same value
                                    automatically if one of them is empty and the
                                    other is non-empty. When namespace is specified
                                    in dataSourceRef, dataSource isn''t set to the
                                    same value and must be empty. There are three
                                    important differences between dataSource and dataSourceRef:
                                    * While dataSource only allows two specific types
                                    of objects, dataSourceRef allows any non-core
                                    object, as well as PersistentVolumeClaim objects.
                                    * While dataSource ignores disallowed values (dropping
                                    them), dataSourceRef preserves all values, and
                                    generates an error if a disallowed value is specified.
                                    * While dataSource only allows local objects,
                                    dataSourceRef allows objects in any namespaces.
                                    (Beta) Using this field requires the AnyVolumeDataSource
                                    feature gate to be enabled. (Alpha) Using the
                                    namespace field of dataSourceRef requires the
                                    CrossNamespaceVolumeDataSource feature gate to
                                    be enabled.'
                                  properties:
                                    apiGroup:
                                      description: APIGroup is the group for the resource
                                        being referenced. If APIGroup is not specified,
                                        the specified Kind must be in the core API
                                        group. For any other third-party types, APIGroup
                                        is required.
                                      type: string
                                    kind:
                                      description: Kind is the type of resource being
                                        referenced
                                      type: string
                                    name:
                                      description: Name is the name of resource being
                                        referenced
                                      type: string
                                    namespace:
                                      description: Namespace is the namespace of resource
                                        being referenced Note that when a namespace
                                        is specified, a gateway.networking.k8s.io/ReferenceGrant
                                        object is required in the referent namespace
                                        to allow that namespace's owner to accept
                                        the reference. See the ReferenceGrant documentation
                                        for details. (Alpha) This field requires the
                                        CrossNamespaceVolumeDataSource feature gate
                                        to be enabled.
                                      type: string
                                  required:
                                  - kind
                                  - name
                                  type: object
                                resources:
                                  description: 'resources represents the minimum resources
                                    the volume should have. If RecoverVolumeExpansionFailure
                                    feature is enabled users are allowed to specify
                                    resource requirements that are lower than previous
                                    value but must still be higher than capacity recorded
                                    in the status field of the claim. More info: https://kubernetes.io/docs/concepts/storage/persistent-volumes#resources'
                                  properties:
                                    claims:
                                      description: "Claims lists the names of resources,
                                        defined in spec.resourceClaims, that are used
                                        by this container. \n This is an alpha field
                                        and requires enabling the DynamicResourceAllocation
                                        feature gate. \n This field is immutable.
                                        It can only be set for containers."
                                      items:
                                        description: ResourceClaim references one
                                          entry in PodSpec.ResourceClaims.
                                        properties:
                                          name:
                                            description: Name must match the name
                                              of one entry in pod.spec.resourceClaims
                                              of the Pod where this field is used.
                                              It makes that resource available inside
                                              a container.
                                            type: string
                                        required:
                                        - name
                                        type: object
                                      type: array
                                      x-kubernetes-list-map-keys:
                                      - name
                                      x-kubernetes-list-type: map
                                    limits:
                                      additionalProperties:
                                        anyOf:
                                        - type: integer
                                        - type: string
                                        pattern: ^(\+|-)?(([0-9]+(\.[0-9]*)?)|(\.[0-9]+))(([KMGTPE]i)|[numkMGTPE]|([eE](\+|-)?(([0-9]+(\.[0-9]*)?)|(\.[0-9]+))))?$
                                        x-kubernetes-int-or-string: true
                                      description: 'Limits describes the maximum amount
                                        of compute resources allowed. More info: https://kubernetes.io/docs/concepts/configuration/manage-resources-containers/'
                                      type: object
                                    requests:
                                      additionalProperties:
                                        anyOf:
                                        - type: integer
                                        - type: string
                                        pattern: ^(\+|-)?(([0-9]+(\.[0-9]*)?)|(\.[0-9]+))(([KMGTPE]i)|[numkMGTPE]|([eE](\+|-)?(([0-9]+(\.[0-9]*)?)|(\.[0-9]+))))?$
                                        x-kubernetes-int-or-string: true
                                      description: 'Requests describes the minimum
                                        amount of compute resources required. If Requests
                                        is omitted for a container, it defaults to
                                        Limits if that is explicitly specified, otherwise
                                        to an implementation-defined value. Requests
                                        cannot exceed Limits. More info: https://kubernetes.io/docs/concepts/configuration/manage-resources-containers/'
                                      type: object
                                  type: object
                                selector:
                                  description: selector is a label query over volumes
                                    to consider for binding.
                                  properties:
                                    matchExpressions:
                                      description: matchExpressions is a list of label
                                        selector requirements. The requirements are
                                        ANDed.
                                      items:
                                        description: A label selector requirement
                                          is a selector that contains values, a key,
                                          and an operator that relates the key and
                                          values.
                                        properties:
                                          key:
                                            description: key is the label key that
                                              the selector applies to.
                                            type: string
                                          operator:
                                            description: operator represents a key's
                                              relationship to a set of values. Valid
                                              operators are In, NotIn, Exists and
                                              DoesNotExist.
                                            type: string
                                          values:
                                            description: values is an array of string
                                              values. If the operator is In or NotIn,
                                              the values array must be non-empty.
                                              If the operator is Exists or DoesNotExist,
                                              the values array must be empty. This
                                              array is replaced during a strategic
                                              merge patch.
                                            items:
                                              type: string
                                            type: array
                                        required:
                                        - key
                                        - operator
                                        type: object
                                      type: array
                                    matchLabels:
                                      additionalProperties:
                                        type: string
                                      description: matchLabels is a map of {key,value}
                                        pairs. A single {key,value} in the matchLabels
                                        map is equivalent to an element of matchExpressions,
                                        whose key field is "key", the operator is
                                        "In", and the values array contains only "value".
                                        The requirements are ANDed.
                                      type: object
                                  type: object
                                  x-kubernetes-map-type: atomic
                                storageClassName:
                                  description: 'storageClassName is the name of the
                                    StorageClass required by the claim. More info:
                                    https://kubernetes.io/docs/concepts/storage/persistent-volumes#class-1'
                                  type: string
                                volumeMode:
                                  description: volumeMode defines what type of volume
                                    is required by the claim. Value of Filesystem
                                    is implied when not included in claim spec.
                                  type: string
                                volumeName:
                                  description: volumeName is the binding reference
                                    to the PersistentVolume backing this claim.
                                  type: string
                              type: object
                          required:
                          - spec
                          type: object
                      type: object
                    fc:
                      description: fc represents a Fibre Channel resource that is
                        attached to a kubelet's host machine and then exposed to the
                        pod.
                      properties:
                        fsType:
                          description: 'fsType is the filesystem type to mount. Must
                            be a filesystem type supported by the host operating system.
                            Ex. "ext4", "xfs", "ntfs". Implicitly inferred to be "ext4"
                            if unspecified. TODO: how do we prevent errors in the
                            filesystem from compromising the machine'
                          type: string
                        lun:
                          description: 'lun is Optional: FC target lun number'
                          format: int32
                          type: integer
                        readOnly:
                          description: 'readOnly is Optional: Defaults to false (read/write).
                            ReadOnly here will force the ReadOnly setting in VolumeMounts.'
                          type: boolean
                        targetWWNs:
                          description: 'targetWWNs is Optional: FC target worldwide
                            names (WWNs)'
                          items:
                            type: string
                          type: array
                        wwids:
                          description: 'wwids Optional: FC volume world wide identifiers
                            (wwids) Either wwids or combination of targetWWNs and
                            lun must be set, but not both simultaneously.'
                          items:
                            type: string
                          type: array
                      type: object
                    flexVolume:
                      description: flexVolume represents a generic volume resource
                        that is provisioned/attached using an exec based plugin.
                      properties:
                        driver:
                          description: driver is the name of the driver to use for
                            this volume.
                          type: string
                        fsType:
                          description: fsType is the filesystem type to mount. Must
                            be a filesystem type supported by the host operating system.
                            Ex. "ext4", "xfs", "ntfs". The default filesystem depends
                            on FlexVolume script.
                          type: string
                        options:
                          additionalProperties:
                            type: string
                          description: 'options is Optional: this field holds extra
                            command options if any.'
                          type: object
                        readOnly:
                          description: 'readOnly is Optional: defaults to false (read/write).
                            ReadOnly here will force the ReadOnly setting in VolumeMounts.'
                          type: boolean
                        secretRef:
                          description: 'secretRef is Optional: secretRef is reference
                            to the secret object containing sensitive information
                            to pass to the plugin scripts. This may be empty if no
                            secret object is specified. If the secret object contains
                            more than one secret, all secrets are passed to the plugin
                            scripts.'
                          properties:
                            name:
                              description: 'Name of the referent. More info: https://kubernetes.io/docs/concepts/overview/working-with-objects/names/#names
                                TODO: Add other useful fields. apiVersion, kind, uid?'
                              type: string
                          type: object
                          x-kubernetes-map-type: atomic
                      required:
                      - driver
                      type: object
                    flocker:
                      description: flocker represents a Flocker volume attached to
                        a kubelet's host machine. This depends on the Flocker control
                        service being running
                      properties:
                        datasetName:
                          description: datasetName is Name of the dataset stored as
                            metadata -> name on the dataset for Flocker should be
                            considered as deprecated
                          type: string
                        datasetUUID:
                          description: datasetUUID is the UUID of the dataset. This
                            is unique identifier of a Flocker dataset
                          type: string
                      type: object
                    gcePersistentDisk:
                      description: 'gcePersistentDisk represents a GCE Disk resource
                        that is attached to a kubelet''s host machine and then exposed
                        to the pod. More info: https://kubernetes.io/docs/concepts/storage/volumes#gcepersistentdisk'
                      properties:
                        fsType:
                          description: 'fsType is filesystem type of the volume that
                            you want to mount. Tip: Ensure that the filesystem type
                            is supported by the host operating system. Examples: "ext4",
                            "xfs", "ntfs". Implicitly inferred to be "ext4" if unspecified.
                            More info: https://kubernetes.io/docs/concepts/storage/volumes#gcepersistentdisk
                            TODO: how do we prevent errors in the filesystem from
                            compromising the machine'
                          type: string
                        partition:
                          description: 'partition is the partition in the volume that
                            you want to mount. If omitted, the default is to mount
                            by volume name. Examples: For volume /dev/sda1, you specify
                            the partition as "1". Similarly, the volume partition
                            for /dev/sda is "0" (or you can leave the property empty).
                            More info: https://kubernetes.io/docs/concepts/storage/volumes#gcepersistentdisk'
                          format: int32
                          type: integer
                        pdName:
                          description: 'pdName is unique name of the PD resource in
                            GCE. Used to identify the disk in GCE. More info: https://kubernetes.io/docs/concepts/storage/volumes#gcepersistentdisk'
                          type: string
                        readOnly:
                          description: 'readOnly here will force the ReadOnly setting
                            in VolumeMounts. Defaults to false. More info: https://kubernetes.io/docs/concepts/storage/volumes#gcepersistentdisk'
                          type: boolean
                      required:
                      - pdName
                      type: object
                    gitRepo:
                      description: 'gitRepo represents a git repository at a particular
                        revision. DEPRECATED: GitRepo is deprecated. To provision
                        a container with a git repo, mount an EmptyDir into an InitContainer
                        that clones the repo using git, then mount the EmptyDir into
                        the Pod''s container.'
                      properties:
                        directory:
                          description: directory is the target directory name. Must
                            not contain or start with '..'.  If '.' is supplied, the
                            volume directory will be the git repository.  Otherwise,
                            if specified, the volume will contain the git repository
                            in the subdirectory with the given name.
                          type: string
                        repository:
                          description: repository is the URL
                          type: string
                        revision:
                          description: revision is the commit hash for the specified
                            revision.
                          type: string
                      required:
                      - repository
                      type: object
                    glusterfs:
                      description: 'glusterfs represents a Glusterfs mount on the
                        host that shares a pod''s lifetime. More info: https://examples.k8s.io/volumes/glusterfs/README.md'
                      properties:
                        endpoints:
                          description: 'endpoints is the endpoint name that details
                            Glusterfs topology. More info: https://examples.k8s.io/volumes/glusterfs/README.md#create-a-pod'
                          type: string
                        path:
                          description: 'path is the Glusterfs volume path. More info:
                            https://examples.k8s.io/volumes/glusterfs/README.md#create-a-pod'
                          type: string
                        readOnly:
                          description: 'readOnly here will force the Glusterfs volume
                            to be mounted with read-only permissions. Defaults to
                            false. More info: https://examples.k8s.io/volumes/glusterfs/README.md#create-a-pod'
                          type: boolean
                      required:
                      - endpoints
                      - path
                      type: object
                    hostPath:
                      description: 'hostPath represents a pre-existing file or directory
                        on the host machine that is directly exposed to the container.
                        This is generally used for system agents or other privileged
                        things that are allowed to see the host machine. Most containers
                        will NOT need this. More info: https://kubernetes.io/docs/concepts/storage/volumes#hostpath
                        --- TODO(jonesdl) We need to restrict who can use host directory
                        mounts and who can/can not mount host directories as read/write.'
                      properties:
                        path:
                          description: 'path of the directory on the host. If the
                            path is a symlink, it will follow the link to the real
                            path. More info: https://kubernetes.io/docs/concepts/storage/volumes#hostpath'
                          type: string
                        type:
                          description: 'type for HostPath Volume Defaults to "" More
                            info: https://kubernetes.io/docs/concepts/storage/volumes#hostpath'
                          type: string
                      required:
                      - path
                      type: object
                    iscsi:
                      description: 'iscsi represents an ISCSI Disk resource that is
                        attached to a kubelet''s host machine and then exposed to
                        the pod. More info: https://examples.k8s.io/volumes/iscsi/README.md'
                      properties:
                        chapAuthDiscovery:
                          description: chapAuthDiscovery defines whether support iSCSI
                            Discovery CHAP authentication
                          type: boolean
                        chapAuthSession:
                          description: chapAuthSession defines whether support iSCSI
                            Session CHAP authentication
                          type: boolean
                        fsType:
                          description: 'fsType is the filesystem type of the volume
                            that you want to mount. Tip: Ensure that the filesystem
                            type is supported by the host operating system. Examples:
                            "ext4", "xfs", "ntfs". Implicitly inferred to be "ext4"
                            if unspecified. More info: https://kubernetes.io/docs/concepts/storage/volumes#iscsi
                            TODO: how do we prevent errors in the filesystem from
                            compromising the machine'
                          type: string
                        initiatorName:
                          description: initiatorName is the custom iSCSI Initiator
                            Name. If initiatorName is specified with iscsiInterface
                            simultaneously, new iSCSI interface <target portal>:<volume
                            name> will be created for the connection.
                          type: string
                        iqn:
                          description: iqn is the target iSCSI Qualified Name.
                          type: string
                        iscsiInterface:
                          description: iscsiInterface is the interface Name that uses
                            an iSCSI transport. Defaults to 'default' (tcp).
                          type: string
                        lun:
                          description: lun represents iSCSI Target Lun number.
                          format: int32
                          type: integer
                        portals:
                          description: portals is the iSCSI Target Portal List. The
                            portal is either an IP or ip_addr:port if the port is
                            other than default (typically TCP ports 860 and 3260).
                          items:
                            type: string
                          type: array
                        readOnly:
                          description: readOnly here will force the ReadOnly setting
                            in VolumeMounts. Defaults to false.
                          type: boolean
                        secretRef:
                          description: secretRef is the CHAP Secret for iSCSI target
                            and initiator authentication
                          properties:
                            name:
                              description: 'Name of the referent. More info: https://kubernetes.io/docs/concepts/overview/working-with-objects/names/#names
                                TODO: Add other useful fields. apiVersion, kind, uid?'
                              type: string
                          type: object
                          x-kubernetes-map-type: atomic
                        targetPortal:
                          description: targetPortal is iSCSI Target Portal. The Portal
                            is either an IP or ip_addr:port if the port is other than
                            default (typically TCP ports 860 and 3260).
                          type: string
                      required:
                      - iqn
                      - lun
                      - targetPortal
                      type: object
                    name:
                      description: 'name of the volume. Must be a DNS_LABEL and unique
                        within the pod. More info: https://kubernetes.io/docs/concepts/overview/working-with-objects/names/#names'
                      type: string
                    nfs:
                      description: 'nfs represents an NFS mount on the host that shares
                        a pod''s lifetime More info: https://kubernetes.io/docs/concepts/storage/volumes#nfs'
                      properties:
                        path:
                          description: 'path that is exported by the NFS server. More
                            info: https://kubernetes.io/docs/concepts/storage/volumes#nfs'
                          type: string
                        readOnly:
                          description: 'readOnly here will force the NFS export to
                            be mounted with read-only permissions. Defaults to false.
                            More info: https://kubernetes.io/docs/concepts/storage/volumes#nfs'
                          type: boolean
                        server:
                          description: 'server is the hostname or IP address of the
                            NFS server. More info: https://kubernetes.io/docs/concepts/storage/volumes#nfs'
                          type: string
                      required:
                      - path
                      - server
                      type: object
                    persistentVolumeClaim:
                      description: 'persistentVolumeClaimVolumeSource represents a
                        reference to a PersistentVolumeClaim in the same namespace.
                        More info: https://kubernetes.io/docs/concepts/storage/persistent-volumes#persistentvolumeclaims'
                      properties:
                        claimName:
                          description: 'claimName is the name of a PersistentVolumeClaim
                            in the same namespace as the pod using this volume. More
                            info: https://kubernetes.io/docs/concepts/storage/persistent-volumes#persistentvolumeclaims'
                          type: string
                        readOnly:
                          description: readOnly Will force the ReadOnly setting in
                            VolumeMounts. Default false.
                          type: boolean
                      required:
                      - claimName
                      type: object
                    photonPersistentDisk:
                      description: photonPersistentDisk represents a PhotonController
                        persistent disk attached and mounted on kubelets host machine
                      properties:
                        fsType:
                          description: fsType is the filesystem type to mount. Must
                            be a filesystem type supported by the host operating system.
                            Ex. "ext4", "xfs", "ntfs". Implicitly inferred to be "ext4"
                            if unspecified.
                          type: string
                        pdID:
                          description: pdID is the ID that identifies Photon Controller
                            persistent disk
                          type: string
                      required:
                      - pdID
                      type: object
                    portworxVolume:
                      description: portworxVolume represents a portworx volume attached
                        and mounted on kubelets host machine
                      properties:
                        fsType:
                          description: fSType represents the filesystem type to mount
                            Must be a filesystem type supported by the host operating
                            system. Ex. "ext4", "xfs". Implicitly inferred to be "ext4"
                            if unspecified.
                          type: string
                        readOnly:
                          description: readOnly defaults to false (read/write). ReadOnly
                            here will force the ReadOnly setting in VolumeMounts.
                          type: boolean
                        volumeID:
                          description: volumeID uniquely identifies a Portworx volume
                          type: string
                      required:
                      - volumeID
                      type: object
                    projected:
                      description: projected items for all in one resources secrets,
                        configmaps, and downward API
                      properties:
                        defaultMode:
                          description: defaultMode are the mode bits used to set permissions
                            on created files by default. Must be an octal value between
                            0000 and 0777 or a decimal value between 0 and 511. YAML
                            accepts both octal and decimal values, JSON requires decimal
                            values for mode bits. Directories within the path are
                            not affected by this setting. This might be in conflict
                            with other options that affect the file mode, like fsGroup,
                            and the result can be other mode bits set.
                          format: int32
                          type: integer
                        sources:
                          description: sources is the list of volume projections
                          items:
                            description: Projection that may be projected along with
                              other supported volume types
                            properties:
                              configMap:
                                description: configMap information about the configMap
                                  data to project
                                properties:
                                  items:
                                    description: items if unspecified, each key-value
                                      pair in the Data field of the referenced ConfigMap
                                      will be projected into the volume as a file
                                      whose name is the key and content is the value.
                                      If specified, the listed keys will be projected
                                      into the specified paths, and unlisted keys
                                      will not be present. If a key is specified which
                                      is not present in the ConfigMap, the volume
                                      setup will error unless it is marked optional.
                                      Paths must be relative and may not contain the
                                      '..' path or start with '..'.
                                    items:
                                      description: Maps a string key to a path within
                                        a volume.
                                      properties:
                                        key:
                                          description: key is the key to project.
                                          type: string
                                        mode:
                                          description: 'mode is Optional: mode bits
                                            used to set permissions on this file.
                                            Must be an octal value between 0000 and
                                            0777 or a decimal value between 0 and
                                            511. YAML accepts both octal and decimal
                                            values, JSON requires decimal values for
                                            mode bits. If not specified, the volume
                                            defaultMode will be used. This might be
                                            in conflict with other options that affect
                                            the file mode, like fsGroup, and the result
                                            can be other mode bits set.'
                                          format: int32
                                          type: integer
                                        path:
                                          description: path is the relative path of
                                            the file to map the key to. May not be
                                            an absolute path. May not contain the
                                            path element '..'. May not start with
                                            the string '..'.
                                          type: string
                                      required:
                                      - key
                                      - path
                                      type: object
                                    type: array
                                  name:
                                    description: 'Name of the referent. More info:
                                      https://kubernetes.io/docs/concepts/overview/working-with-objects/names/#names
                                      TODO: Add other useful fields. apiVersion, kind,
                                      uid?'
                                    type: string
                                  optional:
                                    description: optional specify whether the ConfigMap
                                      or its keys must be defined
                                    type: boolean
                                type: object
                                x-kubernetes-map-type: atomic
                              downwardAPI:
                                description: downwardAPI information about the downwardAPI
                                  data to project
                                properties:
                                  items:
                                    description: Items is a list of DownwardAPIVolume
                                      file
                                    items:
                                      description: DownwardAPIVolumeFile represents
                                        information to create the file containing
                                        the pod field
                                      properties:
                                        fieldRef:
                                          description: 'Required: Selects a field
                                            of the pod: only annotations, labels,
                                            name and namespace are supported.'
                                          properties:
                                            apiVersion:
                                              description: Version of the schema the
                                                FieldPath is written in terms of,
                                                defaults to "v1".
                                              type: string
                                            fieldPath:
                                              description: Path of the field to select
                                                in the specified API version.
                                              type: string
                                          required:
                                          - fieldPath
                                          type: object
                                          x-kubernetes-map-type: atomic
                                        mode:
                                          description: 'Optional: mode bits used to
                                            set permissions on this file, must be
                                            an octal value between 0000 and 0777 or
                                            a decimal value between 0 and 511. YAML
                                            accepts both octal and decimal values,
                                            JSON requires decimal values for mode
                                            bits. If not specified, the volume defaultMode
                                            will be used. This might be in conflict
                                            with other options that affect the file
                                            mode, like fsGroup, and the result can
                                            be other mode bits set.'
                                          format: int32
                                          type: integer
                                        path:
                                          description: 'Required: Path is  the relative
                                            path name of the file to be created. Must
                                            not be absolute or contain the ''..''
                                            path. Must be utf-8 encoded. The first
                                            item of the relative path must not start
                                            with ''..'''
                                          type: string
                                        resourceFieldRef:
                                          description: 'Selects a resource of the
                                            container: only resources limits and requests
                                            (limits.cpu, limits.memory, requests.cpu
                                            and requests.memory) are currently supported.'
                                          properties:
                                            containerName:
                                              description: 'Container name: required
                                                for volumes, optional for env vars'
                                              type: string
                                            divisor:
                                              anyOf:
                                              - type: integer
                                              - type: string
                                              description: Specifies the output format
                                                of the exposed resources, defaults
                                                to "1"
                                              pattern: ^(\+|-)?(([0-9]+(\.[0-9]*)?)|(\.[0-9]+))(([KMGTPE]i)|[numkMGTPE]|([eE](\+|-)?(([0-9]+(\.[0-9]*)?)|(\.[0-9]+))))?$
                                              x-kubernetes-int-or-string: true
                                            resource:
                                              description: 'Required: resource to
                                                select'
                                              type: string
                                          required:
                                          - resource
                                          type: object
                                          x-kubernetes-map-type: atomic
                                      required:
                                      - path
                                      type: object
                                    type: array
                                type: object
                              secret:
                                description: secret information about the secret data
                                  to project
                                properties:
                                  items:
                                    description: items if unspecified, each key-value
                                      pair in the Data field of the referenced Secret
                                      will be projected into the volume as a file
                                      whose name is the key and content is the value.
                                      If specified, the listed keys will be projected
                                      into the specified paths, and unlisted keys
                                      will not be present. If a key is specified which
                                      is not present in the Secret, the volume setup
                                      will error unless it is marked optional. Paths
                                      must be relative and may not contain the '..'
                                      path or start with '..'.
                                    items:
                                      description: Maps a string key to a path within
                                        a volume.
                                      properties:
                                        key:
                                          description: key is the key to project.
                                          type: string
                                        mode:
                                          description: 'mode is Optional: mode bits
                                            used to set permissions on this file.
                                            Must be an octal value between 0000 and
                                            0777 or a decimal value between 0 and
                                            511. YAML accepts both octal and decimal
                                            values, JSON requires decimal values for
                                            mode bits. If not specified, the volume
                                            defaultMode will be used. This might be
                                            in conflict with other options that affect
                                            the file mode, like fsGroup, and the result
                                            can be other mode bits set.'
                                          format: int32
                                          type: integer
                                        path:
                                          description: path is the relative path of
                                            the file to map the key to. May not be
                                            an absolute path. May not contain the
                                            path element '..'. May not start with
                                            the string '..'.
                                          type: string
                                      required:
                                      - key
                                      - path
                                      type: object
                                    type: array
                                  name:
                                    description: 'Name of the referent. More info:
                                      https://kubernetes.io/docs/concepts/overview/working-with-objects/names/#names
                                      TODO: Add other useful fields. apiVersion, kind,
                                      uid?'
                                    type: string
                                  optional:
                                    description: optional field specify whether the
                                      Secret or its key must be defined
                                    type: boolean
                                type: object
                                x-kubernetes-map-type: atomic
                              serviceAccountToken:
                                description: serviceAccountToken is information about
                                  the serviceAccountToken data to project
                                properties:
                                  audience:
                                    description: audience is the intended audience
                                      of the token. A recipient of a token must identify
                                      itself with an identifier specified in the audience
                                      of the token, and otherwise should reject the
                                      token. The audience defaults to the identifier
                                      of the apiserver.
                                    type: string
                                  expirationSeconds:
                                    description: expirationSeconds is the requested
                                      duration of validity of the service account
                                      token. As the token approaches expiration, the
                                      kubelet volume plugin will proactively rotate
                                      the service account token. The kubelet will
                                      start trying to rotate the token if the token
                                      is older than 80 percent of its time to live
                                      or if the token is older than 24 hours.Defaults
                                      to 1 hour and must be at least 10 minutes.
                                    format: int64
                                    type: integer
                                  path:
                                    description: path is the path relative to the
                                      mount point of the file to project the token
                                      into.
                                    type: string
                                required:
                                - path
                                type: object
                            type: object
                          type: array
                      type: object
                    quobyte:
                      description: quobyte represents a Quobyte mount on the host
                        that shares a pod's lifetime
                      properties:
                        group:
                          description: group to map volume access to Default is no
                            group
                          type: string
                        readOnly:
                          description: readOnly here will force the Quobyte volume
                            to be mounted with read-only permissions. Defaults to
                            false.
                          type: boolean
                        registry:
                          description: registry represents a single or multiple Quobyte
                            Registry services specified as a string as host:port pair
                            (multiple entries are separated with commas) which acts
                            as the central registry for volumes
                          type: string
                        tenant:
                          description: tenant owning the given Quobyte volume in the
                            Backend Used with dynamically provisioned Quobyte volumes,
                            value is set by the plugin
                          type: string
                        user:
                          description: user to map volume access to Defaults to serivceaccount
                            user
                          type: string
                        volume:
                          description: volume is a string that references an already
                            created Quobyte volume by name.
                          type: string
                      required:
                      - registry
                      - volume
                      type: object
                    rbd:
                      description: 'rbd represents a Rados Block Device mount on the
                        host that shares a pod''s lifetime. More info: https://examples.k8s.io/volumes/rbd/README.md'
                      properties:
                        fsType:
                          description: 'fsType is the filesystem type of the volume
                            that you want to mount. Tip: Ensure that the filesystem
                            type is supported by the host operating system. Examples:
                            "ext4", "xfs", "ntfs". Implicitly inferred to be "ext4"
                            if unspecified. More info: https://kubernetes.io/docs/concepts/storage/volumes#rbd
                            TODO: how do we prevent errors in the filesystem from
                            compromising the machine'
                          type: string
                        image:
                          description: 'image is the rados image name. More info:
                            https://examples.k8s.io/volumes/rbd/README.md#how-to-use-it'
                          type: string
                        keyring:
                          description: 'keyring is the path to key ring for RBDUser.
                            Default is /etc/ceph/keyring. More info: https://examples.k8s.io/volumes/rbd/README.md#how-to-use-it'
                          type: string
                        monitors:
                          description: 'monitors is a collection of Ceph monitors.
                            More info: https://examples.k8s.io/volumes/rbd/README.md#how-to-use-it'
                          items:
                            type: string
                          type: array
                        pool:
                          description: 'pool is the rados pool name. Default is rbd.
                            More info: https://examples.k8s.io/volumes/rbd/README.md#how-to-use-it'
                          type: string
                        readOnly:
                          description: 'readOnly here will force the ReadOnly setting
                            in VolumeMounts. Defaults to false. More info: https://examples.k8s.io/volumes/rbd/README.md#how-to-use-it'
                          type: boolean
                        secretRef:
                          description: 'secretRef is name of the authentication secret
                            for RBDUser. If provided overrides keyring. Default is
                            nil. More info: https://examples.k8s.io/volumes/rbd/README.md#how-to-use-it'
                          properties:
                            name:
                              description: 'Name of the referent. More info: https://kubernetes.io/docs/concepts/overview/working-with-objects/names/#names
                                TODO: Add other useful fields. apiVersion, kind, uid?'
                              type: string
                          type: object
                          x-kubernetes-map-type: atomic
                        user:
                          description: 'user is the rados user name. Default is admin.
                            More info: https://examples.k8s.io/volumes/rbd/README.md#how-to-use-it'
                          type: string
                      required:
                      - image
                      - monitors
                      type: object
                    scaleIO:
                      description: scaleIO represents a ScaleIO persistent volume
                        attached and mounted on Kubernetes nodes.
                      properties:
                        fsType:
                          description: fsType is the filesystem type to mount. Must
                            be a filesystem type supported by the host operating system.
                            Ex. "ext4", "xfs", "ntfs". Default is "xfs".
                          type: string
                        gateway:
                          description: gateway is the host address of the ScaleIO
                            API Gateway.
                          type: string
                        protectionDomain:
                          description: protectionDomain is the name of the ScaleIO
                            Protection Domain for the configured storage.
                          type: string
                        readOnly:
                          description: readOnly Defaults to false (read/write). ReadOnly
                            here will force the ReadOnly setting in VolumeMounts.
                          type: boolean
                        secretRef:
                          description: secretRef references to the secret for ScaleIO
                            user and other sensitive information. If this is not provided,
                            Login operation will fail.
                          properties:
                            name:
                              description: 'Name of the referent. More info: https://kubernetes.io/docs/concepts/overview/working-with-objects/names/#names
                                TODO: Add other useful fields. apiVersion, kind, uid?'
                              type: string
                          type: object
                          x-kubernetes-map-type: atomic
                        sslEnabled:
                          description: sslEnabled Flag enable/disable SSL communication
                            with Gateway, default false
                          type: boolean
                        storageMode:
                          description: storageMode indicates whether the storage for
                            a volume should be ThickProvisioned or ThinProvisioned.
                            Default is ThinProvisioned.
                          type: string
                        storagePool:
                          description: storagePool is the ScaleIO Storage Pool associated
                            with the protection domain.
                          type: string
                        system:
                          description: system is the name of the storage system as
                            configured in ScaleIO.
                          type: string
                        volumeName:
                          description: volumeName is the name of a volume already
                            created in the ScaleIO system that is associated with
                            this volume source.
                          type: string
                      required:
                      - gateway
                      - secretRef
                      - system
                      type: object
                    secret:
                      description: 'secret represents a secret that should populate
                        this volume. More info: https://kubernetes.io/docs/concepts/storage/volumes#secret'
                      properties:
                        defaultMode:
                          description: 'defaultMode is Optional: mode bits used to
                            set permissions on created files by default. Must be an
                            octal value between 0000 and 0777 or a decimal value between
                            0 and 511. YAML accepts both octal and decimal values,
                            JSON requires decimal values for mode bits. Defaults to
                            0644. Directories within the path are not affected by
                            this setting. This might be in conflict with other options
                            that affect the file mode, like fsGroup, and the result
                            can be other mode bits set.'
                          format: int32
                          type: integer
                        items:
                          description: items If unspecified, each key-value pair in
                            the Data field of the referenced Secret will be projected
                            into the volume as a file whose name is the key and content
                            is the value. If specified, the listed keys will be projected
                            into the specified paths, and unlisted keys will not be
                            present. If a key is specified which is not present in
                            the Secret, the volume setup will error unless it is marked
                            optional. Paths must be relative and may not contain the
                            '..' path or start with '..'.
                          items:
                            description: Maps a string key to a path within a volume.
                            properties:
                              key:
                                description: key is the key to project.
                                type: string
                              mode:
                                description: 'mode is Optional: mode bits used to
                                  set permissions on this file. Must be an octal value
                                  between 0000 and 0777 or a decimal value between
                                  0 and 511. YAML accepts both octal and decimal values,
                                  JSON requires decimal values for mode bits. If not
                                  specified, the volume defaultMode will be used.
                                  This might be in conflict with other options that
                                  affect the file mode, like fsGroup, and the result
                                  can be other mode bits set.'
                                format: int32
                                type: integer
                              path:
                                description: path is the relative path of the file
                                  to map the key to. May not be an absolute path.
                                  May not contain the path element '..'. May not start
                                  with the string '..'.
                                type: string
                            required:
                            - key
                            - path
                            type: object
                          type: array
                        optional:
                          description: optional field specify whether the Secret or
                            its keys must be defined
                          type: boolean
                        secretName:
                          description: 'secretName is the name of the secret in the
                            pod''s namespace to use. More info: https://kubernetes.io/docs/concepts/storage/volumes#secret'
                          type: string
                      type: object
                    storageos:
                      description: storageOS represents a StorageOS volume attached
                        and mounted on Kubernetes nodes.
                      properties:
                        fsType:
                          description: fsType is the filesystem type to mount. Must
                            be a filesystem type supported by the host operating system.
                            Ex. "ext4", "xfs", "ntfs". Implicitly inferred to be "ext4"
                            if unspecified.
                          type: string
                        readOnly:
                          description: readOnly defaults to false (read/write). ReadOnly
                            here will force the ReadOnly setting in VolumeMounts.
                          type: boolean
                        secretRef:
                          description: secretRef specifies the secret to use for obtaining
                            the StorageOS API credentials.  If not specified, default
                            values will be attempted.
                          properties:
                            name:
                              description: 'Name of the referent. More info: https://kubernetes.io/docs/concepts/overview/working-with-objects/names/#names
                                TODO: Add other useful fields. apiVersion, kind, uid?'
                              type: string
                          type: object
                          x-kubernetes-map-type: atomic
                        volumeName:
                          description: volumeName is the human-readable name of the
                            StorageOS volume.  Volume names are only unique within
                            a namespace.
                          type: string
                        volumeNamespace:
                          description: volumeNamespace specifies the scope of the
                            volume within StorageOS.  If no namespace is specified
                            then the Pod's namespace will be used.  This allows the
                            Kubernetes name scoping to be mirrored within StorageOS
                            for tighter integration. Set VolumeName to any name to
                            override the default behaviour. Set to "default" if you
                            are not using namespaces within StorageOS. Namespaces
                            that do not pre-exist within StorageOS will be created.
                          type: string
                      type: object
                    vsphereVolume:
                      description: vsphereVolume represents a vSphere volume attached
                        and mounted on kubelets host machine
                      properties:
                        fsType:
                          description: fsType is filesystem type to mount. Must be
                            a filesystem type supported by the host operating system.
                            Ex. "ext4", "xfs", "ntfs". Implicitly inferred to be "ext4"
                            if unspecified.
                          type: string
                        storagePolicyID:
                          description: storagePolicyID is the storage Policy Based
                            Management (SPBM) profile ID associated with the StoragePolicyName.
                          type: string
                        storagePolicyName:
                          description: storagePolicyName is the storage Policy Based
                            Management (SPBM) profile name.
                          type: string
                        volumePath:
                          description: volumePath is the path that identifies vSphere
                            volume vmdk
                          type: string
                      required:
                      - volumePath
                      type: object
                  required:
                  - name
                  type: object
                type: array
              image:
                description: Image configuration
                properties:
                  digest:
                    description: The digest (sha) of the image
                    type: string
                  pullPolicy:
                    description: The ImagePullPolicy of the image
                    type: string
                  pullSecrets:
                    description: The PullSecrets for the image
                    items:
                      type: string
                    type: array
                  registry:
                    description: The registry of the image
                    type: string
                  repository:
                    description: The repository of the image
                    type: string
                  tag:
                    description: The tag (version) of the image
                    type: string
                type: object
              initContainers:
                description: Add additional init containers
                items:
                  description: A single application container that you want to run
                    within a pod.
                  properties:
                    args:
                      description: 'Arguments to the entrypoint. The container image''s
                        CMD is used if this is not provided. Variable references $(VAR_NAME)
                        are expanded using the container''s environment. If a variable
                        cannot be resolved, the reference in the input string will
                        be unchanged. Double $$ are reduced to a single $, which allows
                        for escaping the $(VAR_NAME) syntax: i.e. "$$(VAR_NAME)" will
                        produce the string literal "$(VAR_NAME)". Escaped references
                        will never be expanded, regardless of whether the variable
                        exists or not. Cannot be updated. More info: https://kubernetes.io/docs/tasks/inject-data-application/define-command-argument-container/#running-a-command-in-a-shell'
                      items:
                        type: string
                      type: array
                    command:
                      description: 'Entrypoint array. Not executed within a shell.
                        The container image''s ENTRYPOINT is used if this is not provided.
                        Variable references $(VAR_NAME) are expanded using the container''s
                        environment. If a variable cannot be resolved, the reference
                        in the input string will be unchanged. Double $$ are reduced
                        to a single $, which allows for escaping the $(VAR_NAME) syntax:
                        i.e. "$$(VAR_NAME)" will produce the string literal "$(VAR_NAME)".
                        Escaped references will never be expanded, regardless of whether
                        the variable exists or not. Cannot be updated. More info:
                        https://kubernetes.io/docs/tasks/inject-data-application/define-command-argument-container/#running-a-command-in-a-shell'
                      items:
                        type: string
                      type: array
                    env:
                      description: List of environment variables to set in the container.
                        Cannot be updated.
                      items:
                        description: EnvVar represents an environment variable present
                          in a Container.
                        properties:
                          name:
                            description: Name of the environment variable. Must be
                              a C_IDENTIFIER.
                            type: string
                          value:
                            description: 'Variable references $(VAR_NAME) are expanded
                              using the previously defined environment variables in
                              the container and any service environment variables.
                              If a variable cannot be resolved, the reference in the
                              input string will be unchanged. Double $$ are reduced
                              to a single $, which allows for escaping the $(VAR_NAME)
                              syntax: i.e. "$$(VAR_NAME)" will produce the string
                              literal "$(VAR_NAME)". Escaped references will never
                              be expanded, regardless of whether the variable exists
                              or not. Defaults to "".'
                            type: string
                          valueFrom:
                            description: Source for the environment variable's value.
                              Cannot be used if value is not empty.
                            properties:
                              configMapKeyRef:
                                description: Selects a key of a ConfigMap.
                                properties:
                                  key:
                                    description: The key to select.
                                    type: string
                                  name:
                                    description: 'Name of the referent. More info:
                                      https://kubernetes.io/docs/concepts/overview/working-with-objects/names/#names
                                      TODO: Add other useful fields. apiVersion, kind,
                                      uid?'
                                    type: string
                                  optional:
                                    description: Specify whether the ConfigMap or
                                      its key must be defined
                                    type: boolean
                                required:
                                - key
                                type: object
                                x-kubernetes-map-type: atomic
                              fieldRef:
                                description: 'Selects a field of the pod: supports
                                  metadata.name, metadata.namespace, `metadata.labels[''<KEY>'']`,
                                  `metadata.annotations[''<KEY>'']`, spec.nodeName,
                                  spec.serviceAccountName, status.hostIP, status.podIP,
                                  status.podIPs.'
                                properties:
                                  apiVersion:
                                    description: Version of the schema the FieldPath
                                      is written in terms of, defaults to "v1".
                                    type: string
                                  fieldPath:
                                    description: Path of the field to select in the
                                      specified API version.
                                    type: string
                                required:
                                - fieldPath
                                type: object
                                x-kubernetes-map-type: atomic
                              resourceFieldRef:
                                description: 'Selects a resource of the container:
                                  only resources limits and requests (limits.cpu,
                                  limits.memory, limits.ephemeral-storage, requests.cpu,
                                  requests.memory and requests.ephemeral-storage)
                                  are currently supported.'
                                properties:
                                  containerName:
                                    description: 'Container name: required for volumes,
                                      optional for env vars'
                                    type: string
                                  divisor:
                                    anyOf:
                                    - type: integer
                                    - type: string
                                    description: Specifies the output format of the
                                      exposed resources, defaults to "1"
                                    pattern: ^(\+|-)?(([0-9]+(\.[0-9]*)?)|(\.[0-9]+))(([KMGTPE]i)|[numkMGTPE]|([eE](\+|-)?(([0-9]+(\.[0-9]*)?)|(\.[0-9]+))))?$
                                    x-kubernetes-int-or-string: true
                                  resource:
                                    description: 'Required: resource to select'
                                    type: string
                                required:
                                - resource
                                type: object
                                x-kubernetes-map-type: atomic
                              secretKeyRef:
                                description: Selects a key of a secret in the pod's
                                  namespace
                                properties:
                                  key:
                                    description: The key of the secret to select from.  Must
                                      be a valid secret key.
                                    type: string
                                  name:
                                    description: 'Name of the referent. More info:
                                      https://kubernetes.io/docs/concepts/overview/working-with-objects/names/#names
                                      TODO: Add other useful fields. apiVersion, kind,
                                      uid?'
                                    type: string
                                  optional:
                                    description: Specify whether the Secret or its
                                      key must be defined
                                    type: boolean
                                required:
                                - key
                                type: object
                                x-kubernetes-map-type: atomic
                            type: object
                        required:
                        - name
                        type: object
                      type: array
                    envFrom:
                      description: List of sources to populate environment variables
                        in the container. The keys defined within a source must be
                        a C_IDENTIFIER. All invalid keys will be reported as an event
                        when the container is starting. When a key exists in multiple
                        sources, the value associated with the last source will take
                        precedence. Values defined by an Env with a duplicate key
                        will take precedence. Cannot be updated.
                      items:
                        description: EnvFromSource represents the source of a set
                          of ConfigMaps
                        properties:
                          configMapRef:
                            description: The ConfigMap to select from
                            properties:
                              name:
                                description: 'Name of the referent. More info: https://kubernetes.io/docs/concepts/overview/working-with-objects/names/#names
                                  TODO: Add other useful fields. apiVersion, kind,
                                  uid?'
                                type: string
                              optional:
                                description: Specify whether the ConfigMap must be
                                  defined
                                type: boolean
                            type: object
                            x-kubernetes-map-type: atomic
                          prefix:
                            description: An optional identifier to prepend to each
                              key in the ConfigMap. Must be a C_IDENTIFIER.
                            type: string
                          secretRef:
                            description: The Secret to select from
                            properties:
                              name:
                                description: 'Name of the referent. More info: https://kubernetes.io/docs/concepts/overview/working-with-objects/names/#names
                                  TODO: Add other useful fields. apiVersion, kind,
                                  uid?'
                                type: string
                              optional:
                                description: Specify whether the Secret must be defined
                                type: boolean
                            type: object
                            x-kubernetes-map-type: atomic
                        type: object
                      type: array
                    image:
                      description: 'Container image name. More info: https://kubernetes.io/docs/concepts/containers/images
                        This field is optional to allow higher level config management
                        to default or override container images in workload controllers
                        like Deployments and StatefulSets.'
                      type: string
                    imagePullPolicy:
                      description: 'Image pull policy. One of Always, Never, IfNotPresent.
                        Defaults to Always if :latest tag is specified, or IfNotPresent
                        otherwise. Cannot be updated. More info: https://kubernetes.io/docs/concepts/containers/images#updating-images'
                      type: string
                    lifecycle:
                      description: Actions that the management system should take
                        in response to container lifecycle events. Cannot be updated.
                      properties:
                        postStart:
                          description: 'PostStart is called immediately after a container
                            is created. If the handler fails, the container is terminated
                            and restarted according to its restart policy. Other management
                            of the container blocks until the hook completes. More
                            info: https://kubernetes.io/docs/concepts/containers/container-lifecycle-hooks/#container-hooks'
                          properties:
                            exec:
                              description: Exec specifies the action to take.
                              properties:
                                command:
                                  description: Command is the command line to execute
                                    inside the container, the working directory for
                                    the command  is root ('/') in the container's
                                    filesystem. The command is simply exec'd, it is
                                    not run inside a shell, so traditional shell instructions
                                    ('|', etc) won't work. To use a shell, you need
                                    to explicitly call out to that shell. Exit status
                                    of 0 is treated as live/healthy and non-zero is
                                    unhealthy.
                                  items:
                                    type: string
                                  type: array
                              type: object
                            httpGet:
                              description: HTTPGet specifies the http request to perform.
                              properties:
                                host:
                                  description: Host name to connect to, defaults to
                                    the pod IP. You probably want to set "Host" in
                                    httpHeaders instead.
                                  type: string
                                httpHeaders:
                                  description: Custom headers to set in the request.
                                    HTTP allows repeated headers.
                                  items:
                                    description: HTTPHeader describes a custom header
                                      to be used in HTTP probes
                                    properties:
                                      name:
                                        description: The header field name. This will
                                          be canonicalized upon output, so case-variant
                                          names will be understood as the same header.
                                        type: string
                                      value:
                                        description: The header field value
                                        type: string
                                    required:
                                    - name
                                    - value
                                    type: object
                                  type: array
                                path:
                                  description: Path to access on the HTTP server.
                                  type: string
                                port:
                                  anyOf:
                                  - type: integer
                                  - type: string
                                  description: Name or number of the port to access
                                    on the container. Number must be in the range
                                    1 to 65535. Name must be an IANA_SVC_NAME.
                                  x-kubernetes-int-or-string: true
                                scheme:
                                  description: Scheme to use for connecting to the
                                    host. Defaults to HTTP.
                                  type: string
                              required:
                              - port
                              type: object
                            tcpSocket:
                              description: Deprecated. TCPSocket is NOT supported
                                as a LifecycleHandler and kept for the backward compatibility.
                                There are no validation of this field and lifecycle
                                hooks will fail in runtime when tcp handler is specified.
                              properties:
                                host:
                                  description: 'Optional: Host name to connect to,
                                    defaults to the pod IP.'
                                  type: string
                                port:
                                  anyOf:
                                  - type: integer
                                  - type: string
                                  description: Number or name of the port to access
                                    on the container. Number must be in the range
                                    1 to 65535. Name must be an IANA_SVC_NAME.
                                  x-kubernetes-int-or-string: true
                              required:
                              - port
                              type: object
                          type: object
                        preStop:
                          description: 'PreStop is called immediately before a container
                            is terminated due to an API request or management event
                            such as liveness/startup probe failure, preemption, resource
                            contention, etc. The handler is not called if the container
                            crashes or exits. The Pod''s termination grace period
                            countdown begins before the PreStop hook is executed.
                            Regardless of the outcome of the handler, the container
                            will eventually terminate within the Pod''s termination
                            grace period (unless delayed by finalizers). Other management
                            of the container blocks until the hook completes or until
                            the termination grace period is reached. More info: https://kubernetes.io/docs/concepts/containers/container-lifecycle-hooks/#container-hooks'
                          properties:
                            exec:
                              description: Exec specifies the action to take.
                              properties:
                                command:
                                  description: Command is the command line to execute
                                    inside the container, the working directory for
                                    the command  is root ('/') in the container's
                                    filesystem. The command is simply exec'd, it is
                                    not run inside a shell, so traditional shell instructions
                                    ('|', etc) won't work. To use a shell, you need
                                    to explicitly call out to that shell. Exit status
                                    of 0 is treated as live/healthy and non-zero is
                                    unhealthy.
                                  items:
                                    type: string
                                  type: array
                              type: object
                            httpGet:
                              description: HTTPGet specifies the http request to perform.
                              properties:
                                host:
                                  description: Host name to connect to, defaults to
                                    the pod IP. You probably want to set "Host" in
                                    httpHeaders instead.
                                  type: string
                                httpHeaders:
                                  description: Custom headers to set in the request.
                                    HTTP allows repeated headers.
                                  items:
                                    description: HTTPHeader describes a custom header
                                      to be used in HTTP probes
                                    properties:
                                      name:
                                        description: The header field name. This will
                                          be canonicalized upon output, so case-variant
                                          names will be understood as the same header.
                                        type: string
                                      value:
                                        description: The header field value
                                        type: string
                                    required:
                                    - name
                                    - value
                                    type: object
                                  type: array
                                path:
                                  description: Path to access on the HTTP server.
                                  type: string
                                port:
                                  anyOf:
                                  - type: integer
                                  - type: string
                                  description: Name or number of the port to access
                                    on the container. Number must be in the range
                                    1 to 65535. Name must be an IANA_SVC_NAME.
                                  x-kubernetes-int-or-string: true
                                scheme:
                                  description: Scheme to use for connecting to the
                                    host. Defaults to HTTP.
                                  type: string
                              required:
                              - port
                              type: object
                            tcpSocket:
                              description: Deprecated. TCPSocket is NOT supported
                                as a LifecycleHandler and kept for the backward compatibility.
                                There are no validation of this field and lifecycle
                                hooks will fail in runtime when tcp handler is specified.
                              properties:
                                host:
                                  description: 'Optional: Host name to connect to,
                                    defaults to the pod IP.'
                                  type: string
                                port:
                                  anyOf:
                                  - type: integer
                                  - type: string
                                  description: Number or name of the port to access
                                    on the container. Number must be in the range
                                    1 to 65535. Name must be an IANA_SVC_NAME.
                                  x-kubernetes-int-or-string: true
                              required:
                              - port
                              type: object
                          type: object
                      type: object
                    livenessProbe:
                      description: 'Periodic probe of container liveness. Container
                        will be restarted if the probe fails. Cannot be updated. More
                        info: https://kubernetes.io/docs/concepts/workloads/pods/pod-lifecycle#container-probes'
                      properties:
                        exec:
                          description: Exec specifies the action to take.
                          properties:
                            command:
                              description: Command is the command line to execute
                                inside the container, the working directory for the
                                command  is root ('/') in the container's filesystem.
                                The command is simply exec'd, it is not run inside
                                a shell, so traditional shell instructions ('|', etc)
                                won't work. To use a shell, you need to explicitly
                                call out to that shell. Exit status of 0 is treated
                                as live/healthy and non-zero is unhealthy.
                              items:
                                type: string
                              type: array
                          type: object
                        failureThreshold:
                          description: Minimum consecutive failures for the probe
                            to be considered failed after having succeeded. Defaults
                            to 3. Minimum value is 1.
                          format: int32
                          type: integer
                        grpc:
                          description: GRPC specifies an action involving a GRPC port.
                          properties:
                            port:
                              description: Port number of the gRPC service. Number
                                must be in the range 1 to 65535.
                              format: int32
                              type: integer
                            service:
                              description: "Service is the name of the service to
                                place in the gRPC HealthCheckRequest (see https://github.com/grpc/grpc/blob/master/doc/health-checking.md).
                                \n If this is not specified, the default behavior
                                is defined by gRPC."
                              type: string
                          required:
                          - port
                          type: object
                        httpGet:
                          description: HTTPGet specifies the http request to perform.
                          properties:
                            host:
                              description: Host name to connect to, defaults to the
                                pod IP. You probably want to set "Host" in httpHeaders
                                instead.
                              type: string
                            httpHeaders:
                              description: Custom headers to set in the request. HTTP
                                allows repeated headers.
                              items:
                                description: HTTPHeader describes a custom header
                                  to be used in HTTP probes
                                properties:
                                  name:
                                    description: The header field name. This will
                                      be canonicalized upon output, so case-variant
                                      names will be understood as the same header.
                                    type: string
                                  value:
                                    description: The header field value
                                    type: string
                                required:
                                - name
                                - value
                                type: object
                              type: array
                            path:
                              description: Path to access on the HTTP server.
                              type: string
                            port:
                              anyOf:
                              - type: integer
                              - type: string
                              description: Name or number of the port to access on
                                the container. Number must be in the range 1 to 65535.
                                Name must be an IANA_SVC_NAME.
                              x-kubernetes-int-or-string: true
                            scheme:
                              description: Scheme to use for connecting to the host.
                                Defaults to HTTP.
                              type: string
                          required:
                          - port
                          type: object
                        initialDelaySeconds:
                          description: 'Number of seconds after the container has
                            started before liveness probes are initiated. More info:
                            https://kubernetes.io/docs/concepts/workloads/pods/pod-lifecycle#container-probes'
                          format: int32
                          type: integer
                        periodSeconds:
                          description: How often (in seconds) to perform the probe.
                            Default to 10 seconds. Minimum value is 1.
                          format: int32
                          type: integer
                        successThreshold:
                          description: Minimum consecutive successes for the probe
                            to be considered successful after having failed. Defaults
                            to 1. Must be 1 for liveness and startup. Minimum value
                            is 1.
                          format: int32
                          type: integer
                        tcpSocket:
                          description: TCPSocket specifies an action involving a TCP
                            port.
                          properties:
                            host:
                              description: 'Optional: Host name to connect to, defaults
                                to the pod IP.'
                              type: string
                            port:
                              anyOf:
                              - type: integer
                              - type: string
                              description: Number or name of the port to access on
                                the container. Number must be in the range 1 to 65535.
                                Name must be an IANA_SVC_NAME.
                              x-kubernetes-int-or-string: true
                          required:
                          - port
                          type: object
                        terminationGracePeriodSeconds:
                          description: Optional duration in seconds the pod needs
                            to terminate gracefully upon probe failure. The grace
                            period is the duration in seconds after the processes
                            running in the pod are sent a termination signal and the
                            time when the processes are forcibly halted with a kill
                            signal. Set this value longer than the expected cleanup
                            time for your process. If this value is nil, the pod's
                            terminationGracePeriodSeconds will be used. Otherwise,
                            this value overrides the value provided by the pod spec.
                            Value must be non-negative integer. The value zero indicates
                            stop immediately via the kill signal (no opportunity to
                            shut down). This is a beta field and requires enabling
                            ProbeTerminationGracePeriod feature gate. Minimum value
                            is 1. spec.terminationGracePeriodSeconds is used if unset.
                          format: int64
                          type: integer
                        timeoutSeconds:
                          description: 'Number of seconds after which the probe times
                            out. Defaults to 1 second. Minimum value is 1. More info:
                            https://kubernetes.io/docs/concepts/workloads/pods/pod-lifecycle#container-probes'
                          format: int32
                          type: integer
                      type: object
                    name:
                      description: Name of the container specified as a DNS_LABEL.
                        Each container in a pod must have a unique name (DNS_LABEL).
                        Cannot be updated.
                      type: string
                    ports:
                      description: List of ports to expose from the container. Not
                        specifying a port here DOES NOT prevent that port from being
                        exposed. Any port which is listening on the default "0.0.0.0"
                        address inside a container will be accessible from the network.
                        Modifying this array with strategic merge patch may corrupt
                        the data. For more information See https://github.com/kubernetes/kubernetes/issues/108255.
                        Cannot be updated.
                      items:
                        description: ContainerPort represents a network port in a
                          single container.
                        properties:
                          containerPort:
                            description: Number of port to expose on the pod's IP
                              address. This must be a valid port number, 0 < x < 65536.
                            format: int32
                            type: integer
                          hostIP:
                            description: What host IP to bind the external port to.
                            type: string
                          hostPort:
                            description: Number of port to expose on the host. If
                              specified, this must be a valid port number, 0 < x <
                              65536. If HostNetwork is specified, this must match
                              ContainerPort. Most containers do not need this.
                            format: int32
                            type: integer
                          name:
                            description: If specified, this must be an IANA_SVC_NAME
                              and unique within the pod. Each named port in a pod
                              must have a unique name. Name for the port that can
                              be referred to by services.
                            type: string
                          protocol:
                            default: TCP
                            description: Protocol for port. Must be UDP, TCP, or SCTP.
                              Defaults to "TCP".
                            type: string
                        required:
                        - containerPort
                        type: object
                      type: array
                      x-kubernetes-list-map-keys:
                      - containerPort
                      - protocol
                      x-kubernetes-list-type: map
                    readinessProbe:
                      description: 'Periodic probe of container service readiness.
                        Container will be removed from service endpoints if the probe
                        fails. Cannot be updated. More info: https://kubernetes.io/docs/concepts/workloads/pods/pod-lifecycle#container-probes'
                      properties:
                        exec:
                          description: Exec specifies the action to take.
                          properties:
                            command:
                              description: Command is the command line to execute
                                inside the container, the working directory for the
                                command  is root ('/') in the container's filesystem.
                                The command is simply exec'd, it is not run inside
                                a shell, so traditional shell instructions ('|', etc)
                                won't work. To use a shell, you need to explicitly
                                call out to that shell. Exit status of 0 is treated
                                as live/healthy and non-zero is unhealthy.
                              items:
                                type: string
                              type: array
                          type: object
                        failureThreshold:
                          description: Minimum consecutive failures for the probe
                            to be considered failed after having succeeded. Defaults
                            to 3. Minimum value is 1.
                          format: int32
                          type: integer
                        grpc:
                          description: GRPC specifies an action involving a GRPC port.
                          properties:
                            port:
                              description: Port number of the gRPC service. Number
                                must be in the range 1 to 65535.
                              format: int32
                              type: integer
                            service:
                              description: "Service is the name of the service to
                                place in the gRPC HealthCheckRequest (see https://github.com/grpc/grpc/blob/master/doc/health-checking.md).
                                \n If this is not specified, the default behavior
                                is defined by gRPC."
                              type: string
                          required:
                          - port
                          type: object
                        httpGet:
                          description: HTTPGet specifies the http request to perform.
                          properties:
                            host:
                              description: Host name to connect to, defaults to the
                                pod IP. You probably want to set "Host" in httpHeaders
                                instead.
                              type: string
                            httpHeaders:
                              description: Custom headers to set in the request. HTTP
                                allows repeated headers.
                              items:
                                description: HTTPHeader describes a custom header
                                  to be used in HTTP probes
                                properties:
                                  name:
                                    description: The header field name. This will
                                      be canonicalized upon output, so case-variant
                                      names will be understood as the same header.
                                    type: string
                                  value:
                                    description: The header field value
                                    type: string
                                required:
                                - name
                                - value
                                type: object
                              type: array
                            path:
                              description: Path to access on the HTTP server.
                              type: string
                            port:
                              anyOf:
                              - type: integer
                              - type: string
                              description: Name or number of the port to access on
                                the container. Number must be in the range 1 to 65535.
                                Name must be an IANA_SVC_NAME.
                              x-kubernetes-int-or-string: true
                            scheme:
                              description: Scheme to use for connecting to the host.
                                Defaults to HTTP.
                              type: string
                          required:
                          - port
                          type: object
                        initialDelaySeconds:
                          description: 'Number of seconds after the container has
                            started before liveness probes are initiated. More info:
                            https://kubernetes.io/docs/concepts/workloads/pods/pod-lifecycle#container-probes'
                          format: int32
                          type: integer
                        periodSeconds:
                          description: How often (in seconds) to perform the probe.
                            Default to 10 seconds. Minimum value is 1.
                          format: int32
                          type: integer
                        successThreshold:
                          description: Minimum consecutive successes for the probe
                            to be considered successful after having failed. Defaults
                            to 1. Must be 1 for liveness and startup. Minimum value
                            is 1.
                          format: int32
                          type: integer
                        tcpSocket:
                          description: TCPSocket specifies an action involving a TCP
                            port.
                          properties:
                            host:
                              description: 'Optional: Host name to connect to, defaults
                                to the pod IP.'
                              type: string
                            port:
                              anyOf:
                              - type: integer
                              - type: string
                              description: Number or name of the port to access on
                                the container. Number must be in the range 1 to 65535.
                                Name must be an IANA_SVC_NAME.
                              x-kubernetes-int-or-string: true
                          required:
                          - port
                          type: object
                        terminationGracePeriodSeconds:
                          description: Optional duration in seconds the pod needs
                            to terminate gracefully upon probe failure. The grace
                            period is the duration in seconds after the processes
                            running in the pod are sent a termination signal and the
                            time when the processes are forcibly halted with a kill
                            signal. Set this value longer than the expected cleanup
                            time for your process. If this value is nil, the pod's
                            terminationGracePeriodSeconds will be used. Otherwise,
                            this value overrides the value provided by the pod spec.
                            Value must be non-negative integer. The value zero indicates
                            stop immediately via the kill signal (no opportunity to
                            shut down). This is a beta field and requires enabling
                            ProbeTerminationGracePeriod feature gate. Minimum value
                            is 1. spec.terminationGracePeriodSeconds is used if unset.
                          format: int64
                          type: integer
                        timeoutSeconds:
                          description: 'Number of seconds after which the probe times
                            out. Defaults to 1 second. Minimum value is 1. More info:
                            https://kubernetes.io/docs/concepts/workloads/pods/pod-lifecycle#container-probes'
                          format: int32
                          type: integer
                      type: object
                    resizePolicy:
                      description: Resources resize policy for the container.
                      items:
                        description: ContainerResizePolicy represents resource resize
                          policy for the container.
                        properties:
                          resourceName:
                            description: 'Name of the resource to which this resource
                              resize policy applies. Supported values: cpu, memory.'
                            type: string
                          restartPolicy:
                            description: Restart policy to apply when specified resource
                              is resized. If not specified, it defaults to NotRequired.
                            type: string
                        required:
                        - resourceName
                        - restartPolicy
                        type: object
                      type: array
                      x-kubernetes-list-type: atomic
                    resources:
                      description: 'Compute Resources required by this container.
                        Cannot be updated. More info: https://kubernetes.io/docs/concepts/configuration/manage-resources-containers/'
                      properties:
                        claims:
                          description: "Claims lists the names of resources, defined
                            in spec.resourceClaims, that are used by this container.
                            \n This is an alpha field and requires enabling the DynamicResourceAllocation
                            feature gate. \n This field is immutable. It can only
                            be set for containers."
                          items:
                            description: ResourceClaim references one entry in PodSpec.ResourceClaims.
                            properties:
                              name:
                                description: Name must match the name of one entry
                                  in pod.spec.resourceClaims of the Pod where this
                                  field is used. It makes that resource available
                                  inside a container.
                                type: string
                            required:
                            - name
                            type: object
                          type: array
                          x-kubernetes-list-map-keys:
                          - name
                          x-kubernetes-list-type: map
                        limits:
                          additionalProperties:
                            anyOf:
                            - type: integer
                            - type: string
                            pattern: ^(\+|-)?(([0-9]+(\.[0-9]*)?)|(\.[0-9]+))(([KMGTPE]i)|[numkMGTPE]|([eE](\+|-)?(([0-9]+(\.[0-9]*)?)|(\.[0-9]+))))?$
                            x-kubernetes-int-or-string: true
                          description: 'Limits describes the maximum amount of compute
                            resources allowed. More info: https://kubernetes.io/docs/concepts/configuration/manage-resources-containers/'
                          type: object
                        requests:
                          additionalProperties:
                            anyOf:
                            - type: integer
                            - type: string
                            pattern: ^(\+|-)?(([0-9]+(\.[0-9]*)?)|(\.[0-9]+))(([KMGTPE]i)|[numkMGTPE]|([eE](\+|-)?(([0-9]+(\.[0-9]*)?)|(\.[0-9]+))))?$
                            x-kubernetes-int-or-string: true
                          description: 'Requests describes the minimum amount of compute
                            resources required. If Requests is omitted for a container,
                            it defaults to Limits if that is explicitly specified,
                            otherwise to an implementation-defined value. Requests
                            cannot exceed Limits. More info: https://kubernetes.io/docs/concepts/configuration/manage-resources-containers/'
                          type: object
                      type: object
                    securityContext:
                      description: 'SecurityContext defines the security options the
                        container should be run with. If set, the fields of SecurityContext
                        override the equivalent fields of PodSecurityContext. More
                        info: https://kubernetes.io/docs/tasks/configure-pod-container/security-context/'
                      properties:
                        allowPrivilegeEscalation:
                          description: 'AllowPrivilegeEscalation controls whether
                            a process can gain more privileges than its parent process.
                            This bool directly controls if the no_new_privs flag will
                            be set on the container process. AllowPrivilegeEscalation
                            is true always when the container is: 1) run as Privileged
                            2) has CAP_SYS_ADMIN Note that this field cannot be set
                            when spec.os.name is windows.'
                          type: boolean
                        capabilities:
                          description: The capabilities to add/drop when running containers.
                            Defaults to the default set of capabilities granted by
                            the container runtime. Note that this field cannot be
                            set when spec.os.name is windows.
                          properties:
                            add:
                              description: Added capabilities
                              items:
                                description: Capability represent POSIX capabilities
                                  type
                                type: string
                              type: array
                            drop:
                              description: Removed capabilities
                              items:
                                description: Capability represent POSIX capabilities
                                  type
                                type: string
                              type: array
                          type: object
                        privileged:
                          description: Run container in privileged mode. Processes
                            in privileged containers are essentially equivalent to
                            root on the host. Defaults to false. Note that this field
                            cannot be set when spec.os.name is windows.
                          type: boolean
                        procMount:
                          description: procMount denotes the type of proc mount to
                            use for the containers. The default is DefaultProcMount
                            which uses the container runtime defaults for readonly
                            paths and masked paths. This requires the ProcMountType
                            feature flag to be enabled. Note that this field cannot
                            be set when spec.os.name is windows.
                          type: string
                        readOnlyRootFilesystem:
                          description: Whether this container has a read-only root
                            filesystem. Default is false. Note that this field cannot
                            be set when spec.os.name is windows.
                          type: boolean
                        runAsGroup:
                          description: The GID to run the entrypoint of the container
                            process. Uses runtime default if unset. May also be set
                            in PodSecurityContext.  If set in both SecurityContext
                            and PodSecurityContext, the value specified in SecurityContext
                            takes precedence. Note that this field cannot be set when
                            spec.os.name is windows.
                          format: int64
                          type: integer
                        runAsNonRoot:
                          description: Indicates that the container must run as a
                            non-root user. If true, the Kubelet will validate the
                            image at runtime to ensure that it does not run as UID
                            0 (root) and fail to start the container if it does. If
                            unset or false, no such validation will be performed.
                            May also be set in PodSecurityContext.  If set in both
                            SecurityContext and PodSecurityContext, the value specified
                            in SecurityContext takes precedence.
                          type: boolean
                        runAsUser:
                          description: The UID to run the entrypoint of the container
                            process. Defaults to user specified in image metadata
                            if unspecified. May also be set in PodSecurityContext.  If
                            set in both SecurityContext and PodSecurityContext, the
                            value specified in SecurityContext takes precedence. Note
                            that this field cannot be set when spec.os.name is windows.
                          format: int64
                          type: integer
                        seLinuxOptions:
                          description: The SELinux context to be applied to the container.
                            If unspecified, the container runtime will allocate a
                            random SELinux context for each container.  May also be
                            set in PodSecurityContext.  If set in both SecurityContext
                            and PodSecurityContext, the value specified in SecurityContext
                            takes precedence. Note that this field cannot be set when
                            spec.os.name is windows.
                          properties:
                            level:
                              description: Level is SELinux level label that applies
                                to the container.
                              type: string
                            role:
                              description: Role is a SELinux role label that applies
                                to the container.
                              type: string
                            type:
                              description: Type is a SELinux type label that applies
                                to the container.
                              type: string
                            user:
                              description: User is a SELinux user label that applies
                                to the container.
                              type: string
                          type: object
                        seccompProfile:
                          description: The seccomp options to use by this container.
                            If seccomp options are provided at both the pod & container
                            level, the container options override the pod options.
                            Note that this field cannot be set when spec.os.name is
                            windows.
                          properties:
                            localhostProfile:
                              description: localhostProfile indicates a profile defined
                                in a file on the node should be used. The profile
                                must be preconfigured on the node to work. Must be
                                a descending path, relative to the kubelet's configured
                                seccomp profile location. Must only be set if type
                                is "Localhost".
                              type: string
                            type:
                              description: "type indicates which kind of seccomp profile
                                will be applied. Valid options are: \n Localhost -
                                a profile defined in a file on the node should be
                                used. RuntimeDefault - the container runtime default
                                profile should be used. Unconfined - no profile should
                                be applied."
                              type: string
                          required:
                          - type
                          type: object
                        windowsOptions:
                          description: The Windows specific settings applied to all
                            containers. If unspecified, the options from the PodSecurityContext
                            will be used. If set in both SecurityContext and PodSecurityContext,
                            the value specified in SecurityContext takes precedence.
                            Note that this field cannot be set when spec.os.name is
                            linux.
                          properties:
                            gmsaCredentialSpec:
                              description: GMSACredentialSpec is where the GMSA admission
                                webhook (https://github.com/kubernetes-sigs/windows-gmsa)
                                inlines the contents of the GMSA credential spec named
                                by the GMSACredentialSpecName field.
                              type: string
                            gmsaCredentialSpecName:
                              description: GMSACredentialSpecName is the name of the
                                GMSA credential spec to use.
                              type: string
                            hostProcess:
                              description: HostProcess determines if a container should
                                be run as a 'Host Process' container. This field is
                                alpha-level and will only be honored by components
                                that enable the WindowsHostProcessContainers feature
                                flag. Setting this field without the feature flag
                                will result in errors when validating the Pod. All
                                of a Pod's containers must have the same effective
                                HostProcess value (it is not allowed to have a mix
                                of HostProcess containers and non-HostProcess containers).  In
                                addition, if HostProcess is true then HostNetwork
                                must also be set to true.
                              type: boolean
                            runAsUserName:
                              description: The UserName in Windows to run the entrypoint
                                of the container process. Defaults to the user specified
                                in image metadata if unspecified. May also be set
                                in PodSecurityContext. If set in both SecurityContext
                                and PodSecurityContext, the value specified in SecurityContext
                                takes precedence.
                              type: string
                          type: object
                      type: object
                    startupProbe:
                      description: 'StartupProbe indicates that the Pod has successfully
                        initialized. If specified, no other probes are executed until
                        this completes successfully. If this probe fails, the Pod
                        will be restarted, just as if the livenessProbe failed. This
                        can be used to provide different probe parameters at the beginning
                        of a Pod''s lifecycle, when it might take a long time to load
                        data or warm a cache, than during steady-state operation.
                        This cannot be updated. More info: https://kubernetes.io/docs/concepts/workloads/pods/pod-lifecycle#container-probes'
                      properties:
                        exec:
                          description: Exec specifies the action to take.
                          properties:
                            command:
                              description: Command is the command line to execute
                                inside the container, the working directory for the
                                command  is root ('/') in the container's filesystem.
                                The command is simply exec'd, it is not run inside
                                a shell, so traditional shell instructions ('|', etc)
                                won't work. To use a shell, you need to explicitly
                                call out to that shell. Exit status of 0 is treated
                                as live/healthy and non-zero is unhealthy.
                              items:
                                type: string
                              type: array
                          type: object
                        failureThreshold:
                          description: Minimum consecutive failures for the probe
                            to be considered failed after having succeeded. Defaults
                            to 3. Minimum value is 1.
                          format: int32
                          type: integer
                        grpc:
                          description: GRPC specifies an action involving a GRPC port.
                          properties:
                            port:
                              description: Port number of the gRPC service. Number
                                must be in the range 1 to 65535.
                              format: int32
                              type: integer
                            service:
                              description: "Service is the name of the service to
                                place in the gRPC HealthCheckRequest (see https://github.com/grpc/grpc/blob/master/doc/health-checking.md).
                                \n If this is not specified, the default behavior
                                is defined by gRPC."
                              type: string
                          required:
                          - port
                          type: object
                        httpGet:
                          description: HTTPGet specifies the http request to perform.
                          properties:
                            host:
                              description: Host name to connect to, defaults to the
                                pod IP. You probably want to set "Host" in httpHeaders
                                instead.
                              type: string
                            httpHeaders:
                              description: Custom headers to set in the request. HTTP
                                allows repeated headers.
                              items:
                                description: HTTPHeader describes a custom header
                                  to be used in HTTP probes
                                properties:
                                  name:
                                    description: The header field name. This will
                                      be canonicalized upon output, so case-variant
                                      names will be understood as the same header.
                                    type: string
                                  value:
                                    description: The header field value
                                    type: string
                                required:
                                - name
                                - value
                                type: object
                              type: array
                            path:
                              description: Path to access on the HTTP server.
                              type: string
                            port:
                              anyOf:
                              - type: integer
                              - type: string
                              description: Name or number of the port to access on
                                the container. Number must be in the range 1 to 65535.
                                Name must be an IANA_SVC_NAME.
                              x-kubernetes-int-or-string: true
                            scheme:
                              description: Scheme to use for connecting to the host.
                                Defaults to HTTP.
                              type: string
                          required:
                          - port
                          type: object
                        initialDelaySeconds:
                          description: 'Number of seconds after the container has
                            started before liveness probes are initiated. More info:
                            https://kubernetes.io/docs/concepts/workloads/pods/pod-lifecycle#container-probes'
                          format: int32
                          type: integer
                        periodSeconds:
                          description: How often (in seconds) to perform the probe.
                            Default to 10 seconds. Minimum value is 1.
                          format: int32
                          type: integer
                        successThreshold:
                          description: Minimum consecutive successes for the probe
                            to be considered successful after having failed. Defaults
                            to 1. Must be 1 for liveness and startup. Minimum value
                            is 1.
                          format: int32
                          type: integer
                        tcpSocket:
                          description: TCPSocket specifies an action involving a TCP
                            port.
                          properties:
                            host:
                              description: 'Optional: Host name to connect to, defaults
                                to the pod IP.'
                              type: string
                            port:
                              anyOf:
                              - type: integer
                              - type: string
                              description: Number or name of the port to access on
                                the container. Number must be in the range 1 to 65535.
                                Name must be an IANA_SVC_NAME.
                              x-kubernetes-int-or-string: true
                          required:
                          - port
                          type: object
                        terminationGracePeriodSeconds:
                          description: Optional duration in seconds the pod needs
                            to terminate gracefully upon probe failure. The grace
                            period is the duration in seconds after the processes
                            running in the pod are sent a termination signal and the
                            time when the processes are forcibly halted with a kill
                            signal. Set this value longer than the expected cleanup
                            time for your process. If this value is nil, the pod's
                            terminationGracePeriodSeconds will be used. Otherwise,
                            this value overrides the value provided by the pod spec.
                            Value must be non-negative integer. The value zero indicates
                            stop immediately via the kill signal (no opportunity to
                            shut down). This is a beta field and requires enabling
                            ProbeTerminationGracePeriod feature gate. Minimum value
                            is 1. spec.terminationGracePeriodSeconds is used if unset.
                          format: int64
                          type: integer
                        timeoutSeconds:
                          description: 'Number of seconds after which the probe times
                            out. Defaults to 1 second. Minimum value is 1. More info:
                            https://kubernetes.io/docs/concepts/workloads/pods/pod-lifecycle#container-probes'
                          format: int32
                          type: integer
                      type: object
                    stdin:
                      description: Whether this container should allocate a buffer
                        for stdin in the container runtime. If this is not set, reads
                        from stdin in the container will always result in EOF. Default
                        is false.
                      type: boolean
                    stdinOnce:
                      description: Whether the container runtime should close the
                        stdin channel after it has been opened by a single attach.
                        When stdin is true the stdin stream will remain open across
                        multiple attach sessions. If stdinOnce is set to true, stdin
                        is opened on container start, is empty until the first client
                        attaches to stdin, and then remains open and accepts data
                        until the client disconnects, at which time stdin is closed
                        and remains closed until the container is restarted. If this
                        flag is false, a container processes that reads from stdin
                        will never receive an EOF. Default is false
                      type: boolean
                    terminationMessagePath:
                      description: 'Optional: Path at which the file to which the
                        container''s termination message will be written is mounted
                        into the container''s filesystem. Message written is intended
                        to be brief final status, such as an assertion failure message.
                        Will be truncated by the node if greater than 4096 bytes.
                        The total message length across all containers will be limited
                        to 12kb. Defaults to /dev/termination-log. Cannot be updated.'
                      type: string
                    terminationMessagePolicy:
                      description: Indicate how the termination message should be
                        populated. File will use the contents of terminationMessagePath
                        to populate the container status message on both success and
                        failure. FallbackToLogsOnError will use the last chunk of
                        container log output if the termination message file is empty
                        and the container exited with an error. The log output is
                        limited to 2048 bytes or 80 lines, whichever is smaller. Defaults
                        to File. Cannot be updated.
                      type: string
                    tty:
                      description: Whether this container should allocate a TTY for
                        itself, also requires 'stdin' to be true. Default is false.
                      type: boolean
                    volumeDevices:
                      description: volumeDevices is the list of block devices to be
                        used by the container.
                      items:
                        description: volumeDevice describes a mapping of a raw block
                          device within a container.
                        properties:
                          devicePath:
                            description: devicePath is the path inside of the container
                              that the device will be mapped to.
                            type: string
                          name:
                            description: name must match the name of a persistentVolumeClaim
                              in the pod
                            type: string
                        required:
                        - devicePath
                        - name
                        type: object
                      type: array
                    volumeMounts:
                      description: Pod volumes to mount into the container's filesystem.
                        Cannot be updated.
                      items:
                        description: VolumeMount describes a mounting of a Volume
                          within a container.
                        properties:
                          mountPath:
                            description: Path within the container at which the volume
                              should be mounted.  Must not contain ':'.
                            type: string
                          mountPropagation:
                            description: mountPropagation determines how mounts are
                              propagated from the host to container and the other
                              way around. When not set, MountPropagationNone is used.
                              This field is beta in 1.10.
                            type: string
                          name:
                            description: This must match the Name of a Volume.
                            type: string
                          readOnly:
                            description: Mounted read-only if true, read-write otherwise
                              (false or unspecified). Defaults to false.
                            type: boolean
                          subPath:
                            description: Path within the volume from which the container's
                              volume should be mounted. Defaults to "" (volume's root).
                            type: string
                          subPathExpr:
                            description: Expanded path within the volume from which
                              the container's volume should be mounted. Behaves similarly
                              to SubPath but environment variable references $(VAR_NAME)
                              are expanded using the container's environment. Defaults
                              to "" (volume's root). SubPathExpr and SubPath are mutually
                              exclusive.
                            type: string
                        required:
                        - mountPath
                        - name
                        type: object
                      type: array
                    workingDir:
                      description: Container's working directory. If not specified,
                        the container runtime's default will be used, which might
                        be configured in the container image. Cannot be updated.
                      type: string
                  required:
                  - name
                  type: object
                type: array
              labels:
                additionalProperties:
                  type: string
                description: Labels to add to all deployed objects
                type: object
                x-kubernetes-map-type: atomic
              lifecycleHooks:
                description: For the container(s) to automate configuration before
                  or after startup
                properties:
                  postStart:
                    description: 'PostStart is called immediately after a container
                      is created. If the handler fails, the container is terminated
                      and restarted according to its restart policy. Other management
                      of the container blocks until the hook completes. More info:
                      https://kubernetes.io/docs/concepts/containers/container-lifecycle-hooks/#container-hooks'
                    properties:
                      exec:
                        description: Exec specifies the action to take.
                        properties:
                          command:
                            description: Command is the command line to execute inside
                              the container, the working directory for the command  is
                              root ('/') in the container's filesystem. The command
                              is simply exec'd, it is not run inside a shell, so traditional
                              shell instructions ('|', etc) won't work. To use a shell,
                              you need to explicitly call out to that shell. Exit
                              status of 0 is treated as live/healthy and non-zero
                              is unhealthy.
                            items:
                              type: string
                            type: array
                        type: object
                      httpGet:
                        description: HTTPGet specifies the http request to perform.
                        properties:
                          host:
                            description: Host name to connect to, defaults to the
                              pod IP. You probably want to set "Host" in httpHeaders
                              instead.
                            type: string
                          httpHeaders:
                            description: Custom headers to set in the request. HTTP
                              allows repeated headers.
                            items:
                              description: HTTPHeader describes a custom header to
                                be used in HTTP probes
                              properties:
                                name:
                                  description: The header field name. This will be
                                    canonicalized upon output, so case-variant names
                                    will be understood as the same header.
                                  type: string
                                value:
                                  description: The header field value
                                  type: string
                              required:
                              - name
                              - value
                              type: object
                            type: array
                          path:
                            description: Path to access on the HTTP server.
                            type: string
                          port:
                            anyOf:
                            - type: integer
                            - type: string
                            description: Name or number of the port to access on the
                              container. Number must be in the range 1 to 65535. Name
                              must be an IANA_SVC_NAME.
                            x-kubernetes-int-or-string: true
                          scheme:
                            description: Scheme to use for connecting to the host.
                              Defaults to HTTP.
                            type: string
                        required:
                        - port
                        type: object
                      tcpSocket:
                        description: Deprecated. TCPSocket is NOT supported as a LifecycleHandler
                          and kept for the backward compatibility. There are no validation
                          of this field and lifecycle hooks will fail in runtime when
                          tcp handler is specified.
                        properties:
                          host:
                            description: 'Optional: Host name to connect to, defaults
                              to the pod IP.'
                            type: string
                          port:
                            anyOf:
                            - type: integer
                            - type: string
                            description: Number or name of the port to access on the
                              container. Number must be in the range 1 to 65535. Name
                              must be an IANA_SVC_NAME.
                            x-kubernetes-int-or-string: true
                        required:
                        - port
                        type: object
                    type: object
                  preStop:
                    description: 'PreStop is called immediately before a container
                      is terminated due to an API request or management event such
                      as liveness/startup probe failure, preemption, resource contention,
                      etc. The handler is not called if the container crashes or exits.
                      The Pod''s termination grace period countdown begins before
                      the PreStop hook is executed. Regardless of the outcome of the
                      handler, the container will eventually terminate within the
                      Pod''s termination grace period (unless delayed by finalizers).
                      Other management of the container blocks until the hook completes
                      or until the termination grace period is reached. More info:
                      https://kubernetes.io/docs/concepts/containers/container-lifecycle-hooks/#container-hooks'
                    properties:
                      exec:
                        description: Exec specifies the action to take.
                        properties:
                          command:
                            description: Command is the command line to execute inside
                              the container, the working directory for the command  is
                              root ('/') in the container's filesystem. The command
                              is simply exec'd, it is not run inside a shell, so traditional
                              shell instructions ('|', etc) won't work. To use a shell,
                              you need to explicitly call out to that shell. Exit
                              status of 0 is treated as live/healthy and non-zero
                              is unhealthy.
                            items:
                              type: string
                            type: array
                        type: object
                      httpGet:
                        description: HTTPGet specifies the http request to perform.
                        properties:
                          host:
                            description: Host name to connect to, defaults to the
                              pod IP. You probably want to set "Host" in httpHeaders
                              instead.
                            type: string
                          httpHeaders:
                            description: Custom headers to set in the request. HTTP
                              allows repeated headers.
                            items:
                              description: HTTPHeader describes a custom header to
                                be used in HTTP probes
                              properties:
                                name:
                                  description: The header field name. This will be
                                    canonicalized upon output, so case-variant names
                                    will be understood as the same header.
                                  type: string
                                value:
                                  description: The header field value
                                  type: string
                              required:
                              - name
                              - value
                              type: object
                            type: array
                          path:
                            description: Path to access on the HTTP server.
                            type: string
                          port:
                            anyOf:
                            - type: integer
                            - type: string
                            description: Name or number of the port to access on the
                              container. Number must be in the range 1 to 65535. Name
                              must be an IANA_SVC_NAME.
                            x-kubernetes-int-or-string: true
                          scheme:
                            description: Scheme to use for connecting to the host.
                              Defaults to HTTP.
                            type: string
                        required:
                        - port
                        type: object
                      tcpSocket:
                        description: Deprecated. TCPSocket is NOT supported as a LifecycleHandler
                          and kept for the backward compatibility. There are no validation
                          of this field and lifecycle hooks will fail in runtime when
                          tcp handler is specified.
                        properties:
                          host:
                            description: 'Optional: Host name to connect to, defaults
                              to the pod IP.'
                            type: string
                          port:
                            anyOf:
                            - type: integer
                            - type: string
                            description: Number or name of the port to access on the
                              container. Number must be in the range 1 to 65535. Name
                              must be an IANA_SVC_NAME.
                            x-kubernetes-int-or-string: true
                        required:
                        - port
                        type: object
                    type: object
                type: object
              livenessProbe:
                description: livenessProbe related configuration
                properties:
                  enabled:
                    description: Enable probe on agent containers
                    type: boolean
                  failureThreshold:
                    description: Failure threshold for probe
                    format: int32
                    type: integer
                  initialDelaySeconds:
                    description: Initial delay seconds for probe
                    format: int32
                    type: integer
                  periodSeconds:
                    description: Period delay seconds for probe
                    format: int32
                    type: integer
                  successThreshold:
                    description: Success threshold for probe
                    format: int32
                    type: integer
                  timeoutSeconds:
                    description: Timeout delay seconds for probe
                    format: int32
                    type: integer
                required:
                - enabled
                type: object
              nodeSelector:
                additionalProperties:
                  type: string
                description: Node labels for pods assignment
                type: object
                x-kubernetes-map-type: atomic
              podAnnotations:
                additionalProperties:
                  type: string
                description: Extra Annotations for pods
                type: object
              podLabels:
                additionalProperties:
                  type: string
                description: Extra labels for pods
                type: object
                x-kubernetes-map-type: atomic
              podSecurityContext:
                description: Configure Pods' Security Context
                properties:
                  enabled:
                    description: Enable PodSecurityContext on Pod
                    type: boolean
                  fsGroup:
                    description: fsGroup to define the Group ID for the Pod
                    format: int64
                    type: integer
                required:
                - enabled
                type: object
              readinessProbe:
                description: readinessProbe related configuration
                properties:
                  enabled:
                    description: Enable probe on agent containers
                    type: boolean
                  failureThreshold:
                    description: Failure threshold for probe
                    format: int32
                    type: integer
                  initialDelaySeconds:
                    description: Initial delay seconds for probe
                    format: int32
                    type: integer
                  periodSeconds:
                    description: Period delay seconds for probe
                    format: int32
                    type: integer
                  successThreshold:
                    description: Success threshold for probe
                    format: int32
                    type: integer
                  timeoutSeconds:
                    description: Timeout delay seconds for probe
                    format: int32
                    type: integer
                required:
                - enabled
                type: object
              resources:
                description: Resource requests and limits
                properties:
                  claims:
                    description: "Claims lists the names of resources, defined in
                      spec.resourceClaims, that are used by this container. \n This
                      is an alpha field and requires enabling the DynamicResourceAllocation
                      feature gate. \n This field is immutable. It can only be set
                      for containers."
                    items:
                      description: ResourceClaim references one entry in PodSpec.ResourceClaims.
                      properties:
                        name:
                          description: Name must match the name of one entry in pod.spec.resourceClaims
                            of the Pod where this field is used. It makes that resource
                            available inside a container.
                          type: string
                      required:
                      - name
                      type: object
                    type: array
                    x-kubernetes-list-map-keys:
                    - name
                    x-kubernetes-list-type: map
                  limits:
                    additionalProperties:
                      anyOf:
                      - type: integer
                      - type: string
                      pattern: ^(\+|-)?(([0-9]+(\.[0-9]*)?)|(\.[0-9]+))(([KMGTPE]i)|[numkMGTPE]|([eE](\+|-)?(([0-9]+(\.[0-9]*)?)|(\.[0-9]+))))?$
                      x-kubernetes-int-or-string: true
                    description: 'Limits describes the maximum amount of compute resources
                      allowed. More info: https://kubernetes.io/docs/concepts/configuration/manage-resources-containers/'
                    type: object
                  requests:
                    additionalProperties:
                      anyOf:
                      - type: integer
                      - type: string
                      pattern: ^(\+|-)?(([0-9]+(\.[0-9]*)?)|(\.[0-9]+))(([KMGTPE]i)|[numkMGTPE]|([eE](\+|-)?(([0-9]+(\.[0-9]*)?)|(\.[0-9]+))))?$
                      x-kubernetes-int-or-string: true
                    description: 'Requests describes the minimum amount of compute
                      resources required. If Requests is omitted for a container,
                      it defaults to Limits if that is explicitly specified, otherwise
                      to an implementation-defined value. Requests cannot exceed Limits.
                      More info: https://kubernetes.io/docs/concepts/configuration/manage-resources-containers/'
                    type: object
                type: object
              secrets:
                description: Secrets
                properties:
                  fluxNinjaExtension:
                    description: FluxNinja extension.
                    properties:
                      create:
                        description: Create new secret or not
                        type: boolean
                      secretKeyRef:
                        description: Secret details
                        properties:
                          key:
                            description: Key of the secret in Data
                            type: string
                          name:
                            description: Name of the secret
                            type: string
                        type: object
                      value:
                        description: Value for the ApiKey
                        type: string
                    required:
                    - create
                    - value
                    type: object
                type: object
              service:
                description: Configuration for Agent or Controller service
                properties:
                  annotations:
                    additionalProperties:
                      type: string
                    description: Additional custom annotations for service
                    type: object
                    x-kubernetes-preserve-unknown-fields: true
                type: object
              serviceAccount:
                description: ServiceAccountSpec defines the the configuration pf Service
                  account for Agent or Controller
                properties:
                  annotations:
                    additionalProperties:
                      type: string
                    description: Additional Service Account annotations
                    type: object
                  automountServiceAccountToken:
                    description: Automount service account token for the server service
                      account
                    type: boolean
                  create:
                    description: Specifies whether a ServiceAccount should be created
                    type: boolean
                  name:
                    description: Existing ServiceAccount name to be used
                    type: string
                required:
                - create
                type: object
              sidecar:
                description: Sidecar defines the desired state of Sidecar setup for
                  Agent
                properties:
                  enableNamespacesByDefault:
                    description: Enabled per namespace injection by default
                    items:
                      type: string
                    type: array
                  enabled:
                    description: Enabled Sidecar injection or use per Node setup of
                      Agent
                    type: boolean
                type: object
              sidecars:
                description: Add additional sidecar containers
                items:
                  description: A single application container that you want to run
                    within a pod.
                  properties:
                    args:
                      description: 'Arguments to the entrypoint. The container image''s
                        CMD is used if this is not provided. Variable references $(VAR_NAME)
                        are expanded using the container''s environment. If a variable
                        cannot be resolved, the reference in the input string will
                        be unchanged. Double $$ are reduced to a single $, which allows
                        for escaping the $(VAR_NAME) syntax: i.e. "$$(VAR_NAME)" will
                        produce the string literal "$(VAR_NAME)". Escaped references
                        will never be expanded, regardless of whether the variable
                        exists or not. Cannot be updated. More info: https://kubernetes.io/docs/tasks/inject-data-application/define-command-argument-container/#running-a-command-in-a-shell'
                      items:
                        type: string
                      type: array
                    command:
                      description: 'Entrypoint array. Not executed within a shell.
                        The container image''s ENTRYPOINT is used if this is not provided.
                        Variable references $(VAR_NAME) are expanded using the container''s
                        environment. If a variable cannot be resolved, the reference
                        in the input string will be unchanged. Double $$ are reduced
                        to a single $, which allows for escaping the $(VAR_NAME) syntax:
                        i.e. "$$(VAR_NAME)" will produce the string literal "$(VAR_NAME)".
                        Escaped references will never be expanded, regardless of whether
                        the variable exists or not. Cannot be updated. More info:
                        https://kubernetes.io/docs/tasks/inject-data-application/define-command-argument-container/#running-a-command-in-a-shell'
                      items:
                        type: string
                      type: array
                    env:
                      description: List of environment variables to set in the container.
                        Cannot be updated.
                      items:
                        description: EnvVar represents an environment variable present
                          in a Container.
                        properties:
                          name:
                            description: Name of the environment variable. Must be
                              a C_IDENTIFIER.
                            type: string
                          value:
                            description: 'Variable references $(VAR_NAME) are expanded
                              using the previously defined environment variables in
                              the container and any service environment variables.
                              If a variable cannot be resolved, the reference in the
                              input string will be unchanged. Double $$ are reduced
                              to a single $, which allows for escaping the $(VAR_NAME)
                              syntax: i.e. "$$(VAR_NAME)" will produce the string
                              literal "$(VAR_NAME)". Escaped references will never
                              be expanded, regardless of whether the variable exists
                              or not. Defaults to "".'
                            type: string
                          valueFrom:
                            description: Source for the environment variable's value.
                              Cannot be used if value is not empty.
                            properties:
                              configMapKeyRef:
                                description: Selects a key of a ConfigMap.
                                properties:
                                  key:
                                    description: The key to select.
                                    type: string
                                  name:
                                    description: 'Name of the referent. More info:
                                      https://kubernetes.io/docs/concepts/overview/working-with-objects/names/#names
                                      TODO: Add other useful fields. apiVersion, kind,
                                      uid?'
                                    type: string
                                  optional:
                                    description: Specify whether the ConfigMap or
                                      its key must be defined
                                    type: boolean
                                required:
                                - key
                                type: object
                                x-kubernetes-map-type: atomic
                              fieldRef:
                                description: 'Selects a field of the pod: supports
                                  metadata.name, metadata.namespace, `metadata.labels[''<KEY>'']`,
                                  `metadata.annotations[''<KEY>'']`, spec.nodeName,
                                  spec.serviceAccountName, status.hostIP, status.podIP,
                                  status.podIPs.'
                                properties:
                                  apiVersion:
                                    description: Version of the schema the FieldPath
                                      is written in terms of, defaults to "v1".
                                    type: string
                                  fieldPath:
                                    description: Path of the field to select in the
                                      specified API version.
                                    type: string
                                required:
                                - fieldPath
                                type: object
                                x-kubernetes-map-type: atomic
                              resourceFieldRef:
                                description: 'Selects a resource of the container:
                                  only resources limits and requests (limits.cpu,
                                  limits.memory, limits.ephemeral-storage, requests.cpu,
                                  requests.memory and requests.ephemeral-storage)
                                  are currently supported.'
                                properties:
                                  containerName:
                                    description: 'Container name: required for volumes,
                                      optional for env vars'
                                    type: string
                                  divisor:
                                    anyOf:
                                    - type: integer
                                    - type: string
                                    description: Specifies the output format of the
                                      exposed resources, defaults to "1"
                                    pattern: ^(\+|-)?(([0-9]+(\.[0-9]*)?)|(\.[0-9]+))(([KMGTPE]i)|[numkMGTPE]|([eE](\+|-)?(([0-9]+(\.[0-9]*)?)|(\.[0-9]+))))?$
                                    x-kubernetes-int-or-string: true
                                  resource:
                                    description: 'Required: resource to select'
                                    type: string
                                required:
                                - resource
                                type: object
                                x-kubernetes-map-type: atomic
                              secretKeyRef:
                                description: Selects a key of a secret in the pod's
                                  namespace
                                properties:
                                  key:
                                    description: The key of the secret to select from.  Must
                                      be a valid secret key.
                                    type: string
                                  name:
                                    description: 'Name of the referent. More info:
                                      https://kubernetes.io/docs/concepts/overview/working-with-objects/names/#names
                                      TODO: Add other useful fields. apiVersion, kind,
                                      uid?'
                                    type: string
                                  optional:
                                    description: Specify whether the Secret or its
                                      key must be defined
                                    type: boolean
                                required:
                                - key
                                type: object
                                x-kubernetes-map-type: atomic
                            type: object
                        required:
                        - name
                        type: object
                      type: array
                    envFrom:
                      description: List of sources to populate environment variables
                        in the container. The keys defined within a source must be
                        a C_IDENTIFIER. All invalid keys will be reported as an event
                        when the container is starting. When a key exists in multiple
                        sources, the value associated with the last source will take
                        precedence. Values defined by an Env with a duplicate key
                        will take precedence. Cannot be updated.
                      items:
                        description: EnvFromSource represents the source of a set
                          of ConfigMaps
                        properties:
                          configMapRef:
                            description: The ConfigMap to select from
                            properties:
                              name:
                                description: 'Name of the referent. More info: https://kubernetes.io/docs/concepts/overview/working-with-objects/names/#names
                                  TODO: Add other useful fields. apiVersion, kind,
                                  uid?'
                                type: string
                              optional:
                                description: Specify whether the ConfigMap must be
                                  defined
                                type: boolean
                            type: object
                            x-kubernetes-map-type: atomic
                          prefix:
                            description: An optional identifier to prepend to each
                              key in the ConfigMap. Must be a C_IDENTIFIER.
                            type: string
                          secretRef:
                            description: The Secret to select from
                            properties:
                              name:
                                description: 'Name of the referent. More info: https://kubernetes.io/docs/concepts/overview/working-with-objects/names/#names
                                  TODO: Add other useful fields. apiVersion, kind,
                                  uid?'
                                type: string
                              optional:
                                description: Specify whether the Secret must be defined
                                type: boolean
                            type: object
                            x-kubernetes-map-type: atomic
                        type: object
                      type: array
                    image:
                      description: 'Container image name. More info: https://kubernetes.io/docs/concepts/containers/images
                        This field is optional to allow higher level config management
                        to default or override container images in workload controllers
                        like Deployments and StatefulSets.'
                      type: string
                    imagePullPolicy:
                      description: 'Image pull policy. One of Always, Never, IfNotPresent.
                        Defaults to Always if :latest tag is specified, or IfNotPresent
                        otherwise. Cannot be updated. More info: https://kubernetes.io/docs/concepts/containers/images#updating-images'
                      type: string
                    lifecycle:
                      description: Actions that the management system should take
                        in response to container lifecycle events. Cannot be updated.
                      properties:
                        postStart:
                          description: 'PostStart is called immediately after a container
                            is created. If the handler fails, the container is terminated
                            and restarted according to its restart policy. Other management
                            of the container blocks until the hook completes. More
                            info: https://kubernetes.io/docs/concepts/containers/container-lifecycle-hooks/#container-hooks'
                          properties:
                            exec:
                              description: Exec specifies the action to take.
                              properties:
                                command:
                                  description: Command is the command line to execute
                                    inside the container, the working directory for
                                    the command  is root ('/') in the container's
                                    filesystem. The command is simply exec'd, it is
                                    not run inside a shell, so traditional shell instructions
                                    ('|', etc) won't work. To use a shell, you need
                                    to explicitly call out to that shell. Exit status
                                    of 0 is treated as live/healthy and non-zero is
                                    unhealthy.
                                  items:
                                    type: string
                                  type: array
                              type: object
                            httpGet:
                              description: HTTPGet specifies the http request to perform.
                              properties:
                                host:
                                  description: Host name to connect to, defaults to
                                    the pod IP. You probably want to set "Host" in
                                    httpHeaders instead.
                                  type: string
                                httpHeaders:
                                  description: Custom headers to set in the request.
                                    HTTP allows repeated headers.
                                  items:
                                    description: HTTPHeader describes a custom header
                                      to be used in HTTP probes
                                    properties:
                                      name:
                                        description: The header field name. This will
                                          be canonicalized upon output, so case-variant
                                          names will be understood as the same header.
                                        type: string
                                      value:
                                        description: The header field value
                                        type: string
                                    required:
                                    - name
                                    - value
                                    type: object
                                  type: array
                                path:
                                  description: Path to access on the HTTP server.
                                  type: string
                                port:
                                  anyOf:
                                  - type: integer
                                  - type: string
                                  description: Name or number of the port to access
                                    on the container. Number must be in the range
                                    1 to 65535. Name must be an IANA_SVC_NAME.
                                  x-kubernetes-int-or-string: true
                                scheme:
                                  description: Scheme to use for connecting to the
                                    host. Defaults to HTTP.
                                  type: string
                              required:
                              - port
                              type: object
                            tcpSocket:
                              description: Deprecated. TCPSocket is NOT supported
                                as a LifecycleHandler and kept for the backward compatibility.
                                There are no validation of this field and lifecycle
                                hooks will fail in runtime when tcp handler is specified.
                              properties:
                                host:
                                  description: 'Optional: Host name to connect to,
                                    defaults to the pod IP.'
                                  type: string
                                port:
                                  anyOf:
                                  - type: integer
                                  - type: string
                                  description: Number or name of the port to access
                                    on the container. Number must be in the range
                                    1 to 65535. Name must be an IANA_SVC_NAME.
                                  x-kubernetes-int-or-string: true
                              required:
                              - port
                              type: object
                          type: object
                        preStop:
                          description: 'PreStop is called immediately before a container
                            is terminated due to an API request or management event
                            such as liveness/startup probe failure, preemption, resource
                            contention, etc. The handler is not called if the container
                            crashes or exits. The Pod''s termination grace period
                            countdown begins before the PreStop hook is executed.
                            Regardless of the outcome of the handler, the container
                            will eventually terminate within the Pod''s termination
                            grace period (unless delayed by finalizers). Other management
                            of the container blocks until the hook completes or until
                            the termination grace period is reached. More info: https://kubernetes.io/docs/concepts/containers/container-lifecycle-hooks/#container-hooks'
                          properties:
                            exec:
                              description: Exec specifies the action to take.
                              properties:
                                command:
                                  description: Command is the command line to execute
                                    inside the container, the working directory for
                                    the command  is root ('/') in the container's
                                    filesystem. The command is simply exec'd, it is
                                    not run inside a shell, so traditional shell instructions
                                    ('|', etc) won't work. To use a shell, you need
                                    to explicitly call out to that shell. Exit status
                                    of 0 is treated as live/healthy and non-zero is
                                    unhealthy.
                                  items:
                                    type: string
                                  type: array
                              type: object
                            httpGet:
                              description: HTTPGet specifies the http request to perform.
                              properties:
                                host:
                                  description: Host name to connect to, defaults to
                                    the pod IP. You probably want to set "Host" in
                                    httpHeaders instead.
                                  type: string
                                httpHeaders:
                                  description: Custom headers to set in the request.
                                    HTTP allows repeated headers.
                                  items:
                                    description: HTTPHeader describes a custom header
                                      to be used in HTTP probes
                                    properties:
                                      name:
                                        description: The header field name. This will
                                          be canonicalized upon output, so case-variant
                                          names will be understood as the same header.
                                        type: string
                                      value:
                                        description: The header field value
                                        type: string
                                    required:
                                    - name
                                    - value
                                    type: object
                                  type: array
                                path:
                                  description: Path to access on the HTTP server.
                                  type: string
                                port:
                                  anyOf:
                                  - type: integer
                                  - type: string
                                  description: Name or number of the port to access
                                    on the container. Number must be in the range
                                    1 to 65535. Name must be an IANA_SVC_NAME.
                                  x-kubernetes-int-or-string: true
                                scheme:
                                  description: Scheme to use for connecting to the
                                    host. Defaults to HTTP.
                                  type: string
                              required:
                              - port
                              type: object
                            tcpSocket:
                              description: Deprecated. TCPSocket is NOT supported
                                as a LifecycleHandler and kept for the backward compatibility.
                                There are no validation of this field and lifecycle
                                hooks will fail in runtime when tcp handler is specified.
                              properties:
                                host:
                                  description: 'Optional: Host name to connect to,
                                    defaults to the pod IP.'
                                  type: string
                                port:
                                  anyOf:
                                  - type: integer
                                  - type: string
                                  description: Number or name of the port to access
                                    on the container. Number must be in the range
                                    1 to 65535. Name must be an IANA_SVC_NAME.
                                  x-kubernetes-int-or-string: true
                              required:
                              - port
                              type: object
                          type: object
                      type: object
                    livenessProbe:
                      description: 'Periodic probe of container liveness. Container
                        will be restarted if the probe fails. Cannot be updated. More
                        info: https://kubernetes.io/docs/concepts/workloads/pods/pod-lifecycle#container-probes'
                      properties:
                        exec:
                          description: Exec specifies the action to take.
                          properties:
                            command:
                              description: Command is the command line to execute
                                inside the container, the working directory for the
                                command  is root ('/') in the container's filesystem.
                                The command is simply exec'd, it is not run inside
                                a shell, so traditional shell instructions ('|', etc)
                                won't work. To use a shell, you need to explicitly
                                call out to that shell. Exit status of 0 is treated
                                as live/healthy and non-zero is unhealthy.
                              items:
                                type: string
                              type: array
                          type: object
                        failureThreshold:
                          description: Minimum consecutive failures for the probe
                            to be considered failed after having succeeded. Defaults
                            to 3. Minimum value is 1.
                          format: int32
                          type: integer
                        grpc:
                          description: GRPC specifies an action involving a GRPC port.
                          properties:
                            port:
                              description: Port number of the gRPC service. Number
                                must be in the range 1 to 65535.
                              format: int32
                              type: integer
                            service:
                              description: "Service is the name of the service to
                                place in the gRPC HealthCheckRequest (see https://github.com/grpc/grpc/blob/master/doc/health-checking.md).
                                \n If this is not specified, the default behavior
                                is defined by gRPC."
                              type: string
                          required:
                          - port
                          type: object
                        httpGet:
                          description: HTTPGet specifies the http request to perform.
                          properties:
                            host:
                              description: Host name to connect to, defaults to the
                                pod IP. You probably want to set "Host" in httpHeaders
                                instead.
                              type: string
                            httpHeaders:
                              description: Custom headers to set in the request. HTTP
                                allows repeated headers.
                              items:
                                description: HTTPHeader describes a custom header
                                  to be used in HTTP probes
                                properties:
                                  name:
                                    description: The header field name. This will
                                      be canonicalized upon output, so case-variant
                                      names will be understood as the same header.
                                    type: string
                                  value:
                                    description: The header field value
                                    type: string
                                required:
                                - name
                                - value
                                type: object
                              type: array
                            path:
                              description: Path to access on the HTTP server.
                              type: string
                            port:
                              anyOf:
                              - type: integer
                              - type: string
                              description: Name or number of the port to access on
                                the container. Number must be in the range 1 to 65535.
                                Name must be an IANA_SVC_NAME.
                              x-kubernetes-int-or-string: true
                            scheme:
                              description: Scheme to use for connecting to the host.
                                Defaults to HTTP.
                              type: string
                          required:
                          - port
                          type: object
                        initialDelaySeconds:
                          description: 'Number of seconds after the container has
                            started before liveness probes are initiated. More info:
                            https://kubernetes.io/docs/concepts/workloads/pods/pod-lifecycle#container-probes'
                          format: int32
                          type: integer
                        periodSeconds:
                          description: How often (in seconds) to perform the probe.
                            Default to 10 seconds. Minimum value is 1.
                          format: int32
                          type: integer
                        successThreshold:
                          description: Minimum consecutive successes for the probe
                            to be considered successful after having failed. Defaults
                            to 1. Must be 1 for liveness and startup. Minimum value
                            is 1.
                          format: int32
                          type: integer
                        tcpSocket:
                          description: TCPSocket specifies an action involving a TCP
                            port.
                          properties:
                            host:
                              description: 'Optional: Host name to connect to, defaults
                                to the pod IP.'
                              type: string
                            port:
                              anyOf:
                              - type: integer
                              - type: string
                              description: Number or name of the port to access on
                                the container. Number must be in the range 1 to 65535.
                                Name must be an IANA_SVC_NAME.
                              x-kubernetes-int-or-string: true
                          required:
                          - port
                          type: object
                        terminationGracePeriodSeconds:
                          description: Optional duration in seconds the pod needs
                            to terminate gracefully upon probe failure. The grace
                            period is the duration in seconds after the processes
                            running in the pod are sent a termination signal and the
                            time when the processes are forcibly halted with a kill
                            signal. Set this value longer than the expected cleanup
                            time for your process. If this value is nil, the pod's
                            terminationGracePeriodSeconds will be used. Otherwise,
                            this value overrides the value provided by the pod spec.
                            Value must be non-negative integer. The value zero indicates
                            stop immediately via the kill signal (no opportunity to
                            shut down). This is a beta field and requires enabling
                            ProbeTerminationGracePeriod feature gate. Minimum value
                            is 1. spec.terminationGracePeriodSeconds is used if unset.
                          format: int64
                          type: integer
                        timeoutSeconds:
                          description: 'Number of seconds after which the probe times
                            out. Defaults to 1 second. Minimum value is 1. More info:
                            https://kubernetes.io/docs/concepts/workloads/pods/pod-lifecycle#container-probes'
                          format: int32
                          type: integer
                      type: object
                    name:
                      description: Name of the container specified as a DNS_LABEL.
                        Each container in a pod must have a unique name (DNS_LABEL).
                        Cannot be updated.
                      type: string
                    ports:
                      description: List of ports to expose from the container. Not
                        specifying a port here DOES NOT prevent that port from being
                        exposed. Any port which is listening on the default "0.0.0.0"
                        address inside a container will be accessible from the network.
                        Modifying this array with strategic merge patch may corrupt
                        the data. For more information See https://github.com/kubernetes/kubernetes/issues/108255.
                        Cannot be updated.
                      items:
                        description: ContainerPort represents a network port in a
                          single container.
                        properties:
                          containerPort:
                            description: Number of port to expose on the pod's IP
                              address. This must be a valid port number, 0 < x < 65536.
                            format: int32
                            type: integer
                          hostIP:
                            description: What host IP to bind the external port to.
                            type: string
                          hostPort:
                            description: Number of port to expose on the host. If
                              specified, this must be a valid port number, 0 < x <
                              65536. If HostNetwork is specified, this must match
                              ContainerPort. Most containers do not need this.
                            format: int32
                            type: integer
                          name:
                            description: If specified, this must be an IANA_SVC_NAME
                              and unique within the pod. Each named port in a pod
                              must have a unique name. Name for the port that can
                              be referred to by services.
                            type: string
                          protocol:
                            default: TCP
                            description: Protocol for port. Must be UDP, TCP, or SCTP.
                              Defaults to "TCP".
                            type: string
                        required:
                        - containerPort
                        type: object
                      type: array
                      x-kubernetes-list-map-keys:
                      - containerPort
                      - protocol
                      x-kubernetes-list-type: map
                    readinessProbe:
                      description: 'Periodic probe of container service readiness.
                        Container will be removed from service endpoints if the probe
                        fails. Cannot be updated. More info: https://kubernetes.io/docs/concepts/workloads/pods/pod-lifecycle#container-probes'
                      properties:
                        exec:
                          description: Exec specifies the action to take.
                          properties:
                            command:
                              description: Command is the command line to execute
                                inside the container, the working directory for the
                                command  is root ('/') in the container's filesystem.
                                The command is simply exec'd, it is not run inside
                                a shell, so traditional shell instructions ('|', etc)
                                won't work. To use a shell, you need to explicitly
                                call out to that shell. Exit status of 0 is treated
                                as live/healthy and non-zero is unhealthy.
                              items:
                                type: string
                              type: array
                          type: object
                        failureThreshold:
                          description: Minimum consecutive failures for the probe
                            to be considered failed after having succeeded. Defaults
                            to 3. Minimum value is 1.
                          format: int32
                          type: integer
                        grpc:
                          description: GRPC specifies an action involving a GRPC port.
                          properties:
                            port:
                              description: Port number of the gRPC service. Number
                                must be in the range 1 to 65535.
                              format: int32
                              type: integer
                            service:
                              description: "Service is the name of the service to
                                place in the gRPC HealthCheckRequest (see https://github.com/grpc/grpc/blob/master/doc/health-checking.md).
                                \n If this is not specified, the default behavior
                                is defined by gRPC."
                              type: string
                          required:
                          - port
                          type: object
                        httpGet:
                          description: HTTPGet specifies the http request to perform.
                          properties:
                            host:
                              description: Host name to connect to, defaults to the
                                pod IP. You probably want to set "Host" in httpHeaders
                                instead.
                              type: string
                            httpHeaders:
                              description: Custom headers to set in the request. HTTP
                                allows repeated headers.
                              items:
                                description: HTTPHeader describes a custom header
                                  to be used in HTTP probes
                                properties:
                                  name:
                                    description: The header field name. This will
                                      be canonicalized upon output, so case-variant
                                      names will be understood as the same header.
                                    type: string
                                  value:
                                    description: The header field value
                                    type: string
                                required:
                                - name
                                - value
                                type: object
                              type: array
                            path:
                              description: Path to access on the HTTP server.
                              type: string
                            port:
                              anyOf:
                              - type: integer
                              - type: string
                              description: Name or number of the port to access on
                                the container. Number must be in the range 1 to 65535.
                                Name must be an IANA_SVC_NAME.
                              x-kubernetes-int-or-string: true
                            scheme:
                              description: Scheme to use for connecting to the host.
                                Defaults to HTTP.
                              type: string
                          required:
                          - port
                          type: object
                        initialDelaySeconds:
                          description: 'Number of seconds after the container has
                            started before liveness probes are initiated. More info:
                            https://kubernetes.io/docs/concepts/workloads/pods/pod-lifecycle#container-probes'
                          format: int32
                          type: integer
                        periodSeconds:
                          description: How often (in seconds) to perform the probe.
                            Default to 10 seconds. Minimum value is 1.
                          format: int32
                          type: integer
                        successThreshold:
                          description: Minimum consecutive successes for the probe
                            to be considered successful after having failed. Defaults
                            to 1. Must be 1 for liveness and startup. Minimum value
                            is 1.
                          format: int32
                          type: integer
                        tcpSocket:
                          description: TCPSocket specifies an action involving a TCP
                            port.
                          properties:
                            host:
                              description: 'Optional: Host name to connect to, defaults
                                to the pod IP.'
                              type: string
                            port:
                              anyOf:
                              - type: integer
                              - type: string
                              description: Number or name of the port to access on
                                the container. Number must be in the range 1 to 65535.
                                Name must be an IANA_SVC_NAME.
                              x-kubernetes-int-or-string: true
                          required:
                          - port
                          type: object
                        terminationGracePeriodSeconds:
                          description: Optional duration in seconds the pod needs
                            to terminate gracefully upon probe failure. The grace
                            period is the duration in seconds after the processes
                            running in the pod are sent a termination signal and the
                            time when the processes are forcibly halted with a kill
                            signal. Set this value longer than the expected cleanup
                            time for your process. If this value is nil, the pod's
                            terminationGracePeriodSeconds will be used. Otherwise,
                            this value overrides the value provided by the pod spec.
                            Value must be non-negative integer. The value zero indicates
                            stop immediately via the kill signal (no opportunity to
                            shut down). This is a beta field and requires enabling
                            ProbeTerminationGracePeriod feature gate. Minimum value
                            is 1. spec.terminationGracePeriodSeconds is used if unset.
                          format: int64
                          type: integer
                        timeoutSeconds:
                          description: 'Number of seconds after which the probe times
                            out. Defaults to 1 second. Minimum value is 1. More info:
                            https://kubernetes.io/docs/concepts/workloads/pods/pod-lifecycle#container-probes'
                          format: int32
                          type: integer
                      type: object
                    resizePolicy:
                      description: Resources resize policy for the container.
                      items:
                        description: ContainerResizePolicy represents resource resize
                          policy for the container.
                        properties:
                          resourceName:
                            description: 'Name of the resource to which this resource
                              resize policy applies. Supported values: cpu, memory.'
                            type: string
                          restartPolicy:
                            description: Restart policy to apply when specified resource
                              is resized. If not specified, it defaults to NotRequired.
                            type: string
                        required:
                        - resourceName
                        - restartPolicy
                        type: object
                      type: array
                      x-kubernetes-list-type: atomic
                    resources:
                      description: 'Compute Resources required by this container.
                        Cannot be updated. More info: https://kubernetes.io/docs/concepts/configuration/manage-resources-containers/'
                      properties:
                        claims:
                          description: "Claims lists the names of resources, defined
                            in spec.resourceClaims, that are used by this container.
                            \n This is an alpha field and requires enabling the DynamicResourceAllocation
                            feature gate. \n This field is immutable. It can only
                            be set for containers."
                          items:
                            description: ResourceClaim references one entry in PodSpec.ResourceClaims.
                            properties:
                              name:
                                description: Name must match the name of one entry
                                  in pod.spec.resourceClaims of the Pod where this
                                  field is used. It makes that resource available
                                  inside a container.
                                type: string
                            required:
                            - name
                            type: object
                          type: array
                          x-kubernetes-list-map-keys:
                          - name
                          x-kubernetes-list-type: map
                        limits:
                          additionalProperties:
                            anyOf:
                            - type: integer
                            - type: string
                            pattern: ^(\+|-)?(([0-9]+(\.[0-9]*)?)|(\.[0-9]+))(([KMGTPE]i)|[numkMGTPE]|([eE](\+|-)?(([0-9]+(\.[0-9]*)?)|(\.[0-9]+))))?$
                            x-kubernetes-int-or-string: true
                          description: 'Limits describes the maximum amount of compute
                            resources allowed. More info: https://kubernetes.io/docs/concepts/configuration/manage-resources-containers/'
                          type: object
                        requests:
                          additionalProperties:
                            anyOf:
                            - type: integer
                            - type: string
                            pattern: ^(\+|-)?(([0-9]+(\.[0-9]*)?)|(\.[0-9]+))(([KMGTPE]i)|[numkMGTPE]|([eE](\+|-)?(([0-9]+(\.[0-9]*)?)|(\.[0-9]+))))?$
                            x-kubernetes-int-or-string: true
                          description: 'Requests describes the minimum amount of compute
                            resources required. If Requests is omitted for a container,
                            it defaults to Limits if that is explicitly specified,
                            otherwise to an implementation-defined value. Requests
                            cannot exceed Limits. More info: https://kubernetes.io/docs/concepts/configuration/manage-resources-containers/'
                          type: object
                      type: object
                    securityContext:
                      description: 'SecurityContext defines the security options the
                        container should be run with. If set, the fields of SecurityContext
                        override the equivalent fields of PodSecurityContext. More
                        info: https://kubernetes.io/docs/tasks/configure-pod-container/security-context/'
                      properties:
                        allowPrivilegeEscalation:
                          description: 'AllowPrivilegeEscalation controls whether
                            a process can gain more privileges than its parent process.
                            This bool directly controls if the no_new_privs flag will
                            be set on the container process. AllowPrivilegeEscalation
                            is true always when the container is: 1) run as Privileged
                            2) has CAP_SYS_ADMIN Note that this field cannot be set
                            when spec.os.name is windows.'
                          type: boolean
                        capabilities:
                          description: The capabilities to add/drop when running containers.
                            Defaults to the default set of capabilities granted by
                            the container runtime. Note that this field cannot be
                            set when spec.os.name is windows.
                          properties:
                            add:
                              description: Added capabilities
                              items:
                                description: Capability represent POSIX capabilities
                                  type
                                type: string
                              type: array
                            drop:
                              description: Removed capabilities
                              items:
                                description: Capability represent POSIX capabilities
                                  type
                                type: string
                              type: array
                          type: object
                        privileged:
                          description: Run container in privileged mode. Processes
                            in privileged containers are essentially equivalent to
                            root on the host. Defaults to false. Note that this field
                            cannot be set when spec.os.name is windows.
                          type: boolean
                        procMount:
                          description: procMount denotes the type of proc mount to
                            use for the containers. The default is DefaultProcMount
                            which uses the container runtime defaults for readonly
                            paths and masked paths. This requires the ProcMountType
                            feature flag to be enabled. Note that this field cannot
                            be set when spec.os.name is windows.
                          type: string
                        readOnlyRootFilesystem:
                          description: Whether this container has a read-only root
                            filesystem. Default is false. Note that this field cannot
                            be set when spec.os.name is windows.
                          type: boolean
                        runAsGroup:
                          description: The GID to run the entrypoint of the container
                            process. Uses runtime default if unset. May also be set
                            in PodSecurityContext.  If set in both SecurityContext
                            and PodSecurityContext, the value specified in SecurityContext
                            takes precedence. Note that this field cannot be set when
                            spec.os.name is windows.
                          format: int64
                          type: integer
                        runAsNonRoot:
                          description: Indicates that the container must run as a
                            non-root user. If true, the Kubelet will validate the
                            image at runtime to ensure that it does not run as UID
                            0 (root) and fail to start the container if it does. If
                            unset or false, no such validation will be performed.
                            May also be set in PodSecurityContext.  If set in both
                            SecurityContext and PodSecurityContext, the value specified
                            in SecurityContext takes precedence.
                          type: boolean
                        runAsUser:
                          description: The UID to run the entrypoint of the container
                            process. Defaults to user specified in image metadata
                            if unspecified. May also be set in PodSecurityContext.  If
                            set in both SecurityContext and PodSecurityContext, the
                            value specified in SecurityContext takes precedence. Note
                            that this field cannot be set when spec.os.name is windows.
                          format: int64
                          type: integer
                        seLinuxOptions:
                          description: The SELinux context to be applied to the container.
                            If unspecified, the container runtime will allocate a
                            random SELinux context for each container.  May also be
                            set in PodSecurityContext.  If set in both SecurityContext
                            and PodSecurityContext, the value specified in SecurityContext
                            takes precedence. Note that this field cannot be set when
                            spec.os.name is windows.
                          properties:
                            level:
                              description: Level is SELinux level label that applies
                                to the container.
                              type: string
                            role:
                              description: Role is a SELinux role label that applies
                                to the container.
                              type: string
                            type:
                              description: Type is a SELinux type label that applies
                                to the container.
                              type: string
                            user:
                              description: User is a SELinux user label that applies
                                to the container.
                              type: string
                          type: object
                        seccompProfile:
                          description: The seccomp options to use by this container.
                            If seccomp options are provided at both the pod & container
                            level, the container options override the pod options.
                            Note that this field cannot be set when spec.os.name is
                            windows.
                          properties:
                            localhostProfile:
                              description: localhostProfile indicates a profile defined
                                in a file on the node should be used. The profile
                                must be preconfigured on the node to work. Must be
                                a descending path, relative to the kubelet's configured
                                seccomp profile location. Must only be set if type
                                is "Localhost".
                              type: string
                            type:
                              description: "type indicates which kind of seccomp profile
                                will be applied. Valid options are: \n Localhost -
                                a profile defined in a file on the node should be
                                used. RuntimeDefault - the container runtime default
                                profile should be used. Unconfined - no profile should
                                be applied."
                              type: string
                          required:
                          - type
                          type: object
                        windowsOptions:
                          description: The Windows specific settings applied to all
                            containers. If unspecified, the options from the PodSecurityContext
                            will be used. If set in both SecurityContext and PodSecurityContext,
                            the value specified in SecurityContext takes precedence.
                            Note that this field cannot be set when spec.os.name is
                            linux.
                          properties:
                            gmsaCredentialSpec:
                              description: GMSACredentialSpec is where the GMSA admission
                                webhook (https://github.com/kubernetes-sigs/windows-gmsa)
                                inlines the contents of the GMSA credential spec named
                                by the GMSACredentialSpecName field.
                              type: string
                            gmsaCredentialSpecName:
                              description: GMSACredentialSpecName is the name of the
                                GMSA credential spec to use.
                              type: string
                            hostProcess:
                              description: HostProcess determines if a container should
                                be run as a 'Host Process' container. This field is
                                alpha-level and will only be honored by components
                                that enable the WindowsHostProcessContainers feature
                                flag. Setting this field without the feature flag
                                will result in errors when validating the Pod. All
                                of a Pod's containers must have the same effective
                                HostProcess value (it is not allowed to have a mix
                                of HostProcess containers and non-HostProcess containers).  In
                                addition, if HostProcess is true then HostNetwork
                                must also be set to true.
                              type: boolean
                            runAsUserName:
                              description: The UserName in Windows to run the entrypoint
                                of the container process. Defaults to the user specified
                                in image metadata if unspecified. May also be set
                                in PodSecurityContext. If set in both SecurityContext
                                and PodSecurityContext, the value specified in SecurityContext
                                takes precedence.
                              type: string
                          type: object
                      type: object
                    startupProbe:
                      description: 'StartupProbe indicates that the Pod has successfully
                        initialized. If specified, no other probes are executed until
                        this completes successfully. If this probe fails, the Pod
                        will be restarted, just as if the livenessProbe failed. This
                        can be used to provide different probe parameters at the beginning
                        of a Pod''s lifecycle, when it might take a long time to load
                        data or warm a cache, than during steady-state operation.
                        This cannot be updated. More info: https://kubernetes.io/docs/concepts/workloads/pods/pod-lifecycle#container-probes'
                      properties:
                        exec:
                          description: Exec specifies the action to take.
                          properties:
                            command:
                              description: Command is the command line to execute
                                inside the container, the working directory for the
                                command  is root ('/') in the container's filesystem.
                                The command is simply exec'd, it is not run inside
                                a shell, so traditional shell instructions ('|', etc)
                                won't work. To use a shell, you need to explicitly
                                call out to that shell. Exit status of 0 is treated
                                as live/healthy and non-zero is unhealthy.
                              items:
                                type: string
                              type: array
                          type: object
                        failureThreshold:
                          description: Minimum consecutive failures for the probe
                            to be considered failed after having succeeded. Defaults
                            to 3. Minimum value is 1.
                          format: int32
                          type: integer
                        grpc:
                          description: GRPC specifies an action involving a GRPC port.
                          properties:
                            port:
                              description: Port number of the gRPC service. Number
                                must be in the range 1 to 65535.
                              format: int32
                              type: integer
                            service:
                              description: "Service is the name of the service to
                                place in the gRPC HealthCheckRequest (see https://github.com/grpc/grpc/blob/master/doc/health-checking.md).
                                \n If this is not specified, the default behavior
                                is defined by gRPC."
                              type: string
                          required:
                          - port
                          type: object
                        httpGet:
                          description: HTTPGet specifies the http request to perform.
                          properties:
                            host:
                              description: Host name to connect to, defaults to the
                                pod IP. You probably want to set "Host" in httpHeaders
                                instead.
                              type: string
                            httpHeaders:
                              description: Custom headers to set in the request. HTTP
                                allows repeated headers.
                              items:
                                description: HTTPHeader describes a custom header
                                  to be used in HTTP probes
                                properties:
                                  name:
                                    description: The header field name. This will
                                      be canonicalized upon output, so case-variant
                                      names will be understood as the same header.
                                    type: string
                                  value:
                                    description: The header field value
                                    type: string
                                required:
                                - name
                                - value
                                type: object
                              type: array
                            path:
                              description: Path to access on the HTTP server.
                              type: string
                            port:
                              anyOf:
                              - type: integer
                              - type: string
                              description: Name or number of the port to access on
                                the container. Number must be in the range 1 to 65535.
                                Name must be an IANA_SVC_NAME.
                              x-kubernetes-int-or-string: true
                            scheme:
                              description: Scheme to use for connecting to the host.
                                Defaults to HTTP.
                              type: string
                          required:
                          - port
                          type: object
                        initialDelaySeconds:
                          description: 'Number of seconds after the container has
                            started before liveness probes are initiated. More info:
                            https://kubernetes.io/docs/concepts/workloads/pods/pod-lifecycle#container-probes'
                          format: int32
                          type: integer
                        periodSeconds:
                          description: How often (in seconds) to perform the probe.
                            Default to 10 seconds. Minimum value is 1.
                          format: int32
                          type: integer
                        successThreshold:
                          description: Minimum consecutive successes for the probe
                            to be considered successful after having failed. Defaults
                            to 1. Must be 1 for liveness and startup. Minimum value
                            is 1.
                          format: int32
                          type: integer
                        tcpSocket:
                          description: TCPSocket specifies an action involving a TCP
                            port.
                          properties:
                            host:
                              description: 'Optional: Host name to connect to, defaults
                                to the pod IP.'
                              type: string
                            port:
                              anyOf:
                              - type: integer
                              - type: string
                              description: Number or name of the port to access on
                                the container. Number must be in the range 1 to 65535.
                                Name must be an IANA_SVC_NAME.
                              x-kubernetes-int-or-string: true
                          required:
                          - port
                          type: object
                        terminationGracePeriodSeconds:
                          description: Optional duration in seconds the pod needs
                            to terminate gracefully upon probe failure. The grace
                            period is the duration in seconds after the processes
                            running in the pod are sent a termination signal and the
                            time when the processes are forcibly halted with a kill
                            signal. Set this value longer than the expected cleanup
                            time for your process. If this value is nil, the pod's
                            terminationGracePeriodSeconds will be used. Otherwise,
                            this value overrides the value provided by the pod spec.
                            Value must be non-negative integer. The value zero indicates
                            stop immediately via the kill signal (no opportunity to
                            shut down). This is a beta field and requires enabling
                            ProbeTerminationGracePeriod feature gate. Minimum value
                            is 1. spec.terminationGracePeriodSeconds is used if unset.
                          format: int64
                          type: integer
                        timeoutSeconds:
                          description: 'Number of seconds after which the probe times
                            out. Defaults to 1 second. Minimum value is 1. More info:
                            https://kubernetes.io/docs/concepts/workloads/pods/pod-lifecycle#container-probes'
                          format: int32
                          type: integer
                      type: object
                    stdin:
                      description: Whether this container should allocate a buffer
                        for stdin in the container runtime. If this is not set, reads
                        from stdin in the container will always result in EOF. Default
                        is false.
                      type: boolean
                    stdinOnce:
                      description: Whether the container runtime should close the
                        stdin channel after it has been opened by a single attach.
                        When stdin is true the stdin stream will remain open across
                        multiple attach sessions. If stdinOnce is set to true, stdin
                        is opened on container start, is empty until the first client
                        attaches to stdin, and then remains open and accepts data
                        until the client disconnects, at which time stdin is closed
                        and remains closed until the container is restarted. If this
                        flag is false, a container processes that reads from stdin
                        will never receive an EOF. Default is false
                      type: boolean
                    terminationMessagePath:
                      description: 'Optional: Path at which the file to which the
                        container''s termination message will be written is mounted
                        into the container''s filesystem. Message written is intended
                        to be brief final status, such as an assertion failure message.
                        Will be truncated by the node if greater than 4096 bytes.
                        The total message length across all containers will be limited
                        to 12kb. Defaults to /dev/termination-log. Cannot be updated.'
                      type: string
                    terminationMessagePolicy:
                      description: Indicate how the termination message should be
                        populated. File will use the contents of terminationMessagePath
                        to populate the container status message on both success and
                        failure. FallbackToLogsOnError will use the last chunk of
                        container log output if the termination message file is empty
                        and the container exited with an error. The log output is
                        limited to 2048 bytes or 80 lines, whichever is smaller. Defaults
                        to File. Cannot be updated.
                      type: string
                    tty:
                      description: Whether this container should allocate a TTY for
                        itself, also requires 'stdin' to be true. Default is false.
                      type: boolean
                    volumeDevices:
                      description: volumeDevices is the list of block devices to be
                        used by the container.
                      items:
                        description: volumeDevice describes a mapping of a raw block
                          device within a container.
                        properties:
                          devicePath:
                            description: devicePath is the path inside of the container
                              that the device will be mapped to.
                            type: string
                          name:
                            description: name must match the name of a persistentVolumeClaim
                              in the pod
                            type: string
                        required:
                        - devicePath
                        - name
                        type: object
                      type: array
                    volumeMounts:
                      description: Pod volumes to mount into the container's filesystem.
                        Cannot be updated.
                      items:
                        description: VolumeMount describes a mounting of a Volume
                          within a container.
                        properties:
                          mountPath:
                            description: Path within the container at which the volume
                              should be mounted.  Must not contain ':'.
                            type: string
                          mountPropagation:
                            description: mountPropagation determines how mounts are
                              propagated from the host to container and the other
                              way around. When not set, MountPropagationNone is used.
                              This field is beta in 1.10.
                            type: string
                          name:
                            description: This must match the Name of a Volume.
                            type: string
                          readOnly:
                            description: Mounted read-only if true, read-write otherwise
                              (false or unspecified). Defaults to false.
                            type: boolean
                          subPath:
                            description: Path within the volume from which the container's
                              volume should be mounted. Defaults to "" (volume's root).
                            type: string
                          subPathExpr:
                            description: Expanded path within the volume from which
                              the container's volume should be mounted. Behaves similarly
                              to SubPath but environment variable references $(VAR_NAME)
                              are expanded using the container's environment. Defaults
                              to "" (volume's root). SubPathExpr and SubPath are mutually
                              exclusive.
                            type: string
                        required:
                        - mountPath
                        - name
                        type: object
                      type: array
                    workingDir:
                      description: Container's working directory. If not specified,
                        the container runtime's default will be used, which might
                        be configured in the container image. Cannot be updated.
                      type: string
                  required:
                  - name
                  type: object
                type: array
              terminationGracePeriodSeconds:
                description: Seconds Redmine pod needs to terminate gracefully
                format: int64
                type: integer
              tolerations:
                description: Tolerations for pods assignment
                items:
                  description: The pod this Toleration is attached to tolerates any
                    taint that matches the triple <key,value,effect> using the matching
                    operator <operator>.
                  properties:
                    effect:
                      description: Effect indicates the taint effect to match. Empty
                        means match all taint effects. When specified, allowed values
                        are NoSchedule, PreferNoSchedule and NoExecute.
                      type: string
                    key:
                      description: Key is the taint key that the toleration applies
                        to. Empty means match all taint keys. If the key is empty,
                        operator must be Exists; this combination means to match all
                        values and all keys.
                      type: string
                    operator:
                      description: Operator represents a key's relationship to the
                        value. Valid operators are Exists and Equal. Defaults to Equal.
                        Exists is equivalent to wildcard for value, so that a pod
                        can tolerate all taints of a particular category.
                      type: string
                    tolerationSeconds:
                      description: TolerationSeconds represents the period of time
                        the toleration (which must be of effect NoExecute, otherwise
                        this field is ignored) tolerates the taint. By default, it
                        is not set, which means tolerate the taint forever (do not
                        evict). Zero and negative values will be treated as 0 (evict
                        immediately) by the system.
                      format: int64
                      type: integer
                    value:
                      description: Value is the taint value the toleration matches
                        to. If the operator is Exists, the value should be empty,
                        otherwise just a regular string.
                      type: string
                  type: object
                type: array
            type: object
          status:
            description: AgentStatus defines the observed state of Agent.
            properties:
              resources:
                type: string
            type: object
        type: object
    served: true
    storage: true
    subresources:
      status: {}<|MERGE_RESOLUTION|>--- conflicted
+++ resolved
@@ -1508,13 +1508,8 @@
                             format: int32
                             type: integer
                           send_batch_size:
-<<<<<<< HEAD
-                            description: SendBatchSize is the size of a batch to be
-                              sent.
-=======
                             description: SendBatchSize is the number of alerts to
                               send in a batch.
->>>>>>> a187f3d3
                             format: int32
                             type: integer
                           timeout:
@@ -1532,13 +1527,8 @@
                             format: int32
                             type: integer
                           send_batch_size:
-<<<<<<< HEAD
-                            description: SendBatchSize is the size of a batch to be
-                              sent.
-=======
                             description: SendBatchSize is the number of metrics to
                               send in a batch.
->>>>>>> a187f3d3
                             format: int32
                             type: integer
                           timeout:
@@ -1556,13 +1546,8 @@
                             format: int32
                             type: integer
                           send_batch_size:
-<<<<<<< HEAD
-                            description: SendBatchSize is the size of a batch to be
-                              sent.
-=======
                             description: SendBatchSize is the number of metrics to
                               send in a batch.
->>>>>>> a187f3d3
                             format: int32
                             type: integer
                           timeout:
