--- conflicted
+++ resolved
@@ -15,4045 +15,5830 @@
     singular: controller
   scope: Namespaced
   versions:
-  - additionalPrinterColumns:
-    - jsonPath: .status.resources
-      name: Resources
-      type: string
-    - jsonPath: .metadata.creationTimestamp
-      name: Age
-      type: date
-    name: v1alpha1
-    schema:
-      openAPIV3Schema:
-        description: Controller is the Schema for the controllers API.
-        properties:
-          apiVersion:
-            description: 'APIVersion defines the versioned schema of this representation
-              of an object. Servers should convert recognized schemas to the latest
-              internal value, and may reject unrecognized values. More info: https://git.k8s.io/community/contributors/devel/sig-architecture/api-conventions.md#resources'
-            type: string
-          kind:
-            description: 'Kind is a string value representing the REST resource this
-              object represents. Servers may infer this from the endpoint the client
-              submits requests to. Cannot be updated. In CamelCase. More info: https://git.k8s.io/community/contributors/devel/sig-architecture/api-conventions.md#types-kinds'
-            type: string
-          metadata:
-            type: object
-          spec:
-            description: ControllerSpec defines the desired state for the Controller.
-            properties:
-              affinity:
-                description: Affinity for pods assignment.
-                properties:
-                  nodeAffinity:
-                    description: Describes node affinity scheduling rules for the
-                      pod.
-                    properties:
-                      preferredDuringSchedulingIgnoredDuringExecution:
-                        description: The scheduler will prefer to schedule pods to
-                          nodes that satisfy the affinity expressions specified by
-                          this field, but it may choose a node that violates one or
-                          more of the expressions. The node that is most preferred
-                          is the one with the greatest sum of weights, i.e. for each
-                          node that meets all of the scheduling requirements (resource
-                          request, requiredDuringScheduling affinity expressions,
-                          etc.), compute a sum by iterating through the elements of
-                          this field and adding "weight" to the sum if the node matches
-                          the corresponding matchExpressions; the node(s) with the
-                          highest sum are the most preferred.
-                        items:
-                          description: An empty preferred scheduling term matches
-                            all objects with implicit weight 0 (i.e. it's a no-op).
-                            A null preferred scheduling term matches no objects (i.e.
-                            is also a no-op).
-                          properties:
-                            preference:
-                              description: A node selector term, associated with the
-                                corresponding weight.
-                              properties:
-                                matchExpressions:
-                                  description: A list of node selector requirements
-                                    by node's labels.
-                                  items:
-                                    description: A node selector requirement is a
-                                      selector that contains values, a key, and an
-                                      operator that relates the key and values.
-                                    properties:
-                                      key:
-                                        description: The label key that the selector
-                                          applies to.
-                                        type: string
-                                      operator:
-                                        description: Represents a key's relationship
-                                          to a set of values. Valid operators are
-                                          In, NotIn, Exists, DoesNotExist. Gt, and
-                                          Lt.
-                                        type: string
-                                      values:
-                                        description: An array of string values. If
-                                          the operator is In or NotIn, the values
-                                          array must be non-empty. If the operator
-                                          is Exists or DoesNotExist, the values array
-                                          must be empty. If the operator is Gt or
-                                          Lt, the values array must have a single
-                                          element, which will be interpreted as an
-                                          integer. This array is replaced during a
-                                          strategic merge patch.
-                                        items:
+    - additionalPrinterColumns:
+        - jsonPath: .status.resources
+          name: Resources
+          type: string
+        - jsonPath: .metadata.creationTimestamp
+          name: Age
+          type: date
+      name: v1alpha1
+      schema:
+        openAPIV3Schema:
+          description: Controller is the Schema for the controllers API.
+          properties:
+            apiVersion:
+              description:
+                "APIVersion defines the versioned schema of this representation
+                of an object. Servers should convert recognized schemas to the
+                latest internal value, and may reject unrecognized values. More
+                info:
+                https://git.k8s.io/community/contributors/devel/sig-architecture/api-conventions.md#resources"
+              type: string
+            kind:
+              description:
+                "Kind is a string value representing the REST resource this
+                object represents. Servers may infer this from the endpoint the
+                client submits requests to. Cannot be updated. In CamelCase.
+                More info:
+                https://git.k8s.io/community/contributors/devel/sig-architecture/api-conventions.md#types-kinds"
+              type: string
+            metadata:
+              type: object
+            spec:
+              description:
+                ControllerSpec defines the desired state for the Controller.
+              properties:
+                affinity:
+                  description: Affinity for pods assignment.
+                  properties:
+                    nodeAffinity:
+                      description:
+                        Describes node affinity scheduling rules for the pod.
+                      properties:
+                        preferredDuringSchedulingIgnoredDuringExecution:
+                          description:
+                            The scheduler will prefer to schedule pods to nodes
+                            that satisfy the affinity expressions specified by
+                            this field, but it may choose a node that violates
+                            one or more of the expressions. The node that is
+                            most preferred is the one with the greatest sum of
+                            weights, i.e. for each node that meets all of the
+                            scheduling requirements (resource request,
+                            requiredDuringScheduling affinity expressions,
+                            etc.), compute a sum by iterating through the
+                            elements of this field and adding "weight" to the
+                            sum if the node matches the corresponding
+                            matchExpressions; the node(s) with the highest sum
+                            are the most preferred.
+                          items:
+                            description:
+                              An empty preferred scheduling term matches all
+                              objects with implicit weight 0 (i.e. it's a
+                              no-op). A null preferred scheduling term matches
+                              no objects (i.e. is also a no-op).
+                            properties:
+                              preference:
+                                description:
+                                  A node selector term, associated with the
+                                  corresponding weight.
+                                properties:
+                                  matchExpressions:
+                                    description:
+                                      A list of node selector requirements by
+                                      node's labels.
+                                    items:
+                                      description:
+                                        A node selector requirement is a
+                                        selector that contains values, a key,
+                                        and an operator that relates the key and
+                                        values.
+                                      properties:
+                                        key:
+                                          description:
+                                            The label key that the selector
+                                            applies to.
                                           type: string
-                                        type: array
-                                    required:
-                                    - key
-                                    - operator
-                                    type: object
-                                  type: array
-                                matchFields:
-                                  description: A list of node selector requirements
-                                    by node's fields.
-                                  items:
-                                    description: A node selector requirement is a
-                                      selector that contains values, a key, and an
-                                      operator that relates the key and values.
-                                    properties:
-                                      key:
-                                        description: The label key that the selector
-                                          applies to.
-                                        type: string
-                                      operator:
-                                        description: Represents a key's relationship
-                                          to a set of values. Valid operators are
-                                          In, NotIn, Exists, DoesNotExist. Gt, and
-                                          Lt.
-                                        type: string
-                                      values:
-                                        description: An array of string values. If
-                                          the operator is In or NotIn, the values
-                                          array must be non-empty. If the operator
-                                          is Exists or DoesNotExist, the values array
-                                          must be empty. If the operator is Gt or
-                                          Lt, the values array must have a single
-                                          element, which will be interpreted as an
-                                          integer. This array is replaced during a
-                                          strategic merge patch.
-                                        items:
+                                        operator:
+                                          description:
+                                            Represents a key's relationship to a
+                                            set of values. Valid operators are
+                                            In, NotIn, Exists, DoesNotExist. Gt,
+                                            and Lt.
                                           type: string
-                                        type: array
-                                    required:
-                                    - key
-                                    - operator
-                                    type: object
-                                  type: array
-                              type: object
-                              x-kubernetes-map-type: atomic
-                            weight:
-                              description: Weight associated with matching the corresponding
-                                nodeSelectorTerm, in the range 1-100.
-                              format: int32
-                              type: integer
-                          required:
-                          - preference
-                          - weight
-                          type: object
-                        type: array
-                      requiredDuringSchedulingIgnoredDuringExecution:
-                        description: If the affinity requirements specified by this
-                          field are not met at scheduling time, the pod will not be
-                          scheduled onto the node. If the affinity requirements specified
-                          by this field cease to be met at some point during pod execution
-                          (e.g. due to an update), the system may or may not try to
-                          eventually evict the pod from its node.
-                        properties:
-                          nodeSelectorTerms:
-                            description: Required. A list of node selector terms.
-                              The terms are ORed.
-                            items:
-                              description: A null or empty node selector term matches
-                                no objects. The requirements of them are ANDed. The
-                                TopologySelectorTerm type implements a subset of the
-                                NodeSelectorTerm.
-                              properties:
-                                matchExpressions:
-                                  description: A list of node selector requirements
-                                    by node's labels.
-                                  items:
-                                    description: A node selector requirement is a
-                                      selector that contains values, a key, and an
-                                      operator that relates the key and values.
-                                    properties:
-                                      key:
-                                        description: The label key that the selector
-                                          applies to.
-                                        type: string
-                                      operator:
-                                        description: Represents a key's relationship
-                                          to a set of values. Valid operators are
-                                          In, NotIn, Exists, DoesNotExist. Gt, and
-                                          Lt.
-                                        type: string
-                                      values:
-                                        description: An array of string values. If
-                                          the operator is In or NotIn, the values
-                                          array must be non-empty. If the operator
-                                          is Exists or DoesNotExist, the values array
-                                          must be empty. If the operator is Gt or
-                                          Lt, the values array must have a single
-                                          element, which will be interpreted as an
-                                          integer. This array is replaced during a
-                                          strategic merge patch.
-                                        items:
-                                          type: string
-                                        type: array
-                                    required:
-                                    - key
-                                    - operator
-                                    type: object
-                                  type: array
-                                matchFields:
-                                  description: A list of node selector requirements
-                                    by node's fields.
-                                  items:
-                                    description: A node selector requirement is a
-                                      selector that contains values, a key, and an
-                                      operator that relates the key and values.
-                                    properties:
-                                      key:
-                                        description: The label key that the selector
-                                          applies to.
-                                        type: string
-                                      operator:
-                                        description: Represents a key's relationship
-                                          to a set of values. Valid operators are
-                                          In, NotIn, Exists, DoesNotExist. Gt, and
-                                          Lt.
-                                        type: string
-                                      values:
-                                        description: An array of string values. If
-                                          the operator is In or NotIn, the values
-                                          array must be non-empty. If the operator
-                                          is Exists or DoesNotExist, the values array
-                                          must be empty. If the operator is Gt or
-                                          Lt, the values array must have a single
-                                          element, which will be interpreted as an
-                                          integer. This array is replaced during a
-                                          strategic merge patch.
-                                        items:
-                                          type: string
-                                        type: array
-                                    required:
-                                    - key
-                                    - operator
-                                    type: object
-                                  type: array
-                              type: object
-                              x-kubernetes-map-type: atomic
-                            type: array
-                        required:
-                        - nodeSelectorTerms
-                        type: object
-                        x-kubernetes-map-type: atomic
-                    type: object
-                  podAffinity:
-                    description: Describes pod affinity scheduling rules (e.g. co-locate
-                      this pod in the same node, zone, etc. as some other pod(s)).
-                    properties:
-                      preferredDuringSchedulingIgnoredDuringExecution:
-                        description: The scheduler will prefer to schedule pods to
-                          nodes that satisfy the affinity expressions specified by
-                          this field, but it may choose a node that violates one or
-                          more of the expressions. The node that is most preferred
-                          is the one with the greatest sum of weights, i.e. for each
-                          node that meets all of the scheduling requirements (resource
-                          request, requiredDuringScheduling affinity expressions,
-                          etc.), compute a sum by iterating through the elements of
-                          this field and adding "weight" to the sum if the node has
-                          pods which matches the corresponding podAffinityTerm; the
-                          node(s) with the highest sum are the most preferred.
-                        items:
-                          description: The weights of all of the matched WeightedPodAffinityTerm
-                            fields are added per-node to find the most preferred node(s)
-                          properties:
-                            podAffinityTerm:
-                              description: Required. A pod affinity term, associated
-                                with the corresponding weight.
-                              properties:
-                                labelSelector:
-                                  description: A label query over a set of resources,
-                                    in this case pods.
-                                  properties:
-                                    matchExpressions:
-                                      description: matchExpressions is a list of label
-                                        selector requirements. The requirements are
-                                        ANDed.
-                                      items:
-                                        description: A label selector requirement
-                                          is a selector that contains values, a key,
-                                          and an operator that relates the key and
-                                          values.
-                                        properties:
-                                          key:
-                                            description: key is the label key that
-                                              the selector applies to.
+                                        values:
+                                          description:
+                                            An array of string values. If the
+                                            operator is In or NotIn, the values
+                                            array must be non-empty. If the
+                                            operator is Exists or DoesNotExist,
+                                            the values array must be empty. If
+                                            the operator is Gt or Lt, the values
+                                            array must have a single element,
+                                            which will be interpreted as an
+                                            integer. This array is replaced
+                                            during a strategic merge patch.
+                                          items:
                                             type: string
-                                          operator:
-                                            description: operator represents a key's
-                                              relationship to a set of values. Valid
-                                              operators are In, NotIn, Exists and
-                                              DoesNotExist.
-                                            type: string
-                                          values:
-                                            description: values is an array of string
-                                              values. If the operator is In or NotIn,
-                                              the values array must be non-empty.
-                                              If the operator is Exists or DoesNotExist,
-                                              the values array must be empty. This
-                                              array is replaced during a strategic
-                                              merge patch.
-                                            items:
-                                              type: string
-                                            type: array
-                                        required:
+                                          type: array
+                                      required:
                                         - key
                                         - operator
-                                        type: object
-                                      type: array
-                                    matchLabels:
-                                      additionalProperties:
-                                        type: string
-                                      description: matchLabels is a map of {key,value}
-                                        pairs. A single {key,value} in the matchLabels
-                                        map is equivalent to an element of matchExpressions,
-                                        whose key field is "key", the operator is
-                                        "In", and the values array contains only "value".
-                                        The requirements are ANDed.
                                       type: object
-                                  type: object
-                                  x-kubernetes-map-type: atomic
-                                namespaceSelector:
-                                  description: A label query over the set of namespaces
-                                    that the term applies to. The term is applied
-                                    to the union of the namespaces selected by this
-                                    field and the ones listed in the namespaces field.
-                                    null selector and null or empty namespaces list
-                                    means "this pod's namespace". An empty selector
-                                    ({}) matches all namespaces.
-                                  properties:
-                                    matchExpressions:
-                                      description: matchExpressions is a list of label
-                                        selector requirements. The requirements are
-                                        ANDed.
-                                      items:
-                                        description: A label selector requirement
-                                          is a selector that contains values, a key,
-                                          and an operator that relates the key and
-                                          values.
-                                        properties:
-                                          key:
-                                            description: key is the label key that
-                                              the selector applies to.
+                                    type: array
+                                  matchFields:
+                                    description:
+                                      A list of node selector requirements by
+                                      node's fields.
+                                    items:
+                                      description:
+                                        A node selector requirement is a
+                                        selector that contains values, a key,
+                                        and an operator that relates the key and
+                                        values.
+                                      properties:
+                                        key:
+                                          description:
+                                            The label key that the selector
+                                            applies to.
+                                          type: string
+                                        operator:
+                                          description:
+                                            Represents a key's relationship to a
+                                            set of values. Valid operators are
+                                            In, NotIn, Exists, DoesNotExist. Gt,
+                                            and Lt.
+                                          type: string
+                                        values:
+                                          description:
+                                            An array of string values. If the
+                                            operator is In or NotIn, the values
+                                            array must be non-empty. If the
+                                            operator is Exists or DoesNotExist,
+                                            the values array must be empty. If
+                                            the operator is Gt or Lt, the values
+                                            array must have a single element,
+                                            which will be interpreted as an
+                                            integer. This array is replaced
+                                            during a strategic merge patch.
+                                          items:
                                             type: string
-                                          operator:
-                                            description: operator represents a key's
-                                              relationship to a set of values. Valid
-                                              operators are In, NotIn, Exists and
-                                              DoesNotExist.
-                                            type: string
-                                          values:
-                                            description: values is an array of string
-                                              values. If the operator is In or NotIn,
-                                              the values array must be non-empty.
-                                              If the operator is Exists or DoesNotExist,
-                                              the values array must be empty. This
-                                              array is replaced during a strategic
-                                              merge patch.
-                                            items:
-                                              type: string
-                                            type: array
-                                        required:
+                                          type: array
+                                      required:
                                         - key
                                         - operator
+                                      type: object
+                                    type: array
+                                type: object
+                                x-kubernetes-map-type: atomic
+                              weight:
+                                description:
+                                  Weight associated with matching the
+                                  corresponding nodeSelectorTerm, in the range
+                                  1-100.
+                                format: int32
+                                type: integer
+                            required:
+                              - preference
+                              - weight
+                            type: object
+                          type: array
+                        requiredDuringSchedulingIgnoredDuringExecution:
+                          description:
+                            If the affinity requirements specified by this field
+                            are not met at scheduling time, the pod will not be
+                            scheduled onto the node. If the affinity
+                            requirements specified by this field cease to be met
+                            at some point during pod execution (e.g. due to an
+                            update), the system may or may not try to eventually
+                            evict the pod from its node.
+                          properties:
+                            nodeSelectorTerms:
+                              description:
+                                Required. A list of node selector terms. The
+                                terms are ORed.
+                              items:
+                                description:
+                                  A null or empty node selector term matches no
+                                  objects. The requirements of them are ANDed.
+                                  The TopologySelectorTerm type implements a
+                                  subset of the NodeSelectorTerm.
+                                properties:
+                                  matchExpressions:
+                                    description:
+                                      A list of node selector requirements by
+                                      node's labels.
+                                    items:
+                                      description:
+                                        A node selector requirement is a
+                                        selector that contains values, a key,
+                                        and an operator that relates the key and
+                                        values.
+                                      properties:
+                                        key:
+                                          description:
+                                            The label key that the selector
+                                            applies to.
+                                          type: string
+                                        operator:
+                                          description:
+                                            Represents a key's relationship to a
+                                            set of values. Valid operators are
+                                            In, NotIn, Exists, DoesNotExist. Gt,
+                                            and Lt.
+                                          type: string
+                                        values:
+                                          description:
+                                            An array of string values. If the
+                                            operator is In or NotIn, the values
+                                            array must be non-empty. If the
+                                            operator is Exists or DoesNotExist,
+                                            the values array must be empty. If
+                                            the operator is Gt or Lt, the values
+                                            array must have a single element,
+                                            which will be interpreted as an
+                                            integer. This array is replaced
+                                            during a strategic merge patch.
+                                          items:
+                                            type: string
+                                          type: array
+                                      required:
+                                        - key
+                                        - operator
+                                      type: object
+                                    type: array
+                                  matchFields:
+                                    description:
+                                      A list of node selector requirements by
+                                      node's fields.
+                                    items:
+                                      description:
+                                        A node selector requirement is a
+                                        selector that contains values, a key,
+                                        and an operator that relates the key and
+                                        values.
+                                      properties:
+                                        key:
+                                          description:
+                                            The label key that the selector
+                                            applies to.
+                                          type: string
+                                        operator:
+                                          description:
+                                            Represents a key's relationship to a
+                                            set of values. Valid operators are
+                                            In, NotIn, Exists, DoesNotExist. Gt,
+                                            and Lt.
+                                          type: string
+                                        values:
+                                          description:
+                                            An array of string values. If the
+                                            operator is In or NotIn, the values
+                                            array must be non-empty. If the
+                                            operator is Exists or DoesNotExist,
+                                            the values array must be empty. If
+                                            the operator is Gt or Lt, the values
+                                            array must have a single element,
+                                            which will be interpreted as an
+                                            integer. This array is replaced
+                                            during a strategic merge patch.
+                                          items:
+                                            type: string
+                                          type: array
+                                      required:
+                                        - key
+                                        - operator
+                                      type: object
+                                    type: array
+                                type: object
+                                x-kubernetes-map-type: atomic
+                              type: array
+                          required:
+                            - nodeSelectorTerms
+                          type: object
+                          x-kubernetes-map-type: atomic
+                      type: object
+                    podAffinity:
+                      description:
+                        Describes pod affinity scheduling rules (e.g. co-locate
+                        this pod in the same node, zone, etc. as some other
+                        pod(s)).
+                      properties:
+                        preferredDuringSchedulingIgnoredDuringExecution:
+                          description:
+                            The scheduler will prefer to schedule pods to nodes
+                            that satisfy the affinity expressions specified by
+                            this field, but it may choose a node that violates
+                            one or more of the expressions. The node that is
+                            most preferred is the one with the greatest sum of
+                            weights, i.e. for each node that meets all of the
+                            scheduling requirements (resource request,
+                            requiredDuringScheduling affinity expressions,
+                            etc.), compute a sum by iterating through the
+                            elements of this field and adding "weight" to the
+                            sum if the node has pods which matches the
+                            corresponding podAffinityTerm; the node(s) with the
+                            highest sum are the most preferred.
+                          items:
+                            description:
+                              The weights of all of the matched
+                              WeightedPodAffinityTerm fields are added per-node
+                              to find the most preferred node(s)
+                            properties:
+                              podAffinityTerm:
+                                description:
+                                  Required. A pod affinity term, associated with
+                                  the corresponding weight.
+                                properties:
+                                  labelSelector:
+                                    description:
+                                      A label query over a set of resources, in
+                                      this case pods.
+                                    properties:
+                                      matchExpressions:
+                                        description:
+                                          matchExpressions is a list of label
+                                          selector requirements. The
+                                          requirements are ANDed.
+                                        items:
+                                          description:
+                                            A label selector requirement is a
+                                            selector that contains values, a
+                                            key, and an operator that relates
+                                            the key and values.
+                                          properties:
+                                            key:
+                                              description:
+                                                key is the label key that the
+                                                selector applies to.
+                                              type: string
+                                            operator:
+                                              description:
+                                                operator represents a key's
+                                                relationship to a set of values.
+                                                Valid operators are In, NotIn,
+                                                Exists and DoesNotExist.
+                                              type: string
+                                            values:
+                                              description:
+                                                values is an array of string
+                                                values. If the operator is In or
+                                                NotIn, the values array must be
+                                                non-empty. If the operator is
+                                                Exists or DoesNotExist, the
+                                                values array must be empty. This
+                                                array is replaced during a
+                                                strategic merge patch.
+                                              items:
+                                                type: string
+                                              type: array
+                                          required:
+                                            - key
+                                            - operator
+                                          type: object
+                                        type: array
+                                      matchLabels:
+                                        additionalProperties:
+                                          type: string
+                                        description:
+                                          matchLabels is a map of {key,value}
+                                          pairs. A single {key,value} in the
+                                          matchLabels map is equivalent to an
+                                          element of matchExpressions, whose key
+                                          field is "key", the operator is "In",
+                                          and the values array contains only
+                                          "value". The requirements are ANDed.
                                         type: object
-                                      type: array
-                                    matchLabels:
-                                      additionalProperties:
-                                        type: string
-                                      description: matchLabels is a map of {key,value}
-                                        pairs. A single {key,value} in the matchLabels
-                                        map is equivalent to an element of matchExpressions,
-                                        whose key field is "key", the operator is
-                                        "In", and the values array contains only "value".
-                                        The requirements are ANDed.
+                                    type: object
+                                    x-kubernetes-map-type: atomic
+                                  namespaceSelector:
+                                    description:
+                                      A label query over the set of namespaces
+                                      that the term applies to. The term is
+                                      applied to the union of the namespaces
+                                      selected by this field and the ones listed
+                                      in the namespaces field. null selector and
+                                      null or empty namespaces list means "this
+                                      pod's namespace". An empty selector ({})
+                                      matches all namespaces.
+                                    properties:
+                                      matchExpressions:
+                                        description:
+                                          matchExpressions is a list of label
+                                          selector requirements. The
+                                          requirements are ANDed.
+                                        items:
+                                          description:
+                                            A label selector requirement is a
+                                            selector that contains values, a
+                                            key, and an operator that relates
+                                            the key and values.
+                                          properties:
+                                            key:
+                                              description:
+                                                key is the label key that the
+                                                selector applies to.
+                                              type: string
+                                            operator:
+                                              description:
+                                                operator represents a key's
+                                                relationship to a set of values.
+                                                Valid operators are In, NotIn,
+                                                Exists and DoesNotExist.
+                                              type: string
+                                            values:
+                                              description:
+                                                values is an array of string
+                                                values. If the operator is In or
+                                                NotIn, the values array must be
+                                                non-empty. If the operator is
+                                                Exists or DoesNotExist, the
+                                                values array must be empty. This
+                                                array is replaced during a
+                                                strategic merge patch.
+                                              items:
+                                                type: string
+                                              type: array
+                                          required:
+                                            - key
+                                            - operator
+                                          type: object
+                                        type: array
+                                      matchLabels:
+                                        additionalProperties:
+                                          type: string
+                                        description:
+                                          matchLabels is a map of {key,value}
+                                          pairs. A single {key,value} in the
+                                          matchLabels map is equivalent to an
+                                          element of matchExpressions, whose key
+                                          field is "key", the operator is "In",
+                                          and the values array contains only
+                                          "value". The requirements are ANDed.
+                                        type: object
+                                    type: object
+                                    x-kubernetes-map-type: atomic
+                                  namespaces:
+                                    description:
+                                      namespaces specifies a static list of
+                                      namespace names that the term applies to.
+                                      The term is applied to the union of the
+                                      namespaces listed in this field and the
+                                      ones selected by namespaceSelector. null
+                                      or empty namespaces list and null
+                                      namespaceSelector means "this pod's
+                                      namespace".
+                                    items:
+                                      type: string
+                                    type: array
+                                  topologyKey:
+                                    description:
+                                      This pod should be co-located (affinity)
+                                      or not co-located (anti-affinity) with the
+                                      pods matching the labelSelector in the
+                                      specified namespaces, where co-located is
+                                      defined as running on a node whose value
+                                      of the label with key topologyKey matches
+                                      that of any node on which any of the
+                                      selected pods is running. Empty
+                                      topologyKey is not allowed.
+                                    type: string
+                                required:
+                                  - topologyKey
+                                type: object
+                              weight:
+                                description:
+                                  weight associated with matching the
+                                  corresponding podAffinityTerm, in the range
+                                  1-100.
+                                format: int32
+                                type: integer
+                            required:
+                              - podAffinityTerm
+                              - weight
+                            type: object
+                          type: array
+                        requiredDuringSchedulingIgnoredDuringExecution:
+                          description:
+                            If the affinity requirements specified by this field
+                            are not met at scheduling time, the pod will not be
+                            scheduled onto the node. If the affinity
+                            requirements specified by this field cease to be met
+                            at some point during pod execution (e.g. due to a
+                            pod label update), the system may or may not try to
+                            eventually evict the pod from its node. When there
+                            are multiple elements, the lists of nodes
+                            corresponding to each podAffinityTerm are
+                            intersected, i.e. all terms must be satisfied.
+                          items:
+                            description:
+                              Defines a set of pods (namely those matching the
+                              labelSelector relative to the given namespace(s))
+                              that this pod should be co-located (affinity) or
+                              not co-located (anti-affinity) with, where
+                              co-located is defined as running on a node whose
+                              value of the label with key <topologyKey> matches
+                              that of any node on which a pod of the set of pods
+                              is running
+                            properties:
+                              labelSelector:
+                                description:
+                                  A label query over a set of resources, in this
+                                  case pods.
+                                properties:
+                                  matchExpressions:
+                                    description:
+                                      matchExpressions is a list of label
+                                      selector requirements. The requirements
+                                      are ANDed.
+                                    items:
+                                      description:
+                                        A label selector requirement is a
+                                        selector that contains values, a key,
+                                        and an operator that relates the key and
+                                        values.
+                                      properties:
+                                        key:
+                                          description:
+                                            key is the label key that the
+                                            selector applies to.
+                                          type: string
+                                        operator:
+                                          description:
+                                            operator represents a key's
+                                            relationship to a set of values.
+                                            Valid operators are In, NotIn,
+                                            Exists and DoesNotExist.
+                                          type: string
+                                        values:
+                                          description:
+                                            values is an array of string values.
+                                            If the operator is In or NotIn, the
+                                            values array must be non-empty. If
+                                            the operator is Exists or
+                                            DoesNotExist, the values array must
+                                            be empty. This array is replaced
+                                            during a strategic merge patch.
+                                          items:
+                                            type: string
+                                          type: array
+                                      required:
+                                        - key
+                                        - operator
                                       type: object
-                                  type: object
-                                  x-kubernetes-map-type: atomic
-                                namespaces:
-                                  description: namespaces specifies a static list
-                                    of namespace names that the term applies to. The
-                                    term is applied to the union of the namespaces
-                                    listed in this field and the ones selected by
-                                    namespaceSelector. null or empty namespaces list
-                                    and null namespaceSelector means "this pod's namespace".
-                                  items:
+                                    type: array
+                                  matchLabels:
+                                    additionalProperties:
+                                      type: string
+                                    description:
+                                      matchLabels is a map of {key,value} pairs.
+                                      A single {key,value} in the matchLabels
+                                      map is equivalent to an element of
+                                      matchExpressions, whose key field is
+                                      "key", the operator is "In", and the
+                                      values array contains only "value". The
+                                      requirements are ANDed.
+                                    type: object
+                                type: object
+                                x-kubernetes-map-type: atomic
+                              namespaceSelector:
+                                description:
+                                  A label query over the set of namespaces that
+                                  the term applies to. The term is applied to
+                                  the union of the namespaces selected by this
+                                  field and the ones listed in the namespaces
+                                  field. null selector and null or empty
+                                  namespaces list means "this pod's namespace".
+                                  An empty selector ({}) matches all namespaces.
+                                properties:
+                                  matchExpressions:
+                                    description:
+                                      matchExpressions is a list of label
+                                      selector requirements. The requirements
+                                      are ANDed.
+                                    items:
+                                      description:
+                                        A label selector requirement is a
+                                        selector that contains values, a key,
+                                        and an operator that relates the key and
+                                        values.
+                                      properties:
+                                        key:
+                                          description:
+                                            key is the label key that the
+                                            selector applies to.
+                                          type: string
+                                        operator:
+                                          description:
+                                            operator represents a key's
+                                            relationship to a set of values.
+                                            Valid operators are In, NotIn,
+                                            Exists and DoesNotExist.
+                                          type: string
+                                        values:
+                                          description:
+                                            values is an array of string values.
+                                            If the operator is In or NotIn, the
+                                            values array must be non-empty. If
+                                            the operator is Exists or
+                                            DoesNotExist, the values array must
+                                            be empty. This array is replaced
+                                            during a strategic merge patch.
+                                          items:
+                                            type: string
+                                          type: array
+                                      required:
+                                        - key
+                                        - operator
+                                      type: object
+                                    type: array
+                                  matchLabels:
+                                    additionalProperties:
+                                      type: string
+                                    description:
+                                      matchLabels is a map of {key,value} pairs.
+                                      A single {key,value} in the matchLabels
+                                      map is equivalent to an element of
+                                      matchExpressions, whose key field is
+                                      "key", the operator is "In", and the
+                                      values array contains only "value". The
+                                      requirements are ANDed.
+                                    type: object
+                                type: object
+                                x-kubernetes-map-type: atomic
+                              namespaces:
+                                description:
+                                  namespaces specifies a static list of
+                                  namespace names that the term applies to. The
+                                  term is applied to the union of the namespaces
+                                  listed in this field and the ones selected by
+                                  namespaceSelector. null or empty namespaces
+                                  list and null namespaceSelector means "this
+                                  pod's namespace".
+                                items:
+                                  type: string
+                                type: array
+                              topologyKey:
+                                description:
+                                  This pod should be co-located (affinity) or
+                                  not co-located (anti-affinity) with the pods
+                                  matching the labelSelector in the specified
+                                  namespaces, where co-located is defined as
+                                  running on a node whose value of the label
+                                  with key topologyKey matches that of any node
+                                  on which any of the selected pods is running.
+                                  Empty topologyKey is not allowed.
+                                type: string
+                            required:
+                              - topologyKey
+                            type: object
+                          type: array
+                      type: object
+                    podAntiAffinity:
+                      description:
+                        Describes pod anti-affinity scheduling rules (e.g. avoid
+                        putting this pod in the same node, zone, etc. as some
+                        other pod(s)).
+                      properties:
+                        preferredDuringSchedulingIgnoredDuringExecution:
+                          description:
+                            The scheduler will prefer to schedule pods to nodes
+                            that satisfy the anti-affinity expressions specified
+                            by this field, but it may choose a node that
+                            violates one or more of the expressions. The node
+                            that is most preferred is the one with the greatest
+                            sum of weights, i.e. for each node that meets all of
+                            the scheduling requirements (resource request,
+                            requiredDuringScheduling anti-affinity expressions,
+                            etc.), compute a sum by iterating through the
+                            elements of this field and adding "weight" to the
+                            sum if the node has pods which matches the
+                            corresponding podAffinityTerm; the node(s) with the
+                            highest sum are the most preferred.
+                          items:
+                            description:
+                              The weights of all of the matched
+                              WeightedPodAffinityTerm fields are added per-node
+                              to find the most preferred node(s)
+                            properties:
+                              podAffinityTerm:
+                                description:
+                                  Required. A pod affinity term, associated with
+                                  the corresponding weight.
+                                properties:
+                                  labelSelector:
+                                    description:
+                                      A label query over a set of resources, in
+                                      this case pods.
+                                    properties:
+                                      matchExpressions:
+                                        description:
+                                          matchExpressions is a list of label
+                                          selector requirements. The
+                                          requirements are ANDed.
+                                        items:
+                                          description:
+                                            A label selector requirement is a
+                                            selector that contains values, a
+                                            key, and an operator that relates
+                                            the key and values.
+                                          properties:
+                                            key:
+                                              description:
+                                                key is the label key that the
+                                                selector applies to.
+                                              type: string
+                                            operator:
+                                              description:
+                                                operator represents a key's
+                                                relationship to a set of values.
+                                                Valid operators are In, NotIn,
+                                                Exists and DoesNotExist.
+                                              type: string
+                                            values:
+                                              description:
+                                                values is an array of string
+                                                values. If the operator is In or
+                                                NotIn, the values array must be
+                                                non-empty. If the operator is
+                                                Exists or DoesNotExist, the
+                                                values array must be empty. This
+                                                array is replaced during a
+                                                strategic merge patch.
+                                              items:
+                                                type: string
+                                              type: array
+                                          required:
+                                            - key
+                                            - operator
+                                          type: object
+                                        type: array
+                                      matchLabels:
+                                        additionalProperties:
+                                          type: string
+                                        description:
+                                          matchLabels is a map of {key,value}
+                                          pairs. A single {key,value} in the
+                                          matchLabels map is equivalent to an
+                                          element of matchExpressions, whose key
+                                          field is "key", the operator is "In",
+                                          and the values array contains only
+                                          "value". The requirements are ANDed.
+                                        type: object
+                                    type: object
+                                    x-kubernetes-map-type: atomic
+                                  namespaceSelector:
+                                    description:
+                                      A label query over the set of namespaces
+                                      that the term applies to. The term is
+                                      applied to the union of the namespaces
+                                      selected by this field and the ones listed
+                                      in the namespaces field. null selector and
+                                      null or empty namespaces list means "this
+                                      pod's namespace". An empty selector ({})
+                                      matches all namespaces.
+                                    properties:
+                                      matchExpressions:
+                                        description:
+                                          matchExpressions is a list of label
+                                          selector requirements. The
+                                          requirements are ANDed.
+                                        items:
+                                          description:
+                                            A label selector requirement is a
+                                            selector that contains values, a
+                                            key, and an operator that relates
+                                            the key and values.
+                                          properties:
+                                            key:
+                                              description:
+                                                key is the label key that the
+                                                selector applies to.
+                                              type: string
+                                            operator:
+                                              description:
+                                                operator represents a key's
+                                                relationship to a set of values.
+                                                Valid operators are In, NotIn,
+                                                Exists and DoesNotExist.
+                                              type: string
+                                            values:
+                                              description:
+                                                values is an array of string
+                                                values. If the operator is In or
+                                                NotIn, the values array must be
+                                                non-empty. If the operator is
+                                                Exists or DoesNotExist, the
+                                                values array must be empty. This
+                                                array is replaced during a
+                                                strategic merge patch.
+                                              items:
+                                                type: string
+                                              type: array
+                                          required:
+                                            - key
+                                            - operator
+                                          type: object
+                                        type: array
+                                      matchLabels:
+                                        additionalProperties:
+                                          type: string
+                                        description:
+                                          matchLabels is a map of {key,value}
+                                          pairs. A single {key,value} in the
+                                          matchLabels map is equivalent to an
+                                          element of matchExpressions, whose key
+                                          field is "key", the operator is "In",
+                                          and the values array contains only
+                                          "value". The requirements are ANDed.
+                                        type: object
+                                    type: object
+                                    x-kubernetes-map-type: atomic
+                                  namespaces:
+                                    description:
+                                      namespaces specifies a static list of
+                                      namespace names that the term applies to.
+                                      The term is applied to the union of the
+                                      namespaces listed in this field and the
+                                      ones selected by namespaceSelector. null
+                                      or empty namespaces list and null
+                                      namespaceSelector means "this pod's
+                                      namespace".
+                                    items:
+                                      type: string
+                                    type: array
+                                  topologyKey:
+                                    description:
+                                      This pod should be co-located (affinity)
+                                      or not co-located (anti-affinity) with the
+                                      pods matching the labelSelector in the
+                                      specified namespaces, where co-located is
+                                      defined as running on a node whose value
+                                      of the label with key topologyKey matches
+                                      that of any node on which any of the
+                                      selected pods is running. Empty
+                                      topologyKey is not allowed.
                                     type: string
-                                  type: array
-                                topologyKey:
-                                  description: This pod should be co-located (affinity)
-                                    or not co-located (anti-affinity) with the pods
-                                    matching the labelSelector in the specified namespaces,
-                                    where co-located is defined as running on a node
-                                    whose value of the label with key topologyKey
-                                    matches that of any node on which any of the selected
-                                    pods is running. Empty topologyKey is not allowed.
+                                required:
+                                  - topologyKey
+                                type: object
+                              weight:
+                                description:
+                                  weight associated with matching the
+                                  corresponding podAffinityTerm, in the range
+                                  1-100.
+                                format: int32
+                                type: integer
+                            required:
+                              - podAffinityTerm
+                              - weight
+                            type: object
+                          type: array
+                        requiredDuringSchedulingIgnoredDuringExecution:
+                          description:
+                            If the anti-affinity requirements specified by this
+                            field are not met at scheduling time, the pod will
+                            not be scheduled onto the node. If the anti-affinity
+                            requirements specified by this field cease to be met
+                            at some point during pod execution (e.g. due to a
+                            pod label update), the system may or may not try to
+                            eventually evict the pod from its node. When there
+                            are multiple elements, the lists of nodes
+                            corresponding to each podAffinityTerm are
+                            intersected, i.e. all terms must be satisfied.
+                          items:
+                            description:
+                              Defines a set of pods (namely those matching the
+                              labelSelector relative to the given namespace(s))
+                              that this pod should be co-located (affinity) or
+                              not co-located (anti-affinity) with, where
+                              co-located is defined as running on a node whose
+                              value of the label with key <topologyKey> matches
+                              that of any node on which a pod of the set of pods
+                              is running
+                            properties:
+                              labelSelector:
+                                description:
+                                  A label query over a set of resources, in this
+                                  case pods.
+                                properties:
+                                  matchExpressions:
+                                    description:
+                                      matchExpressions is a list of label
+                                      selector requirements. The requirements
+                                      are ANDed.
+                                    items:
+                                      description:
+                                        A label selector requirement is a
+                                        selector that contains values, a key,
+                                        and an operator that relates the key and
+                                        values.
+                                      properties:
+                                        key:
+                                          description:
+                                            key is the label key that the
+                                            selector applies to.
+                                          type: string
+                                        operator:
+                                          description:
+                                            operator represents a key's
+                                            relationship to a set of values.
+                                            Valid operators are In, NotIn,
+                                            Exists and DoesNotExist.
+                                          type: string
+                                        values:
+                                          description:
+                                            values is an array of string values.
+                                            If the operator is In or NotIn, the
+                                            values array must be non-empty. If
+                                            the operator is Exists or
+                                            DoesNotExist, the values array must
+                                            be empty. This array is replaced
+                                            during a strategic merge patch.
+                                          items:
+                                            type: string
+                                          type: array
+                                      required:
+                                        - key
+                                        - operator
+                                      type: object
+                                    type: array
+                                  matchLabels:
+                                    additionalProperties:
+                                      type: string
+                                    description:
+                                      matchLabels is a map of {key,value} pairs.
+                                      A single {key,value} in the matchLabels
+                                      map is equivalent to an element of
+                                      matchExpressions, whose key field is
+                                      "key", the operator is "In", and the
+                                      values array contains only "value". The
+                                      requirements are ANDed.
+                                    type: object
+                                type: object
+                                x-kubernetes-map-type: atomic
+                              namespaceSelector:
+                                description:
+                                  A label query over the set of namespaces that
+                                  the term applies to. The term is applied to
+                                  the union of the namespaces selected by this
+                                  field and the ones listed in the namespaces
+                                  field. null selector and null or empty
+                                  namespaces list means "this pod's namespace".
+                                  An empty selector ({}) matches all namespaces.
+                                properties:
+                                  matchExpressions:
+                                    description:
+                                      matchExpressions is a list of label
+                                      selector requirements. The requirements
+                                      are ANDed.
+                                    items:
+                                      description:
+                                        A label selector requirement is a
+                                        selector that contains values, a key,
+                                        and an operator that relates the key and
+                                        values.
+                                      properties:
+                                        key:
+                                          description:
+                                            key is the label key that the
+                                            selector applies to.
+                                          type: string
+                                        operator:
+                                          description:
+                                            operator represents a key's
+                                            relationship to a set of values.
+                                            Valid operators are In, NotIn,
+                                            Exists and DoesNotExist.
+                                          type: string
+                                        values:
+                                          description:
+                                            values is an array of string values.
+                                            If the operator is In or NotIn, the
+                                            values array must be non-empty. If
+                                            the operator is Exists or
+                                            DoesNotExist, the values array must
+                                            be empty. This array is replaced
+                                            during a strategic merge patch.
+                                          items:
+                                            type: string
+                                          type: array
+                                      required:
+                                        - key
+                                        - operator
+                                      type: object
+                                    type: array
+                                  matchLabels:
+                                    additionalProperties:
+                                      type: string
+                                    description:
+                                      matchLabels is a map of {key,value} pairs.
+                                      A single {key,value} in the matchLabels
+                                      map is equivalent to an element of
+                                      matchExpressions, whose key field is
+                                      "key", the operator is "In", and the
+                                      values array contains only "value". The
+                                      requirements are ANDed.
+                                    type: object
+                                type: object
+                                x-kubernetes-map-type: atomic
+                              namespaces:
+                                description:
+                                  namespaces specifies a static list of
+                                  namespace names that the term applies to. The
+                                  term is applied to the union of the namespaces
+                                  listed in this field and the ones selected by
+                                  namespaceSelector. null or empty namespaces
+                                  list and null namespaceSelector means "this
+                                  pod's namespace".
+                                items:
                                   type: string
-                              required:
+                                type: array
+                              topologyKey:
+                                description:
+                                  This pod should be co-located (affinity) or
+                                  not co-located (anti-affinity) with the pods
+                                  matching the labelSelector in the specified
+                                  namespaces, where co-located is defined as
+                                  running on a node whose value of the label
+                                  with key topologyKey matches that of any node
+                                  on which any of the selected pods is running.
+                                  Empty topologyKey is not allowed.
+                                type: string
+                            required:
                               - topologyKey
-                              type: object
-                            weight:
-                              description: weight associated with matching the corresponding
-                                podAffinityTerm, in the range 1-100.
-                              format: int32
-                              type: integer
-                          required:
-                          - podAffinityTerm
-                          - weight
-                          type: object
-                        type: array
-                      requiredDuringSchedulingIgnoredDuringExecution:
-                        description: If the affinity requirements specified by this
-                          field are not met at scheduling time, the pod will not be
-                          scheduled onto the node. If the affinity requirements specified
-                          by this field cease to be met at some point during pod execution
-                          (e.g. due to a pod label update), the system may or may
-                          not try to eventually evict the pod from its node. When
-                          there are multiple elements, the lists of nodes corresponding
-                          to each podAffinityTerm are intersected, i.e. all terms
-                          must be satisfied.
-                        items:
-                          description: Defines a set of pods (namely those matching
-                            the labelSelector relative to the given namespace(s))
-                            that this pod should be co-located (affinity) or not co-located
-                            (anti-affinity) with, where co-located is defined as running
-                            on a node whose value of the label with key <topologyKey>
-                            matches that of any node on which a pod of the set of
-                            pods is running
+                            type: object
+                          type: array
+                      type: object
+                  type: object
+                annotations:
+                  additionalProperties:
+                    type: string
+                  description: Annotations to add to all deployed objects
+                  type: object
+                args:
+                  description: Override default container args
+                  items:
+                    type: string
+                  type: array
+                command:
+                  description: Override default container command
+                  items:
+                    type: string
+                  type: array
+                config:
+                  description: Controller Configuration
+                  properties:
+                    client:
+                      description: Client configuration such as proxy settings.
+                      properties:
+                        proxy:
+                          description: Proxy settings for the client.
                           properties:
-                            labelSelector:
-                              description: A label query over a set of resources,
-                                in this case pods.
-                              properties:
-                                matchExpressions:
-                                  description: matchExpressions is a list of label
-                                    selector requirements. The requirements are ANDed.
-                                  items:
-                                    description: A label selector requirement is a
-                                      selector that contains values, a key, and an
-                                      operator that relates the key and values.
-                                    properties:
-                                      key:
-                                        description: key is the label key that the
-                                          selector applies to.
-                                        type: string
-                                      operator:
-                                        description: operator represents a key's relationship
-                                          to a set of values. Valid operators are
-                                          In, NotIn, Exists and DoesNotExist.
-                                        type: string
-                                      values:
-                                        description: values is an array of string
-                                          values. If the operator is In or NotIn,
-                                          the values array must be non-empty. If the
-                                          operator is Exists or DoesNotExist, the
-                                          values array must be empty. This array is
-                                          replaced during a strategic merge patch.
-                                        items:
-                                          type: string
-                                        type: array
-                                    required:
-                                    - key
-                                    - operator
-                                    type: object
-                                  type: array
-                                matchLabels:
-                                  additionalProperties:
-                                    type: string
-                                  description: matchLabels is a map of {key,value}
-                                    pairs. A single {key,value} in the matchLabels
-                                    map is equivalent to an element of matchExpressions,
-                                    whose key field is "key", the operator is "In",
-                                    and the values array contains only "value". The
-                                    requirements are ANDed.
-                                  type: object
-                              type: object
-                              x-kubernetes-map-type: atomic
-                            namespaceSelector:
-                              description: A label query over the set of namespaces
-                                that the term applies to. The term is applied to the
-                                union of the namespaces selected by this field and
-                                the ones listed in the namespaces field. null selector
-                                and null or empty namespaces list means "this pod's
-                                namespace". An empty selector ({}) matches all namespaces.
-                              properties:
-                                matchExpressions:
-                                  description: matchExpressions is a list of label
-                                    selector requirements. The requirements are ANDed.
-                                  items:
-                                    description: A label selector requirement is a
-                                      selector that contains values, a key, and an
-                                      operator that relates the key and values.
-                                    properties:
-                                      key:
-                                        description: key is the label key that the
-                                          selector applies to.
-                                        type: string
-                                      operator:
-                                        description: operator represents a key's relationship
-                                          to a set of values. Valid operators are
-                                          In, NotIn, Exists and DoesNotExist.
-                                        type: string
-                                      values:
-                                        description: values is an array of string
-                                          values. If the operator is In or NotIn,
-                                          the values array must be non-empty. If the
-                                          operator is Exists or DoesNotExist, the
-                                          values array must be empty. This array is
-                                          replaced during a strategic merge patch.
-                                        items:
-                                          type: string
-                                        type: array
-                                    required:
-                                    - key
-                                    - operator
-                                    type: object
-                                  type: array
-                                matchLabels:
-                                  additionalProperties:
-                                    type: string
-                                  description: matchLabels is a map of {key,value}
-                                    pairs. A single {key,value} in the matchLabels
-                                    map is equivalent to an element of matchExpressions,
-                                    whose key field is "key", the operator is "In",
-                                    and the values array contains only "value". The
-                                    requirements are ANDed.
-                                  type: object
-                              type: object
-                              x-kubernetes-map-type: atomic
-                            namespaces:
-                              description: namespaces specifies a static list of namespace
-                                names that the term applies to. The term is applied
-                                to the union of the namespaces listed in this field
-                                and the ones selected by namespaceSelector. null or
-                                empty namespaces list and null namespaceSelector means
-                                "this pod's namespace".
+                            http:
+                              type: string
+                            https:
+                              type: string
+                            no_proxy:
                               items:
                                 type: string
                               type: array
-                            topologyKey:
-                              description: This pod should be co-located (affinity)
-                                or not co-located (anti-affinity) with the pods matching
-                                the labelSelector in the specified namespaces, where
-                                co-located is defined as running on a node whose value
-                                of the label with key topologyKey matches that of
-                                any node on which any of the selected pods is running.
-                                Empty topologyKey is not allowed.
+                          type: object
+                      type: object
+                    etcd:
+                      description: Etcd configuration.
+                      properties:
+                        endpoints:
+                          description: List of Etcd server endpoints
+                          items:
+                            type: string
+                          type: array
+                        lease_ttl:
+                          description: Lease time-to-live
+                          type: string
+                      type: object
+                    fluxninja_plugin:
+                      description: FluxNinja Cloud plugin configuration.
+                      properties:
+                        api_key:
+                          description: API Key for this agent.
+                          type: string
+                        client:
+                          description: Client configuration.
+                          properties:
+                            grpc:
+                              description: GRPC client settings.
+                              properties:
+                                backoff:
+                                  description: Backoff config
+                                  properties:
+                                    base_delay:
+                                      description: Base Delay
+                                      type: string
+                                    jitter:
+                                      description: Jitter
+                                      type: number
+                                    max_delay:
+                                      description: Max Delay
+                                      type: string
+                                    multiplier:
+                                      description: Backoff multiplier
+                                      type: number
+                                  type: object
+                                insecure:
+                                  description: Disable ClientTLS
+                                  type: boolean
+                                min_connection_timeout:
+                                  description: Minimum connection timeout
+                                  type: string
+                                tls:
+                                  description: Client TLS configuration
+                                  properties:
+                                    ca_file:
+                                      type: string
+                                    cert_file:
+                                      type: string
+                                    insecure_skip_verify:
+                                      type: boolean
+                                    key_file:
+                                      type: string
+                                    key_log_file:
+                                      type: string
+                                  type: object
+                                use_proxy:
+                                  description: Use HTTP CONNECT Proxy
+                                  type: boolean
+                              type: object
+                            http:
+                              description: HTTP client settings.
+                              properties:
+                                disable_compression:
+                                  description: Disable Compression
+                                  type: boolean
+                                disable_keep_alives:
+                                  description: Disable HTTP Keep Alives
+                                  type: boolean
+                                expect_continue_timeout:
+                                  description:
+                                    Expect Continue Timeout. 0 = no timeout.
+                                  type: string
+                                idle_connection_timeout:
+                                  description:
+                                    Idle Connection Timeout. 0 = no timeout.
+                                  type: string
+                                key_log_file:
+                                  description:
+                                    SSL key log file (useful for debugging with
+                                    wireshark)
+                                  type: string
+                                max_conns_per_host:
+                                  description:
+                                    Max Connections Per Host. 0 = no limit.
+                                  type: integer
+                                max_idle_connections:
+                                  description:
+                                    Max Idle Connections. 0 = no limit.
+                                  type: integer
+                                max_idle_connections_per_host:
+                                  description:
+                                    Max Idle Connections per host. 0 = no limit.
+                                  type: integer
+                                max_response_header_bytes:
+                                  description:
+                                    Max Response Header Bytes. 0 = no limit.
+                                  format: int64
+                                  type: integer
+                                network_keep_alive:
+                                  description: Network level keep-alive duration
+                                  type: string
+                                network_timeout:
+                                  description:
+                                    Timeout for making network connection
+                                  type: string
+                                proxy_connect_header:
+                                  additionalProperties:
+                                    items:
+                                      type: string
+                                    type: array
+                                  description:
+                                    Proxy Connect Header - map[string][]string
+                                  type: object
+                                read_buffer_size:
+                                  description: Read Buffer Size. 0 = 4KB
+                                  type: integer
+                                response_header_timeout:
+                                  description:
+                                    Response Header Timeout. 0 = no timeout.
+                                  type: string
+                                timeout:
+                                  description:
+                                    HTTP client timeout - Timeouts includes
+                                    connection time, redirects, reading the
+                                    response etc. 0 = no timeout.
+                                  type: string
+                                tls:
+                                  description: Client TLS configuration
+                                  properties:
+                                    ca_file:
+                                      type: string
+                                    cert_file:
+                                      type: string
+                                    insecure_skip_verify:
+                                      type: boolean
+                                    key_file:
+                                      type: string
+                                    key_log_file:
+                                      type: string
+                                  type: object
+                                tls_handshake_timeout:
+                                  description:
+                                    TLS Handshake Timeout. 0 = no timeout
+                                  type: string
+                                use_proxy:
+                                  description: Use Proxy
+                                  type: boolean
+                                write_buffer_size:
+                                  description: Write Buffer Size. 0 = 4KB.
+                                  type: integer
+                              type: object
+                          type: object
+                        fluxninja_endpoint:
+                          description:
+                            Address to grpc or http(s) server listening in agent
+                            service. To use http protocol, the address must
+                            start with http(s)://.
+                          type: string
+                        heartbeat_interval:
+                          description: Interval between each heartbeat.
+                          type: string
+                      type: object
+                    liveness:
+                      description: Liveness probe configuration.
+                      properties:
+                        scheduler:
+                          description: Scheduler settings.
+                          properties:
+                            max_concurrent_jobs:
+                              description:
+                                Limits how many jobs can be running at the same
+                                time. This is useful when running resource
+                                intensive jobs and a precise start time is not
+                                critical. 0 = no limit.
+                              type: integer
+                          type: object
+                        service:
+                          description: Service settings.
+                          properties:
+                            execution_period:
+                              description:
+                                Time period between job executions. Zero or
+                                negative value means that the job will never
+                                execute periodically.
                               type: string
-                          required:
-                          - topologyKey
+                            execution_timeout:
+                              description: Execution timeout
+                              type: string
+                            initial_delay:
+                              description:
+                                Initial delay to start the job. Zero value will
+                                schedule the job immediately. Negative value
+                                will wait for next scheduled interval.
+                              type: string
+                            initially_healthy:
+                              description:
+                                Sets whether the job is initially healthy
+                              type: boolean
                           type: object
-                        type: array
+                      type: object
+                    log:
+                      description: Log configuration.
+                      properties:
+                        level:
+                          description: Log level
+                          type: string
+                        non_blocking:
+                          description:
+                            Use non-blocking log writer (can lose logs at high
+                            throughput)
+                          type: boolean
+                        pretty_console:
+                          description:
+                            "Additional log writer: pretty console (stdout)
+                            logging (not recommended for prod environments)"
+                          type: boolean
+                        writers:
+                          description: Additional log writers
+                          items:
+                            description:
+                              LogWriterConfig holds configuration for a log
+                              writer. swagger:model
+                            properties:
+                              compress:
+                                description: Compress
+                                type: boolean
+                              file:
+                                description:
+                                  Output file for logs. Keywords allowed -
+                                  ["stderr", "default"]. "default" maps to
+                                  `/var/log/fluxninja/<service>.log`
+                                type: string
+                              max_age:
+                                description: Max age in days for log files
+                                type: integer
+                              max_backups:
+                                description: Max log file backups
+                                type: integer
+                              max_size:
+                                description: Log file max size in MB
+                                type: integer
+                            type: object
+                          type: array
+                      type: object
+                    metrics:
+                      description: Metrics configuration.
+                      properties:
+                        enable_go_metrics:
+                          description:
+                            EnableGoCollector controls whether the go collector
+                            is registered on startup. See
+                            <https://godoc.org/github.com/prometheus/client_golang/prometheus#NewGoCollector>
+                          type: boolean
+                        enable_process_collector:
+                          description:
+                            EnableProcessCollector controls whether the process
+                            collector is registered on startup. See
+                            <https://godoc.org/github.com/prometheus/client_golang/prometheus#NewProcessCollector>
+                          type: boolean
+                        pedantic:
+                          description:
+                            Pedantic controls whether a pedantic Registerer is
+                            used as the prometheus backend. See
+                            <https://godoc.org/github.com/prometheus/client_golang/prometheus#NewPedanticRegistry>
+                          type: boolean
+                      type: object
+                    otel:
+                      description: OTEL configuration.
+                      properties:
+                        batch_postrollup:
+                          description:
+                            BatchPostrollup configures batch postrollup
+                            processor.
+                          properties:
+                            send_batch_size:
+                              description:
+                                SendBatchSize is the size of a batch which after
+                                hit, will trigger it to be sent.
+                              format: int32
+                              type: integer
+                            timeout:
+                              description:
+                                Timeout sets the time after which a batch will
+                                be sent regardless of size.
+                              type: string
+                          type: object
+                        batch_prerollup:
+                          description:
+                            BatchPrerollup configures batch prerollup processor.
+                          properties:
+                            send_batch_size:
+                              description:
+                                SendBatchSize is the size of a batch which after
+                                hit, will trigger it to be sent.
+                              format: int32
+                              type: integer
+                            timeout:
+                              description:
+                                Timeout sets the time after which a batch will
+                                be sent regardless of size.
+                              type: string
+                          type: object
+                        grpc_addr:
+                          description: GRPC listener addr for OTEL Collector.
+                          type: string
+                        http_addr:
+                          description: HTTP listener addr for OTEL Collector.
+                          type: string
+                      type: object
+                    plugins:
+                      description: Plugins configuration.
+                      properties:
+                        disable_plugins:
+                          description: Disables all plugins
+                          type: boolean
+                        disabled_plugins:
+                          description: Specific plugins to disable
+                          items:
+                            type: string
+                          type: array
+                        disabled_symbols:
+                          description: Specific plugin types to disable
+                          items:
+                            type: string
+                          type: array
+                        plugins_path:
+                          description:
+                            Path to plugins directory. "default" points to
+                            `/var/lib/aperture/<service>/plugins`.
+                          type: string
+                      type: object
+                    policies:
+                      description: Policies configuration.
+                      properties:
+                        policies_path:
+                          description: Policies path configuration.
+                          type: string
+                        promql_jobs_scheduler:
+                          description: Scheduler for PromQL jobs.
+                          properties:
+                            max_concurrent_jobs:
+                              description:
+                                Limits how many jobs can be running at the same
+                                time. This is useful when running resource
+                                intensive jobs and a precise start time is not
+                                critical. 0 = no limit.
+                              type: integer
+                          type: object
+                      required:
+                        - policies_path
+                        - promql_jobs_scheduler
+                      type: object
+                    profilers:
+                      description: Profilers configuration.
+                      properties:
+                        cpu_profiler:
+                          description:
+                            Flag to enable cpu profiling on process start and
+                            save it to a file. HTTP interface will not work if
+                            this is enabled as CPU profile will always be
+                            running.
+                          type: boolean
+                        profiles_path:
+                          description:
+                            Path to save performance profiles. "default" path is
+                            `/var/log/aperture/<service>/profiles`.
+                          type: string
+                        register_http_routes:
+                          description:
+                            Register routes. Profile types profile, symbol and
+                            cmdline will be registered at
+                            /debug/pprof/{profile,symbol,cmdline}.
+                          type: boolean
+                      type: object
+                    prometheus:
+                      description: Prometheus configuration.
+                      properties:
+                        address:
+                          description: Address of the prometheus server
+                          type: string
+                      type: object
+                    readiness:
+                      description: Readiness probe configuration.
+                      properties:
+                        scheduler:
+                          description: Scheduler settings.
+                          properties:
+                            max_concurrent_jobs:
+                              description:
+                                Limits how many jobs can be running at the same
+                                time. This is useful when running resource
+                                intensive jobs and a precise start time is not
+                                critical. 0 = no limit.
+                              type: integer
+                          type: object
+                        service:
+                          description: Service settings.
+                          properties:
+                            execution_period:
+                              description:
+                                Time period between job executions. Zero or
+                                negative value means that the job will never
+                                execute periodically.
+                              type: string
+                            execution_timeout:
+                              description: Execution timeout
+                              type: string
+                            initial_delay:
+                              description:
+                                Initial delay to start the job. Zero value will
+                                schedule the job immediately. Negative value
+                                will wait for next scheduled interval.
+                              type: string
+                            initially_healthy:
+                              description:
+                                Sets whether the job is initially healthy
+                              type: boolean
+                          type: object
+                      type: object
+                    sentry_plugin:
+                      description: Sentry plugin configuration.
+                      properties:
+                        attach_stack_trace:
+                          description:
+                            Configure to generate and attach stacktraces to
+                            capturing message calls
+                          type: boolean
+                        debug:
+                          description:
+                            Debug enables printing of Sentry SDK debug messages
+                          type: boolean
+                        disabled:
+                          description: Sentry crash report disabled
+                          type: boolean
+                        dsn:
+                          description:
+                            If DSN is not set, the client is effectively
+                            disabled You can set test project's dsn to send log
+                            events. oss-aperture project dsn is set as default.
+                          type: string
+                        environment:
+                          description: Environment
+                          type: string
+                        sample_rate:
+                          description:
+                            Sample rate for event submission i.e. 0.0 to 1.0
+                          type: number
+                        traces_sample_rate:
+                          description:
+                            Sample rate for sampling traces i.e. 0.0 to 1.0
+                          type: number
+                      type: object
+                    server:
+                      description: Server configuration.
+                      properties:
+                        addr:
+                          description:
+                            Address to bind to in the form of [host%zone]:port
+                          type: string
+                        grpc:
+                          description: GRPC server configuration.
+                          properties:
+                            connection_timeout:
+                              description: Connection timeout
+                              type: string
+                            enable_reflection:
+                              description: Enable Reflection
+                              type: boolean
+                          type: object
+                        grpc_gateway:
+                          description: GRPC Gateway configuration.
+                          properties:
+                            grpc_server_address:
+                              description:
+                                GRPC server address to connect to - By default
+                                it points to HTTP server port because FluxNinja
+                                stack runs GRPC and HTTP servers on the same
+                                port
+                              type: string
+                          type: object
+                        http:
+                          description: HTTP server configuration.
+                          properties:
+                            disable_http_keep_alives:
+                              description: Disable HTTP Keep Alives
+                              type: boolean
+                            idle_timeout:
+                              description: Idle timeout
+                              type: string
+                            latency_bucket_count:
+                              description:
+                                The number of buckets in latency histogram
+                              type: integer
+                            latency_bucket_start_ms:
+                              description:
+                                The lowest bucket in latency histogram
+                              type: number
+                            latency_bucket_width_ms:
+                              description: The bucket width in latency histogram
+                              type: number
+                            max_header_bytes:
+                              description: Max header size in bytes
+                              type: integer
+                            read_header_timeout:
+                              description: Read header timeout
+                              type: string
+                            read_timeout:
+                              description: Read timeout
+                              type: string
+                            write_timeout:
+                              description: Write timeout
+                              type: string
+                          type: object
+                        keep_alive:
+                          description:
+                            Keep-alive period - 0 = enabled if supported by
+                            protocol or OS. If negative then keep-alives are
+                            disabled.
+                          type: string
+                        network:
+                          description:
+                            TCP networks - "tcp", "tcp4" (IPv4-only), "tcp6"
+                            (IPv6-only)
+                          type: string
+                        tls:
+                          description: TLS configuration.
+                          properties:
+                            allowed_cn:
+                              description: Allowed CN
+                              type: string
+                            certs_path:
+                              description:
+                                Path to credentials. This can be set via command
+                                line arguments as well.
+                              type: string
+                            client_ca:
+                              description: Client CA file
+                              type: string
+                            enabled:
+                              description: Enabled TLS
+                              type: boolean
+                            server_cert:
+                              description: Server Cert file
+                              type: string
+                            server_key:
+                              description: Server Key file
+                              type: string
+                          type: object
+                      type: object
+                    watchdog:
+                      description: Watchdog configuration.
+                      properties:
+                        cgroup:
+                          description:
+                            WatchdogPolicyType holds configuration Watchdog
+                            Policy algorithms. If both algorithms are configured
+                            then only watermark algorithm is used. swagger:model
+                            WatchdogPolicyType
+                          properties:
+                            adaptive_policy:
+                              description:
+                                AdaptivePolicy creates a policy that forces GC
+                                when the usage surpasses the configured factor
+                                of the available memory. This policy calculates
+                                next target as usage+(limit-usage)*factor.
+                                swagger:model
+                              properties:
+                                enabled:
+                                  description: Flag to enable the policy
+                                  type: boolean
+                                factor:
+                                  description:
+                                    Factor sets user-configured limit of
+                                    available memory
+                                  type: number
+                              type: object
+                            watermarks_policy:
+                              description:
+                                WatermarksPolicy creates a Watchdog policy that
+                                schedules GC at concrete watermarks.
+                                swagger:model
+                              properties:
+                                enabled:
+                                  description: Flag to enable the policy
+                                  type: boolean
+                                watermarks:
+                                  description:
+                                    Watermarks are increasing limits on which to
+                                    trigger GC. Watchdog disarms when the last
+                                    watermark is surpassed. It is recommended to
+                                    set an extreme watermark for the last
+                                    element (e.g. 0.99).
+                                  items:
+                                    type: number
+                                  type: array
+                              type: object
+                          type: object
+                        heap:
+                          description:
+                            HeapConfig holds configuration for heap Watchdog.
+                            swagger:model
+                          properties:
+                            adaptive_policy:
+                              description:
+                                AdaptivePolicy creates a policy that forces GC
+                                when the usage surpasses the configured factor
+                                of the available memory. This policy calculates
+                                next target as usage+(limit-usage)*factor.
+                                swagger:model
+                              properties:
+                                enabled:
+                                  description: Flag to enable the policy
+                                  type: boolean
+                                factor:
+                                  description:
+                                    Factor sets user-configured limit of
+                                    available memory
+                                  type: number
+                              type: object
+                            limit:
+                              description:
+                                Maximum memory (in bytes) sets limit of process
+                                usage. Default = 256MB.
+                              format: int64
+                              type: integer
+                            min_gogc:
+                              description:
+                                Minimum GoGC sets the minimum garbage collection
+                                target percentage for heap driven Watchdogs.
+                                This setting helps avoid overscheduling.
+                              type: integer
+                            watermarks_policy:
+                              description:
+                                WatermarksPolicy creates a Watchdog policy that
+                                schedules GC at concrete watermarks.
+                                swagger:model
+                              properties:
+                                enabled:
+                                  description: Flag to enable the policy
+                                  type: boolean
+                                watermarks:
+                                  description:
+                                    Watermarks are increasing limits on which to
+                                    trigger GC. Watchdog disarms when the last
+                                    watermark is surpassed. It is recommended to
+                                    set an extreme watermark for the last
+                                    element (e.g. 0.99).
+                                  items:
+                                    type: number
+                                  type: array
+                              type: object
+                          type: object
+                        job:
+                          description: JobConfig is config for Job swagger:model
+                          properties:
+                            execution_period:
+                              description:
+                                Time period between job executions. Zero or
+                                negative value means that the job will never
+                                execute periodically.
+                              type: string
+                            execution_timeout:
+                              description: Execution timeout
+                              type: string
+                            initial_delay:
+                              description:
+                                Initial delay to start the job. Zero value will
+                                schedule the job immediately. Negative value
+                                will wait for next scheduled interval.
+                              type: string
+                            initially_healthy:
+                              description:
+                                Sets whether the job is initially healthy
+                              type: boolean
+                          type: object
+                        system:
+                          description:
+                            WatchdogPolicyType holds configuration Watchdog
+                            Policy algorithms. If both algorithms are configured
+                            then only watermark algorithm is used. swagger:model
+                            WatchdogPolicyType
+                          properties:
+                            adaptive_policy:
+                              description:
+                                AdaptivePolicy creates a policy that forces GC
+                                when the usage surpasses the configured factor
+                                of the available memory. This policy calculates
+                                next target as usage+(limit-usage)*factor.
+                                swagger:model
+                              properties:
+                                enabled:
+                                  description: Flag to enable the policy
+                                  type: boolean
+                                factor:
+                                  description:
+                                    Factor sets user-configured limit of
+                                    available memory
+                                  type: number
+                              type: object
+                            watermarks_policy:
+                              description:
+                                WatermarksPolicy creates a Watchdog policy that
+                                schedules GC at concrete watermarks.
+                                swagger:model
+                              properties:
+                                enabled:
+                                  description: Flag to enable the policy
+                                  type: boolean
+                                watermarks:
+                                  description:
+                                    Watermarks are increasing limits on which to
+                                    trigger GC. Watchdog disarms when the last
+                                    watermark is surpassed. It is recommended to
+                                    set an extreme watermark for the last
+                                    element (e.g. 0.99).
+                                  items:
+                                    type: number
+                                  type: array
+                              type: object
+                          type: object
+                      type: object
+                  required:
+                    - etcd
+                    - prometheus
+                  type: object
+                containerSecurityContext:
+                  default:
+                    enabled: false
+                    readOnlyRootFilesystem: false
+                    runAsNonRoot: false
+                    runAsUser: 1001
+                  description: Configure Containers' Security Context
+                  properties:
+                    enabled:
+                      description: Enable ContainerSecurityContext on containers
+                      type: boolean
+                    readOnlyRootFilesystem:
+                      default: false
+                      description:
+                        Set agent containers' Security Context runAsNonRoot
+                      type: boolean
+                    runAsNonRoot:
+                      default: false
+                      description: Set containers' Security Context runAsNonRoot
+                      type: boolean
+                    runAsUser:
+                      default: 1001
+                      description: Set containers' Security Context runAsUser
+                      format: int64
+                      type: integer
+                  type: object
+                customLivenessProbe:
+                  description:
+                    Custom livenessProbe that overrides the default one
+                  properties:
+                    exec:
+                      description: Exec specifies the action to take.
+                      properties:
+                        command:
+                          description:
+                            Command is the command line to execute inside the
+                            container, the working directory for the command  is
+                            root ('/') in the container's filesystem. The
+                            command is simply exec'd, it is not run inside a
+                            shell, so traditional shell instructions ('|', etc)
+                            won't work. To use a shell, you need to explicitly
+                            call out to that shell. Exit status of 0 is treated
+                            as live/healthy and non-zero is unhealthy.
+                          items:
+                            type: string
+                          type: array
+                      type: object
+                    failureThreshold:
+                      description:
+                        Minimum consecutive failures for the probe to be
+                        considered failed after having succeeded. Defaults to 3.
+                        Minimum value is 1.
+                      format: int32
+                      type: integer
+                    grpc:
+                      description:
+                        GRPC specifies an action involving a GRPC port. This is
+                        a beta field and requires enabling GRPCContainerProbe
+                        feature gate.
+                      properties:
+                        port:
+                          description:
+                            Port number of the gRPC service. Number must be in
+                            the range 1 to 65535.
+                          format: int32
+                          type: integer
+                        service:
+                          description:
+                            "Service is the name of the service to place in the
+                            gRPC HealthCheckRequest (see
+                            https://github.com/grpc/grpc/blob/master/doc/health-checking.md).
+                            \n If this is not specified, the default behavior is
+                            defined by gRPC."
+                          type: string
+                      required:
+                        - port
+                      type: object
+                    httpGet:
+                      description:
+                        HTTPGet specifies the http request to perform.
+                      properties:
+                        host:
+                          description:
+                            Host name to connect to, defaults to the pod IP. You
+                            probably want to set "Host" in httpHeaders instead.
+                          type: string
+                        httpHeaders:
+                          description:
+                            Custom headers to set in the request. HTTP allows
+                            repeated headers.
+                          items:
+                            description:
+                              HTTPHeader describes a custom header to be used in
+                              HTTP probes
+                            properties:
+                              name:
+                                description: The header field name
+                                type: string
+                              value:
+                                description: The header field value
+                                type: string
+                            required:
+                              - name
+                              - value
+                            type: object
+                          type: array
+                        path:
+                          description: Path to access on the HTTP server.
+                          type: string
+                        port:
+                          anyOf:
+                            - type: integer
+                            - type: string
+                          description:
+                            Name or number of the port to access on the
+                            container. Number must be in the range 1 to 65535.
+                            Name must be an IANA_SVC_NAME.
+                          x-kubernetes-int-or-string: true
+                        scheme:
+                          description:
+                            Scheme to use for connecting to the host. Defaults
+                            to HTTP.
+                          type: string
+                      required:
+                        - port
+                      type: object
+                    initialDelaySeconds:
+                      description:
+                        "Number of seconds after the container has started
+                        before liveness probes are initiated. More info:
+                        https://kubernetes.io/docs/concepts/workloads/pods/pod-lifecycle#container-probes"
+                      format: int32
+                      type: integer
+                    periodSeconds:
+                      description:
+                        How often (in seconds) to perform the probe. Default to
+                        10 seconds. Minimum value is 1.
+                      format: int32
+                      type: integer
+                    successThreshold:
+                      description:
+                        Minimum consecutive successes for the probe to be
+                        considered successful after having failed. Defaults to
+                        1. Must be 1 for liveness and startup. Minimum value is
+                        1.
+                      format: int32
+                      type: integer
+                    tcpSocket:
+                      description:
+                        TCPSocket specifies an action involving a TCP port.
+                      properties:
+                        host:
+                          description:
+                            "Optional: Host name to connect to, defaults to the
+                            pod IP."
+                          type: string
+                        port:
+                          anyOf:
+                            - type: integer
+                            - type: string
+                          description:
+                            Number or name of the port to access on the
+                            container. Number must be in the range 1 to 65535.
+                            Name must be an IANA_SVC_NAME.
+                          x-kubernetes-int-or-string: true
+                      required:
+                        - port
+                      type: object
+                    terminationGracePeriodSeconds:
+                      description:
+                        Optional duration in seconds the pod needs to terminate
+                        gracefully upon probe failure. The grace period is the
+                        duration in seconds after the processes running in the
+                        pod are sent a termination signal and the time when the
+                        processes are forcibly halted with a kill signal. Set
+                        this value longer than the expected cleanup time for
+                        your process. If this value is nil, the pod's
+                        terminationGracePeriodSeconds will be used. Otherwise,
+                        this value overrides the value provided by the pod spec.
+                        Value must be non-negative integer. The value zero
+                        indicates stop immediately via the kill signal (no
+                        opportunity to shut down). This is a beta field and
+                        requires enabling ProbeTerminationGracePeriod feature
+                        gate. Minimum value is 1.
+                        spec.terminationGracePeriodSeconds is used if unset.
+                      format: int64
+                      type: integer
+                    timeoutSeconds:
+                      description:
+                        "Number of seconds after which the probe times out.
+                        Defaults to 1 second. Minimum value is 1. More info:
+                        https://kubernetes.io/docs/concepts/workloads/pods/pod-lifecycle#container-probes"
+                      format: int32
+                      type: integer
+                  type: object
+                customReadinessProbe:
+                  description:
+                    Custom readinessProbe that overrides the default one
+                  properties:
+                    exec:
+                      description: Exec specifies the action to take.
+                      properties:
+                        command:
+                          description:
+                            Command is the command line to execute inside the
+                            container, the working directory for the command  is
+                            root ('/') in the container's filesystem. The
+                            command is simply exec'd, it is not run inside a
+                            shell, so traditional shell instructions ('|', etc)
+                            won't work. To use a shell, you need to explicitly
+                            call out to that shell. Exit status of 0 is treated
+                            as live/healthy and non-zero is unhealthy.
+                          items:
+                            type: string
+                          type: array
+                      type: object
+                    failureThreshold:
+                      description:
+                        Minimum consecutive failures for the probe to be
+                        considered failed after having succeeded. Defaults to 3.
+                        Minimum value is 1.
+                      format: int32
+                      type: integer
+                    grpc:
+                      description:
+                        GRPC specifies an action involving a GRPC port. This is
+                        a beta field and requires enabling GRPCContainerProbe
+                        feature gate.
+                      properties:
+                        port:
+                          description:
+                            Port number of the gRPC service. Number must be in
+                            the range 1 to 65535.
+                          format: int32
+                          type: integer
+                        service:
+                          description:
+                            "Service is the name of the service to place in the
+                            gRPC HealthCheckRequest (see
+                            https://github.com/grpc/grpc/blob/master/doc/health-checking.md).
+                            \n If this is not specified, the default behavior is
+                            defined by gRPC."
+                          type: string
+                      required:
+                        - port
+                      type: object
+                    httpGet:
+                      description:
+                        HTTPGet specifies the http request to perform.
+                      properties:
+                        host:
+                          description:
+                            Host name to connect to, defaults to the pod IP. You
+                            probably want to set "Host" in httpHeaders instead.
+                          type: string
+                        httpHeaders:
+                          description:
+                            Custom headers to set in the request. HTTP allows
+                            repeated headers.
+                          items:
+                            description:
+                              HTTPHeader describes a custom header to be used in
+                              HTTP probes
+                            properties:
+                              name:
+                                description: The header field name
+                                type: string
+                              value:
+                                description: The header field value
+                                type: string
+                            required:
+                              - name
+                              - value
+                            type: object
+                          type: array
+                        path:
+                          description: Path to access on the HTTP server.
+                          type: string
+                        port:
+                          anyOf:
+                            - type: integer
+                            - type: string
+                          description:
+                            Name or number of the port to access on the
+                            container. Number must be in the range 1 to 65535.
+                            Name must be an IANA_SVC_NAME.
+                          x-kubernetes-int-or-string: true
+                        scheme:
+                          description:
+                            Scheme to use for connecting to the host. Defaults
+                            to HTTP.
+                          type: string
+                      required:
+                        - port
+                      type: object
+                    initialDelaySeconds:
+                      description:
+                        "Number of seconds after the container has started
+                        before liveness probes are initiated. More info:
+                        https://kubernetes.io/docs/concepts/workloads/pods/pod-lifecycle#container-probes"
+                      format: int32
+                      type: integer
+                    periodSeconds:
+                      description:
+                        How often (in seconds) to perform the probe. Default to
+                        10 seconds. Minimum value is 1.
+                      format: int32
+                      type: integer
+                    successThreshold:
+                      description:
+                        Minimum consecutive successes for the probe to be
+                        considered successful after having failed. Defaults to
+                        1. Must be 1 for liveness and startup. Minimum value is
+                        1.
+                      format: int32
+                      type: integer
+                    tcpSocket:
+                      description:
+                        TCPSocket specifies an action involving a TCP port.
+                      properties:
+                        host:
+                          description:
+                            "Optional: Host name to connect to, defaults to the
+                            pod IP."
+                          type: string
+                        port:
+                          anyOf:
+                            - type: integer
+                            - type: string
+                          description:
+                            Number or name of the port to access on the
+                            container. Number must be in the range 1 to 65535.
+                            Name must be an IANA_SVC_NAME.
+                          x-kubernetes-int-or-string: true
+                      required:
+                        - port
+                      type: object
+                    terminationGracePeriodSeconds:
+                      description:
+                        Optional duration in seconds the pod needs to terminate
+                        gracefully upon probe failure. The grace period is the
+                        duration in seconds after the processes running in the
+                        pod are sent a termination signal and the time when the
+                        processes are forcibly halted with a kill signal. Set
+                        this value longer than the expected cleanup time for
+                        your process. If this value is nil, the pod's
+                        terminationGracePeriodSeconds will be used. Otherwise,
+                        this value overrides the value provided by the pod spec.
+                        Value must be non-negative integer. The value zero
+                        indicates stop immediately via the kill signal (no
+                        opportunity to shut down). This is a beta field and
+                        requires enabling ProbeTerminationGracePeriod feature
+                        gate. Minimum value is 1.
+                        spec.terminationGracePeriodSeconds is used if unset.
+                      format: int64
+                      type: integer
+                    timeoutSeconds:
+                      description:
+                        "Number of seconds after which the probe times out.
+                        Defaults to 1 second. Minimum value is 1. More info:
+                        https://kubernetes.io/docs/concepts/workloads/pods/pod-lifecycle#container-probes"
+                      format: int32
+                      type: integer
+                  type: object
+                extraEnvVars:
+                  description: Array with extra environment variables to add
+                  items:
+                    description:
+                      EnvVar represents an environment variable present in a
+                      Container.
+                    properties:
+                      name:
+                        description:
+                          Name of the environment variable. Must be a
+                          C_IDENTIFIER.
+                        type: string
+                      value:
+                        description:
+                          'Variable references $(VAR_NAME) are expanded using
+                          the previously defined environment variables in the
+                          container and any service environment variables. If a
+                          variable cannot be resolved, the reference in the
+                          input string will be unchanged. Double $$ are reduced
+                          to a single $, which allows for escaping the
+                          $(VAR_NAME) syntax: i.e. "$$(VAR_NAME)" will produce
+                          the string literal "$(VAR_NAME)". Escaped references
+                          will never be expanded, regardless of whether the
+                          variable exists or not. Defaults to "".'
+                        type: string
+                      valueFrom:
+                        description:
+                          Source for the environment variable's value. Cannot be
+                          used if value is not empty.
+                        properties:
+                          configMapKeyRef:
+                            description: Selects a key of a ConfigMap.
+                            properties:
+                              key:
+                                description: The key to select.
+                                type: string
+                              name:
+                                description:
+                                  "Name of the referent. More info:
+                                  https://kubernetes.io/docs/concepts/overview/working-with-objects/names/#names
+                                  TODO: Add other useful fields. apiVersion,
+                                  kind, uid?"
+                                type: string
+                              optional:
+                                description:
+                                  Specify whether the ConfigMap or its key must
+                                  be defined
+                                type: boolean
+                            required:
+                              - key
+                            type: object
+                            x-kubernetes-map-type: atomic
+                          fieldRef:
+                            description:
+                              "Selects a field of the pod: supports
+                              metadata.name, metadata.namespace,
+                              `metadata.labels['<KEY>']`,
+                              `metadata.annotations['<KEY>']`, spec.nodeName,
+                              spec.serviceAccountName, status.hostIP,
+                              status.podIP, status.podIPs."
+                            properties:
+                              apiVersion:
+                                description:
+                                  Version of the schema the FieldPath is written
+                                  in terms of, defaults to "v1".
+                                type: string
+                              fieldPath:
+                                description:
+                                  Path of the field to select in the specified
+                                  API version.
+                                type: string
+                            required:
+                              - fieldPath
+                            type: object
+                            x-kubernetes-map-type: atomic
+                          resourceFieldRef:
+                            description:
+                              "Selects a resource of the container: only
+                              resources limits and requests (limits.cpu,
+                              limits.memory, limits.ephemeral-storage,
+                              requests.cpu, requests.memory and
+                              requests.ephemeral-storage) are currently
+                              supported."
+                            properties:
+                              containerName:
+                                description:
+                                  "Container name: required for volumes,
+                                  optional for env vars"
+                                type: string
+                              divisor:
+                                anyOf:
+                                  - type: integer
+                                  - type: string
+                                description:
+                                  Specifies the output format of the exposed
+                                  resources, defaults to "1"
+                                pattern: ^(\+|-)?(([0-9]+(\.[0-9]*)?)|(\.[0-9]+))(([KMGTPE]i)|[numkMGTPE]|([eE](\+|-)?(([0-9]+(\.[0-9]*)?)|(\.[0-9]+))))?$
+                                x-kubernetes-int-or-string: true
+                              resource:
+                                description: "Required: resource to select"
+                                type: string
+                            required:
+                              - resource
+                            type: object
+                            x-kubernetes-map-type: atomic
+                          secretKeyRef:
+                            description:
+                              Selects a key of a secret in the pod's namespace
+                            properties:
+                              key:
+                                description:
+                                  The key of the secret to select from.  Must be
+                                  a valid secret key.
+                                type: string
+                              name:
+                                description:
+                                  "Name of the referent. More info:
+                                  https://kubernetes.io/docs/concepts/overview/working-with-objects/names/#names
+                                  TODO: Add other useful fields. apiVersion,
+                                  kind, uid?"
+                                type: string
+                              optional:
+                                description:
+                                  Specify whether the Secret or its key must be
+                                  defined
+                                type: boolean
+                            required:
+                              - key
+                            type: object
+                            x-kubernetes-map-type: atomic
+                        type: object
+                    required:
+                      - name
                     type: object
-                  podAntiAffinity:
-                    description: Describes pod anti-affinity scheduling rules (e.g.
-                      avoid putting this pod in the same node, zone, etc. as some
-                      other pod(s)).
+                  type: array
+                extraEnvVarsCM:
+                  description:
+                    Name of existing ConfigMap containing extra env vars
+                  type: string
+                extraEnvVarsSecret:
+                  description: Name of existing Secret containing extra env vars
+                  type: string
+                extraVolumeMounts:
+                  description:
+                    Optionally specify extra list of additional volumeMounts
+                  items:
+                    description:
+                      VolumeMount describes a mounting of a Volume within a
+                      container.
                     properties:
-                      preferredDuringSchedulingIgnoredDuringExecution:
-                        description: The scheduler will prefer to schedule pods to
-                          nodes that satisfy the anti-affinity expressions specified
-                          by this field, but it may choose a node that violates one
-                          or more of the expressions. The node that is most preferred
-                          is the one with the greatest sum of weights, i.e. for each
-                          node that meets all of the scheduling requirements (resource
-                          request, requiredDuringScheduling anti-affinity expressions,
-                          etc.), compute a sum by iterating through the elements of
-                          this field and adding "weight" to the sum if the node has
-                          pods which matches the corresponding podAffinityTerm; the
-                          node(s) with the highest sum are the most preferred.
-                        items:
-                          description: The weights of all of the matched WeightedPodAffinityTerm
-                            fields are added per-node to find the most preferred node(s)
-                          properties:
-                            podAffinityTerm:
-                              description: Required. A pod affinity term, associated
-                                with the corresponding weight.
+                      mountPath:
+                        description:
+                          Path within the container at which the volume should
+                          be mounted.  Must not contain ':'.
+                        type: string
+                      mountPropagation:
+                        description:
+                          mountPropagation determines how mounts are propagated
+                          from the host to container and the other way around.
+                          When not set, MountPropagationNone is used. This field
+                          is beta in 1.10.
+                        type: string
+                      name:
+                        description: This must match the Name of a Volume.
+                        type: string
+                      readOnly:
+                        description:
+                          Mounted read-only if true, read-write otherwise (false
+                          or unspecified). Defaults to false.
+                        type: boolean
+                      subPath:
+                        description:
+                          Path within the volume from which the container's
+                          volume should be mounted. Defaults to "" (volume's
+                          root).
+                        type: string
+                      subPathExpr:
+                        description:
+                          Expanded path within the volume from which the
+                          container's volume should be mounted. Behaves
+                          similarly to SubPath but environment variable
+                          references $(VAR_NAME) are expanded using the
+                          container's environment. Defaults to "" (volume's
+                          root). SubPathExpr and SubPath are mutually exclusive.
+                        type: string
+                    required:
+                      - mountPath
+                      - name
+                    type: object
+                  type: array
+                extraVolumes:
+                  description:
+                    Optionally specify extra list of additional volumes for the
+                    pod(s)
+                  items:
+                    description:
+                      Volume represents a named volume in a pod that may be
+                      accessed by any container in the pod.
+                    properties:
+                      awsElasticBlockStore:
+                        description:
+                          "awsElasticBlockStore represents an AWS Disk resource
+                          that is attached to a kubelet's host machine and then
+                          exposed to the pod. More info:
+                          https://kubernetes.io/docs/concepts/storage/volumes#awselasticblockstore"
+                        properties:
+                          fsType:
+                            description:
+                              'fsType is the filesystem type of the volume that
+                              you want to mount. Tip: Ensure that the filesystem
+                              type is supported by the host operating system.
+                              Examples: "ext4", "xfs", "ntfs". Implicitly
+                              inferred to be "ext4" if unspecified. More info:
+                              https://kubernetes.io/docs/concepts/storage/volumes#awselasticblockstore
+                              TODO: how do we prevent errors in the filesystem
+                              from compromising the machine'
+                            type: string
+                          partition:
+                            description:
+                              'partition is the partition in the volume that you
+                              want to mount. If omitted, the default is to mount
+                              by volume name. Examples: For volume /dev/sda1,
+                              you specify the partition as "1". Similarly, the
+                              volume partition for /dev/sda is "0" (or you can
+                              leave the property empty).'
+                            format: int32
+                            type: integer
+                          readOnly:
+                            description:
+                              "readOnly value true will force the readOnly
+                              setting in VolumeMounts. More info:
+                              https://kubernetes.io/docs/concepts/storage/volumes#awselasticblockstore"
+                            type: boolean
+                          volumeID:
+                            description:
+                              "volumeID is unique ID of the persistent disk
+                              resource in AWS (Amazon EBS volume). More info:
+                              https://kubernetes.io/docs/concepts/storage/volumes#awselasticblockstore"
+                            type: string
+                        required:
+                          - volumeID
+                        type: object
+                      azureDisk:
+                        description:
+                          azureDisk represents an Azure Data Disk mount on the
+                          host and bind mount to the pod.
+                        properties:
+                          cachingMode:
+                            description:
+                              "cachingMode is the Host Caching mode: None, Read
+                              Only, Read Write."
+                            type: string
+                          diskName:
+                            description:
+                              diskName is the Name of the data disk in the blob
+                              storage
+                            type: string
+                          diskURI:
+                            description:
+                              diskURI is the URI of data disk in the blob
+                              storage
+                            type: string
+                          fsType:
+                            description:
+                              fsType is Filesystem type to mount. Must be a
+                              filesystem type supported by the host operating
+                              system. Ex. "ext4", "xfs", "ntfs". Implicitly
+                              inferred to be "ext4" if unspecified.
+                            type: string
+                          kind:
+                            description:
+                              "kind expected values are Shared: multiple blob
+                              disks per storage account  Dedicated: single blob
+                              disk per storage account  Managed: azure managed
+                              data disk (only in managed availability set).
+                              defaults to shared"
+                            type: string
+                          readOnly:
+                            description:
+                              readOnly Defaults to false (read/write). ReadOnly
+                              here will force the ReadOnly setting in
+                              VolumeMounts.
+                            type: boolean
+                        required:
+                          - diskName
+                          - diskURI
+                        type: object
+                      azureFile:
+                        description:
+                          azureFile represents an Azure File Service mount on
+                          the host and bind mount to the pod.
+                        properties:
+                          readOnly:
+                            description:
+                              readOnly defaults to false (read/write). ReadOnly
+                              here will force the ReadOnly setting in
+                              VolumeMounts.
+                            type: boolean
+                          secretName:
+                            description:
+                              secretName is the  name of secret that contains
+                              Azure Storage Account Name and Key
+                            type: string
+                          shareName:
+                            description: shareName is the azure share Name
+                            type: string
+                        required:
+                          - secretName
+                          - shareName
+                        type: object
+                      cephfs:
+                        description:
+                          cephFS represents a Ceph FS mount on the host that
+                          shares a pod's lifetime
+                        properties:
+                          monitors:
+                            description:
+                              "monitors is Required: Monitors is a collection of
+                              Ceph monitors More info:
+                              https://examples.k8s.io/volumes/cephfs/README.md#how-to-use-it"
+                            items:
+                              type: string
+                            type: array
+                          path:
+                            description:
+                              "path is Optional: Used as the mounted root,
+                              rather than the full Ceph tree, default is /"
+                            type: string
+                          readOnly:
+                            description:
+                              "readOnly is Optional: Defaults to false
+                              (read/write). ReadOnly here will force the
+                              ReadOnly setting in VolumeMounts. More info:
+                              https://examples.k8s.io/volumes/cephfs/README.md#how-to-use-it"
+                            type: boolean
+                          secretFile:
+                            description:
+                              "secretFile is Optional: SecretFile is the path to
+                              key ring for User, default is
+                              /etc/ceph/user.secret More info:
+                              https://examples.k8s.io/volumes/cephfs/README.md#how-to-use-it"
+                            type: string
+                          secretRef:
+                            description:
+                              "secretRef is Optional: SecretRef is reference to
+                              the authentication secret for User, default is
+                              empty. More info:
+                              https://examples.k8s.io/volumes/cephfs/README.md#how-to-use-it"
+                            properties:
+                              name:
+                                description:
+                                  "Name of the referent. More info:
+                                  https://kubernetes.io/docs/concepts/overview/working-with-objects/names/#names
+                                  TODO: Add other useful fields. apiVersion,
+                                  kind, uid?"
+                                type: string
+                            type: object
+                            x-kubernetes-map-type: atomic
+                          user:
+                            description:
+                              "user is optional: User is the rados user name,
+                              default is admin More info:
+                              https://examples.k8s.io/volumes/cephfs/README.md#how-to-use-it"
+                            type: string
+                        required:
+                          - monitors
+                        type: object
+                      cinder:
+                        description:
+                          "cinder represents a cinder volume attached and
+                          mounted on kubelets host machine. More info:
+                          https://examples.k8s.io/mysql-cinder-pd/README.md"
+                        properties:
+                          fsType:
+                            description:
+                              'fsType is the filesystem type to mount. Must be a
+                              filesystem type supported by the host operating
+                              system. Examples: "ext4", "xfs", "ntfs".
+                              Implicitly inferred to be "ext4" if unspecified.
+                              More info:
+                              https://examples.k8s.io/mysql-cinder-pd/README.md'
+                            type: string
+                          readOnly:
+                            description:
+                              "readOnly defaults to false (read/write). ReadOnly
+                              here will force the ReadOnly setting in
+                              VolumeMounts. More info:
+                              https://examples.k8s.io/mysql-cinder-pd/README.md"
+                            type: boolean
+                          secretRef:
+                            description:
+                              "secretRef is optional: points to a secret object
+                              containing parameters used to connect to
+                              OpenStack."
+                            properties:
+                              name:
+                                description:
+                                  "Name of the referent. More info:
+                                  https://kubernetes.io/docs/concepts/overview/working-with-objects/names/#names
+                                  TODO: Add other useful fields. apiVersion,
+                                  kind, uid?"
+                                type: string
+                            type: object
+                            x-kubernetes-map-type: atomic
+                          volumeID:
+                            description:
+                              "volumeID used to identify the volume in cinder.
+                              More info:
+                              https://examples.k8s.io/mysql-cinder-pd/README.md"
+                            type: string
+                        required:
+                          - volumeID
+                        type: object
+                      configMap:
+                        description:
+                          configMap represents a configMap that should populate
+                          this volume
+                        properties:
+                          defaultMode:
+                            description:
+                              "defaultMode is optional: mode bits used to set
+                              permissions on created files by default. Must be
+                              an octal value between 0000 and 0777 or a decimal
+                              value between 0 and 511. YAML accepts both octal
+                              and decimal values, JSON requires decimal values
+                              for mode bits. Defaults to 0644. Directories
+                              within the path are not affected by this setting.
+                              This might be in conflict with other options that
+                              affect the file mode, like fsGroup, and the result
+                              can be other mode bits set."
+                            format: int32
+                            type: integer
+                          items:
+                            description:
+                              items if unspecified, each key-value pair in the
+                              Data field of the referenced ConfigMap will be
+                              projected into the volume as a file whose name is
+                              the key and content is the value. If specified,
+                              the listed keys will be projected into the
+                              specified paths, and unlisted keys will not be
+                              present. If a key is specified which is not
+                              present in the ConfigMap, the volume setup will
+                              error unless it is marked optional. Paths must be
+                              relative and may not contain the '..' path or
+                              start with '..'.
+                            items:
+                              description:
+                                Maps a string key to a path within a volume.
                               properties:
-                                labelSelector:
-                                  description: A label query over a set of resources,
-                                    in this case pods.
+                                key:
+                                  description: key is the key to project.
+                                  type: string
+                                mode:
+                                  description:
+                                    "mode is Optional: mode bits used to set
+                                    permissions on this file. Must be an octal
+                                    value between 0000 and 0777 or a decimal
+                                    value between 0 and 511. YAML accepts both
+                                    octal and decimal values, JSON requires
+                                    decimal values for mode bits. If not
+                                    specified, the volume defaultMode will be
+                                    used. This might be in conflict with other
+                                    options that affect the file mode, like
+                                    fsGroup, and the result can be other mode
+                                    bits set."
+                                  format: int32
+                                  type: integer
+                                path:
+                                  description:
+                                    path is the relative path of the file to map
+                                    the key to. May not be an absolute path. May
+                                    not contain the path element '..'. May not
+                                    start with the string '..'.
+                                  type: string
+                              required:
+                                - key
+                                - path
+                              type: object
+                            type: array
+                          name:
+                            description:
+                              "Name of the referent. More info:
+                              https://kubernetes.io/docs/concepts/overview/working-with-objects/names/#names
+                              TODO: Add other useful fields. apiVersion, kind,
+                              uid?"
+                            type: string
+                          optional:
+                            description:
+                              optional specify whether the ConfigMap or its keys
+                              must be defined
+                            type: boolean
+                        type: object
+                        x-kubernetes-map-type: atomic
+                      csi:
+                        description:
+                          csi (Container Storage Interface) represents ephemeral
+                          storage that is handled by certain external CSI
+                          drivers (Beta feature).
+                        properties:
+                          driver:
+                            description:
+                              driver is the name of the CSI driver that handles
+                              this volume. Consult with your admin for the
+                              correct name as registered in the cluster.
+                            type: string
+                          fsType:
+                            description:
+                              fsType to mount. Ex. "ext4", "xfs", "ntfs". If not
+                              provided, the empty value is passed to the
+                              associated CSI driver which will determine the
+                              default filesystem to apply.
+                            type: string
+                          nodePublishSecretRef:
+                            description:
+                              nodePublishSecretRef is a reference to the secret
+                              object containing sensitive information to pass to
+                              the CSI driver to complete the CSI
+                              NodePublishVolume and NodeUnpublishVolume calls.
+                              This field is optional, and  may be empty if no
+                              secret is required. If the secret object contains
+                              more than one secret, all secret references are
+                              passed.
+                            properties:
+                              name:
+                                description:
+                                  "Name of the referent. More info:
+                                  https://kubernetes.io/docs/concepts/overview/working-with-objects/names/#names
+                                  TODO: Add other useful fields. apiVersion,
+                                  kind, uid?"
+                                type: string
+                            type: object
+                            x-kubernetes-map-type: atomic
+                          readOnly:
+                            description:
+                              readOnly specifies a read-only configuration for
+                              the volume. Defaults to false (read/write).
+                            type: boolean
+                          volumeAttributes:
+                            additionalProperties:
+                              type: string
+                            description:
+                              volumeAttributes stores driver-specific properties
+                              that are passed to the CSI driver. Consult your
+                              driver's documentation for supported values.
+                            type: object
+                        required:
+                          - driver
+                        type: object
+                      downwardAPI:
+                        description:
+                          downwardAPI represents downward API about the pod that
+                          should populate this volume
+                        properties:
+                          defaultMode:
+                            description:
+                              "Optional: mode bits to use on created files by
+                              default. Must be a Optional: mode bits used to set
+                              permissions on created files by default. Must be
+                              an octal value between 0000 and 0777 or a decimal
+                              value between 0 and 511. YAML accepts both octal
+                              and decimal values, JSON requires decimal values
+                              for mode bits. Defaults to 0644. Directories
+                              within the path are not affected by this setting.
+                              This might be in conflict with other options that
+                              affect the file mode, like fsGroup, and the result
+                              can be other mode bits set."
+                            format: int32
+                            type: integer
+                          items:
+                            description:
+                              Items is a list of downward API volume file
+                            items:
+                              description:
+                                DownwardAPIVolumeFile represents information to
+                                create the file containing the pod field
+                              properties:
+                                fieldRef:
+                                  description:
+                                    "Required: Selects a field of the pod: only
+                                    annotations, labels, name and namespace are
+                                    supported."
                                   properties:
-                                    matchExpressions:
-                                      description: matchExpressions is a list of label
-                                        selector requirements. The requirements are
-                                        ANDed.
-                                      items:
-                                        description: A label selector requirement
-                                          is a selector that contains values, a key,
-                                          and an operator that relates the key and
-                                          values.
-                                        properties:
-                                          key:
-                                            description: key is the label key that
-                                              the selector applies to.
-                                            type: string
-                                          operator:
-                                            description: operator represents a key's
-                                              relationship to a set of values. Valid
-                                              operators are In, NotIn, Exists and
-                                              DoesNotExist.
-                                            type: string
-                                          values:
-                                            description: values is an array of string
-                                              values. If the operator is In or NotIn,
-                                              the values array must be non-empty.
-                                              If the operator is Exists or DoesNotExist,
-                                              the values array must be empty. This
-                                              array is replaced during a strategic
-                                              merge patch.
-                                            items:
-                                              type: string
-                                            type: array
-                                        required:
-                                        - key
-                                        - operator
-                                        type: object
-                                      type: array
-                                    matchLabels:
-                                      additionalProperties:
-                                        type: string
-                                      description: matchLabels is a map of {key,value}
-                                        pairs. A single {key,value} in the matchLabels
-                                        map is equivalent to an element of matchExpressions,
-                                        whose key field is "key", the operator is
-                                        "In", and the values array contains only "value".
-                                        The requirements are ANDed.
-                                      type: object
+                                    apiVersion:
+                                      description:
+                                        Version of the schema the FieldPath is
+                                        written in terms of, defaults to "v1".
+                                      type: string
+                                    fieldPath:
+                                      description:
+                                        Path of the field to select in the
+                                        specified API version.
+                                      type: string
+                                  required:
+                                    - fieldPath
                                   type: object
                                   x-kubernetes-map-type: atomic
-                                namespaceSelector:
-                                  description: A label query over the set of namespaces
-                                    that the term applies to. The term is applied
-                                    to the union of the namespaces selected by this
-                                    field and the ones listed in the namespaces field.
-                                    null selector and null or empty namespaces list
-                                    means "this pod's namespace". An empty selector
-                                    ({}) matches all namespaces.
+                                mode:
+                                  description:
+                                    "Optional: mode bits used to set permissions
+                                    on this file, must be an octal value between
+                                    0000 and 0777 or a decimal value between 0
+                                    and 511. YAML accepts both octal and decimal
+                                    values, JSON requires decimal values for
+                                    mode bits. If not specified, the volume
+                                    defaultMode will be used. This might be in
+                                    conflict with other options that affect the
+                                    file mode, like fsGroup, and the result can
+                                    be other mode bits set."
+                                  format: int32
+                                  type: integer
+                                path:
+                                  description:
+                                    "Required: Path is  the relative path name
+                                    of the file to be created. Must not be
+                                    absolute or contain the '..' path. Must be
+                                    utf-8 encoded. The first item of the
+                                    relative path must not start with '..'"
+                                  type: string
+                                resourceFieldRef:
+                                  description:
+                                    "Selects a resource of the container: only
+                                    resources limits and requests (limits.cpu,
+                                    limits.memory, requests.cpu and
+                                    requests.memory) are currently supported."
                                   properties:
-                                    matchExpressions:
-                                      description: matchExpressions is a list of label
-                                        selector requirements. The requirements are
-                                        ANDed.
-                                      items:
-                                        description: A label selector requirement
-                                          is a selector that contains values, a key,
-                                          and an operator that relates the key and
-                                          values.
-                                        properties:
-                                          key:
-                                            description: key is the label key that
-                                              the selector applies to.
-                                            type: string
-                                          operator:
-                                            description: operator represents a key's
-                                              relationship to a set of values. Valid
-                                              operators are In, NotIn, Exists and
-                                              DoesNotExist.
-                                            type: string
-                                          values:
-                                            description: values is an array of string
-                                              values. If the operator is In or NotIn,
-                                              the values array must be non-empty.
-                                              If the operator is Exists or DoesNotExist,
-                                              the values array must be empty. This
-                                              array is replaced during a strategic
-                                              merge patch.
-                                            items:
-                                              type: string
-                                            type: array
-                                        required:
-                                        - key
-                                        - operator
-                                        type: object
-                                      type: array
-                                    matchLabels:
-                                      additionalProperties:
-                                        type: string
-                                      description: matchLabels is a map of {key,value}
-                                        pairs. A single {key,value} in the matchLabels
-                                        map is equivalent to an element of matchExpressions,
-                                        whose key field is "key", the operator is
-                                        "In", and the values array contains only "value".
-                                        The requirements are ANDed.
-                                      type: object
+                                    containerName:
+                                      description:
+                                        "Container name: required for volumes,
+                                        optional for env vars"
+                                      type: string
+                                    divisor:
+                                      anyOf:
+                                        - type: integer
+                                        - type: string
+                                      description:
+                                        Specifies the output format of the
+                                        exposed resources, defaults to "1"
+                                      pattern: ^(\+|-)?(([0-9]+(\.[0-9]*)?)|(\.[0-9]+))(([KMGTPE]i)|[numkMGTPE]|([eE](\+|-)?(([0-9]+(\.[0-9]*)?)|(\.[0-9]+))))?$
+                                      x-kubernetes-int-or-string: true
+                                    resource:
+                                      description:
+                                        "Required: resource to select"
+                                      type: string
+                                  required:
+                                    - resource
                                   type: object
                                   x-kubernetes-map-type: atomic
-                                namespaces:
-                                  description: namespaces specifies a static list
-                                    of namespace names that the term applies to. The
-                                    term is applied to the union of the namespaces
-                                    listed in this field and the ones selected by
-                                    namespaceSelector. null or empty namespaces list
-                                    and null namespaceSelector means "this pod's namespace".
-                                  items:
+                              required:
+                                - path
+                              type: object
+                            type: array
+                        type: object
+                      emptyDir:
+                        description:
+                          "emptyDir represents a temporary directory that shares
+                          a pod's lifetime. More info:
+                          https://kubernetes.io/docs/concepts/storage/volumes#emptydir"
+                        properties:
+                          medium:
+                            description:
+                              'medium represents what type of storage medium
+                              should back this directory. The default is ""
+                              which means to use the node''s default medium.
+                              Must be an empty string (default) or Memory. More
+                              info:
+                              https://kubernetes.io/docs/concepts/storage/volumes#emptydir'
+                            type: string
+                          sizeLimit:
+                            anyOf:
+                              - type: integer
+                              - type: string
+                            description:
+                              "sizeLimit is the total amount of local storage
+                              required for this EmptyDir volume. The size limit
+                              is also applicable for memory medium. The maximum
+                              usage on memory medium EmptyDir would be the
+                              minimum value between the SizeLimit specified here
+                              and the sum of memory limits of all containers in
+                              a pod. The default is nil which means that the
+                              limit is undefined. More info:
+                              http://kubernetes.io/docs/user-guide/volumes#emptydir"
+                            pattern: ^(\+|-)?(([0-9]+(\.[0-9]*)?)|(\.[0-9]+))(([KMGTPE]i)|[numkMGTPE]|([eE](\+|-)?(([0-9]+(\.[0-9]*)?)|(\.[0-9]+))))?$
+                            x-kubernetes-int-or-string: true
+                        type: object
+                      ephemeral:
+                        description:
+                          "ephemeral represents a volume that is handled by a
+                          cluster storage driver. The volume's lifecycle is tied
+                          to the pod that defines it - it will be created before
+                          the pod starts, and deleted when the pod is removed.
+                          \n Use this if: a) the volume is only needed while the
+                          pod runs, b) features of normal volumes like restoring
+                          from snapshot or capacity tracking are needed, c) the
+                          storage driver is specified through a storage class,
+                          and d) the storage driver supports dynamic volume
+                          provisioning through a PersistentVolumeClaim (see
+                          EphemeralVolumeSource for more information on the
+                          connection between this volume type and
+                          PersistentVolumeClaim). \n Use PersistentVolumeClaim
+                          or one of the vendor-specific APIs for volumes that
+                          persist for longer than the lifecycle of an individual
+                          pod. \n Use CSI for light-weight local ephemeral
+                          volumes if the CSI driver is meant to be used that way
+                          - see the documentation of the driver for more
+                          information. \n A pod can use both types of ephemeral
+                          volumes and persistent volumes at the same time."
+                        properties:
+                          volumeClaimTemplate:
+                            description:
+                              "Will be used to create a stand-alone PVC to
+                              provision the volume. The pod in which this
+                              EphemeralVolumeSource is embedded will be the
+                              owner of the PVC, i.e. the PVC will be deleted
+                              together with the pod.  The name of the PVC will
+                              be `<pod name>-<volume name>` where `<volume
+                              name>` is the name from the `PodSpec.Volumes`
+                              array entry. Pod validation will reject the pod if
+                              the concatenated name is not valid for a PVC (for
+                              example, too long). \n An existing PVC with that
+                              name that is not owned by the pod will *not* be
+                              used for the pod to avoid using an unrelated
+                              volume by mistake. Starting the pod is then
+                              blocked until the unrelated PVC is removed. If
+                              such a pre-created PVC is meant to be used by the
+                              pod, the PVC has to updated with an owner
+                              reference to the pod once the pod exists. Normally
+                              this should not be necessary, but it may be useful
+                              when manually reconstructing a broken cluster. \n
+                              This field is read-only and no changes will be
+                              made by Kubernetes to the PVC after it has been
+                              created. \n Required, must not be nil."
+                            properties:
+                              metadata:
+                                description:
+                                  May contain labels and annotations that will
+                                  be copied into the PVC when creating it. No
+                                  other fields are allowed and will be rejected
+                                  during validation.
+                                type: object
+                              spec:
+                                description:
+                                  The specification for the
+                                  PersistentVolumeClaim. The entire content is
+                                  copied unchanged into the PVC that gets
+                                  created from this template. The same fields as
+                                  in a PersistentVolumeClaim are also valid
+                                  here.
+                                properties:
+                                  accessModes:
+                                    description:
+                                      "accessModes contains the desired access
+                                      modes the volume should have. More info:
+                                      https://kubernetes.io/docs/concepts/storage/persistent-volumes#access-modes-1"
+                                    items:
+                                      type: string
+                                    type: array
+                                  dataSource:
+                                    description:
+                                      "dataSource field can be used to specify
+                                      either: * An existing VolumeSnapshot
+                                      object
+                                      (snapshot.storage.k8s.io/VolumeSnapshot) *
+                                      An existing PVC (PersistentVolumeClaim) If
+                                      the provisioner or an external controller
+                                      can support the specified data source, it
+                                      will create a new volume based on the
+                                      contents of the specified data source. If
+                                      the AnyVolumeDataSource feature gate is
+                                      enabled, this field will always have the
+                                      same contents as the DataSourceRef field."
+                                    properties:
+                                      apiGroup:
+                                        description:
+                                          APIGroup is the group for the resource
+                                          being referenced. If APIGroup is not
+                                          specified, the specified Kind must be
+                                          in the core API group. For any other
+                                          third-party types, APIGroup is
+                                          required.
+                                        type: string
+                                      kind:
+                                        description:
+                                          Kind is the type of resource being
+                                          referenced
+                                        type: string
+                                      name:
+                                        description:
+                                          Name is the name of resource being
+                                          referenced
+                                        type: string
+                                    required:
+                                      - kind
+                                      - name
+                                    type: object
+                                    x-kubernetes-map-type: atomic
+                                  dataSourceRef:
+                                    description:
+                                      "dataSourceRef specifies the object from
+                                      which to populate the volume with data, if
+                                      a non-empty volume is desired. This may be
+                                      any local object from a non-empty API
+                                      group (non core object) or a
+                                      PersistentVolumeClaim object. When this
+                                      field is specified, volume binding will
+                                      only succeed if the type of the specified
+                                      object matches some installed volume
+                                      populator or dynamic provisioner. This
+                                      field will replace the functionality of
+                                      the DataSource field and as such if both
+                                      fields are non-empty, they must have the
+                                      same value. For backwards compatibility,
+                                      both fields (DataSource and DataSourceRef)
+                                      will be set to the same value
+                                      automatically if one of them is empty and
+                                      the other is non-empty. There are two
+                                      important differences between DataSource
+                                      and DataSourceRef: * While DataSource only
+                                      allows two specific types of objects,
+                                      DataSourceRef allows any non-core object,
+                                      as well as PersistentVolumeClaim objects.
+                                      * While DataSource ignores disallowed
+                                      values (dropping them), DataSourceRef
+                                      preserves all values, and generates an
+                                      error if a disallowed value is specified.
+                                      (Beta) Using this field requires the
+                                      AnyVolumeDataSource feature gate to be
+                                      enabled."
+                                    properties:
+                                      apiGroup:
+                                        description:
+                                          APIGroup is the group for the resource
+                                          being referenced. If APIGroup is not
+                                          specified, the specified Kind must be
+                                          in the core API group. For any other
+                                          third-party types, APIGroup is
+                                          required.
+                                        type: string
+                                      kind:
+                                        description:
+                                          Kind is the type of resource being
+                                          referenced
+                                        type: string
+                                      name:
+                                        description:
+                                          Name is the name of resource being
+                                          referenced
+                                        type: string
+                                    required:
+                                      - kind
+                                      - name
+                                    type: object
+                                    x-kubernetes-map-type: atomic
+                                  resources:
+                                    description:
+                                      "resources represents the minimum
+                                      resources the volume should have. If
+                                      RecoverVolumeExpansionFailure feature is
+                                      enabled users are allowed to specify
+                                      resource requirements that are lower than
+                                      previous value but must still be higher
+                                      than capacity recorded in the status field
+                                      of the claim. More info:
+                                      https://kubernetes.io/docs/concepts/storage/persistent-volumes#resources"
+                                    properties:
+                                      limits:
+                                        additionalProperties:
+                                          anyOf:
+                                            - type: integer
+                                            - type: string
+                                          pattern: ^(\+|-)?(([0-9]+(\.[0-9]*)?)|(\.[0-9]+))(([KMGTPE]i)|[numkMGTPE]|([eE](\+|-)?(([0-9]+(\.[0-9]*)?)|(\.[0-9]+))))?$
+                                          x-kubernetes-int-or-string: true
+                                        description:
+                                          "Limits describes the maximum amount
+                                          of compute resources allowed. More
+                                          info:
+                                          https://kubernetes.io/docs/concepts/configuration/manage-resources-containers/"
+                                        type: object
+                                      requests:
+                                        additionalProperties:
+                                          anyOf:
+                                            - type: integer
+                                            - type: string
+                                          pattern: ^(\+|-)?(([0-9]+(\.[0-9]*)?)|(\.[0-9]+))(([KMGTPE]i)|[numkMGTPE]|([eE](\+|-)?(([0-9]+(\.[0-9]*)?)|(\.[0-9]+))))?$
+                                          x-kubernetes-int-or-string: true
+                                        description:
+                                          "Requests describes the minimum amount
+                                          of compute resources required. If
+                                          Requests is omitted for a container,
+                                          it defaults to Limits if that is
+                                          explicitly specified, otherwise to an
+                                          implementation-defined value. More
+                                          info:
+                                          https://kubernetes.io/docs/concepts/configuration/manage-resources-containers/"
+                                        type: object
+                                    type: object
+                                  selector:
+                                    description:
+                                      selector is a label query over volumes to
+                                      consider for binding.
+                                    properties:
+                                      matchExpressions:
+                                        description:
+                                          matchExpressions is a list of label
+                                          selector requirements. The
+                                          requirements are ANDed.
+                                        items:
+                                          description:
+                                            A label selector requirement is a
+                                            selector that contains values, a
+                                            key, and an operator that relates
+                                            the key and values.
+                                          properties:
+                                            key:
+                                              description:
+                                                key is the label key that the
+                                                selector applies to.
+                                              type: string
+                                            operator:
+                                              description:
+                                                operator represents a key's
+                                                relationship to a set of values.
+                                                Valid operators are In, NotIn,
+                                                Exists and DoesNotExist.
+                                              type: string
+                                            values:
+                                              description:
+                                                values is an array of string
+                                                values. If the operator is In or
+                                                NotIn, the values array must be
+                                                non-empty. If the operator is
+                                                Exists or DoesNotExist, the
+                                                values array must be empty. This
+                                                array is replaced during a
+                                                strategic merge patch.
+                                              items:
+                                                type: string
+                                              type: array
+                                          required:
+                                            - key
+                                            - operator
+                                          type: object
+                                        type: array
+                                      matchLabels:
+                                        additionalProperties:
+                                          type: string
+                                        description:
+                                          matchLabels is a map of {key,value}
+                                          pairs. A single {key,value} in the
+                                          matchLabels map is equivalent to an
+                                          element of matchExpressions, whose key
+                                          field is "key", the operator is "In",
+                                          and the values array contains only
+                                          "value". The requirements are ANDed.
+                                        type: object
+                                    type: object
+                                    x-kubernetes-map-type: atomic
+                                  storageClassName:
+                                    description:
+                                      "storageClassName is the name of the
+                                      StorageClass required by the claim. More
+                                      info:
+                                      https://kubernetes.io/docs/concepts/storage/persistent-volumes#class-1"
                                     type: string
-                                  type: array
-                                topologyKey:
-                                  description: This pod should be co-located (affinity)
-                                    or not co-located (anti-affinity) with the pods
-                                    matching the labelSelector in the specified namespaces,
-                                    where co-located is defined as running on a node
-                                    whose value of the label with key topologyKey
-                                    matches that of any node on which any of the selected
-                                    pods is running. Empty topologyKey is not allowed.
-                                  type: string
-                              required:
-                              - topologyKey
-                              type: object
-                            weight:
-                              description: weight associated with matching the corresponding
-                                podAffinityTerm, in the range 1-100.
-                              format: int32
-                              type: integer
-                          required:
-                          - podAffinityTerm
-                          - weight
-                          type: object
-                        type: array
-                      requiredDuringSchedulingIgnoredDuringExecution:
-                        description: If the anti-affinity requirements specified by
-                          this field are not met at scheduling time, the pod will
-                          not be scheduled onto the node. If the anti-affinity requirements
-                          specified by this field cease to be met at some point during
-                          pod execution (e.g. due to a pod label update), the system
-                          may or may not try to eventually evict the pod from its
-                          node. When there are multiple elements, the lists of nodes
-                          corresponding to each podAffinityTerm are intersected, i.e.
-                          all terms must be satisfied.
-                        items:
-                          description: Defines a set of pods (namely those matching
-                            the labelSelector relative to the given namespace(s))
-                            that this pod should be co-located (affinity) or not co-located
-                            (anti-affinity) with, where co-located is defined as running
-                            on a node whose value of the label with key <topologyKey>
-                            matches that of any node on which a pod of the set of
-                            pods is running
-                          properties:
-                            labelSelector:
-                              description: A label query over a set of resources,
-                                in this case pods.
-                              properties:
-                                matchExpressions:
-                                  description: matchExpressions is a list of label
-                                    selector requirements. The requirements are ANDed.
-                                  items:
-                                    description: A label selector requirement is a
-                                      selector that contains values, a key, and an
-                                      operator that relates the key and values.
-                                    properties:
-                                      key:
-                                        description: key is the label key that the
-                                          selector applies to.
-                                        type: string
-                                      operator:
-                                        description: operator represents a key's relationship
-                                          to a set of values. Valid operators are
-                                          In, NotIn, Exists and DoesNotExist.
-                                        type: string
-                                      values:
-                                        description: values is an array of string
-                                          values. If the operator is In or NotIn,
-                                          the values array must be non-empty. If the
-                                          operator is Exists or DoesNotExist, the
-                                          values array must be empty. This array is
-                                          replaced during a strategic merge patch.
-                                        items:
-                                          type: string
-                                        type: array
-                                    required:
-                                    - key
-                                    - operator
-                                    type: object
-                                  type: array
-                                matchLabels:
-                                  additionalProperties:
+                                  volumeMode:
+                                    description:
+                                      volumeMode defines what type of volume is
+                                      required by the claim. Value of Filesystem
+                                      is implied when not included in claim
+                                      spec.
                                     type: string
-                                  description: matchLabels is a map of {key,value}
-                                    pairs. A single {key,value} in the matchLabels
-                                    map is equivalent to an element of matchExpressions,
-                                    whose key field is "key", the operator is "In",
-                                    and the values array contains only "value". The
-                                    requirements are ANDed.
-                                  type: object
-                              type: object
-                              x-kubernetes-map-type: atomic
-                            namespaceSelector:
-                              description: A label query over the set of namespaces
-                                that the term applies to. The term is applied to the
-                                union of the namespaces selected by this field and
-                                the ones listed in the namespaces field. null selector
-                                and null or empty namespaces list means "this pod's
-                                namespace". An empty selector ({}) matches all namespaces.
-                              properties:
-                                matchExpressions:
-                                  description: matchExpressions is a list of label
-                                    selector requirements. The requirements are ANDed.
-                                  items:
-                                    description: A label selector requirement is a
-                                      selector that contains values, a key, and an
-                                      operator that relates the key and values.
-                                    properties:
-                                      key:
-                                        description: key is the label key that the
-                                          selector applies to.
-                                        type: string
-                                      operator:
-                                        description: operator represents a key's relationship
-                                          to a set of values. Valid operators are
-                                          In, NotIn, Exists and DoesNotExist.
-                                        type: string
-                                      values:
-                                        description: values is an array of string
-                                          values. If the operator is In or NotIn,
-                                          the values array must be non-empty. If the
-                                          operator is Exists or DoesNotExist, the
-                                          values array must be empty. This array is
-                                          replaced during a strategic merge patch.
-                                        items:
-                                          type: string
-                                        type: array
-                                    required:
-                                    - key
-                                    - operator
-                                    type: object
-                                  type: array
-                                matchLabels:
-                                  additionalProperties:
+                                  volumeName:
+                                    description:
+                                      volumeName is the binding reference to the
+                                      PersistentVolume backing this claim.
                                     type: string
-                                  description: matchLabels is a map of {key,value}
-                                    pairs. A single {key,value} in the matchLabels
-                                    map is equivalent to an element of matchExpressions,
-                                    whose key field is "key", the operator is "In",
-                                    and the values array contains only "value". The
-                                    requirements are ANDed.
-                                  type: object
-                              type: object
-                              x-kubernetes-map-type: atomic
-                            namespaces:
-                              description: namespaces specifies a static list of namespace
-                                names that the term applies to. The term is applied
-                                to the union of the namespaces listed in this field
-                                and the ones selected by namespaceSelector. null or
-                                empty namespaces list and null namespaceSelector means
-                                "this pod's namespace".
-                              items:
-                                type: string
-                              type: array
-                            topologyKey:
-                              description: This pod should be co-located (affinity)
-                                or not co-located (anti-affinity) with the pods matching
-                                the labelSelector in the specified namespaces, where
-                                co-located is defined as running on a node whose value
-                                of the label with key topologyKey matches that of
-                                any node on which any of the selected pods is running.
-                                Empty topologyKey is not allowed.
+                                type: object
+                            required:
+                              - spec
+                            type: object
+                        type: object
+                      fc:
+                        description:
+                          fc represents a Fibre Channel resource that is
+                          attached to a kubelet's host machine and then exposed
+                          to the pod.
+                        properties:
+                          fsType:
+                            description:
+                              'fsType is the filesystem type to mount. Must be a
+                              filesystem type supported by the host operating
+                              system. Ex. "ext4", "xfs", "ntfs". Implicitly
+                              inferred to be "ext4" if unspecified. TODO: how do
+                              we prevent errors in the filesystem from
+                              compromising the machine'
+                            type: string
+                          lun:
+                            description: "lun is Optional: FC target lun number"
+                            format: int32
+                            type: integer
+                          readOnly:
+                            description:
+                              "readOnly is Optional: Defaults to false
+                              (read/write). ReadOnly here will force the
+                              ReadOnly setting in VolumeMounts."
+                            type: boolean
+                          targetWWNs:
+                            description:
+                              "targetWWNs is Optional: FC target worldwide names
+                              (WWNs)"
+                            items:
                               type: string
-                          required:
-                          - topologyKey
-                          type: object
-                        type: array
-                    type: object
-                type: object
-              annotations:
-                additionalProperties:
-                  type: string
-                description: Annotations to add to all deployed objects
-                type: object
-              args:
-                description: Override default container args
-                items:
-                  type: string
-                type: array
-              command:
-                description: Override default container command
-                items:
-                  type: string
-                type: array
-              config:
-                description: Controller Configuration
-                properties:
-                  client:
-                    description: Client configuration such as proxy settings.
-                    properties:
-                      proxy:
-                        description: Proxy settings for the client.
-                        properties:
-                          http:
-                            type: string
-                          https:
-                            type: string
-                          no_proxy:
+                            type: array
+                          wwids:
+                            description:
+                              "wwids Optional: FC volume world wide identifiers
+                              (wwids) Either wwids or combination of targetWWNs
+                              and lun must be set, but not both simultaneously."
                             items:
                               type: string
                             type: array
                         type: object
+                      flexVolume:
+                        description:
+                          flexVolume represents a generic volume resource that
+                          is provisioned/attached using an exec based plugin.
+                        properties:
+                          driver:
+                            description:
+                              driver is the name of the driver to use for this
+                              volume.
+                            type: string
+                          fsType:
+                            description:
+                              fsType is the filesystem type to mount. Must be a
+                              filesystem type supported by the host operating
+                              system. Ex. "ext4", "xfs", "ntfs". The default
+                              filesystem depends on FlexVolume script.
+                            type: string
+                          options:
+                            additionalProperties:
+                              type: string
+                            description:
+                              "options is Optional: this field holds extra
+                              command options if any."
+                            type: object
+                          readOnly:
+                            description:
+                              "readOnly is Optional: defaults to false
+                              (read/write). ReadOnly here will force the
+                              ReadOnly setting in VolumeMounts."
+                            type: boolean
+                          secretRef:
+                            description:
+                              "secretRef is Optional: secretRef is reference to
+                              the secret object containing sensitive information
+                              to pass to the plugin scripts. This may be empty
+                              if no secret object is specified. If the secret
+                              object contains more than one secret, all secrets
+                              are passed to the plugin scripts."
+                            properties:
+                              name:
+                                description:
+                                  "Name of the referent. More info:
+                                  https://kubernetes.io/docs/concepts/overview/working-with-objects/names/#names
+                                  TODO: Add other useful fields. apiVersion,
+                                  kind, uid?"
+                                type: string
+                            type: object
+                            x-kubernetes-map-type: atomic
+                        required:
+                          - driver
+                        type: object
+                      flocker:
+                        description:
+                          flocker represents a Flocker volume attached to a
+                          kubelet's host machine. This depends on the Flocker
+                          control service being running
+                        properties:
+                          datasetName:
+                            description:
+                              datasetName is Name of the dataset stored as
+                              metadata -> name on the dataset for Flocker should
+                              be considered as deprecated
+                            type: string
+                          datasetUUID:
+                            description:
+                              datasetUUID is the UUID of the dataset. This is
+                              unique identifier of a Flocker dataset
+                            type: string
+                        type: object
+                      gcePersistentDisk:
+                        description:
+                          "gcePersistentDisk represents a GCE Disk resource that
+                          is attached to a kubelet's host machine and then
+                          exposed to the pod. More info:
+                          https://kubernetes.io/docs/concepts/storage/volumes#gcepersistentdisk"
+                        properties:
+                          fsType:
+                            description:
+                              'fsType is filesystem type of the volume that you
+                              want to mount. Tip: Ensure that the filesystem
+                              type is supported by the host operating system.
+                              Examples: "ext4", "xfs", "ntfs". Implicitly
+                              inferred to be "ext4" if unspecified. More info:
+                              https://kubernetes.io/docs/concepts/storage/volumes#gcepersistentdisk
+                              TODO: how do we prevent errors in the filesystem
+                              from compromising the machine'
+                            type: string
+                          partition:
+                            description:
+                              'partition is the partition in the volume that you
+                              want to mount. If omitted, the default is to mount
+                              by volume name. Examples: For volume /dev/sda1,
+                              you specify the partition as "1". Similarly, the
+                              volume partition for /dev/sda is "0" (or you can
+                              leave the property empty). More info:
+                              https://kubernetes.io/docs/concepts/storage/volumes#gcepersistentdisk'
+                            format: int32
+                            type: integer
+                          pdName:
+                            description:
+                              "pdName is unique name of the PD resource in GCE.
+                              Used to identify the disk in GCE. More info:
+                              https://kubernetes.io/docs/concepts/storage/volumes#gcepersistentdisk"
+                            type: string
+                          readOnly:
+                            description:
+                              "readOnly here will force the ReadOnly setting in
+                              VolumeMounts. Defaults to false. More info:
+                              https://kubernetes.io/docs/concepts/storage/volumes#gcepersistentdisk"
+                            type: boolean
+                        required:
+                          - pdName
+                        type: object
+                      gitRepo:
+                        description:
+                          "gitRepo represents a git repository at a particular
+                          revision. DEPRECATED: GitRepo is deprecated. To
+                          provision a container with a git repo, mount an
+                          EmptyDir into an InitContainer that clones the repo
+                          using git, then mount the EmptyDir into the Pod's
+                          container."
+                        properties:
+                          directory:
+                            description:
+                              directory is the target directory name. Must not
+                              contain or start with '..'.  If '.' is supplied,
+                              the volume directory will be the git
+                              repository.  Otherwise, if specified, the volume
+                              will contain the git repository in the
+                              subdirectory with the given name.
+                            type: string
+                          repository:
+                            description: repository is the URL
+                            type: string
+                          revision:
+                            description:
+                              revision is the commit hash for the specified
+                              revision.
+                            type: string
+                        required:
+                          - repository
+                        type: object
+                      glusterfs:
+                        description:
+                          "glusterfs represents a Glusterfs mount on the host
+                          that shares a pod's lifetime. More info:
+                          https://examples.k8s.io/volumes/glusterfs/README.md"
+                        properties:
+                          endpoints:
+                            description:
+                              "endpoints is the endpoint name that details
+                              Glusterfs topology. More info:
+                              https://examples.k8s.io/volumes/glusterfs/README.md#create-a-pod"
+                            type: string
+                          path:
+                            description:
+                              "path is the Glusterfs volume path. More info:
+                              https://examples.k8s.io/volumes/glusterfs/README.md#create-a-pod"
+                            type: string
+                          readOnly:
+                            description:
+                              "readOnly here will force the Glusterfs volume to
+                              be mounted with read-only permissions. Defaults to
+                              false. More info:
+                              https://examples.k8s.io/volumes/glusterfs/README.md#create-a-pod"
+                            type: boolean
+                        required:
+                          - endpoints
+                          - path
+                        type: object
+                      hostPath:
+                        description:
+                          "hostPath represents a pre-existing file or directory
+                          on the host machine that is directly exposed to the
+                          container. This is generally used for system agents or
+                          other privileged things that are allowed to see the
+                          host machine. Most containers will NOT need this. More
+                          info:
+                          https://kubernetes.io/docs/concepts/storage/volumes#hostpath
+                          --- TODO(jonesdl) We need to restrict who can use host
+                          directory mounts and who can/can not mount host
+                          directories as read/write."
+                        properties:
+                          path:
+                            description:
+                              "path of the directory on the host. If the path is
+                              a symlink, it will follow the link to the real
+                              path. More info:
+                              https://kubernetes.io/docs/concepts/storage/volumes#hostpath"
+                            type: string
+                          type:
+                            description:
+                              'type for HostPath Volume Defaults to "" More
+                              info:
+                              https://kubernetes.io/docs/concepts/storage/volumes#hostpath'
+                            type: string
+                        required:
+                          - path
+                        type: object
+                      iscsi:
+                        description:
+                          "iscsi represents an ISCSI Disk resource that is
+                          attached to a kubelet's host machine and then exposed
+                          to the pod. More info:
+                          https://examples.k8s.io/volumes/iscsi/README.md"
+                        properties:
+                          chapAuthDiscovery:
+                            description:
+                              chapAuthDiscovery defines whether support iSCSI
+                              Discovery CHAP authentication
+                            type: boolean
+                          chapAuthSession:
+                            description:
+                              chapAuthSession defines whether support iSCSI
+                              Session CHAP authentication
+                            type: boolean
+                          fsType:
+                            description:
+                              'fsType is the filesystem type of the volume that
+                              you want to mount. Tip: Ensure that the filesystem
+                              type is supported by the host operating system.
+                              Examples: "ext4", "xfs", "ntfs". Implicitly
+                              inferred to be "ext4" if unspecified. More info:
+                              https://kubernetes.io/docs/concepts/storage/volumes#iscsi
+                              TODO: how do we prevent errors in the filesystem
+                              from compromising the machine'
+                            type: string
+                          initiatorName:
+                            description:
+                              initiatorName is the custom iSCSI Initiator Name.
+                              If initiatorName is specified with iscsiInterface
+                              simultaneously, new iSCSI interface <target
+                              portal>:<volume name> will be created for the
+                              connection.
+                            type: string
+                          iqn:
+                            description: iqn is the target iSCSI Qualified Name.
+                            type: string
+                          iscsiInterface:
+                            description:
+                              iscsiInterface is the interface Name that uses an
+                              iSCSI transport. Defaults to 'default' (tcp).
+                            type: string
+                          lun:
+                            description: lun represents iSCSI Target Lun number.
+                            format: int32
+                            type: integer
+                          portals:
+                            description:
+                              portals is the iSCSI Target Portal List. The
+                              portal is either an IP or ip_addr:port if the port
+                              is other than default (typically TCP ports 860 and
+                              3260).
+                            items:
+                              type: string
+                            type: array
+                          readOnly:
+                            description:
+                              readOnly here will force the ReadOnly setting in
+                              VolumeMounts. Defaults to false.
+                            type: boolean
+                          secretRef:
+                            description:
+                              secretRef is the CHAP Secret for iSCSI target and
+                              initiator authentication
+                            properties:
+                              name:
+                                description:
+                                  "Name of the referent. More info:
+                                  https://kubernetes.io/docs/concepts/overview/working-with-objects/names/#names
+                                  TODO: Add other useful fields. apiVersion,
+                                  kind, uid?"
+                                type: string
+                            type: object
+                            x-kubernetes-map-type: atomic
+                          targetPortal:
+                            description:
+                              targetPortal is iSCSI Target Portal. The Portal is
+                              either an IP or ip_addr:port if the port is other
+                              than default (typically TCP ports 860 and 3260).
+                            type: string
+                        required:
+                          - iqn
+                          - lun
+                          - targetPortal
+                        type: object
+                      name:
+                        description:
+                          "name of the volume. Must be a DNS_LABEL and unique
+                          within the pod. More info:
+                          https://kubernetes.io/docs/concepts/overview/working-with-objects/names/#names"
+                        type: string
+                      nfs:
+                        description:
+                          "nfs represents an NFS mount on the host that shares a
+                          pod's lifetime More info:
+                          https://kubernetes.io/docs/concepts/storage/volumes#nfs"
+                        properties:
+                          path:
+                            description:
+                              "path that is exported by the NFS server. More
+                              info:
+                              https://kubernetes.io/docs/concepts/storage/volumes#nfs"
+                            type: string
+                          readOnly:
+                            description:
+                              "readOnly here will force the NFS export to be
+                              mounted with read-only permissions. Defaults to
+                              false. More info:
+                              https://kubernetes.io/docs/concepts/storage/volumes#nfs"
+                            type: boolean
+                          server:
+                            description:
+                              "server is the hostname or IP address of the NFS
+                              server. More info:
+                              https://kubernetes.io/docs/concepts/storage/volumes#nfs"
+                            type: string
+                        required:
+                          - path
+                          - server
+                        type: object
+                      persistentVolumeClaim:
+                        description:
+                          "persistentVolumeClaimVolumeSource represents a
+                          reference to a PersistentVolumeClaim in the same
+                          namespace. More info:
+                          https://kubernetes.io/docs/concepts/storage/persistent-volumes#persistentvolumeclaims"
+                        properties:
+                          claimName:
+                            description:
+                              "claimName is the name of a PersistentVolumeClaim
+                              in the same namespace as the pod using this
+                              volume. More info:
+                              https://kubernetes.io/docs/concepts/storage/persistent-volumes#persistentvolumeclaims"
+                            type: string
+                          readOnly:
+                            description:
+                              readOnly Will force the ReadOnly setting in
+                              VolumeMounts. Default false.
+                            type: boolean
+                        required:
+                          - claimName
+                        type: object
+                      photonPersistentDisk:
+                        description:
+                          photonPersistentDisk represents a PhotonController
+                          persistent disk attached and mounted on kubelets host
+                          machine
+                        properties:
+                          fsType:
+                            description:
+                              fsType is the filesystem type to mount. Must be a
+                              filesystem type supported by the host operating
+                              system. Ex. "ext4", "xfs", "ntfs". Implicitly
+                              inferred to be "ext4" if unspecified.
+                            type: string
+                          pdID:
+                            description:
+                              pdID is the ID that identifies Photon Controller
+                              persistent disk
+                            type: string
+                        required:
+                          - pdID
+                        type: object
+                      portworxVolume:
+                        description:
+                          portworxVolume represents a portworx volume attached
+                          and mounted on kubelets host machine
+                        properties:
+                          fsType:
+                            description:
+                              fSType represents the filesystem type to mount
+                              Must be a filesystem type supported by the host
+                              operating system. Ex. "ext4", "xfs". Implicitly
+                              inferred to be "ext4" if unspecified.
+                            type: string
+                          readOnly:
+                            description:
+                              readOnly defaults to false (read/write). ReadOnly
+                              here will force the ReadOnly setting in
+                              VolumeMounts.
+                            type: boolean
+                          volumeID:
+                            description:
+                              volumeID uniquely identifies a Portworx volume
+                            type: string
+                        required:
+                          - volumeID
+                        type: object
+                      projected:
+                        description:
+                          projected items for all in one resources secrets,
+                          configmaps, and downward API
+                        properties:
+                          defaultMode:
+                            description:
+                              defaultMode are the mode bits used to set
+                              permissions on created files by default. Must be
+                              an octal value between 0000 and 0777 or a decimal
+                              value between 0 and 511. YAML accepts both octal
+                              and decimal values, JSON requires decimal values
+                              for mode bits. Directories within the path are not
+                              affected by this setting. This might be in
+                              conflict with other options that affect the file
+                              mode, like fsGroup, and the result can be other
+                              mode bits set.
+                            format: int32
+                            type: integer
+                          sources:
+                            description:
+                              sources is the list of volume projections
+                            items:
+                              description:
+                                Projection that may be projected along with
+                                other supported volume types
+                              properties:
+                                configMap:
+                                  description:
+                                    configMap information about the configMap
+                                    data to project
+                                  properties:
+                                    items:
+                                      description:
+                                        items if unspecified, each key-value
+                                        pair in the Data field of the referenced
+                                        ConfigMap will be projected into the
+                                        volume as a file whose name is the key
+                                        and content is the value. If specified,
+                                        the listed keys will be projected into
+                                        the specified paths, and unlisted keys
+                                        will not be present. If a key is
+                                        specified which is not present in the
+                                        ConfigMap, the volume setup will error
+                                        unless it is marked optional. Paths must
+                                        be relative and may not contain the '..'
+                                        path or start with '..'.
+                                      items:
+                                        description:
+                                          Maps a string key to a path within a
+                                          volume.
+                                        properties:
+                                          key:
+                                            description:
+                                              key is the key to project.
+                                            type: string
+                                          mode:
+                                            description:
+                                              "mode is Optional: mode bits used
+                                              to set permissions on this file.
+                                              Must be an octal value between
+                                              0000 and 0777 or a decimal value
+                                              between 0 and 511. YAML accepts
+                                              both octal and decimal values,
+                                              JSON requires decimal values for
+                                              mode bits. If not specified, the
+                                              volume defaultMode will be used.
+                                              This might be in conflict with
+                                              other options that affect the file
+                                              mode, like fsGroup, and the result
+                                              can be other mode bits set."
+                                            format: int32
+                                            type: integer
+                                          path:
+                                            description:
+                                              path is the relative path of the
+                                              file to map the key to. May not be
+                                              an absolute path. May not contain
+                                              the path element '..'. May not
+                                              start with the string '..'.
+                                            type: string
+                                        required:
+                                          - key
+                                          - path
+                                        type: object
+                                      type: array
+                                    name:
+                                      description:
+                                        "Name of the referent. More info:
+                                        https://kubernetes.io/docs/concepts/overview/working-with-objects/names/#names
+                                        TODO: Add other useful fields.
+                                        apiVersion, kind, uid?"
+                                      type: string
+                                    optional:
+                                      description:
+                                        optional specify whether the ConfigMap
+                                        or its keys must be defined
+                                      type: boolean
+                                  type: object
+                                  x-kubernetes-map-type: atomic
+                                downwardAPI:
+                                  description:
+                                    downwardAPI information about the
+                                    downwardAPI data to project
+                                  properties:
+                                    items:
+                                      description:
+                                        Items is a list of DownwardAPIVolume
+                                        file
+                                      items:
+                                        description:
+                                          DownwardAPIVolumeFile represents
+                                          information to create the file
+                                          containing the pod field
+                                        properties:
+                                          fieldRef:
+                                            description:
+                                              "Required: Selects a field of the
+                                              pod: only annotations, labels,
+                                              name and namespace are supported."
+                                            properties:
+                                              apiVersion:
+                                                description:
+                                                  Version of the schema the
+                                                  FieldPath is written in terms
+                                                  of, defaults to "v1".
+                                                type: string
+                                              fieldPath:
+                                                description:
+                                                  Path of the field to select in
+                                                  the specified API version.
+                                                type: string
+                                            required:
+                                              - fieldPath
+                                            type: object
+                                            x-kubernetes-map-type: atomic
+                                          mode:
+                                            description:
+                                              "Optional: mode bits used to set
+                                              permissions on this file, must be
+                                              an octal value between 0000 and
+                                              0777 or a decimal value between 0
+                                              and 511. YAML accepts both octal
+                                              and decimal values, JSON requires
+                                              decimal values for mode bits. If
+                                              not specified, the volume
+                                              defaultMode will be used. This
+                                              might be in conflict with other
+                                              options that affect the file mode,
+                                              like fsGroup, and the result can
+                                              be other mode bits set."
+                                            format: int32
+                                            type: integer
+                                          path:
+                                            description:
+                                              "Required: Path is  the relative
+                                              path name of the file to be
+                                              created. Must not be absolute or
+                                              contain the '..' path. Must be
+                                              utf-8 encoded. The first item of
+                                              the relative path must not start
+                                              with '..'"
+                                            type: string
+                                          resourceFieldRef:
+                                            description:
+                                              "Selects a resource of the
+                                              container: only resources limits
+                                              and requests (limits.cpu,
+                                              limits.memory, requests.cpu and
+                                              requests.memory) are currently
+                                              supported."
+                                            properties:
+                                              containerName:
+                                                description:
+                                                  "Container name: required for
+                                                  volumes, optional for env vars"
+                                                type: string
+                                              divisor:
+                                                anyOf:
+                                                  - type: integer
+                                                  - type: string
+                                                description:
+                                                  Specifies the output format of
+                                                  the exposed resources,
+                                                  defaults to "1"
+                                                pattern: ^(\+|-)?(([0-9]+(\.[0-9]*)?)|(\.[0-9]+))(([KMGTPE]i)|[numkMGTPE]|([eE](\+|-)?(([0-9]+(\.[0-9]*)?)|(\.[0-9]+))))?$
+                                                x-kubernetes-int-or-string: true
+                                              resource:
+                                                description:
+                                                  "Required: resource to select"
+                                                type: string
+                                            required:
+                                              - resource
+                                            type: object
+                                            x-kubernetes-map-type: atomic
+                                        required:
+                                          - path
+                                        type: object
+                                      type: array
+                                  type: object
+                                secret:
+                                  description:
+                                    secret information about the secret data to
+                                    project
+                                  properties:
+                                    items:
+                                      description:
+                                        items if unspecified, each key-value
+                                        pair in the Data field of the referenced
+                                        Secret will be projected into the volume
+                                        as a file whose name is the key and
+                                        content is the value. If specified, the
+                                        listed keys will be projected into the
+                                        specified paths, and unlisted keys will
+                                        not be present. If a key is specified
+                                        which is not present in the Secret, the
+                                        volume setup will error unless it is
+                                        marked optional. Paths must be relative
+                                        and may not contain the '..' path or
+                                        start with '..'.
+                                      items:
+                                        description:
+                                          Maps a string key to a path within a
+                                          volume.
+                                        properties:
+                                          key:
+                                            description:
+                                              key is the key to project.
+                                            type: string
+                                          mode:
+                                            description:
+                                              "mode is Optional: mode bits used
+                                              to set permissions on this file.
+                                              Must be an octal value between
+                                              0000 and 0777 or a decimal value
+                                              between 0 and 511. YAML accepts
+                                              both octal and decimal values,
+                                              JSON requires decimal values for
+                                              mode bits. If not specified, the
+                                              volume defaultMode will be used.
+                                              This might be in conflict with
+                                              other options that affect the file
+                                              mode, like fsGroup, and the result
+                                              can be other mode bits set."
+                                            format: int32
+                                            type: integer
+                                          path:
+                                            description:
+                                              path is the relative path of the
+                                              file to map the key to. May not be
+                                              an absolute path. May not contain
+                                              the path element '..'. May not
+                                              start with the string '..'.
+                                            type: string
+                                        required:
+                                          - key
+                                          - path
+                                        type: object
+                                      type: array
+                                    name:
+                                      description:
+                                        "Name of the referent. More info:
+                                        https://kubernetes.io/docs/concepts/overview/working-with-objects/names/#names
+                                        TODO: Add other useful fields.
+                                        apiVersion, kind, uid?"
+                                      type: string
+                                    optional:
+                                      description:
+                                        optional field specify whether the
+                                        Secret or its key must be defined
+                                      type: boolean
+                                  type: object
+                                  x-kubernetes-map-type: atomic
+                                serviceAccountToken:
+                                  description:
+                                    serviceAccountToken is information about the
+                                    serviceAccountToken data to project
+                                  properties:
+                                    audience:
+                                      description:
+                                        audience is the intended audience of the
+                                        token. A recipient of a token must
+                                        identify itself with an identifier
+                                        specified in the audience of the token,
+                                        and otherwise should reject the token.
+                                        The audience defaults to the identifier
+                                        of the apiserver.
+                                      type: string
+                                    expirationSeconds:
+                                      description:
+                                        expirationSeconds is the requested
+                                        duration of validity of the service
+                                        account token. As the token approaches
+                                        expiration, the kubelet volume plugin
+                                        will proactively rotate the service
+                                        account token. The kubelet will start
+                                        trying to rotate the token if the token
+                                        is older than 80 percent of its time to
+                                        live or if the token is older than 24
+                                        hours.Defaults to 1 hour and must be at
+                                        least 10 minutes.
+                                      format: int64
+                                      type: integer
+                                    path:
+                                      description:
+                                        path is the path relative to the mount
+                                        point of the file to project the token
+                                        into.
+                                      type: string
+                                  required:
+                                    - path
+                                  type: object
+                              type: object
+                            type: array
+                        type: object
+                      quobyte:
+                        description:
+                          quobyte represents a Quobyte mount on the host that
+                          shares a pod's lifetime
+                        properties:
+                          group:
+                            description:
+                              group to map volume access to Default is no group
+                            type: string
+                          readOnly:
+                            description:
+                              readOnly here will force the Quobyte volume to be
+                              mounted with read-only permissions. Defaults to
+                              false.
+                            type: boolean
+                          registry:
+                            description:
+                              registry represents a single or multiple Quobyte
+                              Registry services specified as a string as
+                              host:port pair (multiple entries are separated
+                              with commas) which acts as the central registry
+                              for volumes
+                            type: string
+                          tenant:
+                            description:
+                              tenant owning the given Quobyte volume in the
+                              Backend Used with dynamically provisioned Quobyte
+                              volumes, value is set by the plugin
+                            type: string
+                          user:
+                            description:
+                              user to map volume access to Defaults to
+                              serivceaccount user
+                            type: string
+                          volume:
+                            description:
+                              volume is a string that references an already
+                              created Quobyte volume by name.
+                            type: string
+                        required:
+                          - registry
+                          - volume
+                        type: object
+                      rbd:
+                        description:
+                          "rbd represents a Rados Block Device mount on the host
+                          that shares a pod's lifetime. More info:
+                          https://examples.k8s.io/volumes/rbd/README.md"
+                        properties:
+                          fsType:
+                            description:
+                              'fsType is the filesystem type of the volume that
+                              you want to mount. Tip: Ensure that the filesystem
+                              type is supported by the host operating system.
+                              Examples: "ext4", "xfs", "ntfs". Implicitly
+                              inferred to be "ext4" if unspecified. More info:
+                              https://kubernetes.io/docs/concepts/storage/volumes#rbd
+                              TODO: how do we prevent errors in the filesystem
+                              from compromising the machine'
+                            type: string
+                          image:
+                            description:
+                              "image is the rados image name. More info:
+                              https://examples.k8s.io/volumes/rbd/README.md#how-to-use-it"
+                            type: string
+                          keyring:
+                            description:
+                              "keyring is the path to key ring for RBDUser.
+                              Default is /etc/ceph/keyring. More info:
+                              https://examples.k8s.io/volumes/rbd/README.md#how-to-use-it"
+                            type: string
+                          monitors:
+                            description:
+                              "monitors is a collection of Ceph monitors. More
+                              info:
+                              https://examples.k8s.io/volumes/rbd/README.md#how-to-use-it"
+                            items:
+                              type: string
+                            type: array
+                          pool:
+                            description:
+                              "pool is the rados pool name. Default is rbd. More
+                              info:
+                              https://examples.k8s.io/volumes/rbd/README.md#how-to-use-it"
+                            type: string
+                          readOnly:
+                            description:
+                              "readOnly here will force the ReadOnly setting in
+                              VolumeMounts. Defaults to false. More info:
+                              https://examples.k8s.io/volumes/rbd/README.md#how-to-use-it"
+                            type: boolean
+                          secretRef:
+                            description:
+                              "secretRef is name of the authentication secret
+                              for RBDUser. If provided overrides keyring.
+                              Default is nil. More info:
+                              https://examples.k8s.io/volumes/rbd/README.md#how-to-use-it"
+                            properties:
+                              name:
+                                description:
+                                  "Name of the referent. More info:
+                                  https://kubernetes.io/docs/concepts/overview/working-with-objects/names/#names
+                                  TODO: Add other useful fields. apiVersion,
+                                  kind, uid?"
+                                type: string
+                            type: object
+                            x-kubernetes-map-type: atomic
+                          user:
+                            description:
+                              "user is the rados user name. Default is admin.
+                              More info:
+                              https://examples.k8s.io/volumes/rbd/README.md#how-to-use-it"
+                            type: string
+                        required:
+                          - image
+                          - monitors
+                        type: object
+                      scaleIO:
+                        description:
+                          scaleIO represents a ScaleIO persistent volume
+                          attached and mounted on Kubernetes nodes.
+                        properties:
+                          fsType:
+                            description:
+                              fsType is the filesystem type to mount. Must be a
+                              filesystem type supported by the host operating
+                              system. Ex. "ext4", "xfs", "ntfs". Default is
+                              "xfs".
+                            type: string
+                          gateway:
+                            description:
+                              gateway is the host address of the ScaleIO API
+                              Gateway.
+                            type: string
+                          protectionDomain:
+                            description:
+                              protectionDomain is the name of the ScaleIO
+                              Protection Domain for the configured storage.
+                            type: string
+                          readOnly:
+                            description:
+                              readOnly Defaults to false (read/write). ReadOnly
+                              here will force the ReadOnly setting in
+                              VolumeMounts.
+                            type: boolean
+                          secretRef:
+                            description:
+                              secretRef references to the secret for ScaleIO
+                              user and other sensitive information. If this is
+                              not provided, Login operation will fail.
+                            properties:
+                              name:
+                                description:
+                                  "Name of the referent. More info:
+                                  https://kubernetes.io/docs/concepts/overview/working-with-objects/names/#names
+                                  TODO: Add other useful fields. apiVersion,
+                                  kind, uid?"
+                                type: string
+                            type: object
+                            x-kubernetes-map-type: atomic
+                          sslEnabled:
+                            description:
+                              sslEnabled Flag enable/disable SSL communication
+                              with Gateway, default false
+                            type: boolean
+                          storageMode:
+                            description:
+                              storageMode indicates whether the storage for a
+                              volume should be ThickProvisioned or
+                              ThinProvisioned. Default is ThinProvisioned.
+                            type: string
+                          storagePool:
+                            description:
+                              storagePool is the ScaleIO Storage Pool associated
+                              with the protection domain.
+                            type: string
+                          system:
+                            description:
+                              system is the name of the storage system as
+                              configured in ScaleIO.
+                            type: string
+                          volumeName:
+                            description:
+                              volumeName is the name of a volume already created
+                              in the ScaleIO system that is associated with this
+                              volume source.
+                            type: string
+                        required:
+                          - gateway
+                          - secretRef
+                          - system
+                        type: object
+                      secret:
+                        description:
+                          "secret represents a secret that should populate this
+                          volume. More info:
+                          https://kubernetes.io/docs/concepts/storage/volumes#secret"
+                        properties:
+                          defaultMode:
+                            description:
+                              "defaultMode is Optional: mode bits used to set
+                              permissions on created files by default. Must be
+                              an octal value between 0000 and 0777 or a decimal
+                              value between 0 and 511. YAML accepts both octal
+                              and decimal values, JSON requires decimal values
+                              for mode bits. Defaults to 0644. Directories
+                              within the path are not affected by this setting.
+                              This might be in conflict with other options that
+                              affect the file mode, like fsGroup, and the result
+                              can be other mode bits set."
+                            format: int32
+                            type: integer
+                          items:
+                            description:
+                              items If unspecified, each key-value pair in the
+                              Data field of the referenced Secret will be
+                              projected into the volume as a file whose name is
+                              the key and content is the value. If specified,
+                              the listed keys will be projected into the
+                              specified paths, and unlisted keys will not be
+                              present. If a key is specified which is not
+                              present in the Secret, the volume setup will error
+                              unless it is marked optional. Paths must be
+                              relative and may not contain the '..' path or
+                              start with '..'.
+                            items:
+                              description:
+                                Maps a string key to a path within a volume.
+                              properties:
+                                key:
+                                  description: key is the key to project.
+                                  type: string
+                                mode:
+                                  description:
+                                    "mode is Optional: mode bits used to set
+                                    permissions on this file. Must be an octal
+                                    value between 0000 and 0777 or a decimal
+                                    value between 0 and 511. YAML accepts both
+                                    octal and decimal values, JSON requires
+                                    decimal values for mode bits. If not
+                                    specified, the volume defaultMode will be
+                                    used. This might be in conflict with other
+                                    options that affect the file mode, like
+                                    fsGroup, and the result can be other mode
+                                    bits set."
+                                  format: int32
+                                  type: integer
+                                path:
+                                  description:
+                                    path is the relative path of the file to map
+                                    the key to. May not be an absolute path. May
+                                    not contain the path element '..'. May not
+                                    start with the string '..'.
+                                  type: string
+                              required:
+                                - key
+                                - path
+                              type: object
+                            type: array
+                          optional:
+                            description:
+                              optional field specify whether the Secret or its
+                              keys must be defined
+                            type: boolean
+                          secretName:
+                            description:
+                              "secretName is the name of the secret in the pod's
+                              namespace to use. More info:
+                              https://kubernetes.io/docs/concepts/storage/volumes#secret"
+                            type: string
+                        type: object
+                      storageos:
+                        description:
+                          storageOS represents a StorageOS volume attached and
+                          mounted on Kubernetes nodes.
+                        properties:
+                          fsType:
+                            description:
+                              fsType is the filesystem type to mount. Must be a
+                              filesystem type supported by the host operating
+                              system. Ex. "ext4", "xfs", "ntfs". Implicitly
+                              inferred to be "ext4" if unspecified.
+                            type: string
+                          readOnly:
+                            description:
+                              readOnly defaults to false (read/write). ReadOnly
+                              here will force the ReadOnly setting in
+                              VolumeMounts.
+                            type: boolean
+                          secretRef:
+                            description:
+                              secretRef specifies the secret to use for
+                              obtaining the StorageOS API credentials.  If not
+                              specified, default values will be attempted.
+                            properties:
+                              name:
+                                description:
+                                  "Name of the referent. More info:
+                                  https://kubernetes.io/docs/concepts/overview/working-with-objects/names/#names
+                                  TODO: Add other useful fields. apiVersion,
+                                  kind, uid?"
+                                type: string
+                            type: object
+                            x-kubernetes-map-type: atomic
+                          volumeName:
+                            description:
+                              volumeName is the human-readable name of the
+                              StorageOS volume.  Volume names are only unique
+                              within a namespace.
+                            type: string
+                          volumeNamespace:
+                            description:
+                              volumeNamespace specifies the scope of the volume
+                              within StorageOS.  If no namespace is specified
+                              then the Pod's namespace will be used.  This
+                              allows the Kubernetes name scoping to be mirrored
+                              within StorageOS for tighter integration. Set
+                              VolumeName to any name to override the default
+                              behaviour. Set to "default" if you are not using
+                              namespaces within StorageOS. Namespaces that do
+                              not pre-exist within StorageOS will be created.
+                            type: string
+                        type: object
+                      vsphereVolume:
+                        description:
+                          vsphereVolume represents a vSphere volume attached and
+                          mounted on kubelets host machine
+                        properties:
+                          fsType:
+                            description:
+                              fsType is filesystem type to mount. Must be a
+                              filesystem type supported by the host operating
+                              system. Ex. "ext4", "xfs", "ntfs". Implicitly
+                              inferred to be "ext4" if unspecified.
+                            type: string
+                          storagePolicyID:
+                            description:
+                              storagePolicyID is the storage Policy Based
+                              Management (SPBM) profile ID associated with the
+                              StoragePolicyName.
+                            type: string
+                          storagePolicyName:
+                            description:
+                              storagePolicyName is the storage Policy Based
+                              Management (SPBM) profile name.
+                            type: string
+                          volumePath:
+                            description:
+                              volumePath is the path that identifies vSphere
+                              volume vmdk
+                            type: string
+                        required:
+                          - volumePath
+                        type: object
+                    required:
+                      - name
                     type: object
-                  etcd:
-                    description: Etcd configuration.
+                  type: array
+                hostAliases:
+                  description: Pod's host aliases
+                  items:
+                    description:
+                      HostAlias holds the mapping between IP and hostnames that
+                      will be injected as an entry in the pod's hosts file.
                     properties:
-                      endpoints:
-                        description: List of Etcd server endpoints
+                      hostnames:
+                        description: Hostnames for the above IP address.
                         items:
                           type: string
                         type: array
-                      lease_ttl:
-                        description: Lease time-to-live
+                      ip:
+                        description: IP address of the host file entry.
                         type: string
                     type: object
-                  fluxninja_plugin:
-                    description: FluxNinja Cloud plugin configuration.
+                  type: array
+                image:
+                  default:
+                    pullPolicy: IfNotPresent
+                    registry: docker.io/fluxninja
+                    repository: aperture-controller
+                    tag: latest
+                  description: Image configuration
+                  properties:
+                    pullPolicy:
+                      default: IfNotPresent
+                      description: The ImagePullPolicy of the image
+                      enum:
+                        - Never
+                        - Always
+                        - IfNotPresent
+                      type: string
+                    pullSecrets:
+                      description: The PullSecrets for the image
+                      items:
+                        type: string
+                      type: array
+                    registry:
+                      default: docker.io/fluxninja
+                      description: The registry of the image
+                      type: string
+                    repository:
+                      description: The repository of the image
+                      type: string
+                    tag:
+                      default: latest
+                      description: The tag (version) of the image
+                      type: string
+                  required:
+                    - repository
+                  type: object
+                initContainers:
+                  description: Add additional init containers
+                  items:
+                    description:
+                      A single application container that you want to run within
+                      a pod.
                     properties:
-                      api_key:
-                        description: API Key for this agent.
-                        type: string
-                      client:
-                        description: Client configuration.
-                        properties:
-                          grpc:
-                            description: GRPC client settings.
-                            properties:
-                              backoff:
-                                description: Backoff config
-                                properties:
-                                  base_delay:
-                                    description: Base Delay
-                                    type: string
-                                  jitter:
-                                    description: Jitter
-                                    type: number
-                                  max_delay:
-                                    description: Max Delay
-                                    type: string
-                                  multiplier:
-                                    description: Backoff multiplier
-                                    type: number
-                                type: object
-                              insecure:
-                                description: Disable ClientTLS
-                                type: boolean
-                              min_connection_timeout:
-                                description: Minimum connection timeout
-                                type: string
-                              tls:
-                                description: Client TLS configuration
-                                properties:
-                                  ca_file:
-                                    type: string
-                                  cert_file:
-                                    type: string
-                                  insecure_skip_verify:
-                                    type: boolean
-                                  key_file:
-                                    type: string
-                                  key_log_file:
-                                    type: string
-                                type: object
-                              use_proxy:
-                                description: Use HTTP CONNECT Proxy
-                                type: boolean
-                            type: object
-                          http:
-                            description: HTTP client settings.
-                            properties:
-                              disable_compression:
-                                description: Disable Compression
-                                type: boolean
-                              disable_keep_alives:
-                                description: Disable HTTP Keep Alives
-                                type: boolean
-                              expect_continue_timeout:
-                                description: Expect Continue Timeout. 0 = no timeout.
-                                type: string
-                              idle_connection_timeout:
-                                description: Idle Connection Timeout. 0 = no timeout.
-                                type: string
-                              key_log_file:
-                                description: SSL key log file (useful for debugging
-                                  with wireshark)
-                                type: string
-                              max_conns_per_host:
-                                description: Max Connections Per Host. 0 = no limit.
-                                type: integer
-                              max_idle_connections:
-                                description: Max Idle Connections. 0 = no limit.
-                                type: integer
-                              max_idle_connections_per_host:
-                                description: Max Idle Connections per host. 0 = no
-                                  limit.
-                                type: integer
-                              max_response_header_bytes:
-                                description: Max Response Header Bytes. 0 = no limit.
-                                format: int64
-                                type: integer
-                              network_keep_alive:
-                                description: Network level keep-alive duration
-                                type: string
-                              network_timeout:
-                                description: Timeout for making network connection
-                                type: string
-                              proxy_connect_header:
-                                additionalProperties:
-                                  items:
-                                    type: string
-                                  type: array
-                                description: Proxy Connect Header - map[string][]string
-                                type: object
-                              read_buffer_size:
-                                description: Read Buffer Size. 0 = 4KB
-                                type: integer
-                              response_header_timeout:
-                                description: Response Header Timeout. 0 = no timeout.
-                                type: string
-                              timeout:
-                                description: HTTP client timeout - Timeouts includes
-                                  connection time, redirects, reading the response
-                                  etc. 0 = no timeout.
-                                type: string
-                              tls:
-                                description: Client TLS configuration
-                                properties:
-                                  ca_file:
-                                    type: string
-                                  cert_file:
-                                    type: string
-                                  insecure_skip_verify:
-                                    type: boolean
-                                  key_file:
-                                    type: string
-                                  key_log_file:
-                                    type: string
-                                type: object
-                              tls_handshake_timeout:
-                                description: TLS Handshake Timeout. 0 = no timeout
-                                type: string
-                              use_proxy:
-                                description: Use Proxy
-                                type: boolean
-                              write_buffer_size:
-                                description: Write Buffer Size. 0 = 4KB.
-                                type: integer
-                            type: object
-                        type: object
-                      fluxninja_endpoint:
-                        description: Address to grpc or http(s) server listening in
-                          agent service. To use http protocol, the address must start
-                          with http(s)://.
-                        type: string
-                      heartbeat_interval:
-                        description: Interval between each heartbeat.
-                        type: string
-                    type: object
-                  liveness:
-                    description: Liveness probe configuration.
-                    properties:
-                      scheduler:
-                        description: Scheduler settings.
-                        properties:
-                          max_concurrent_jobs:
-                            description: Limits how many jobs can be running at the
-                              same time. This is useful when running resource intensive
-                              jobs and a precise start time is not critical. 0 = no
-                              limit.
-                            type: integer
-                        type: object
-                      service:
-                        description: Service settings.
-                        properties:
-                          execution_period:
-                            description: Time period between job executions. Zero
-                              or negative value means that the job will never execute
-                              periodically.
-                            type: string
-                          execution_timeout:
-                            description: Execution timeout
-                            type: string
-                          initial_delay:
-                            description: Initial delay to start the job. Zero value
-                              will schedule the job immediately. Negative value will
-                              wait for next scheduled interval.
-                            type: string
-                          initially_healthy:
-                            description: Sets whether the job is initially healthy
-                            type: boolean
-                        type: object
-                    type: object
-                  log:
-                    description: Log configuration.
-                    properties:
-<<<<<<< HEAD
-                      compress:
-                        description: Compress
-                        type: boolean
-                      file:
-                        description: Output file for logs. Keywords allowed - ["stderr",
-                          "default"]. "default" maps to `/var/log/fluxninja/<service>.log`
-                        type: string
-                      level:
-                        description: Log level
-                        type: string
-                      max_age:
-                        description: Max age in days for log files
-                        type: integer
-                      max_backups:
-                        description: Max log file backups
-                        type: integer
-                      max_size:
-                        description: Log file max size in MB
-                        type: integer
-=======
-                      level:
-                        description: Log level
-                        type: string
->>>>>>> dd77ac50
-                      non_blocking:
-                        description: Use non-blocking log writer (can lose logs at
-                          high throughput)
-                        type: boolean
-                      pretty_console:
-                        description: 'Additional log writer: pretty console (stdout)
-                          logging (not recommended for prod environments)'
-                        type: boolean
-                      writers:
-                        description: Additional log writers
-                        items:
-                          description: LogWriterConfig holds configuration for a log
-                            writer. swagger:model
-                          properties:
-                            compress:
-                              description: Compress
-                              type: boolean
-                            file:
-                              description: Output file for logs. Keywords allowed
-                                - ["stderr", "default"]. "default" maps to `/var/log/fluxninja/<service>.log`
-                              type: string
-                            max_age:
-                              description: Max age in days for log files
-                              type: integer
-                            max_backups:
-                              description: Max log file backups
-                              type: integer
-                            max_size:
-                              description: Log file max size in MB
-                              type: integer
-                          type: object
-                        type: array
-                    type: object
-                  metrics:
-                    description: Metrics configuration.
-                    properties:
-                      enable_go_metrics:
-                        description: EnableGoCollector controls whether the go collector
-                          is registered on startup. See <https://godoc.org/github.com/prometheus/client_golang/prometheus#NewGoCollector>
-                        type: boolean
-                      enable_process_collector:
-                        description: EnableProcessCollector controls whether the process
-                          collector is registered on startup. See <https://godoc.org/github.com/prometheus/client_golang/prometheus#NewProcessCollector>
-                        type: boolean
-                      pedantic:
-                        description: Pedantic controls whether a pedantic Registerer
-                          is used as the prometheus backend. See <https://godoc.org/github.com/prometheus/client_golang/prometheus#NewPedanticRegistry>
-                        type: boolean
-                    type: object
-                  otel:
-                    description: OTEL configuration.
-                    properties:
-                      batch_postrollup:
-                        description: BatchPostrollup configures batch postrollup processor.
-                        properties:
-                          send_batch_size:
-                            description: SendBatchSize is the size of a batch which
-                              after hit, will trigger it to be sent.
-                            format: int32
-                            type: integer
-                          timeout:
-                            description: Timeout sets the time after which a batch
-                              will be sent regardless of size.
-                            type: string
-                        type: object
-                      batch_prerollup:
-                        description: BatchPrerollup configures batch prerollup processor.
-                        properties:
-                          send_batch_size:
-                            description: SendBatchSize is the size of a batch which
-                              after hit, will trigger it to be sent.
-                            format: int32
-                            type: integer
-                          timeout:
-                            description: Timeout sets the time after which a batch
-                              will be sent regardless of size.
-                            type: string
-                        type: object
-                      grpc_addr:
-                        description: GRPC listener addr for OTEL Collector.
-                        type: string
-                      http_addr:
-                        description: HTTP listener addr for OTEL Collector.
-                        type: string
-                    type: object
-                  plugins:
-                    description: Plugins configuration.
-                    properties:
-                      disable_plugins:
-                        description: Disables all plugins
-                        type: boolean
-                      disabled_plugins:
-                        description: Specific plugins to disable
+                      args:
+                        description:
+                          'Arguments to the entrypoint. The container image''s
+                          CMD is used if this is not provided. Variable
+                          references $(VAR_NAME) are expanded using the
+                          container''s environment. If a variable cannot be
+                          resolved, the reference in the input string will be
+                          unchanged. Double $$ are reduced to a single $, which
+                          allows for escaping the $(VAR_NAME) syntax: i.e.
+                          "$$(VAR_NAME)" will produce the string literal
+                          "$(VAR_NAME)". Escaped references will never be
+                          expanded, regardless of whether the variable exists or
+                          not. Cannot be updated. More info:
+                          https://kubernetes.io/docs/tasks/inject-data-application/define-command-argument-container/#running-a-command-in-a-shell'
                         items:
                           type: string
                         type: array
-                      disabled_symbols:
-                        description: Specific plugin types to disable
+                      command:
+                        description:
+                          'Entrypoint array. Not executed within a shell. The
+                          container image''s ENTRYPOINT is used if this is not
+                          provided. Variable references $(VAR_NAME) are expanded
+                          using the container''s environment. If a variable
+                          cannot be resolved, the reference in the input string
+                          will be unchanged. Double $$ are reduced to a single
+                          $, which allows for escaping the $(VAR_NAME) syntax:
+                          i.e. "$$(VAR_NAME)" will produce the string literal
+                          "$(VAR_NAME)". Escaped references will never be
+                          expanded, regardless of whether the variable exists or
+                          not. Cannot be updated. More info:
+                          https://kubernetes.io/docs/tasks/inject-data-application/define-command-argument-container/#running-a-command-in-a-shell'
                         items:
                           type: string
                         type: array
-                      plugins_path:
-                        description: Path to plugins directory. "default" points to
-                          `/var/lib/aperture/<service>/plugins`.
+                      env:
+                        description:
+                          List of environment variables to set in the container.
+                          Cannot be updated.
+                        items:
+                          description:
+                            EnvVar represents an environment variable present in
+                            a Container.
+                          properties:
+                            name:
+                              description:
+                                Name of the environment variable. Must be a
+                                C_IDENTIFIER.
+                              type: string
+                            value:
+                              description:
+                                'Variable references $(VAR_NAME) are expanded
+                                using the previously defined environment
+                                variables in the container and any service
+                                environment variables. If a variable cannot be
+                                resolved, the reference in the input string will
+                                be unchanged. Double $$ are reduced to a single
+                                $, which allows for escaping the $(VAR_NAME)
+                                syntax: i.e. "$$(VAR_NAME)" will produce the
+                                string literal "$(VAR_NAME)". Escaped references
+                                will never be expanded, regardless of whether
+                                the variable exists or not. Defaults to "".'
+                              type: string
+                            valueFrom:
+                              description:
+                                Source for the environment variable's value.
+                                Cannot be used if value is not empty.
+                              properties:
+                                configMapKeyRef:
+                                  description: Selects a key of a ConfigMap.
+                                  properties:
+                                    key:
+                                      description: The key to select.
+                                      type: string
+                                    name:
+                                      description:
+                                        "Name of the referent. More info:
+                                        https://kubernetes.io/docs/concepts/overview/working-with-objects/names/#names
+                                        TODO: Add other useful fields.
+                                        apiVersion, kind, uid?"
+                                      type: string
+                                    optional:
+                                      description:
+                                        Specify whether the ConfigMap or its key
+                                        must be defined
+                                      type: boolean
+                                  required:
+                                    - key
+                                  type: object
+                                  x-kubernetes-map-type: atomic
+                                fieldRef:
+                                  description:
+                                    "Selects a field of the pod: supports
+                                    metadata.name, metadata.namespace,
+                                    `metadata.labels['<KEY>']`,
+                                    `metadata.annotations['<KEY>']`,
+                                    spec.nodeName, spec.serviceAccountName,
+                                    status.hostIP, status.podIP, status.podIPs."
+                                  properties:
+                                    apiVersion:
+                                      description:
+                                        Version of the schema the FieldPath is
+                                        written in terms of, defaults to "v1".
+                                      type: string
+                                    fieldPath:
+                                      description:
+                                        Path of the field to select in the
+                                        specified API version.
+                                      type: string
+                                  required:
+                                    - fieldPath
+                                  type: object
+                                  x-kubernetes-map-type: atomic
+                                resourceFieldRef:
+                                  description:
+                                    "Selects a resource of the container: only
+                                    resources limits and requests (limits.cpu,
+                                    limits.memory, limits.ephemeral-storage,
+                                    requests.cpu, requests.memory and
+                                    requests.ephemeral-storage) are currently
+                                    supported."
+                                  properties:
+                                    containerName:
+                                      description:
+                                        "Container name: required for volumes,
+                                        optional for env vars"
+                                      type: string
+                                    divisor:
+                                      anyOf:
+                                        - type: integer
+                                        - type: string
+                                      description:
+                                        Specifies the output format of the
+                                        exposed resources, defaults to "1"
+                                      pattern: ^(\+|-)?(([0-9]+(\.[0-9]*)?)|(\.[0-9]+))(([KMGTPE]i)|[numkMGTPE]|([eE](\+|-)?(([0-9]+(\.[0-9]*)?)|(\.[0-9]+))))?$
+                                      x-kubernetes-int-or-string: true
+                                    resource:
+                                      description:
+                                        "Required: resource to select"
+                                      type: string
+                                  required:
+                                    - resource
+                                  type: object
+                                  x-kubernetes-map-type: atomic
+                                secretKeyRef:
+                                  description:
+                                    Selects a key of a secret in the pod's
+                                    namespace
+                                  properties:
+                                    key:
+                                      description:
+                                        The key of the secret to select
+                                        from.  Must be a valid secret key.
+                                      type: string
+                                    name:
+                                      description:
+                                        "Name of the referent. More info:
+                                        https://kubernetes.io/docs/concepts/overview/working-with-objects/names/#names
+                                        TODO: Add other useful fields.
+                                        apiVersion, kind, uid?"
+                                      type: string
+                                    optional:
+                                      description:
+                                        Specify whether the Secret or its key
+                                        must be defined
+                                      type: boolean
+                                  required:
+                                    - key
+                                  type: object
+                                  x-kubernetes-map-type: atomic
+                              type: object
+                          required:
+                            - name
+                          type: object
+                        type: array
+                      envFrom:
+                        description:
+                          List of sources to populate environment variables in
+                          the container. The keys defined within a source must
+                          be a C_IDENTIFIER. All invalid keys will be reported
+                          as an event when the container is starting. When a key
+                          exists in multiple sources, the value associated with
+                          the last source will take precedence. Values defined
+                          by an Env with a duplicate key will take precedence.
+                          Cannot be updated.
+                        items:
+                          description:
+                            EnvFromSource represents the source of a set of
+                            ConfigMaps
+                          properties:
+                            configMapRef:
+                              description: The ConfigMap to select from
+                              properties:
+                                name:
+                                  description:
+                                    "Name of the referent. More info:
+                                    https://kubernetes.io/docs/concepts/overview/working-with-objects/names/#names
+                                    TODO: Add other useful fields. apiVersion,
+                                    kind, uid?"
+                                  type: string
+                                optional:
+                                  description:
+                                    Specify whether the ConfigMap must be
+                                    defined
+                                  type: boolean
+                              type: object
+                              x-kubernetes-map-type: atomic
+                            prefix:
+                              description:
+                                An optional identifier to prepend to each key in
+                                the ConfigMap. Must be a C_IDENTIFIER.
+                              type: string
+                            secretRef:
+                              description: The Secret to select from
+                              properties:
+                                name:
+                                  description:
+                                    "Name of the referent. More info:
+                                    https://kubernetes.io/docs/concepts/overview/working-with-objects/names/#names
+                                    TODO: Add other useful fields. apiVersion,
+                                    kind, uid?"
+                                  type: string
+                                optional:
+                                  description:
+                                    Specify whether the Secret must be defined
+                                  type: boolean
+                              type: object
+                              x-kubernetes-map-type: atomic
+                          type: object
+                        type: array
+                      image:
+                        description:
+                          "Container image name. More info:
+                          https://kubernetes.io/docs/concepts/containers/images
+                          This field is optional to allow higher level config
+                          management to default or override container images in
+                          workload controllers like Deployments and
+                          StatefulSets."
                         type: string
-                    type: object
-                  policies:
-                    description: Policies configuration.
-                    properties:
-                      policies_path:
-                        description: Policies path configuration.
+                      imagePullPolicy:
+                        description:
+                          "Image pull policy. One of Always, Never,
+                          IfNotPresent. Defaults to Always if :latest tag is
+                          specified, or IfNotPresent otherwise. Cannot be
+                          updated. More info:
+                          https://kubernetes.io/docs/concepts/containers/images#updating-images"
                         type: string
-                      promql_jobs_scheduler:
-                        description: Scheduler for PromQL jobs.
+                      lifecycle:
+                        description:
+                          Actions that the management system should take in
+                          response to container lifecycle events. Cannot be
+                          updated.
                         properties:
-                          max_concurrent_jobs:
-                            description: Limits how many jobs can be running at the
-                              same time. This is useful when running resource intensive
-                              jobs and a precise start time is not critical. 0 = no
-                              limit.
+                          postStart:
+                            description:
+                              "PostStart is called immediately after a container
+                              is created. If the handler fails, the container is
+                              terminated and restarted according to its restart
+                              policy. Other management of the container blocks
+                              until the hook completes. More info:
+                              https://kubernetes.io/docs/concepts/containers/container-lifecycle-hooks/#container-hooks"
+                            properties:
+                              exec:
+                                description: Exec specifies the action to take.
+                                properties:
+                                  command:
+                                    description:
+                                      Command is the command line to execute
+                                      inside the container, the working
+                                      directory for the command  is root ('/')
+                                      in the container's filesystem. The command
+                                      is simply exec'd, it is not run inside a
+                                      shell, so traditional shell instructions
+                                      ('|', etc) won't work. To use a shell, you
+                                      need to explicitly call out to that shell.
+                                      Exit status of 0 is treated as
+                                      live/healthy and non-zero is unhealthy.
+                                    items:
+                                      type: string
+                                    type: array
+                                type: object
+                              httpGet:
+                                description:
+                                  HTTPGet specifies the http request to perform.
+                                properties:
+                                  host:
+                                    description:
+                                      Host name to connect to, defaults to the
+                                      pod IP. You probably want to set "Host" in
+                                      httpHeaders instead.
+                                    type: string
+                                  httpHeaders:
+                                    description:
+                                      Custom headers to set in the request. HTTP
+                                      allows repeated headers.
+                                    items:
+                                      description:
+                                        HTTPHeader describes a custom header to
+                                        be used in HTTP probes
+                                      properties:
+                                        name:
+                                          description: The header field name
+                                          type: string
+                                        value:
+                                          description: The header field value
+                                          type: string
+                                      required:
+                                        - name
+                                        - value
+                                      type: object
+                                    type: array
+                                  path:
+                                    description:
+                                      Path to access on the HTTP server.
+                                    type: string
+                                  port:
+                                    anyOf:
+                                      - type: integer
+                                      - type: string
+                                    description:
+                                      Name or number of the port to access on
+                                      the container. Number must be in the range
+                                      1 to 65535. Name must be an IANA_SVC_NAME.
+                                    x-kubernetes-int-or-string: true
+                                  scheme:
+                                    description:
+                                      Scheme to use for connecting to the host.
+                                      Defaults to HTTP.
+                                    type: string
+                                required:
+                                  - port
+                                type: object
+                              tcpSocket:
+                                description:
+                                  Deprecated. TCPSocket is NOT supported as a
+                                  LifecycleHandler and kept for the backward
+                                  compatibility. There are no validation of this
+                                  field and lifecycle hooks will fail in runtime
+                                  when tcp handler is specified.
+                                properties:
+                                  host:
+                                    description:
+                                      "Optional: Host name to connect to,
+                                      defaults to the pod IP."
+                                    type: string
+                                  port:
+                                    anyOf:
+                                      - type: integer
+                                      - type: string
+                                    description:
+                                      Number or name of the port to access on
+                                      the container. Number must be in the range
+                                      1 to 65535. Name must be an IANA_SVC_NAME.
+                                    x-kubernetes-int-or-string: true
+                                required:
+                                  - port
+                                type: object
+                            type: object
+                          preStop:
+                            description:
+                              "PreStop is called immediately before a container
+                              is terminated due to an API request or management
+                              event such as liveness/startup probe failure,
+                              preemption, resource contention, etc. The handler
+                              is not called if the container crashes or exits.
+                              The Pod's termination grace period countdown
+                              begins before the PreStop hook is executed.
+                              Regardless of the outcome of the handler, the
+                              container will eventually terminate within the
+                              Pod's termination grace period (unless delayed by
+                              finalizers). Other management of the container
+                              blocks until the hook completes or until the
+                              termination grace period is reached. More info:
+                              https://kubernetes.io/docs/concepts/containers/container-lifecycle-hooks/#container-hooks"
+                            properties:
+                              exec:
+                                description: Exec specifies the action to take.
+                                properties:
+                                  command:
+                                    description:
+                                      Command is the command line to execute
+                                      inside the container, the working
+                                      directory for the command  is root ('/')
+                                      in the container's filesystem. The command
+                                      is simply exec'd, it is not run inside a
+                                      shell, so traditional shell instructions
+                                      ('|', etc) won't work. To use a shell, you
+                                      need to explicitly call out to that shell.
+                                      Exit status of 0 is treated as
+                                      live/healthy and non-zero is unhealthy.
+                                    items:
+                                      type: string
+                                    type: array
+                                type: object
+                              httpGet:
+                                description:
+                                  HTTPGet specifies the http request to perform.
+                                properties:
+                                  host:
+                                    description:
+                                      Host name to connect to, defaults to the
+                                      pod IP. You probably want to set "Host" in
+                                      httpHeaders instead.
+                                    type: string
+                                  httpHeaders:
+                                    description:
+                                      Custom headers to set in the request. HTTP
+                                      allows repeated headers.
+                                    items:
+                                      description:
+                                        HTTPHeader describes a custom header to
+                                        be used in HTTP probes
+                                      properties:
+                                        name:
+                                          description: The header field name
+                                          type: string
+                                        value:
+                                          description: The header field value
+                                          type: string
+                                      required:
+                                        - name
+                                        - value
+                                      type: object
+                                    type: array
+                                  path:
+                                    description:
+                                      Path to access on the HTTP server.
+                                    type: string
+                                  port:
+                                    anyOf:
+                                      - type: integer
+                                      - type: string
+                                    description:
+                                      Name or number of the port to access on
+                                      the container. Number must be in the range
+                                      1 to 65535. Name must be an IANA_SVC_NAME.
+                                    x-kubernetes-int-or-string: true
+                                  scheme:
+                                    description:
+                                      Scheme to use for connecting to the host.
+                                      Defaults to HTTP.
+                                    type: string
+                                required:
+                                  - port
+                                type: object
+                              tcpSocket:
+                                description:
+                                  Deprecated. TCPSocket is NOT supported as a
+                                  LifecycleHandler and kept for the backward
+                                  compatibility. There are no validation of this
+                                  field and lifecycle hooks will fail in runtime
+                                  when tcp handler is specified.
+                                properties:
+                                  host:
+                                    description:
+                                      "Optional: Host name to connect to,
+                                      defaults to the pod IP."
+                                    type: string
+                                  port:
+                                    anyOf:
+                                      - type: integer
+                                      - type: string
+                                    description:
+                                      Number or name of the port to access on
+                                      the container. Number must be in the range
+                                      1 to 65535. Name must be an IANA_SVC_NAME.
+                                    x-kubernetes-int-or-string: true
+                                required:
+                                  - port
+                                type: object
+                            type: object
+                        type: object
+                      livenessProbe:
+                        description:
+                          "Periodic probe of container liveness. Container will
+                          be restarted if the probe fails. Cannot be updated.
+                          More info:
+                          https://kubernetes.io/docs/concepts/workloads/pods/pod-lifecycle#container-probes"
+                        properties:
+                          exec:
+                            description: Exec specifies the action to take.
+                            properties:
+                              command:
+                                description:
+                                  Command is the command line to execute inside
+                                  the container, the working directory for the
+                                  command  is root ('/') in the container's
+                                  filesystem. The command is simply exec'd, it
+                                  is not run inside a shell, so traditional
+                                  shell instructions ('|', etc) won't work. To
+                                  use a shell, you need to explicitly call out
+                                  to that shell. Exit status of 0 is treated as
+                                  live/healthy and non-zero is unhealthy.
+                                items:
+                                  type: string
+                                type: array
+                            type: object
+                          failureThreshold:
+                            description:
+                              Minimum consecutive failures for the probe to be
+                              considered failed after having succeeded. Defaults
+                              to 3. Minimum value is 1.
+                            format: int32
+                            type: integer
+                          grpc:
+                            description:
+                              GRPC specifies an action involving a GRPC port.
+                              This is a beta field and requires enabling
+                              GRPCContainerProbe feature gate.
+                            properties:
+                              port:
+                                description:
+                                  Port number of the gRPC service. Number must
+                                  be in the range 1 to 65535.
+                                format: int32
+                                type: integer
+                              service:
+                                description:
+                                  "Service is the name of the service to place
+                                  in the gRPC HealthCheckRequest (see
+                                  https://github.com/grpc/grpc/blob/master/doc/health-checking.md).
+                                  \n If this is not specified, the default
+                                  behavior is defined by gRPC."
+                                type: string
+                            required:
+                              - port
+                            type: object
+                          httpGet:
+                            description:
+                              HTTPGet specifies the http request to perform.
+                            properties:
+                              host:
+                                description:
+                                  Host name to connect to, defaults to the pod
+                                  IP. You probably want to set "Host" in
+                                  httpHeaders instead.
+                                type: string
+                              httpHeaders:
+                                description:
+                                  Custom headers to set in the request. HTTP
+                                  allows repeated headers.
+                                items:
+                                  description:
+                                    HTTPHeader describes a custom header to be
+                                    used in HTTP probes
+                                  properties:
+                                    name:
+                                      description: The header field name
+                                      type: string
+                                    value:
+                                      description: The header field value
+                                      type: string
+                                  required:
+                                    - name
+                                    - value
+                                  type: object
+                                type: array
+                              path:
+                                description: Path to access on the HTTP server.
+                                type: string
+                              port:
+                                anyOf:
+                                  - type: integer
+                                  - type: string
+                                description:
+                                  Name or number of the port to access on the
+                                  container. Number must be in the range 1 to
+                                  65535. Name must be an IANA_SVC_NAME.
+                                x-kubernetes-int-or-string: true
+                              scheme:
+                                description:
+                                  Scheme to use for connecting to the host.
+                                  Defaults to HTTP.
+                                type: string
+                            required:
+                              - port
+                            type: object
+                          initialDelaySeconds:
+                            description:
+                              "Number of seconds after the container has started
+                              before liveness probes are initiated. More info:
+                              https://kubernetes.io/docs/concepts/workloads/pods/pod-lifecycle#container-probes"
+                            format: int32
+                            type: integer
+                          periodSeconds:
+                            description:
+                              How often (in seconds) to perform the probe.
+                              Default to 10 seconds. Minimum value is 1.
+                            format: int32
+                            type: integer
+                          successThreshold:
+                            description:
+                              Minimum consecutive successes for the probe to be
+                              considered successful after having failed.
+                              Defaults to 1. Must be 1 for liveness and startup.
+                              Minimum value is 1.
+                            format: int32
+                            type: integer
+                          tcpSocket:
+                            description:
+                              TCPSocket specifies an action involving a TCP
+                              port.
+                            properties:
+                              host:
+                                description:
+                                  "Optional: Host name to connect to, defaults
+                                  to the pod IP."
+                                type: string
+                              port:
+                                anyOf:
+                                  - type: integer
+                                  - type: string
+                                description:
+                                  Number or name of the port to access on the
+                                  container. Number must be in the range 1 to
+                                  65535. Name must be an IANA_SVC_NAME.
+                                x-kubernetes-int-or-string: true
+                            required:
+                              - port
+                            type: object
+                          terminationGracePeriodSeconds:
+                            description:
+                              Optional duration in seconds the pod needs to
+                              terminate gracefully upon probe failure. The grace
+                              period is the duration in seconds after the
+                              processes running in the pod are sent a
+                              termination signal and the time when the processes
+                              are forcibly halted with a kill signal. Set this
+                              value longer than the expected cleanup time for
+                              your process. If this value is nil, the pod's
+                              terminationGracePeriodSeconds will be used.
+                              Otherwise, this value overrides the value provided
+                              by the pod spec. Value must be non-negative
+                              integer. The value zero indicates stop immediately
+                              via the kill signal (no opportunity to shut down).
+                              This is a beta field and requires enabling
+                              ProbeTerminationGracePeriod feature gate. Minimum
+                              value is 1. spec.terminationGracePeriodSeconds is
+                              used if unset.
+                            format: int64
+                            type: integer
+                          timeoutSeconds:
+                            description:
+                              "Number of seconds after which the probe times
+                              out. Defaults to 1 second. Minimum value is 1.
+                              More info:
+                              https://kubernetes.io/docs/concepts/workloads/pods/pod-lifecycle#container-probes"
+                            format: int32
                             type: integer
                         type: object
-                    required:
-                    - policies_path
-                    - promql_jobs_scheduler
-                    type: object
-                  profilers:
-                    description: Profilers configuration.
-                    properties:
-                      cpu_profiler:
-                        description: Flag to enable cpu profiling on process start
-                          and save it to a file. HTTP interface will not work if this
-                          is enabled as CPU profile will always be running.
-                        type: boolean
-                      profiles_path:
-                        description: Path to save performance profiles. "default"
-                          path is `/var/log/aperture/<service>/profiles`.
+                      name:
+                        description:
+                          Name of the container specified as a DNS_LABEL. Each
+                          container in a pod must have a unique name
+                          (DNS_LABEL). Cannot be updated.
                         type: string
-                      register_http_routes:
-                        description: Register routes. Profile types profile, symbol
-                          and cmdline will be registered at /debug/pprof/{profile,symbol,cmdline}.
-                        type: boolean
-                    type: object
-                  prometheus:
-                    description: Prometheus configuration.
-                    properties:
-                      address:
-                        description: Address of the prometheus server
-                        type: string
-                    type: object
-                  readiness:
-                    description: Readiness probe configuration.
-                    properties:
-                      scheduler:
-                        description: Scheduler settings.
+                      ports:
+                        description:
+                          List of ports to expose from the container. Not
+                          specifying a port here DOES NOT prevent that port from
+                          being exposed. Any port which is listening on the
+                          default "0.0.0.0" address inside a container will be
+                          accessible from the network. Modifying this array with
+                          strategic merge patch may corrupt the data. For more
+                          information See
+                          https://github.com/kubernetes/kubernetes/issues/108255.
+                          Cannot be updated.
+                        items:
+                          description:
+                            ContainerPort represents a network port in a single
+                            container.
+                          properties:
+                            containerPort:
+                              description:
+                                Number of port to expose on the pod's IP
+                                address. This must be a valid port number, 0 < x
+                                < 65536.
+                              format: int32
+                              type: integer
+                            hostIP:
+                              description:
+                                What host IP to bind the external port to.
+                              type: string
+                            hostPort:
+                              description:
+                                Number of port to expose on the host. If
+                                specified, this must be a valid port number, 0 <
+                                x < 65536. If HostNetwork is specified, this
+                                must match ContainerPort. Most containers do not
+                                need this.
+                              format: int32
+                              type: integer
+                            name:
+                              description:
+                                If specified, this must be an IANA_SVC_NAME and
+                                unique within the pod. Each named port in a pod
+                                must have a unique name. Name for the port that
+                                can be referred to by services.
+                              type: string
+                            protocol:
+                              default: TCP
+                              description:
+                                Protocol for port. Must be UDP, TCP, or SCTP.
+                                Defaults to "TCP".
+                              type: string
+                          required:
+                            - containerPort
+                          type: object
+                        type: array
+                        x-kubernetes-list-map-keys:
+                          - containerPort
+                          - protocol
+                        x-kubernetes-list-type: map
+                      readinessProbe:
+                        description:
+                          "Periodic probe of container service readiness.
+                          Container will be removed from service endpoints if
+                          the probe fails. Cannot be updated. More info:
+                          https://kubernetes.io/docs/concepts/workloads/pods/pod-lifecycle#container-probes"
                         properties:
-                          max_concurrent_jobs:
-                            description: Limits how many jobs can be running at the
-                              same time. This is useful when running resource intensive
-                              jobs and a precise start time is not critical. 0 = no
-                              limit.
+                          exec:
+                            description: Exec specifies the action to take.
+                            properties:
+                              command:
+                                description:
+                                  Command is the command line to execute inside
+                                  the container, the working directory for the
+                                  command  is root ('/') in the container's
+                                  filesystem. The command is simply exec'd, it
+                                  is not run inside a shell, so traditional
+                                  shell instructions ('|', etc) won't work. To
+                                  use a shell, you need to explicitly call out
+                                  to that shell. Exit status of 0 is treated as
+                                  live/healthy and non-zero is unhealthy.
+                                items:
+                                  type: string
+                                type: array
+                            type: object
+                          failureThreshold:
+                            description:
+                              Minimum consecutive failures for the probe to be
+                              considered failed after having succeeded. Defaults
+                              to 3. Minimum value is 1.
+                            format: int32
+                            type: integer
+                          grpc:
+                            description:
+                              GRPC specifies an action involving a GRPC port.
+                              This is a beta field and requires enabling
+                              GRPCContainerProbe feature gate.
+                            properties:
+                              port:
+                                description:
+                                  Port number of the gRPC service. Number must
+                                  be in the range 1 to 65535.
+                                format: int32
+                                type: integer
+                              service:
+                                description:
+                                  "Service is the name of the service to place
+                                  in the gRPC HealthCheckRequest (see
+                                  https://github.com/grpc/grpc/blob/master/doc/health-checking.md).
+                                  \n If this is not specified, the default
+                                  behavior is defined by gRPC."
+                                type: string
+                            required:
+                              - port
+                            type: object
+                          httpGet:
+                            description:
+                              HTTPGet specifies the http request to perform.
+                            properties:
+                              host:
+                                description:
+                                  Host name to connect to, defaults to the pod
+                                  IP. You probably want to set "Host" in
+                                  httpHeaders instead.
+                                type: string
+                              httpHeaders:
+                                description:
+                                  Custom headers to set in the request. HTTP
+                                  allows repeated headers.
+                                items:
+                                  description:
+                                    HTTPHeader describes a custom header to be
+                                    used in HTTP probes
+                                  properties:
+                                    name:
+                                      description: The header field name
+                                      type: string
+                                    value:
+                                      description: The header field value
+                                      type: string
+                                  required:
+                                    - name
+                                    - value
+                                  type: object
+                                type: array
+                              path:
+                                description: Path to access on the HTTP server.
+                                type: string
+                              port:
+                                anyOf:
+                                  - type: integer
+                                  - type: string
+                                description:
+                                  Name or number of the port to access on the
+                                  container. Number must be in the range 1 to
+                                  65535. Name must be an IANA_SVC_NAME.
+                                x-kubernetes-int-or-string: true
+                              scheme:
+                                description:
+                                  Scheme to use for connecting to the host.
+                                  Defaults to HTTP.
+                                type: string
+                            required:
+                              - port
+                            type: object
+                          initialDelaySeconds:
+                            description:
+                              "Number of seconds after the container has started
+                              before liveness probes are initiated. More info:
+                              https://kubernetes.io/docs/concepts/workloads/pods/pod-lifecycle#container-probes"
+                            format: int32
+                            type: integer
+                          periodSeconds:
+                            description:
+                              How often (in seconds) to perform the probe.
+                              Default to 10 seconds. Minimum value is 1.
+                            format: int32
+                            type: integer
+                          successThreshold:
+                            description:
+                              Minimum consecutive successes for the probe to be
+                              considered successful after having failed.
+                              Defaults to 1. Must be 1 for liveness and startup.
+                              Minimum value is 1.
+                            format: int32
+                            type: integer
+                          tcpSocket:
+                            description:
+                              TCPSocket specifies an action involving a TCP
+                              port.
+                            properties:
+                              host:
+                                description:
+                                  "Optional: Host name to connect to, defaults
+                                  to the pod IP."
+                                type: string
+                              port:
+                                anyOf:
+                                  - type: integer
+                                  - type: string
+                                description:
+                                  Number or name of the port to access on the
+                                  container. Number must be in the range 1 to
+                                  65535. Name must be an IANA_SVC_NAME.
+                                x-kubernetes-int-or-string: true
+                            required:
+                              - port
+                            type: object
+                          terminationGracePeriodSeconds:
+                            description:
+                              Optional duration in seconds the pod needs to
+                              terminate gracefully upon probe failure. The grace
+                              period is the duration in seconds after the
+                              processes running in the pod are sent a
+                              termination signal and the time when the processes
+                              are forcibly halted with a kill signal. Set this
+                              value longer than the expected cleanup time for
+                              your process. If this value is nil, the pod's
+                              terminationGracePeriodSeconds will be used.
+                              Otherwise, this value overrides the value provided
+                              by the pod spec. Value must be non-negative
+                              integer. The value zero indicates stop immediately
+                              via the kill signal (no opportunity to shut down).
+                              This is a beta field and requires enabling
+                              ProbeTerminationGracePeriod feature gate. Minimum
+                              value is 1. spec.terminationGracePeriodSeconds is
+                              used if unset.
+                            format: int64
+                            type: integer
+                          timeoutSeconds:
+                            description:
+                              "Number of seconds after which the probe times
+                              out. Defaults to 1 second. Minimum value is 1.
+                              More info:
+                              https://kubernetes.io/docs/concepts/workloads/pods/pod-lifecycle#container-probes"
+                            format: int32
                             type: integer
                         type: object
-                      service:
-                        description: Service settings.
+                      resources:
+                        description:
+                          "Compute Resources required by this container. Cannot
+                          be updated. More info:
+                          https://kubernetes.io/docs/concepts/configuration/manage-resources-containers/"
                         properties:
-                          execution_period:
-                            description: Time period between job executions. Zero
-                              or negative value means that the job will never execute
-                              periodically.
-                            type: string
-                          execution_timeout:
-                            description: Execution timeout
-                            type: string
-                          initial_delay:
-                            description: Initial delay to start the job. Zero value
-                              will schedule the job immediately. Negative value will
-                              wait for next scheduled interval.
-                            type: string
-                          initially_healthy:
-                            description: Sets whether the job is initially healthy
+                          limits:
+                            additionalProperties:
+                              anyOf:
+                                - type: integer
+                                - type: string
+                              pattern: ^(\+|-)?(([0-9]+(\.[0-9]*)?)|(\.[0-9]+))(([KMGTPE]i)|[numkMGTPE]|([eE](\+|-)?(([0-9]+(\.[0-9]*)?)|(\.[0-9]+))))?$
+                              x-kubernetes-int-or-string: true
+                            description:
+                              "Limits describes the maximum amount of compute
+                              resources allowed. More info:
+                              https://kubernetes.io/docs/concepts/configuration/manage-resources-containers/"
+                            type: object
+                          requests:
+                            additionalProperties:
+                              anyOf:
+                                - type: integer
+                                - type: string
+                              pattern: ^(\+|-)?(([0-9]+(\.[0-9]*)?)|(\.[0-9]+))(([KMGTPE]i)|[numkMGTPE]|([eE](\+|-)?(([0-9]+(\.[0-9]*)?)|(\.[0-9]+))))?$
+                              x-kubernetes-int-or-string: true
+                            description:
+                              "Requests describes the minimum amount of compute
+                              resources required. If Requests is omitted for a
+                              container, it defaults to Limits if that is
+                              explicitly specified, otherwise to an
+                              implementation-defined value. More info:
+                              https://kubernetes.io/docs/concepts/configuration/manage-resources-containers/"
+                            type: object
+                        type: object
+                      securityContext:
+                        description:
+                          "SecurityContext defines the security options the
+                          container should be run with. If set, the fields of
+                          SecurityContext override the equivalent fields of
+                          PodSecurityContext. More info:
+                          https://kubernetes.io/docs/tasks/configure-pod-container/security-context/"
+                        properties:
+                          allowPrivilegeEscalation:
+                            description:
+                              "AllowPrivilegeEscalation controls whether a
+                              process can gain more privileges than its parent
+                              process. This bool directly controls if the
+                              no_new_privs flag will be set on the container
+                              process. AllowPrivilegeEscalation is true always
+                              when the container is: 1) run as Privileged 2) has
+                              CAP_SYS_ADMIN Note that this field cannot be set
+                              when spec.os.name is windows."
                             type: boolean
-                        type: object
-                    type: object
-                  sentry_plugin:
-                    description: Sentry plugin configuration.
-                    properties:
-                      attach_stack_trace:
-                        description: Configure to generate and attach stacktraces
-                          to capturing message calls
-                        type: boolean
-                      debug:
-                        description: Debug enables printing of Sentry SDK debug messages
-                        type: boolean
-                      disabled:
-                        description: Sentry crash report disabled
-                        type: boolean
-                      dsn:
-                        description: If DSN is not set, the client is effectively
-                          disabled You can set test project's dsn to send log events.
-                          oss-aperture project dsn is set as default.
-                        type: string
-                      environment:
-                        description: Environment
-                        type: string
-                      sample_rate:
-                        description: Sample rate for event submission i.e. 0.0 to
-                          1.0
-                        type: number
-                      traces_sample_rate:
-                        description: Sample rate for sampling traces i.e. 0.0 to 1.0
-                        type: number
-                    type: object
-                  server:
-                    description: Server configuration.
-                    properties:
-                      addr:
-                        description: Address to bind to in the form of [host%zone]:port
-                        type: string
-                      grpc:
-                        description: GRPC server configuration.
-                        properties:
-                          connection_timeout:
-                            description: Connection timeout
-                            type: string
-                          enable_reflection:
-                            description: Enable Reflection
-                            type: boolean
-                        type: object
-                      grpc_gateway:
-                        description: GRPC Gateway configuration.
-                        properties:
-                          grpc_server_address:
-                            description: GRPC server address to connect to - By default
-                              it points to HTTP server port because FluxNinja stack
-                              runs GRPC and HTTP servers on the same port
-                            type: string
-                        type: object
-                      http:
-                        description: HTTP server configuration.
-                        properties:
-                          disable_http_keep_alives:
-                            description: Disable HTTP Keep Alives
-                            type: boolean
-                          idle_timeout:
-                            description: Idle timeout
-                            type: string
-                          latency_bucket_count:
-                            description: The number of buckets in latency histogram
-                            type: integer
-                          latency_bucket_start_ms:
-                            description: The lowest bucket in latency histogram
-                            type: number
-                          latency_bucket_width_ms:
-                            description: The bucket width in latency histogram
-                            type: number
-                          max_header_bytes:
-                            description: Max header size in bytes
-                            type: integer
-                          read_header_timeout:
-                            description: Read header timeout
-                            type: string
-                          read_timeout:
-                            description: Read timeout
-                            type: string
-                          write_timeout:
-                            description: Write timeout
-                            type: string
-                        type: object
-                      keep_alive:
-                        description: Keep-alive period - 0 = enabled if supported
-                          by protocol or OS. If negative then keep-alives are disabled.
-                        type: string
-                      network:
-                        description: TCP networks - "tcp", "tcp4" (IPv4-only), "tcp6"
-                          (IPv6-only)
-                        type: string
-                      tls:
-                        description: TLS configuration.
-                        properties:
-                          allowed_cn:
-                            description: Allowed CN
-                            type: string
-                          certs_path:
-                            description: Path to credentials. This can be set via
-                              command line arguments as well.
-                            type: string
-                          client_ca:
-                            description: Client CA file
-                            type: string
-                          enabled:
-                            description: Enabled TLS
-                            type: boolean
-                          server_cert:
-                            description: Server Cert file
-                            type: string
-                          server_key:
-                            description: Server Key file
-                            type: string
-                        type: object
-                    type: object
-                  watchdog:
-                    description: Watchdog configuration.
-                    properties:
-                      cgroup:
-                        description: WatchdogPolicyType holds configuration Watchdog
-                          Policy algorithms. If both algorithms are configured then
-                          only watermark algorithm is used. swagger:model WatchdogPolicyType
-                        properties:
-                          adaptive_policy:
-                            description: AdaptivePolicy creates a policy that forces
-                              GC when the usage surpasses the configured factor of
-                              the available memory. This policy calculates next target
-                              as usage+(limit-usage)*factor. swagger:model
+                          capabilities:
+                            description:
+                              The capabilities to add/drop when running
+                              containers. Defaults to the default set of
+                              capabilities granted by the container runtime.
+                              Note that this field cannot be set when
+                              spec.os.name is windows.
                             properties:
-                              enabled:
-                                description: Flag to enable the policy
-                                type: boolean
-                              factor:
-                                description: Factor sets user-configured limit of
-                                  available memory
-                                type: number
-                            type: object
-                          watermarks_policy:
-                            description: WatermarksPolicy creates a Watchdog policy
-                              that schedules GC at concrete watermarks. swagger:model
-                            properties:
-                              enabled:
-                                description: Flag to enable the policy
-                                type: boolean
-                              watermarks:
-                                description: Watermarks are increasing limits on which
-                                  to trigger GC. Watchdog disarms when the last watermark
-                                  is surpassed. It is recommended to set an extreme
-                                  watermark for the last element (e.g. 0.99).
+                              add:
+                                description: Added capabilities
                                 items:
-                                  type: number
+                                  description:
+                                    Capability represent POSIX capabilities type
+                                  type: string
+                                type: array
+                              drop:
+                                description: Removed capabilities
+                                items:
+                                  description:
+                                    Capability represent POSIX capabilities type
+                                  type: string
                                 type: array
                             type: object
-                        type: object
-                      heap:
-                        description: HeapConfig holds configuration for heap Watchdog.
-                          swagger:model
-                        properties:
-                          adaptive_policy:
-                            description: AdaptivePolicy creates a policy that forces
-                              GC when the usage surpasses the configured factor of
-                              the available memory. This policy calculates next target
-                              as usage+(limit-usage)*factor. swagger:model
-                            properties:
-                              enabled:
-                                description: Flag to enable the policy
-                                type: boolean
-                              factor:
-                                description: Factor sets user-configured limit of
-                                  available memory
-                                type: number
-                            type: object
-                          limit:
-                            description: Maximum memory (in bytes) sets limit of process
-                              usage. Default = 256MB.
+                          privileged:
+                            description:
+                              Run container in privileged mode. Processes in
+                              privileged containers are essentially equivalent
+                              to root on the host. Defaults to false. Note that
+                              this field cannot be set when spec.os.name is
+                              windows.
+                            type: boolean
+                          procMount:
+                            description:
+                              procMount denotes the type of proc mount to use
+                              for the containers. The default is
+                              DefaultProcMount which uses the container runtime
+                              defaults for readonly paths and masked paths. This
+                              requires the ProcMountType feature flag to be
+                              enabled. Note that this field cannot be set when
+                              spec.os.name is windows.
+                            type: string
+                          readOnlyRootFilesystem:
+                            description:
+                              Whether this container has a read-only root
+                              filesystem. Default is false. Note that this field
+                              cannot be set when spec.os.name is windows.
+                            type: boolean
+                          runAsGroup:
+                            description:
+                              The GID to run the entrypoint of the container
+                              process. Uses runtime default if unset. May also
+                              be set in PodSecurityContext.  If set in both
+                              SecurityContext and PodSecurityContext, the value
+                              specified in SecurityContext takes precedence.
+                              Note that this field cannot be set when
+                              spec.os.name is windows.
                             format: int64
                             type: integer
-                          min_gogc:
-                            description: Minimum GoGC sets the minimum garbage collection
-                              target percentage for heap driven Watchdogs. This setting
-                              helps avoid overscheduling.
+                          runAsNonRoot:
+                            description:
+                              Indicates that the container must run as a
+                              non-root user. If true, the Kubelet will validate
+                              the image at runtime to ensure that it does not
+                              run as UID 0 (root) and fail to start the
+                              container if it does. If unset or false, no such
+                              validation will be performed. May also be set in
+                              PodSecurityContext.  If set in both
+                              SecurityContext and PodSecurityContext, the value
+                              specified in SecurityContext takes precedence.
+                            type: boolean
+                          runAsUser:
+                            description:
+                              The UID to run the entrypoint of the container
+                              process. Defaults to user specified in image
+                              metadata if unspecified. May also be set in
+                              PodSecurityContext.  If set in both
+                              SecurityContext and PodSecurityContext, the value
+                              specified in SecurityContext takes precedence.
+                              Note that this field cannot be set when
+                              spec.os.name is windows.
+                            format: int64
                             type: integer
-                          watermarks_policy:
-                            description: WatermarksPolicy creates a Watchdog policy
-                              that schedules GC at concrete watermarks. swagger:model
+                          seLinuxOptions:
+                            description:
+                              The SELinux context to be applied to the
+                              container. If unspecified, the container runtime
+                              will allocate a random SELinux context for each
+                              container.  May also be set in
+                              PodSecurityContext.  If set in both
+                              SecurityContext and PodSecurityContext, the value
+                              specified in SecurityContext takes precedence.
+                              Note that this field cannot be set when
+                              spec.os.name is windows.
                             properties:
-                              enabled:
-                                description: Flag to enable the policy
+                              level:
+                                description:
+                                  Level is SELinux level label that applies to
+                                  the container.
+                                type: string
+                              role:
+                                description:
+                                  Role is a SELinux role label that applies to
+                                  the container.
+                                type: string
+                              type:
+                                description:
+                                  Type is a SELinux type label that applies to
+                                  the container.
+                                type: string
+                              user:
+                                description:
+                                  User is a SELinux user label that applies to
+                                  the container.
+                                type: string
+                            type: object
+                          seccompProfile:
+                            description:
+                              The seccomp options to use by this container. If
+                              seccomp options are provided at both the pod &
+                              container level, the container options override
+                              the pod options. Note that this field cannot be
+                              set when spec.os.name is windows.
+                            properties:
+                              localhostProfile:
+                                description:
+                                  localhostProfile indicates a profile defined
+                                  in a file on the node should be used. The
+                                  profile must be preconfigured on the node to
+                                  work. Must be a descending path, relative to
+                                  the kubelet's configured seccomp profile
+                                  location. Must only be set if type is
+                                  "Localhost".
+                                type: string
+                              type:
+                                description:
+                                  "type indicates which kind of seccomp profile
+                                  will be applied. Valid options are: \n
+                                  Localhost - a profile defined in a file on the
+                                  node should be used. RuntimeDefault - the
+                                  container runtime default profile should be
+                                  used. Unconfined - no profile should be
+                                  applied."
+                                type: string
+                            required:
+                              - type
+                            type: object
+                          windowsOptions:
+                            description:
+                              The Windows specific settings applied to all
+                              containers. If unspecified, the options from the
+                              PodSecurityContext will be used. If set in both
+                              SecurityContext and PodSecurityContext, the value
+                              specified in SecurityContext takes precedence.
+                              Note that this field cannot be set when
+                              spec.os.name is linux.
+                            properties:
+                              gmsaCredentialSpec:
+                                description:
+                                  GMSACredentialSpec is where the GMSA admission
+                                  webhook
+                                  (https://github.com/kubernetes-sigs/windows-gmsa)
+                                  inlines the contents of the GMSA credential
+                                  spec named by the GMSACredentialSpecName
+                                  field.
+                                type: string
+                              gmsaCredentialSpecName:
+                                description:
+                                  GMSACredentialSpecName is the name of the GMSA
+                                  credential spec to use.
+                                type: string
+                              hostProcess:
+                                description:
+                                  HostProcess determines if a container should
+                                  be run as a 'Host Process' container. This
+                                  field is alpha-level and will only be honored
+                                  by components that enable the
+                                  WindowsHostProcessContainers feature flag.
+                                  Setting this field without the feature flag
+                                  will result in errors when validating the Pod.
+                                  All of a Pod's containers must have the same
+                                  effective HostProcess value (it is not allowed
+                                  to have a mix of HostProcess containers and
+                                  non-HostProcess containers).  In addition, if
+                                  HostProcess is true then HostNetwork must also
+                                  be set to true.
                                 type: boolean
-                              watermarks:
-                                description: Watermarks are increasing limits on which
-                                  to trigger GC. Watchdog disarms when the last watermark
-                                  is surpassed. It is recommended to set an extreme
-                                  watermark for the last element (e.g. 0.99).
+                              runAsUserName:
+                                description:
+                                  The UserName in Windows to run the entrypoint
+                                  of the container process. Defaults to the user
+                                  specified in image metadata if unspecified.
+                                  May also be set in PodSecurityContext. If set
+                                  in both SecurityContext and
+                                  PodSecurityContext, the value specified in
+                                  SecurityContext takes precedence.
+                                type: string
+                            type: object
+                        type: object
+                      startupProbe:
+                        description:
+                          "StartupProbe indicates that the Pod has successfully
+                          initialized. If specified, no other probes are
+                          executed until this completes successfully. If this
+                          probe fails, the Pod will be restarted, just as if the
+                          livenessProbe failed. This can be used to provide
+                          different probe parameters at the beginning of a Pod's
+                          lifecycle, when it might take a long time to load data
+                          or warm a cache, than during steady-state operation.
+                          This cannot be updated. More info:
+                          https://kubernetes.io/docs/concepts/workloads/pods/pod-lifecycle#container-probes"
+                        properties:
+                          exec:
+                            description: Exec specifies the action to take.
+                            properties:
+                              command:
+                                description:
+                                  Command is the command line to execute inside
+                                  the container, the working directory for the
+                                  command  is root ('/') in the container's
+                                  filesystem. The command is simply exec'd, it
+                                  is not run inside a shell, so traditional
+                                  shell instructions ('|', etc) won't work. To
+                                  use a shell, you need to explicitly call out
+                                  to that shell. Exit status of 0 is treated as
+                                  live/healthy and non-zero is unhealthy.
                                 items:
-                                  type: number
+                                  type: string
                                 type: array
                             type: object
+                          failureThreshold:
+                            description:
+                              Minimum consecutive failures for the probe to be
+                              considered failed after having succeeded. Defaults
+                              to 3. Minimum value is 1.
+                            format: int32
+                            type: integer
+                          grpc:
+                            description:
+                              GRPC specifies an action involving a GRPC port.
+                              This is a beta field and requires enabling
+                              GRPCContainerProbe feature gate.
+                            properties:
+                              port:
+                                description:
+                                  Port number of the gRPC service. Number must
+                                  be in the range 1 to 65535.
+                                format: int32
+                                type: integer
+                              service:
+                                description:
+                                  "Service is the name of the service to place
+                                  in the gRPC HealthCheckRequest (see
+                                  https://github.com/grpc/grpc/blob/master/doc/health-checking.md).
+                                  \n If this is not specified, the default
+                                  behavior is defined by gRPC."
+                                type: string
+                            required:
+                              - port
+                            type: object
+                          httpGet:
+                            description:
+                              HTTPGet specifies the http request to perform.
+                            properties:
+                              host:
+                                description:
+                                  Host name to connect to, defaults to the pod
+                                  IP. You probably want to set "Host" in
+                                  httpHeaders instead.
+                                type: string
+                              httpHeaders:
+                                description:
+                                  Custom headers to set in the request. HTTP
+                                  allows repeated headers.
+                                items:
+                                  description:
+                                    HTTPHeader describes a custom header to be
+                                    used in HTTP probes
+                                  properties:
+                                    name:
+                                      description: The header field name
+                                      type: string
+                                    value:
+                                      description: The header field value
+                                      type: string
+                                  required:
+                                    - name
+                                    - value
+                                  type: object
+                                type: array
+                              path:
+                                description: Path to access on the HTTP server.
+                                type: string
+                              port:
+                                anyOf:
+                                  - type: integer
+                                  - type: string
+                                description:
+                                  Name or number of the port to access on the
+                                  container. Number must be in the range 1 to
+                                  65535. Name must be an IANA_SVC_NAME.
+                                x-kubernetes-int-or-string: true
+                              scheme:
+                                description:
+                                  Scheme to use for connecting to the host.
+                                  Defaults to HTTP.
+                                type: string
+                            required:
+                              - port
+                            type: object
+                          initialDelaySeconds:
+                            description:
+                              "Number of seconds after the container has started
+                              before liveness probes are initiated. More info:
+                              https://kubernetes.io/docs/concepts/workloads/pods/pod-lifecycle#container-probes"
+                            format: int32
+                            type: integer
+                          periodSeconds:
+                            description:
+                              How often (in seconds) to perform the probe.
+                              Default to 10 seconds. Minimum value is 1.
+                            format: int32
+                            type: integer
+                          successThreshold:
+                            description:
+                              Minimum consecutive successes for the probe to be
+                              considered successful after having failed.
+                              Defaults to 1. Must be 1 for liveness and startup.
+                              Minimum value is 1.
+                            format: int32
+                            type: integer
+                          tcpSocket:
+                            description:
+                              TCPSocket specifies an action involving a TCP
+                              port.
+                            properties:
+                              host:
+                                description:
+                                  "Optional: Host name to connect to, defaults
+                                  to the pod IP."
+                                type: string
+                              port:
+                                anyOf:
+                                  - type: integer
+                                  - type: string
+                                description:
+                                  Number or name of the port to access on the
+                                  container. Number must be in the range 1 to
+                                  65535. Name must be an IANA_SVC_NAME.
+                                x-kubernetes-int-or-string: true
+                            required:
+                              - port
+                            type: object
+                          terminationGracePeriodSeconds:
+                            description:
+                              Optional duration in seconds the pod needs to
+                              terminate gracefully upon probe failure. The grace
+                              period is the duration in seconds after the
+                              processes running in the pod are sent a
+                              termination signal and the time when the processes
+                              are forcibly halted with a kill signal. Set this
+                              value longer than the expected cleanup time for
+                              your process. If this value is nil, the pod's
+                              terminationGracePeriodSeconds will be used.
+                              Otherwise, this value overrides the value provided
+                              by the pod spec. Value must be non-negative
+                              integer. The value zero indicates stop immediately
+                              via the kill signal (no opportunity to shut down).
+                              This is a beta field and requires enabling
+                              ProbeTerminationGracePeriod feature gate. Minimum
+                              value is 1. spec.terminationGracePeriodSeconds is
+                              used if unset.
+                            format: int64
+                            type: integer
+                          timeoutSeconds:
+                            description:
+                              "Number of seconds after which the probe times
+                              out. Defaults to 1 second. Minimum value is 1.
+                              More info:
+                              https://kubernetes.io/docs/concepts/workloads/pods/pod-lifecycle#container-probes"
+                            format: int32
+                            type: integer
                         type: object
-                      job:
-                        description: JobConfig is config for Job swagger:model
-                        properties:
-                          execution_period:
-                            description: Time period between job executions. Zero
-                              or negative value means that the job will never execute
-                              periodically.
-                            type: string
-                          execution_timeout:
-                            description: Execution timeout
-                            type: string
-                          initial_delay:
-                            description: Initial delay to start the job. Zero value
-                              will schedule the job immediately. Negative value will
-                              wait for next scheduled interval.
-                            type: string
-                          initially_healthy:
-                            description: Sets whether the job is initially healthy
-                            type: boolean
-                        type: object
-                      system:
-                        description: WatchdogPolicyType holds configuration Watchdog
-                          Policy algorithms. If both algorithms are configured then
-                          only watermark algorithm is used. swagger:model WatchdogPolicyType
-                        properties:
-                          adaptive_policy:
-                            description: AdaptivePolicy creates a policy that forces
-                              GC when the usage surpasses the configured factor of
-                              the available memory. This policy calculates next target
-                              as usage+(limit-usage)*factor. swagger:model
-                            properties:
-                              enabled:
-                                description: Flag to enable the policy
-                                type: boolean
-                              factor:
-                                description: Factor sets user-configured limit of
-                                  available memory
-                                type: number
-                            type: object
-                          watermarks_policy:
-                            description: WatermarksPolicy creates a Watchdog policy
-                              that schedules GC at concrete watermarks. swagger:model
-                            properties:
-                              enabled:
-                                description: Flag to enable the policy
-                                type: boolean
-                              watermarks:
-                                description: Watermarks are increasing limits on which
-                                  to trigger GC. Watchdog disarms when the last watermark
-                                  is surpassed. It is recommended to set an extreme
-                                  watermark for the last element (e.g. 0.99).
-                                items:
-                                  type: number
-                                type: array
-                            type: object
-                        type: object
-                    type: object
-                required:
-                - etcd
-                - prometheus
-                type: object
-              containerSecurityContext:
-                default:
-                  enabled: false
-                  readOnlyRootFilesystem: false
-                  runAsNonRoot: false
-                  runAsUser: 1001
-                description: Configure Containers' Security Context
-                properties:
-                  enabled:
-                    description: Enable ContainerSecurityContext on containers
-                    type: boolean
-                  readOnlyRootFilesystem:
-                    default: false
-                    description: Set agent containers' Security Context runAsNonRoot
-                    type: boolean
-                  runAsNonRoot:
-                    default: false
-                    description: Set containers' Security Context runAsNonRoot
-                    type: boolean
-                  runAsUser:
-                    default: 1001
-                    description: Set containers' Security Context runAsUser
-                    format: int64
-                    type: integer
-                type: object
-              customLivenessProbe:
-                description: Custom livenessProbe that overrides the default one
-                properties:
-                  exec:
-                    description: Exec specifies the action to take.
-                    properties:
-                      command:
-                        description: Command is the command line to execute inside
-                          the container, the working directory for the command  is
-                          root ('/') in the container's filesystem. The command is
-                          simply exec'd, it is not run inside a shell, so traditional
-                          shell instructions ('|', etc) won't work. To use a shell,
-                          you need to explicitly call out to that shell. Exit status
-                          of 0 is treated as live/healthy and non-zero is unhealthy.
+                      stdin:
+                        description:
+                          Whether this container should allocate a buffer for
+                          stdin in the container runtime. If this is not set,
+                          reads from stdin in the container will always result
+                          in EOF. Default is false.
+                        type: boolean
+                      stdinOnce:
+                        description:
+                          Whether the container runtime should close the stdin
+                          channel after it has been opened by a single attach.
+                          When stdin is true the stdin stream will remain open
+                          across multiple attach sessions. If stdinOnce is set
+                          to true, stdin is opened on container start, is empty
+                          until the first client attaches to stdin, and then
+                          remains open and accepts data until the client
+                          disconnects, at which time stdin is closed and remains
+                          closed until the container is restarted. If this flag
+                          is false, a container processes that reads from stdin
+                          will never receive an EOF. Default is false
+                        type: boolean
+                      terminationMessagePath:
+                        description:
+                          "Optional: Path at which the file to which the
+                          container's termination message will be written is
+                          mounted into the container's filesystem. Message
+                          written is intended to be brief final status, such as
+                          an assertion failure message. Will be truncated by the
+                          node if greater than 4096 bytes. The total message
+                          length across all containers will be limited to 12kb.
+                          Defaults to /dev/termination-log. Cannot be updated."
+                        type: string
+                      terminationMessagePolicy:
+                        description:
+                          Indicate how the termination message should be
+                          populated. File will use the contents of
+                          terminationMessagePath to populate the container
+                          status message on both success and failure.
+                          FallbackToLogsOnError will use the last chunk of
+                          container log output if the termination message file
+                          is empty and the container exited with an error. The
+                          log output is limited to 2048 bytes or 80 lines,
+                          whichever is smaller. Defaults to File. Cannot be
+                          updated.
+                        type: string
+                      tty:
+                        description:
+                          Whether this container should allocate a TTY for
+                          itself, also requires 'stdin' to be true. Default is
+                          false.
+                        type: boolean
+                      volumeDevices:
+                        description:
+                          volumeDevices is the list of block devices to be used
+                          by the container.
                         items:
-                          type: string
+                          description:
+                            volumeDevice describes a mapping of a raw block
+                            device within a container.
+                          properties:
+                            devicePath:
+                              description:
+                                devicePath is the path inside of the container
+                                that the device will be mapped to.
+                              type: string
+                            name:
+                              description:
+                                name must match the name of a
+                                persistentVolumeClaim in the pod
+                              type: string
+                          required:
+                            - devicePath
+                            - name
+                          type: object
                         type: array
-                    type: object
-                  failureThreshold:
-                    description: Minimum consecutive failures for the probe to be
-                      considered failed after having succeeded. Defaults to 3. Minimum
-                      value is 1.
-                    format: int32
-                    type: integer
-                  grpc:
-                    description: GRPC specifies an action involving a GRPC port. This
-                      is a beta field and requires enabling GRPCContainerProbe feature
-                      gate.
-                    properties:
-                      port:
-                        description: Port number of the gRPC service. Number must
-                          be in the range 1 to 65535.
-                        format: int32
-                        type: integer
-                      service:
-                        description: "Service is the name of the service to place
-                          in the gRPC HealthCheckRequest (see https://github.com/grpc/grpc/blob/master/doc/health-checking.md).
-                          \n If this is not specified, the default behavior is defined
-                          by gRPC."
+                      volumeMounts:
+                        description:
+                          Pod volumes to mount into the container's filesystem.
+                          Cannot be updated.
+                        items:
+                          description:
+                            VolumeMount describes a mounting of a Volume within
+                            a container.
+                          properties:
+                            mountPath:
+                              description:
+                                Path within the container at which the volume
+                                should be mounted.  Must not contain ':'.
+                              type: string
+                            mountPropagation:
+                              description:
+                                mountPropagation determines how mounts are
+                                propagated from the host to container and the
+                                other way around. When not set,
+                                MountPropagationNone is used. This field is beta
+                                in 1.10.
+                              type: string
+                            name:
+                              description: This must match the Name of a Volume.
+                              type: string
+                            readOnly:
+                              description:
+                                Mounted read-only if true, read-write otherwise
+                                (false or unspecified). Defaults to false.
+                              type: boolean
+                            subPath:
+                              description:
+                                Path within the volume from which the
+                                container's volume should be mounted. Defaults
+                                to "" (volume's root).
+                              type: string
+                            subPathExpr:
+                              description:
+                                Expanded path within the volume from which the
+                                container's volume should be mounted. Behaves
+                                similarly to SubPath but environment variable
+                                references $(VAR_NAME) are expanded using the
+                                container's environment. Defaults to ""
+                                (volume's root). SubPathExpr and SubPath are
+                                mutually exclusive.
+                              type: string
+                          required:
+                            - mountPath
+                            - name
+                          type: object
+                        type: array
+                      workingDir:
+                        description:
+                          Container's working directory. If not specified, the
+                          container runtime's default will be used, which might
+                          be configured in the container image. Cannot be
+                          updated.
                         type: string
                     required:
-                    - port
+                      - name
                     type: object
-                  httpGet:
-                    description: HTTPGet specifies the http request to perform.
-                    properties:
-                      host:
-                        description: Host name to connect to, defaults to the pod
-                          IP. You probably want to set "Host" in httpHeaders instead.
-                        type: string
-                      httpHeaders:
-                        description: Custom headers to set in the request. HTTP allows
-                          repeated headers.
-                        items:
-                          description: HTTPHeader describes a custom header to be
-                            used in HTTP probes
-                          properties:
-                            name:
-                              description: The header field name
-                              type: string
-                            value:
-                              description: The header field value
-                              type: string
-                          required:
-                          - name
-                          - value
-                          type: object
-                        type: array
-                      path:
-                        description: Path to access on the HTTP server.
-                        type: string
-                      port:
-                        anyOf:
-                        - type: integer
-                        - type: string
-                        description: Name or number of the port to access on the container.
-                          Number must be in the range 1 to 65535. Name must be an
-                          IANA_SVC_NAME.
-                        x-kubernetes-int-or-string: true
-                      scheme:
-                        description: Scheme to use for connecting to the host. Defaults
-                          to HTTP.
-                        type: string
-                    required:
-                    - port
-                    type: object
-                  initialDelaySeconds:
-                    description: 'Number of seconds after the container has started
-                      before liveness probes are initiated. More info: https://kubernetes.io/docs/concepts/workloads/pods/pod-lifecycle#container-probes'
-                    format: int32
-                    type: integer
-                  periodSeconds:
-                    description: How often (in seconds) to perform the probe. Default
-                      to 10 seconds. Minimum value is 1.
-                    format: int32
-                    type: integer
-                  successThreshold:
-                    description: Minimum consecutive successes for the probe to be
-                      considered successful after having failed. Defaults to 1. Must
-                      be 1 for liveness and startup. Minimum value is 1.
-                    format: int32
-                    type: integer
-                  tcpSocket:
-                    description: TCPSocket specifies an action involving a TCP port.
-                    properties:
-                      host:
-                        description: 'Optional: Host name to connect to, defaults
-                          to the pod IP.'
-                        type: string
-                      port:
-                        anyOf:
-                        - type: integer
-                        - type: string
-                        description: Number or name of the port to access on the container.
-                          Number must be in the range 1 to 65535. Name must be an
-                          IANA_SVC_NAME.
-                        x-kubernetes-int-or-string: true
-                    required:
-                    - port
-                    type: object
-                  terminationGracePeriodSeconds:
-                    description: Optional duration in seconds the pod needs to terminate
-                      gracefully upon probe failure. The grace period is the duration
-                      in seconds after the processes running in the pod are sent a
-                      termination signal and the time when the processes are forcibly
-                      halted with a kill signal. Set this value longer than the expected
-                      cleanup time for your process. If this value is nil, the pod's
-                      terminationGracePeriodSeconds will be used. Otherwise, this
-                      value overrides the value provided by the pod spec. Value must
-                      be non-negative integer. The value zero indicates stop immediately
-                      via the kill signal (no opportunity to shut down). This is a
-                      beta field and requires enabling ProbeTerminationGracePeriod
-                      feature gate. Minimum value is 1. spec.terminationGracePeriodSeconds
-                      is used if unset.
-                    format: int64
-                    type: integer
-                  timeoutSeconds:
-                    description: 'Number of seconds after which the probe times out.
-                      Defaults to 1 second. Minimum value is 1. More info: https://kubernetes.io/docs/concepts/workloads/pods/pod-lifecycle#container-probes'
-                    format: int32
-                    type: integer
-                type: object
-              customReadinessProbe:
-                description: Custom readinessProbe that overrides the default one
-                properties:
-                  exec:
-                    description: Exec specifies the action to take.
-                    properties:
-                      command:
-                        description: Command is the command line to execute inside
-                          the container, the working directory for the command  is
-                          root ('/') in the container's filesystem. The command is
-                          simply exec'd, it is not run inside a shell, so traditional
-                          shell instructions ('|', etc) won't work. To use a shell,
-                          you need to explicitly call out to that shell. Exit status
-                          of 0 is treated as live/healthy and non-zero is unhealthy.
-                        items:
-                          type: string
-                        type: array
-                    type: object
-                  failureThreshold:
-                    description: Minimum consecutive failures for the probe to be
-                      considered failed after having succeeded. Defaults to 3. Minimum
-                      value is 1.
-                    format: int32
-                    type: integer
-                  grpc:
-                    description: GRPC specifies an action involving a GRPC port. This
-                      is a beta field and requires enabling GRPCContainerProbe feature
-                      gate.
-                    properties:
-                      port:
-                        description: Port number of the gRPC service. Number must
-                          be in the range 1 to 65535.
-                        format: int32
-                        type: integer
-                      service:
-                        description: "Service is the name of the service to place
-                          in the gRPC HealthCheckRequest (see https://github.com/grpc/grpc/blob/master/doc/health-checking.md).
-                          \n If this is not specified, the default behavior is defined
-                          by gRPC."
-                        type: string
-                    required:
-                    - port
-                    type: object
-                  httpGet:
-                    description: HTTPGet specifies the http request to perform.
-                    properties:
-                      host:
-                        description: Host name to connect to, defaults to the pod
-                          IP. You probably want to set "Host" in httpHeaders instead.
-                        type: string
-                      httpHeaders:
-                        description: Custom headers to set in the request. HTTP allows
-                          repeated headers.
-                        items:
-                          description: HTTPHeader describes a custom header to be
-                            used in HTTP probes
-                          properties:
-                            name:
-                              description: The header field name
-                              type: string
-                            value:
-                              description: The header field value
-                              type: string
-                          required:
-                          - name
-                          - value
-                          type: object
-                        type: array
-                      path:
-                        description: Path to access on the HTTP server.
-                        type: string
-                      port:
-                        anyOf:
-                        - type: integer
-                        - type: string
-                        description: Name or number of the port to access on the container.
-                          Number must be in the range 1 to 65535. Name must be an
-                          IANA_SVC_NAME.
-                        x-kubernetes-int-or-string: true
-                      scheme:
-                        description: Scheme to use for connecting to the host. Defaults
-                          to HTTP.
-                        type: string
-                    required:
-                    - port
-                    type: object
-                  initialDelaySeconds:
-                    description: 'Number of seconds after the container has started
-                      before liveness probes are initiated. More info: https://kubernetes.io/docs/concepts/workloads/pods/pod-lifecycle#container-probes'
-                    format: int32
-                    type: integer
-                  periodSeconds:
-                    description: How often (in seconds) to perform the probe. Default
-                      to 10 seconds. Minimum value is 1.
-                    format: int32
-                    type: integer
-                  successThreshold:
-                    description: Minimum consecutive successes for the probe to be
-                      considered successful after having failed. Defaults to 1. Must
-                      be 1 for liveness and startup. Minimum value is 1.
-                    format: int32
-                    type: integer
-                  tcpSocket:
-                    description: TCPSocket specifies an action involving a TCP port.
-                    properties:
-                      host:
-                        description: 'Optional: Host name to connect to, defaults
-                          to the pod IP.'
-                        type: string
-                      port:
-                        anyOf:
-                        - type: integer
-                        - type: string
-                        description: Number or name of the port to access on the container.
-                          Number must be in the range 1 to 65535. Name must be an
-                          IANA_SVC_NAME.
-                        x-kubernetes-int-or-string: true
-                    required:
-                    - port
-                    type: object
-                  terminationGracePeriodSeconds:
-                    description: Optional duration in seconds the pod needs to terminate
-                      gracefully upon probe failure. The grace period is the duration
-                      in seconds after the processes running in the pod are sent a
-                      termination signal and the time when the processes are forcibly
-                      halted with a kill signal. Set this value longer than the expected
-                      cleanup time for your process. If this value is nil, the pod's
-                      terminationGracePeriodSeconds will be used. Otherwise, this
-                      value overrides the value provided by the pod spec. Value must
-                      be non-negative integer. The value zero indicates stop immediately
-                      via the kill signal (no opportunity to shut down). This is a
-                      beta field and requires enabling ProbeTerminationGracePeriod
-                      feature gate. Minimum value is 1. spec.terminationGracePeriodSeconds
-                      is used if unset.
-                    format: int64
-                    type: integer
-                  timeoutSeconds:
-                    description: 'Number of seconds after which the probe times out.
-                      Defaults to 1 second. Minimum value is 1. More info: https://kubernetes.io/docs/concepts/workloads/pods/pod-lifecycle#container-probes'
-                    format: int32
-                    type: integer
-                type: object
-              extraEnvVars:
-                description: Array with extra environment variables to add
-                items:
-                  description: EnvVar represents an environment variable present in
-                    a Container.
+                  type: array
+                labels:
+                  additionalProperties:
+                    type: string
+                  description: Labels to add to all deployed objects
+                  type: object
+                  x-kubernetes-map-type: atomic
+                lifecycleHooks:
+                  description:
+                    For the container(s) to automate configuration before or
+                    after startup
                   properties:
-                    name:
-                      description: Name of the environment variable. Must be a C_IDENTIFIER.
-                      type: string
-                    value:
-                      description: 'Variable references $(VAR_NAME) are expanded using
-                        the previously defined environment variables in the container
-                        and any service environment variables. If a variable cannot
-                        be resolved, the reference in the input string will be unchanged.
-                        Double $$ are reduced to a single $, which allows for escaping
-                        the $(VAR_NAME) syntax: i.e. "$$(VAR_NAME)" will produce the
-                        string literal "$(VAR_NAME)". Escaped references will never
-                        be expanded, regardless of whether the variable exists or
-                        not. Defaults to "".'
-                      type: string
-                    valueFrom:
-                      description: Source for the environment variable's value. Cannot
-                        be used if value is not empty.
-                      properties:
-                        configMapKeyRef:
-                          description: Selects a key of a ConfigMap.
-                          properties:
-                            key:
-                              description: The key to select.
-                              type: string
-                            name:
-                              description: 'Name of the referent. More info: https://kubernetes.io/docs/concepts/overview/working-with-objects/names/#names
-                                TODO: Add other useful fields. apiVersion, kind, uid?'
-                              type: string
-                            optional:
-                              description: Specify whether the ConfigMap or its key
-                                must be defined
-                              type: boolean
-                          required:
-                          - key
-                          type: object
-                          x-kubernetes-map-type: atomic
-                        fieldRef:
-                          description: 'Selects a field of the pod: supports metadata.name,
-                            metadata.namespace, `metadata.labels[''<KEY>'']`, `metadata.annotations[''<KEY>'']`,
-                            spec.nodeName, spec.serviceAccountName, status.hostIP,
-                            status.podIP, status.podIPs.'
-                          properties:
-                            apiVersion:
-                              description: Version of the schema the FieldPath is
-                                written in terms of, defaults to "v1".
-                              type: string
-                            fieldPath:
-                              description: Path of the field to select in the specified
-                                API version.
-                              type: string
-                          required:
-                          - fieldPath
-                          type: object
-                          x-kubernetes-map-type: atomic
-                        resourceFieldRef:
-                          description: 'Selects a resource of the container: only
-                            resources limits and requests (limits.cpu, limits.memory,
-                            limits.ephemeral-storage, requests.cpu, requests.memory
-                            and requests.ephemeral-storage) are currently supported.'
-                          properties:
-                            containerName:
-                              description: 'Container name: required for volumes,
-                                optional for env vars'
-                              type: string
-                            divisor:
-                              anyOf:
-                              - type: integer
-                              - type: string
-                              description: Specifies the output format of the exposed
-                                resources, defaults to "1"
-                              pattern: ^(\+|-)?(([0-9]+(\.[0-9]*)?)|(\.[0-9]+))(([KMGTPE]i)|[numkMGTPE]|([eE](\+|-)?(([0-9]+(\.[0-9]*)?)|(\.[0-9]+))))?$
-                              x-kubernetes-int-or-string: true
-                            resource:
-                              description: 'Required: resource to select'
-                              type: string
-                          required:
-                          - resource
-                          type: object
-                          x-kubernetes-map-type: atomic
-                        secretKeyRef:
-                          description: Selects a key of a secret in the pod's namespace
-                          properties:
-                            key:
-                              description: The key of the secret to select from.  Must
-                                be a valid secret key.
-                              type: string
-                            name:
-                              description: 'Name of the referent. More info: https://kubernetes.io/docs/concepts/overview/working-with-objects/names/#names
-                                TODO: Add other useful fields. apiVersion, kind, uid?'
-                              type: string
-                            optional:
-                              description: Specify whether the Secret or its key must
-                                be defined
-                              type: boolean
-                          required:
-                          - key
-                          type: object
-                          x-kubernetes-map-type: atomic
-                      type: object
-                  required:
-                  - name
-                  type: object
-                type: array
-              extraEnvVarsCM:
-                description: Name of existing ConfigMap containing extra env vars
-                type: string
-              extraEnvVarsSecret:
-                description: Name of existing Secret containing extra env vars
-                type: string
-              extraVolumeMounts:
-                description: Optionally specify extra list of additional volumeMounts
-                items:
-                  description: VolumeMount describes a mounting of a Volume within
-                    a container.
-                  properties:
-                    mountPath:
-                      description: Path within the container at which the volume should
-                        be mounted.  Must not contain ':'.
-                      type: string
-                    mountPropagation:
-                      description: mountPropagation determines how mounts are propagated
-                        from the host to container and the other way around. When
-                        not set, MountPropagationNone is used. This field is beta
-                        in 1.10.
-                      type: string
-                    name:
-                      description: This must match the Name of a Volume.
-                      type: string
-                    readOnly:
-                      description: Mounted read-only if true, read-write otherwise
-                        (false or unspecified). Defaults to false.
-                      type: boolean
-                    subPath:
-                      description: Path within the volume from which the container's
-                        volume should be mounted. Defaults to "" (volume's root).
-                      type: string
-                    subPathExpr:
-                      description: Expanded path within the volume from which the
-                        container's volume should be mounted. Behaves similarly to
-                        SubPath but environment variable references $(VAR_NAME) are
-                        expanded using the container's environment. Defaults to ""
-                        (volume's root). SubPathExpr and SubPath are mutually exclusive.
-                      type: string
-                  required:
-                  - mountPath
-                  - name
-                  type: object
-                type: array
-              extraVolumes:
-                description: Optionally specify extra list of additional volumes for
-                  the pod(s)
-                items:
-                  description: Volume represents a named volume in a pod that may
-                    be accessed by any container in the pod.
-                  properties:
-                    awsElasticBlockStore:
-                      description: 'awsElasticBlockStore represents an AWS Disk resource
-                        that is attached to a kubelet''s host machine and then exposed
-                        to the pod. More info: https://kubernetes.io/docs/concepts/storage/volumes#awselasticblockstore'
-                      properties:
-                        fsType:
-                          description: 'fsType is the filesystem type of the volume
-                            that you want to mount. Tip: Ensure that the filesystem
-                            type is supported by the host operating system. Examples:
-                            "ext4", "xfs", "ntfs". Implicitly inferred to be "ext4"
-                            if unspecified. More info: https://kubernetes.io/docs/concepts/storage/volumes#awselasticblockstore
-                            TODO: how do we prevent errors in the filesystem from
-                            compromising the machine'
-                          type: string
-                        partition:
-                          description: 'partition is the partition in the volume that
-                            you want to mount. If omitted, the default is to mount
-                            by volume name. Examples: For volume /dev/sda1, you specify
-                            the partition as "1". Similarly, the volume partition
-                            for /dev/sda is "0" (or you can leave the property empty).'
-                          format: int32
-                          type: integer
-                        readOnly:
-                          description: 'readOnly value true will force the readOnly
-                            setting in VolumeMounts. More info: https://kubernetes.io/docs/concepts/storage/volumes#awselasticblockstore'
-                          type: boolean
-                        volumeID:
-                          description: 'volumeID is unique ID of the persistent disk
-                            resource in AWS (Amazon EBS volume). More info: https://kubernetes.io/docs/concepts/storage/volumes#awselasticblockstore'
-                          type: string
-                      required:
-                      - volumeID
-                      type: object
-                    azureDisk:
-                      description: azureDisk represents an Azure Data Disk mount on
-                        the host and bind mount to the pod.
-                      properties:
-                        cachingMode:
-                          description: 'cachingMode is the Host Caching mode: None,
-                            Read Only, Read Write.'
-                          type: string
-                        diskName:
-                          description: diskName is the Name of the data disk in the
-                            blob storage
-                          type: string
-                        diskURI:
-                          description: diskURI is the URI of data disk in the blob
-                            storage
-                          type: string
-                        fsType:
-                          description: fsType is Filesystem type to mount. Must be
-                            a filesystem type supported by the host operating system.
-                            Ex. "ext4", "xfs", "ntfs". Implicitly inferred to be "ext4"
-                            if unspecified.
-                          type: string
-                        kind:
-                          description: 'kind expected values are Shared: multiple
-                            blob disks per storage account  Dedicated: single blob
-                            disk per storage account  Managed: azure managed data
-                            disk (only in managed availability set). defaults to shared'
-                          type: string
-                        readOnly:
-                          description: readOnly Defaults to false (read/write). ReadOnly
-                            here will force the ReadOnly setting in VolumeMounts.
-                          type: boolean
-                      required:
-                      - diskName
-                      - diskURI
-                      type: object
-                    azureFile:
-                      description: azureFile represents an Azure File Service mount
-                        on the host and bind mount to the pod.
-                      properties:
-                        readOnly:
-                          description: readOnly defaults to false (read/write). ReadOnly
-                            here will force the ReadOnly setting in VolumeMounts.
-                          type: boolean
-                        secretName:
-                          description: secretName is the  name of secret that contains
-                            Azure Storage Account Name and Key
-                          type: string
-                        shareName:
-                          description: shareName is the azure share Name
-                          type: string
-                      required:
-                      - secretName
-                      - shareName
-                      type: object
-                    cephfs:
-                      description: cephFS represents a Ceph FS mount on the host that
-                        shares a pod's lifetime
-                      properties:
-                        monitors:
-                          description: 'monitors is Required: Monitors is a collection
-                            of Ceph monitors More info: https://examples.k8s.io/volumes/cephfs/README.md#how-to-use-it'
-                          items:
-                            type: string
-                          type: array
-                        path:
-                          description: 'path is Optional: Used as the mounted root,
-                            rather than the full Ceph tree, default is /'
-                          type: string
-                        readOnly:
-                          description: 'readOnly is Optional: Defaults to false (read/write).
-                            ReadOnly here will force the ReadOnly setting in VolumeMounts.
-                            More info: https://examples.k8s.io/volumes/cephfs/README.md#how-to-use-it'
-                          type: boolean
-                        secretFile:
-                          description: 'secretFile is Optional: SecretFile is the
-                            path to key ring for User, default is /etc/ceph/user.secret
-                            More info: https://examples.k8s.io/volumes/cephfs/README.md#how-to-use-it'
-                          type: string
-                        secretRef:
-                          description: 'secretRef is Optional: SecretRef is reference
-                            to the authentication secret for User, default is empty.
-                            More info: https://examples.k8s.io/volumes/cephfs/README.md#how-to-use-it'
-                          properties:
-                            name:
-                              description: 'Name of the referent. More info: https://kubernetes.io/docs/concepts/overview/working-with-objects/names/#names
-                                TODO: Add other useful fields. apiVersion, kind, uid?'
-                              type: string
-                          type: object
-                          x-kubernetes-map-type: atomic
-                        user:
-                          description: 'user is optional: User is the rados user name,
-                            default is admin More info: https://examples.k8s.io/volumes/cephfs/README.md#how-to-use-it'
-                          type: string
-                      required:
-                      - monitors
-                      type: object
-                    cinder:
-                      description: 'cinder represents a cinder volume attached and
-                        mounted on kubelets host machine. More info: https://examples.k8s.io/mysql-cinder-pd/README.md'
-                      properties:
-                        fsType:
-                          description: 'fsType is the filesystem type to mount. Must
-                            be a filesystem type supported by the host operating system.
-                            Examples: "ext4", "xfs", "ntfs". Implicitly inferred to
-                            be "ext4" if unspecified. More info: https://examples.k8s.io/mysql-cinder-pd/README.md'
-                          type: string
-                        readOnly:
-                          description: 'readOnly defaults to false (read/write). ReadOnly
-                            here will force the ReadOnly setting in VolumeMounts.
-                            More info: https://examples.k8s.io/mysql-cinder-pd/README.md'
-                          type: boolean
-                        secretRef:
-                          description: 'secretRef is optional: points to a secret
-                            object containing parameters used to connect to OpenStack.'
-                          properties:
-                            name:
-                              description: 'Name of the referent. More info: https://kubernetes.io/docs/concepts/overview/working-with-objects/names/#names
-                                TODO: Add other useful fields. apiVersion, kind, uid?'
-                              type: string
-                          type: object
-                          x-kubernetes-map-type: atomic
-                        volumeID:
-                          description: 'volumeID used to identify the volume in cinder.
-                            More info: https://examples.k8s.io/mysql-cinder-pd/README.md'
-                          type: string
-                      required:
-                      - volumeID
-                      type: object
-                    configMap:
-                      description: configMap represents a configMap that should populate
-                        this volume
-                      properties:
-                        defaultMode:
-                          description: 'defaultMode is optional: mode bits used to
-                            set permissions on created files by default. Must be an
-                            octal value between 0000 and 0777 or a decimal value between
-                            0 and 511. YAML accepts both octal and decimal values,
-                            JSON requires decimal values for mode bits. Defaults to
-                            0644. Directories within the path are not affected by
-                            this setting. This might be in conflict with other options
-                            that affect the file mode, like fsGroup, and the result
-                            can be other mode bits set.'
-                          format: int32
-                          type: integer
-                        items:
-                          description: items if unspecified, each key-value pair in
-                            the Data field of the referenced ConfigMap will be projected
-                            into the volume as a file whose name is the key and content
-                            is the value. If specified, the listed keys will be projected
-                            into the specified paths, and unlisted keys will not be
-                            present. If a key is specified which is not present in
-                            the ConfigMap, the volume setup will error unless it is
-                            marked optional. Paths must be relative and may not contain
-                            the '..' path or start with '..'.
-                          items:
-                            description: Maps a string key to a path within a volume.
-                            properties:
-                              key:
-                                description: key is the key to project.
-                                type: string
-                              mode:
-                                description: 'mode is Optional: mode bits used to
-                                  set permissions on this file. Must be an octal value
-                                  between 0000 and 0777 or a decimal value between
-                                  0 and 511. YAML accepts both octal and decimal values,
-                                  JSON requires decimal values for mode bits. If not
-                                  specified, the volume defaultMode will be used.
-                                  This might be in conflict with other options that
-                                  affect the file mode, like fsGroup, and the result
-                                  can be other mode bits set.'
-                                format: int32
-                                type: integer
-                              path:
-                                description: path is the relative path of the file
-                                  to map the key to. May not be an absolute path.
-                                  May not contain the path element '..'. May not start
-                                  with the string '..'.
-                                type: string
-                            required:
-                            - key
-                            - path
-                            type: object
-                          type: array
-                        name:
-                          description: 'Name of the referent. More info: https://kubernetes.io/docs/concepts/overview/working-with-objects/names/#names
-                            TODO: Add other useful fields. apiVersion, kind, uid?'
-                          type: string
-                        optional:
-                          description: optional specify whether the ConfigMap or its
-                            keys must be defined
-                          type: boolean
-                      type: object
-                      x-kubernetes-map-type: atomic
-                    csi:
-                      description: csi (Container Storage Interface) represents ephemeral
-                        storage that is handled by certain external CSI drivers (Beta
-                        feature).
-                      properties:
-                        driver:
-                          description: driver is the name of the CSI driver that handles
-                            this volume. Consult with your admin for the correct name
-                            as registered in the cluster.
-                          type: string
-                        fsType:
-                          description: fsType to mount. Ex. "ext4", "xfs", "ntfs".
-                            If not provided, the empty value is passed to the associated
-                            CSI driver which will determine the default filesystem
-                            to apply.
-                          type: string
-                        nodePublishSecretRef:
-                          description: nodePublishSecretRef is a reference to the
-                            secret object containing sensitive information to pass
-                            to the CSI driver to complete the CSI NodePublishVolume
-                            and NodeUnpublishVolume calls. This field is optional,
-                            and  may be empty if no secret is required. If the secret
-                            object contains more than one secret, all secret references
-                            are passed.
-                          properties:
-                            name:
-                              description: 'Name of the referent. More info: https://kubernetes.io/docs/concepts/overview/working-with-objects/names/#names
-                                TODO: Add other useful fields. apiVersion, kind, uid?'
-                              type: string
-                          type: object
-                          x-kubernetes-map-type: atomic
-                        readOnly:
-                          description: readOnly specifies a read-only configuration
-                            for the volume. Defaults to false (read/write).
-                          type: boolean
-                        volumeAttributes:
-                          additionalProperties:
-                            type: string
-                          description: volumeAttributes stores driver-specific properties
-                            that are passed to the CSI driver. Consult your driver's
-                            documentation for supported values.
-                          type: object
-                      required:
-                      - driver
-                      type: object
-                    downwardAPI:
-                      description: downwardAPI represents downward API about the pod
-                        that should populate this volume
-                      properties:
-                        defaultMode:
-                          description: 'Optional: mode bits to use on created files
-                            by default. Must be a Optional: mode bits used to set
-                            permissions on created files by default. Must be an octal
-                            value between 0000 and 0777 or a decimal value between
-                            0 and 511. YAML accepts both octal and decimal values,
-                            JSON requires decimal values for mode bits. Defaults to
-                            0644. Directories within the path are not affected by
-                            this setting. This might be in conflict with other options
-                            that affect the file mode, like fsGroup, and the result
-                            can be other mode bits set.'
-                          format: int32
-                          type: integer
-                        items:
-                          description: Items is a list of downward API volume file
-                          items:
-                            description: DownwardAPIVolumeFile represents information
-                              to create the file containing the pod field
-                            properties:
-                              fieldRef:
-                                description: 'Required: Selects a field of the pod:
-                                  only annotations, labels, name and namespace are
-                                  supported.'
-                                properties:
-                                  apiVersion:
-                                    description: Version of the schema the FieldPath
-                                      is written in terms of, defaults to "v1".
-                                    type: string
-                                  fieldPath:
-                                    description: Path of the field to select in the
-                                      specified API version.
-                                    type: string
-                                required:
-                                - fieldPath
-                                type: object
-                                x-kubernetes-map-type: atomic
-                              mode:
-                                description: 'Optional: mode bits used to set permissions
-                                  on this file, must be an octal value between 0000
-                                  and 0777 or a decimal value between 0 and 511. YAML
-                                  accepts both octal and decimal values, JSON requires
-                                  decimal values for mode bits. If not specified,
-                                  the volume defaultMode will be used. This might
-                                  be in conflict with other options that affect the
-                                  file mode, like fsGroup, and the result can be other
-                                  mode bits set.'
-                                format: int32
-                                type: integer
-                              path:
-                                description: 'Required: Path is  the relative path
-                                  name of the file to be created. Must not be absolute
-                                  or contain the ''..'' path. Must be utf-8 encoded.
-                                  The first item of the relative path must not start
-                                  with ''..'''
-                                type: string
-                              resourceFieldRef:
-                                description: 'Selects a resource of the container:
-                                  only resources limits and requests (limits.cpu,
-                                  limits.memory, requests.cpu and requests.memory)
-                                  are currently supported.'
-                                properties:
-                                  containerName:
-                                    description: 'Container name: required for volumes,
-                                      optional for env vars'
-                                    type: string
-                                  divisor:
-                                    anyOf:
-                                    - type: integer
-                                    - type: string
-                                    description: Specifies the output format of the
-                                      exposed resources, defaults to "1"
-                                    pattern: ^(\+|-)?(([0-9]+(\.[0-9]*)?)|(\.[0-9]+))(([KMGTPE]i)|[numkMGTPE]|([eE](\+|-)?(([0-9]+(\.[0-9]*)?)|(\.[0-9]+))))?$
-                                    x-kubernetes-int-or-string: true
-                                  resource:
-                                    description: 'Required: resource to select'
-                                    type: string
-                                required:
-                                - resource
-                                type: object
-                                x-kubernetes-map-type: atomic
-                            required:
-                            - path
-                            type: object
-                          type: array
-                      type: object
-                    emptyDir:
-                      description: 'emptyDir represents a temporary directory that
-                        shares a pod''s lifetime. More info: https://kubernetes.io/docs/concepts/storage/volumes#emptydir'
-                      properties:
-                        medium:
-                          description: 'medium represents what type of storage medium
-                            should back this directory. The default is "" which means
-                            to use the node''s default medium. Must be an empty string
-                            (default) or Memory. More info: https://kubernetes.io/docs/concepts/storage/volumes#emptydir'
-                          type: string
-                        sizeLimit:
-                          anyOf:
-                          - type: integer
-                          - type: string
-                          description: 'sizeLimit is the total amount of local storage
-                            required for this EmptyDir volume. The size limit is also
-                            applicable for memory medium. The maximum usage on memory
-                            medium EmptyDir would be the minimum value between the
-                            SizeLimit specified here and the sum of memory limits
-                            of all containers in a pod. The default is nil which means
-                            that the limit is undefined. More info: http://kubernetes.io/docs/user-guide/volumes#emptydir'
-                          pattern: ^(\+|-)?(([0-9]+(\.[0-9]*)?)|(\.[0-9]+))(([KMGTPE]i)|[numkMGTPE]|([eE](\+|-)?(([0-9]+(\.[0-9]*)?)|(\.[0-9]+))))?$
-                          x-kubernetes-int-or-string: true
-                      type: object
-                    ephemeral:
-                      description: "ephemeral represents a volume that is handled
-                        by a cluster storage driver. The volume's lifecycle is tied
-                        to the pod that defines it - it will be created before the
-                        pod starts, and deleted when the pod is removed. \n Use this
-                        if: a) the volume is only needed while the pod runs, b) features
-                        of normal volumes like restoring from snapshot or capacity
-                        tracking are needed, c) the storage driver is specified through
-                        a storage class, and d) the storage driver supports dynamic
-                        volume provisioning through a PersistentVolumeClaim (see EphemeralVolumeSource
-                        for more information on the connection between this volume
-                        type and PersistentVolumeClaim). \n Use PersistentVolumeClaim
-                        or one of the vendor-specific APIs for volumes that persist
-                        for longer than the lifecycle of an individual pod. \n Use
-                        CSI for light-weight local ephemeral volumes if the CSI driver
-                        is meant to be used that way - see the documentation of the
-                        driver for more information. \n A pod can use both types of
-                        ephemeral volumes and persistent volumes at the same time."
-                      properties:
-                        volumeClaimTemplate:
-                          description: "Will be used to create a stand-alone PVC to
-                            provision the volume. The pod in which this EphemeralVolumeSource
-                            is embedded will be the owner of the PVC, i.e. the PVC
-                            will be deleted together with the pod.  The name of the
-                            PVC will be `<pod name>-<volume name>` where `<volume
-                            name>` is the name from the `PodSpec.Volumes` array entry.
-                            Pod validation will reject the pod if the concatenated
-                            name is not valid for a PVC (for example, too long). \n
-                            An existing PVC with that name that is not owned by the
-                            pod will *not* be used for the pod to avoid using an unrelated
-                            volume by mistake. Starting the pod is then blocked until
-                            the unrelated PVC is removed. If such a pre-created PVC
-                            is meant to be used by the pod, the PVC has to updated
-                            with an owner reference to the pod once the pod exists.
-                            Normally this should not be necessary, but it may be useful
-                            when manually reconstructing a broken cluster. \n This
-                            field is read-only and no changes will be made by Kubernetes
-                            to the PVC after it has been created. \n Required, must
-                            not be nil."
-                          properties:
-                            metadata:
-                              description: May contain labels and annotations that
-                                will be copied into the PVC when creating it. No other
-                                fields are allowed and will be rejected during validation.
-                              type: object
-                            spec:
-                              description: The specification for the PersistentVolumeClaim.
-                                The entire content is copied unchanged into the PVC
-                                that gets created from this template. The same fields
-                                as in a PersistentVolumeClaim are also valid here.
-                              properties:
-                                accessModes:
-                                  description: 'accessModes contains the desired access
-                                    modes the volume should have. More info: https://kubernetes.io/docs/concepts/storage/persistent-volumes#access-modes-1'
-                                  items:
-                                    type: string
-                                  type: array
-                                dataSource:
-                                  description: 'dataSource field can be used to specify
-                                    either: * An existing VolumeSnapshot object (snapshot.storage.k8s.io/VolumeSnapshot)
-                                    * An existing PVC (PersistentVolumeClaim) If the
-                                    provisioner or an external controller can support
-                                    the specified data source, it will create a new
-                                    volume based on the contents of the specified
-                                    data source. If the AnyVolumeDataSource feature
-                                    gate is enabled, this field will always have the
-                                    same contents as the DataSourceRef field.'
-                                  properties:
-                                    apiGroup:
-                                      description: APIGroup is the group for the resource
-                                        being referenced. If APIGroup is not specified,
-                                        the specified Kind must be in the core API
-                                        group. For any other third-party types, APIGroup
-                                        is required.
-                                      type: string
-                                    kind:
-                                      description: Kind is the type of resource being
-                                        referenced
-                                      type: string
-                                    name:
-                                      description: Name is the name of resource being
-                                        referenced
-                                      type: string
-                                  required:
-                                  - kind
-                                  - name
-                                  type: object
-                                  x-kubernetes-map-type: atomic
-                                dataSourceRef:
-                                  description: 'dataSourceRef specifies the object
-                                    from which to populate the volume with data, if
-                                    a non-empty volume is desired. This may be any
-                                    local object from a non-empty API group (non core
-                                    object) or a PersistentVolumeClaim object. When
-                                    this field is specified, volume binding will only
-                                    succeed if the type of the specified object matches
-                                    some installed volume populator or dynamic provisioner.
-                                    This field will replace the functionality of the
-                                    DataSource field and as such if both fields are
-                                    non-empty, they must have the same value. For
-                                    backwards compatibility, both fields (DataSource
-                                    and DataSourceRef) will be set to the same value
-                                    automatically if one of them is empty and the
-                                    other is non-empty. There are two important differences
-                                    between DataSource and DataSourceRef: * While
-                                    DataSource only allows two specific types of objects,
-                                    DataSourceRef allows any non-core object, as well
-                                    as PersistentVolumeClaim objects. * While DataSource
-                                    ignores disallowed values (dropping them), DataSourceRef
-                                    preserves all values, and generates an error if
-                                    a disallowed value is specified. (Beta) Using
-                                    this field requires the AnyVolumeDataSource feature
-                                    gate to be enabled.'
-                                  properties:
-                                    apiGroup:
-                                      description: APIGroup is the group for the resource
-                                        being referenced. If APIGroup is not specified,
-                                        the specified Kind must be in the core API
-                                        group. For any other third-party types, APIGroup
-                                        is required.
-                                      type: string
-                                    kind:
-                                      description: Kind is the type of resource being
-                                        referenced
-                                      type: string
-                                    name:
-                                      description: Name is the name of resource being
-                                        referenced
-                                      type: string
-                                  required:
-                                  - kind
-                                  - name
-                                  type: object
-                                  x-kubernetes-map-type: atomic
-                                resources:
-                                  description: 'resources represents the minimum resources
-                                    the volume should have. If RecoverVolumeExpansionFailure
-                                    feature is enabled users are allowed to specify
-                                    resource requirements that are lower than previous
-                                    value but must still be higher than capacity recorded
-                                    in the status field of the claim. More info: https://kubernetes.io/docs/concepts/storage/persistent-volumes#resources'
-                                  properties:
-                                    limits:
-                                      additionalProperties:
-                                        anyOf:
-                                        - type: integer
-                                        - type: string
-                                        pattern: ^(\+|-)?(([0-9]+(\.[0-9]*)?)|(\.[0-9]+))(([KMGTPE]i)|[numkMGTPE]|([eE](\+|-)?(([0-9]+(\.[0-9]*)?)|(\.[0-9]+))))?$
-                                        x-kubernetes-int-or-string: true
-                                      description: 'Limits describes the maximum amount
-                                        of compute resources allowed. More info: https://kubernetes.io/docs/concepts/configuration/manage-resources-containers/'
-                                      type: object
-                                    requests:
-                                      additionalProperties:
-                                        anyOf:
-                                        - type: integer
-                                        - type: string
-                                        pattern: ^(\+|-)?(([0-9]+(\.[0-9]*)?)|(\.[0-9]+))(([KMGTPE]i)|[numkMGTPE]|([eE](\+|-)?(([0-9]+(\.[0-9]*)?)|(\.[0-9]+))))?$
-                                        x-kubernetes-int-or-string: true
-                                      description: 'Requests describes the minimum
-                                        amount of compute resources required. If Requests
-                                        is omitted for a container, it defaults to
-                                        Limits if that is explicitly specified, otherwise
-                                        to an implementation-defined value. More info:
-                                        https://kubernetes.io/docs/concepts/configuration/manage-resources-containers/'
-                                      type: object
-                                  type: object
-                                selector:
-                                  description: selector is a label query over volumes
-                                    to consider for binding.
-                                  properties:
-                                    matchExpressions:
-                                      description: matchExpressions is a list of label
-                                        selector requirements. The requirements are
-                                        ANDed.
-                                      items:
-                                        description: A label selector requirement
-                                          is a selector that contains values, a key,
-                                          and an operator that relates the key and
-                                          values.
-                                        properties:
-                                          key:
-                                            description: key is the label key that
-                                              the selector applies to.
-                                            type: string
-                                          operator:
-                                            description: operator represents a key's
-                                              relationship to a set of values. Valid
-                                              operators are In, NotIn, Exists and
-                                              DoesNotExist.
-                                            type: string
-                                          values:
-                                            description: values is an array of string
-                                              values. If the operator is In or NotIn,
-                                              the values array must be non-empty.
-                                              If the operator is Exists or DoesNotExist,
-                                              the values array must be empty. This
-                                              array is replaced during a strategic
-                                              merge patch.
-                                            items:
-                                              type: string
-                                            type: array
-                                        required:
-                                        - key
-                                        - operator
-                                        type: object
-                                      type: array
-                                    matchLabels:
-                                      additionalProperties:
-                                        type: string
-                                      description: matchLabels is a map of {key,value}
-                                        pairs. A single {key,value} in the matchLabels
-                                        map is equivalent to an element of matchExpressions,
-                                        whose key field is "key", the operator is
-                                        "In", and the values array contains only "value".
-                                        The requirements are ANDed.
-                                      type: object
-                                  type: object
-                                  x-kubernetes-map-type: atomic
-                                storageClassName:
-                                  description: 'storageClassName is the name of the
-                                    StorageClass required by the claim. More info:
-                                    https://kubernetes.io/docs/concepts/storage/persistent-volumes#class-1'
-                                  type: string
-                                volumeMode:
-                                  description: volumeMode defines what type of volume
-                                    is required by the claim. Value of Filesystem
-                                    is implied when not included in claim spec.
-                                  type: string
-                                volumeName:
-                                  description: volumeName is the binding reference
-                                    to the PersistentVolume backing this claim.
-                                  type: string
-                              type: object
-                          required:
-                          - spec
-                          type: object
-                      type: object
-                    fc:
-                      description: fc represents a Fibre Channel resource that is
-                        attached to a kubelet's host machine and then exposed to the
-                        pod.
-                      properties:
-                        fsType:
-                          description: 'fsType is the filesystem type to mount. Must
-                            be a filesystem type supported by the host operating system.
-                            Ex. "ext4", "xfs", "ntfs". Implicitly inferred to be "ext4"
-                            if unspecified. TODO: how do we prevent errors in the
-                            filesystem from compromising the machine'
-                          type: string
-                        lun:
-                          description: 'lun is Optional: FC target lun number'
-                          format: int32
-                          type: integer
-                        readOnly:
-                          description: 'readOnly is Optional: Defaults to false (read/write).
-                            ReadOnly here will force the ReadOnly setting in VolumeMounts.'
-                          type: boolean
-                        targetWWNs:
-                          description: 'targetWWNs is Optional: FC target worldwide
-                            names (WWNs)'
-                          items:
-                            type: string
-                          type: array
-                        wwids:
-                          description: 'wwids Optional: FC volume world wide identifiers
-                            (wwids) Either wwids or combination of targetWWNs and
-                            lun must be set, but not both simultaneously.'
-                          items:
-                            type: string
-                          type: array
-                      type: object
-                    flexVolume:
-                      description: flexVolume represents a generic volume resource
-                        that is provisioned/attached using an exec based plugin.
-                      properties:
-                        driver:
-                          description: driver is the name of the driver to use for
-                            this volume.
-                          type: string
-                        fsType:
-                          description: fsType is the filesystem type to mount. Must
-                            be a filesystem type supported by the host operating system.
-                            Ex. "ext4", "xfs", "ntfs". The default filesystem depends
-                            on FlexVolume script.
-                          type: string
-                        options:
-                          additionalProperties:
-                            type: string
-                          description: 'options is Optional: this field holds extra
-                            command options if any.'
-                          type: object
-                        readOnly:
-                          description: 'readOnly is Optional: defaults to false (read/write).
-                            ReadOnly here will force the ReadOnly setting in VolumeMounts.'
-                          type: boolean
-                        secretRef:
-                          description: 'secretRef is Optional: secretRef is reference
-                            to the secret object containing sensitive information
-                            to pass to the plugin scripts. This may be empty if no
-                            secret object is specified. If the secret object contains
-                            more than one secret, all secrets are passed to the plugin
-                            scripts.'
-                          properties:
-                            name:
-                              description: 'Name of the referent. More info: https://kubernetes.io/docs/concepts/overview/working-with-objects/names/#names
-                                TODO: Add other useful fields. apiVersion, kind, uid?'
-                              type: string
-                          type: object
-                          x-kubernetes-map-type: atomic
-                      required:
-                      - driver
-                      type: object
-                    flocker:
-                      description: flocker represents a Flocker volume attached to
-                        a kubelet's host machine. This depends on the Flocker control
-                        service being running
-                      properties:
-                        datasetName:
-                          description: datasetName is Name of the dataset stored as
-                            metadata -> name on the dataset for Flocker should be
-                            considered as deprecated
-                          type: string
-                        datasetUUID:
-                          description: datasetUUID is the UUID of the dataset. This
-                            is unique identifier of a Flocker dataset
-                          type: string
-                      type: object
-                    gcePersistentDisk:
-                      description: 'gcePersistentDisk represents a GCE Disk resource
-                        that is attached to a kubelet''s host machine and then exposed
-                        to the pod. More info: https://kubernetes.io/docs/concepts/storage/volumes#gcepersistentdisk'
-                      properties:
-                        fsType:
-                          description: 'fsType is filesystem type of the volume that
-                            you want to mount. Tip: Ensure that the filesystem type
-                            is supported by the host operating system. Examples: "ext4",
-                            "xfs", "ntfs". Implicitly inferred to be "ext4" if unspecified.
-                            More info: https://kubernetes.io/docs/concepts/storage/volumes#gcepersistentdisk
-                            TODO: how do we prevent errors in the filesystem from
-                            compromising the machine'
-                          type: string
-                        partition:
-                          description: 'partition is the partition in the volume that
-                            you want to mount. If omitted, the default is to mount
-                            by volume name. Examples: For volume /dev/sda1, you specify
-                            the partition as "1". Similarly, the volume partition
-                            for /dev/sda is "0" (or you can leave the property empty).
-                            More info: https://kubernetes.io/docs/concepts/storage/volumes#gcepersistentdisk'
-                          format: int32
-                          type: integer
-                        pdName:
-                          description: 'pdName is unique name of the PD resource in
-                            GCE. Used to identify the disk in GCE. More info: https://kubernetes.io/docs/concepts/storage/volumes#gcepersistentdisk'
-                          type: string
-                        readOnly:
-                          description: 'readOnly here will force the ReadOnly setting
-                            in VolumeMounts. Defaults to false. More info: https://kubernetes.io/docs/concepts/storage/volumes#gcepersistentdisk'
-                          type: boolean
-                      required:
-                      - pdName
-                      type: object
-                    gitRepo:
-                      description: 'gitRepo represents a git repository at a particular
-                        revision. DEPRECATED: GitRepo is deprecated. To provision
-                        a container with a git repo, mount an EmptyDir into an InitContainer
-                        that clones the repo using git, then mount the EmptyDir into
-                        the Pod''s container.'
-                      properties:
-                        directory:
-                          description: directory is the target directory name. Must
-                            not contain or start with '..'.  If '.' is supplied, the
-                            volume directory will be the git repository.  Otherwise,
-                            if specified, the volume will contain the git repository
-                            in the subdirectory with the given name.
-                          type: string
-                        repository:
-                          description: repository is the URL
-                          type: string
-                        revision:
-                          description: revision is the commit hash for the specified
-                            revision.
-                          type: string
-                      required:
-                      - repository
-                      type: object
-                    glusterfs:
-                      description: 'glusterfs represents a Glusterfs mount on the
-                        host that shares a pod''s lifetime. More info: https://examples.k8s.io/volumes/glusterfs/README.md'
-                      properties:
-                        endpoints:
-                          description: 'endpoints is the endpoint name that details
-                            Glusterfs topology. More info: https://examples.k8s.io/volumes/glusterfs/README.md#create-a-pod'
-                          type: string
-                        path:
-                          description: 'path is the Glusterfs volume path. More info:
-                            https://examples.k8s.io/volumes/glusterfs/README.md#create-a-pod'
-                          type: string
-                        readOnly:
-                          description: 'readOnly here will force the Glusterfs volume
-                            to be mounted with read-only permissions. Defaults to
-                            false. More info: https://examples.k8s.io/volumes/glusterfs/README.md#create-a-pod'
-                          type: boolean
-                      required:
-                      - endpoints
-                      - path
-                      type: object
-                    hostPath:
-                      description: 'hostPath represents a pre-existing file or directory
-                        on the host machine that is directly exposed to the container.
-                        This is generally used for system agents or other privileged
-                        things that are allowed to see the host machine. Most containers
-                        will NOT need this. More info: https://kubernetes.io/docs/concepts/storage/volumes#hostpath
-                        --- TODO(jonesdl) We need to restrict who can use host directory
-                        mounts and who can/can not mount host directories as read/write.'
-                      properties:
-                        path:
-                          description: 'path of the directory on the host. If the
-                            path is a symlink, it will follow the link to the real
-                            path. More info: https://kubernetes.io/docs/concepts/storage/volumes#hostpath'
-                          type: string
-                        type:
-                          description: 'type for HostPath Volume Defaults to "" More
-                            info: https://kubernetes.io/docs/concepts/storage/volumes#hostpath'
-                          type: string
-                      required:
-                      - path
-                      type: object
-                    iscsi:
-                      description: 'iscsi represents an ISCSI Disk resource that is
-                        attached to a kubelet''s host machine and then exposed to
-                        the pod. More info: https://examples.k8s.io/volumes/iscsi/README.md'
-                      properties:
-                        chapAuthDiscovery:
-                          description: chapAuthDiscovery defines whether support iSCSI
-                            Discovery CHAP authentication
-                          type: boolean
-                        chapAuthSession:
-                          description: chapAuthSession defines whether support iSCSI
-                            Session CHAP authentication
-                          type: boolean
-                        fsType:
-                          description: 'fsType is the filesystem type of the volume
-                            that you want to mount. Tip: Ensure that the filesystem
-                            type is supported by the host operating system. Examples:
-                            "ext4", "xfs", "ntfs". Implicitly inferred to be "ext4"
-                            if unspecified. More info: https://kubernetes.io/docs/concepts/storage/volumes#iscsi
-                            TODO: how do we prevent errors in the filesystem from
-                            compromising the machine'
-                          type: string
-                        initiatorName:
-                          description: initiatorName is the custom iSCSI Initiator
-                            Name. If initiatorName is specified with iscsiInterface
-                            simultaneously, new iSCSI interface <target portal>:<volume
-                            name> will be created for the connection.
-                          type: string
-                        iqn:
-                          description: iqn is the target iSCSI Qualified Name.
-                          type: string
-                        iscsiInterface:
-                          description: iscsiInterface is the interface Name that uses
-                            an iSCSI transport. Defaults to 'default' (tcp).
-                          type: string
-                        lun:
-                          description: lun represents iSCSI Target Lun number.
-                          format: int32
-                          type: integer
-                        portals:
-                          description: portals is the iSCSI Target Portal List. The
-                            portal is either an IP or ip_addr:port if the port is
-                            other than default (typically TCP ports 860 and 3260).
-                          items:
-                            type: string
-                          type: array
-                        readOnly:
-                          description: readOnly here will force the ReadOnly setting
-                            in VolumeMounts. Defaults to false.
-                          type: boolean
-                        secretRef:
-                          description: secretRef is the CHAP Secret for iSCSI target
-                            and initiator authentication
-                          properties:
-                            name:
-                              description: 'Name of the referent. More info: https://kubernetes.io/docs/concepts/overview/working-with-objects/names/#names
-                                TODO: Add other useful fields. apiVersion, kind, uid?'
-                              type: string
-                          type: object
-                          x-kubernetes-map-type: atomic
-                        targetPortal:
-                          description: targetPortal is iSCSI Target Portal. The Portal
-                            is either an IP or ip_addr:port if the port is other than
-                            default (typically TCP ports 860 and 3260).
-                          type: string
-                      required:
-                      - iqn
-                      - lun
-                      - targetPortal
-                      type: object
-                    name:
-                      description: 'name of the volume. Must be a DNS_LABEL and unique
-                        within the pod. More info: https://kubernetes.io/docs/concepts/overview/working-with-objects/names/#names'
-                      type: string
-                    nfs:
-                      description: 'nfs represents an NFS mount on the host that shares
-                        a pod''s lifetime More info: https://kubernetes.io/docs/concepts/storage/volumes#nfs'
-                      properties:
-                        path:
-                          description: 'path that is exported by the NFS server. More
-                            info: https://kubernetes.io/docs/concepts/storage/volumes#nfs'
-                          type: string
-                        readOnly:
-                          description: 'readOnly here will force the NFS export to
-                            be mounted with read-only permissions. Defaults to false.
-                            More info: https://kubernetes.io/docs/concepts/storage/volumes#nfs'
-                          type: boolean
-                        server:
-                          description: 'server is the hostname or IP address of the
-                            NFS server. More info: https://kubernetes.io/docs/concepts/storage/volumes#nfs'
-                          type: string
-                      required:
-                      - path
-                      - server
-                      type: object
-                    persistentVolumeClaim:
-                      description: 'persistentVolumeClaimVolumeSource represents a
-                        reference to a PersistentVolumeClaim in the same namespace.
-                        More info: https://kubernetes.io/docs/concepts/storage/persistent-volumes#persistentvolumeclaims'
-                      properties:
-                        claimName:
-                          description: 'claimName is the name of a PersistentVolumeClaim
-                            in the same namespace as the pod using this volume. More
-                            info: https://kubernetes.io/docs/concepts/storage/persistent-volumes#persistentvolumeclaims'
-                          type: string
-                        readOnly:
-                          description: readOnly Will force the ReadOnly setting in
-                            VolumeMounts. Default false.
-                          type: boolean
-                      required:
-                      - claimName
-                      type: object
-                    photonPersistentDisk:
-                      description: photonPersistentDisk represents a PhotonController
-                        persistent disk attached and mounted on kubelets host machine
-                      properties:
-                        fsType:
-                          description: fsType is the filesystem type to mount. Must
-                            be a filesystem type supported by the host operating system.
-                            Ex. "ext4", "xfs", "ntfs". Implicitly inferred to be "ext4"
-                            if unspecified.
-                          type: string
-                        pdID:
-                          description: pdID is the ID that identifies Photon Controller
-                            persistent disk
-                          type: string
-                      required:
-                      - pdID
-                      type: object
-                    portworxVolume:
-                      description: portworxVolume represents a portworx volume attached
-                        and mounted on kubelets host machine
-                      properties:
-                        fsType:
-                          description: fSType represents the filesystem type to mount
-                            Must be a filesystem type supported by the host operating
-                            system. Ex. "ext4", "xfs". Implicitly inferred to be "ext4"
-                            if unspecified.
-                          type: string
-                        readOnly:
-                          description: readOnly defaults to false (read/write). ReadOnly
-                            here will force the ReadOnly setting in VolumeMounts.
-                          type: boolean
-                        volumeID:
-                          description: volumeID uniquely identifies a Portworx volume
-                          type: string
-                      required:
-                      - volumeID
-                      type: object
-                    projected:
-                      description: projected items for all in one resources secrets,
-                        configmaps, and downward API
-                      properties:
-                        defaultMode:
-                          description: defaultMode are the mode bits used to set permissions
-                            on created files by default. Must be an octal value between
-                            0000 and 0777 or a decimal value between 0 and 511. YAML
-                            accepts both octal and decimal values, JSON requires decimal
-                            values for mode bits. Directories within the path are
-                            not affected by this setting. This might be in conflict
-                            with other options that affect the file mode, like fsGroup,
-                            and the result can be other mode bits set.
-                          format: int32
-                          type: integer
-                        sources:
-                          description: sources is the list of volume projections
-                          items:
-                            description: Projection that may be projected along with
-                              other supported volume types
-                            properties:
-                              configMap:
-                                description: configMap information about the configMap
-                                  data to project
-                                properties:
-                                  items:
-                                    description: items if unspecified, each key-value
-                                      pair in the Data field of the referenced ConfigMap
-                                      will be projected into the volume as a file
-                                      whose name is the key and content is the value.
-                                      If specified, the listed keys will be projected
-                                      into the specified paths, and unlisted keys
-                                      will not be present. If a key is specified which
-                                      is not present in the ConfigMap, the volume
-                                      setup will error unless it is marked optional.
-                                      Paths must be relative and may not contain the
-                                      '..' path or start with '..'.
-                                    items:
-                                      description: Maps a string key to a path within
-                                        a volume.
-                                      properties:
-                                        key:
-                                          description: key is the key to project.
-                                          type: string
-                                        mode:
-                                          description: 'mode is Optional: mode bits
-                                            used to set permissions on this file.
-                                            Must be an octal value between 0000 and
-                                            0777 or a decimal value between 0 and
-                                            511. YAML accepts both octal and decimal
-                                            values, JSON requires decimal values for
-                                            mode bits. If not specified, the volume
-                                            defaultMode will be used. This might be
-                                            in conflict with other options that affect
-                                            the file mode, like fsGroup, and the result
-                                            can be other mode bits set.'
-                                          format: int32
-                                          type: integer
-                                        path:
-                                          description: path is the relative path of
-                                            the file to map the key to. May not be
-                                            an absolute path. May not contain the
-                                            path element '..'. May not start with
-                                            the string '..'.
-                                          type: string
-                                      required:
-                                      - key
-                                      - path
-                                      type: object
-                                    type: array
-                                  name:
-                                    description: 'Name of the referent. More info:
-                                      https://kubernetes.io/docs/concepts/overview/working-with-objects/names/#names
-                                      TODO: Add other useful fields. apiVersion, kind,
-                                      uid?'
-                                    type: string
-                                  optional:
-                                    description: optional specify whether the ConfigMap
-                                      or its keys must be defined
-                                    type: boolean
-                                type: object
-                                x-kubernetes-map-type: atomic
-                              downwardAPI:
-                                description: downwardAPI information about the downwardAPI
-                                  data to project
-                                properties:
-                                  items:
-                                    description: Items is a list of DownwardAPIVolume
-                                      file
-                                    items:
-                                      description: DownwardAPIVolumeFile represents
-                                        information to create the file containing
-                                        the pod field
-                                      properties:
-                                        fieldRef:
-                                          description: 'Required: Selects a field
-                                            of the pod: only annotations, labels,
-                                            name and namespace are supported.'
-                                          properties:
-                                            apiVersion:
-                                              description: Version of the schema the
-                                                FieldPath is written in terms of,
-                                                defaults to "v1".
-                                              type: string
-                                            fieldPath:
-                                              description: Path of the field to select
-                                                in the specified API version.
-                                              type: string
-                                          required:
-                                          - fieldPath
-                                          type: object
-                                          x-kubernetes-map-type: atomic
-                                        mode:
-                                          description: 'Optional: mode bits used to
-                                            set permissions on this file, must be
-                                            an octal value between 0000 and 0777 or
-                                            a decimal value between 0 and 511. YAML
-                                            accepts both octal and decimal values,
-                                            JSON requires decimal values for mode
-                                            bits. If not specified, the volume defaultMode
-                                            will be used. This might be in conflict
-                                            with other options that affect the file
-                                            mode, like fsGroup, and the result can
-                                            be other mode bits set.'
-                                          format: int32
-                                          type: integer
-                                        path:
-                                          description: 'Required: Path is  the relative
-                                            path name of the file to be created. Must
-                                            not be absolute or contain the ''..''
-                                            path. Must be utf-8 encoded. The first
-                                            item of the relative path must not start
-                                            with ''..'''
-                                          type: string
-                                        resourceFieldRef:
-                                          description: 'Selects a resource of the
-                                            container: only resources limits and requests
-                                            (limits.cpu, limits.memory, requests.cpu
-                                            and requests.memory) are currently supported.'
-                                          properties:
-                                            containerName:
-                                              description: 'Container name: required
-                                                for volumes, optional for env vars'
-                                              type: string
-                                            divisor:
-                                              anyOf:
-                                              - type: integer
-                                              - type: string
-                                              description: Specifies the output format
-                                                of the exposed resources, defaults
-                                                to "1"
-                                              pattern: ^(\+|-)?(([0-9]+(\.[0-9]*)?)|(\.[0-9]+))(([KMGTPE]i)|[numkMGTPE]|([eE](\+|-)?(([0-9]+(\.[0-9]*)?)|(\.[0-9]+))))?$
-                                              x-kubernetes-int-or-string: true
-                                            resource:
-                                              description: 'Required: resource to
-                                                select'
-                                              type: string
-                                          required:
-                                          - resource
-                                          type: object
-                                          x-kubernetes-map-type: atomic
-                                      required:
-                                      - path
-                                      type: object
-                                    type: array
-                                type: object
-                              secret:
-                                description: secret information about the secret data
-                                  to project
-                                properties:
-                                  items:
-                                    description: items if unspecified, each key-value
-                                      pair in the Data field of the referenced Secret
-                                      will be projected into the volume as a file
-                                      whose name is the key and content is the value.
-                                      If specified, the listed keys will be projected
-                                      into the specified paths, and unlisted keys
-                                      will not be present. If a key is specified which
-                                      is not present in the Secret, the volume setup
-                                      will error unless it is marked optional. Paths
-                                      must be relative and may not contain the '..'
-                                      path or start with '..'.
-                                    items:
-                                      description: Maps a string key to a path within
-                                        a volume.
-                                      properties:
-                                        key:
-                                          description: key is the key to project.
-                                          type: string
-                                        mode:
-                                          description: 'mode is Optional: mode bits
-                                            used to set permissions on this file.
-                                            Must be an octal value between 0000 and
-                                            0777 or a decimal value between 0 and
-                                            511. YAML accepts both octal and decimal
-                                            values, JSON requires decimal values for
-                                            mode bits. If not specified, the volume
-                                            defaultMode will be used. This might be
-                                            in conflict with other options that affect
-                                            the file mode, like fsGroup, and the result
-                                            can be other mode bits set.'
-                                          format: int32
-                                          type: integer
-                                        path:
-                                          description: path is the relative path of
-                                            the file to map the key to. May not be
-                                            an absolute path. May not contain the
-                                            path element '..'. May not start with
-                                            the string '..'.
-                                          type: string
-                                      required:
-                                      - key
-                                      - path
-                                      type: object
-                                    type: array
-                                  name:
-                                    description: 'Name of the referent. More info:
-                                      https://kubernetes.io/docs/concepts/overview/working-with-objects/names/#names
-                                      TODO: Add other useful fields. apiVersion, kind,
-                                      uid?'
-                                    type: string
-                                  optional:
-                                    description: optional field specify whether the
-                                      Secret or its key must be defined
-                                    type: boolean
-                                type: object
-                                x-kubernetes-map-type: atomic
-                              serviceAccountToken:
-                                description: serviceAccountToken is information about
-                                  the serviceAccountToken data to project
-                                properties:
-                                  audience:
-                                    description: audience is the intended audience
-                                      of the token. A recipient of a token must identify
-                                      itself with an identifier specified in the audience
-                                      of the token, and otherwise should reject the
-                                      token. The audience defaults to the identifier
-                                      of the apiserver.
-                                    type: string
-                                  expirationSeconds:
-                                    description: expirationSeconds is the requested
-                                      duration of validity of the service account
-                                      token. As the token approaches expiration, the
-                                      kubelet volume plugin will proactively rotate
-                                      the service account token. The kubelet will
-                                      start trying to rotate the token if the token
-                                      is older than 80 percent of its time to live
-                                      or if the token is older than 24 hours.Defaults
-                                      to 1 hour and must be at least 10 minutes.
-                                    format: int64
-                                    type: integer
-                                  path:
-                                    description: path is the path relative to the
-                                      mount point of the file to project the token
-                                      into.
-                                    type: string
-                                required:
-                                - path
-                                type: object
-                            type: object
-                          type: array
-                      type: object
-                    quobyte:
-                      description: quobyte represents a Quobyte mount on the host
-                        that shares a pod's lifetime
-                      properties:
-                        group:
-                          description: group to map volume access to Default is no
-                            group
-                          type: string
-                        readOnly:
-                          description: readOnly here will force the Quobyte volume
-                            to be mounted with read-only permissions. Defaults to
-                            false.
-                          type: boolean
-                        registry:
-                          description: registry represents a single or multiple Quobyte
-                            Registry services specified as a string as host:port pair
-                            (multiple entries are separated with commas) which acts
-                            as the central registry for volumes
-                          type: string
-                        tenant:
-                          description: tenant owning the given Quobyte volume in the
-                            Backend Used with dynamically provisioned Quobyte volumes,
-                            value is set by the plugin
-                          type: string
-                        user:
-                          description: user to map volume access to Defaults to serivceaccount
-                            user
-                          type: string
-                        volume:
-                          description: volume is a string that references an already
-                            created Quobyte volume by name.
-                          type: string
-                      required:
-                      - registry
-                      - volume
-                      type: object
-                    rbd:
-                      description: 'rbd represents a Rados Block Device mount on the
-                        host that shares a pod''s lifetime. More info: https://examples.k8s.io/volumes/rbd/README.md'
-                      properties:
-                        fsType:
-                          description: 'fsType is the filesystem type of the volume
-                            that you want to mount. Tip: Ensure that the filesystem
-                            type is supported by the host operating system. Examples:
-                            "ext4", "xfs", "ntfs". Implicitly inferred to be "ext4"
-                            if unspecified. More info: https://kubernetes.io/docs/concepts/storage/volumes#rbd
-                            TODO: how do we prevent errors in the filesystem from
-                            compromising the machine'
-                          type: string
-                        image:
-                          description: 'image is the rados image name. More info:
-                            https://examples.k8s.io/volumes/rbd/README.md#how-to-use-it'
-                          type: string
-                        keyring:
-                          description: 'keyring is the path to key ring for RBDUser.
-                            Default is /etc/ceph/keyring. More info: https://examples.k8s.io/volumes/rbd/README.md#how-to-use-it'
-                          type: string
-                        monitors:
-                          description: 'monitors is a collection of Ceph monitors.
-                            More info: https://examples.k8s.io/volumes/rbd/README.md#how-to-use-it'
-                          items:
-                            type: string
-                          type: array
-                        pool:
-                          description: 'pool is the rados pool name. Default is rbd.
-                            More info: https://examples.k8s.io/volumes/rbd/README.md#how-to-use-it'
-                          type: string
-                        readOnly:
-                          description: 'readOnly here will force the ReadOnly setting
-                            in VolumeMounts. Defaults to false. More info: https://examples.k8s.io/volumes/rbd/README.md#how-to-use-it'
-                          type: boolean
-                        secretRef:
-                          description: 'secretRef is name of the authentication secret
-                            for RBDUser. If provided overrides keyring. Default is
-                            nil. More info: https://examples.k8s.io/volumes/rbd/README.md#how-to-use-it'
-                          properties:
-                            name:
-                              description: 'Name of the referent. More info: https://kubernetes.io/docs/concepts/overview/working-with-objects/names/#names
-                                TODO: Add other useful fields. apiVersion, kind, uid?'
-                              type: string
-                          type: object
-                          x-kubernetes-map-type: atomic
-                        user:
-                          description: 'user is the rados user name. Default is admin.
-                            More info: https://examples.k8s.io/volumes/rbd/README.md#how-to-use-it'
-                          type: string
-                      required:
-                      - image
-                      - monitors
-                      type: object
-                    scaleIO:
-                      description: scaleIO represents a ScaleIO persistent volume
-                        attached and mounted on Kubernetes nodes.
-                      properties:
-                        fsType:
-                          description: fsType is the filesystem type to mount. Must
-                            be a filesystem type supported by the host operating system.
-                            Ex. "ext4", "xfs", "ntfs". Default is "xfs".
-                          type: string
-                        gateway:
-                          description: gateway is the host address of the ScaleIO
-                            API Gateway.
-                          type: string
-                        protectionDomain:
-                          description: protectionDomain is the name of the ScaleIO
-                            Protection Domain for the configured storage.
-                          type: string
-                        readOnly:
-                          description: readOnly Defaults to false (read/write). ReadOnly
-                            here will force the ReadOnly setting in VolumeMounts.
-                          type: boolean
-                        secretRef:
-                          description: secretRef references to the secret for ScaleIO
-                            user and other sensitive information. If this is not provided,
-                            Login operation will fail.
-                          properties:
-                            name:
-                              description: 'Name of the referent. More info: https://kubernetes.io/docs/concepts/overview/working-with-objects/names/#names
-                                TODO: Add other useful fields. apiVersion, kind, uid?'
-                              type: string
-                          type: object
-                          x-kubernetes-map-type: atomic
-                        sslEnabled:
-                          description: sslEnabled Flag enable/disable SSL communication
-                            with Gateway, default false
-                          type: boolean
-                        storageMode:
-                          description: storageMode indicates whether the storage for
-                            a volume should be ThickProvisioned or ThinProvisioned.
-                            Default is ThinProvisioned.
-                          type: string
-                        storagePool:
-                          description: storagePool is the ScaleIO Storage Pool associated
-                            with the protection domain.
-                          type: string
-                        system:
-                          description: system is the name of the storage system as
-                            configured in ScaleIO.
-                          type: string
-                        volumeName:
-                          description: volumeName is the name of a volume already
-                            created in the ScaleIO system that is associated with
-                            this volume source.
-                          type: string
-                      required:
-                      - gateway
-                      - secretRef
-                      - system
-                      type: object
-                    secret:
-                      description: 'secret represents a secret that should populate
-                        this volume. More info: https://kubernetes.io/docs/concepts/storage/volumes#secret'
-                      properties:
-                        defaultMode:
-                          description: 'defaultMode is Optional: mode bits used to
-                            set permissions on created files by default. Must be an
-                            octal value between 0000 and 0777 or a decimal value between
-                            0 and 511. YAML accepts both octal and decimal values,
-                            JSON requires decimal values for mode bits. Defaults to
-                            0644. Directories within the path are not affected by
-                            this setting. This might be in conflict with other options
-                            that affect the file mode, like fsGroup, and the result
-                            can be other mode bits set.'
-                          format: int32
-                          type: integer
-                        items:
-                          description: items If unspecified, each key-value pair in
-                            the Data field of the referenced Secret will be projected
-                            into the volume as a file whose name is the key and content
-                            is the value. If specified, the listed keys will be projected
-                            into the specified paths, and unlisted keys will not be
-                            present. If a key is specified which is not present in
-                            the Secret, the volume setup will error unless it is marked
-                            optional. Paths must be relative and may not contain the
-                            '..' path or start with '..'.
-                          items:
-                            description: Maps a string key to a path within a volume.
-                            properties:
-                              key:
-                                description: key is the key to project.
-                                type: string
-                              mode:
-                                description: 'mode is Optional: mode bits used to
-                                  set permissions on this file. Must be an octal value
-                                  between 0000 and 0777 or a decimal value between
-                                  0 and 511. YAML accepts both octal and decimal values,
-                                  JSON requires decimal values for mode bits. If not
-                                  specified, the volume defaultMode will be used.
-                                  This might be in conflict with other options that
-                                  affect the file mode, like fsGroup, and the result
-                                  can be other mode bits set.'
-                                format: int32
-                                type: integer
-                              path:
-                                description: path is the relative path of the file
-                                  to map the key to. May not be an absolute path.
-                                  May not contain the path element '..'. May not start
-                                  with the string '..'.
-                                type: string
-                            required:
-                            - key
-                            - path
-                            type: object
-                          type: array
-                        optional:
-                          description: optional field specify whether the Secret or
-                            its keys must be defined
-                          type: boolean
-                        secretName:
-                          description: 'secretName is the name of the secret in the
-                            pod''s namespace to use. More info: https://kubernetes.io/docs/concepts/storage/volumes#secret'
-                          type: string
-                      type: object
-                    storageos:
-                      description: storageOS represents a StorageOS volume attached
-                        and mounted on Kubernetes nodes.
-                      properties:
-                        fsType:
-                          description: fsType is the filesystem type to mount. Must
-                            be a filesystem type supported by the host operating system.
-                            Ex. "ext4", "xfs", "ntfs". Implicitly inferred to be "ext4"
-                            if unspecified.
-                          type: string
-                        readOnly:
-                          description: readOnly defaults to false (read/write). ReadOnly
-                            here will force the ReadOnly setting in VolumeMounts.
-                          type: boolean
-                        secretRef:
-                          description: secretRef specifies the secret to use for obtaining
-                            the StorageOS API credentials.  If not specified, default
-                            values will be attempted.
-                          properties:
-                            name:
-                              description: 'Name of the referent. More info: https://kubernetes.io/docs/concepts/overview/working-with-objects/names/#names
-                                TODO: Add other useful fields. apiVersion, kind, uid?'
-                              type: string
-                          type: object
-                          x-kubernetes-map-type: atomic
-                        volumeName:
-                          description: volumeName is the human-readable name of the
-                            StorageOS volume.  Volume names are only unique within
-                            a namespace.
-                          type: string
-                        volumeNamespace:
-                          description: volumeNamespace specifies the scope of the
-                            volume within StorageOS.  If no namespace is specified
-                            then the Pod's namespace will be used.  This allows the
-                            Kubernetes name scoping to be mirrored within StorageOS
-                            for tighter integration. Set VolumeName to any name to
-                            override the default behaviour. Set to "default" if you
-                            are not using namespaces within StorageOS. Namespaces
-                            that do not pre-exist within StorageOS will be created.
-                          type: string
-                      type: object
-                    vsphereVolume:
-                      description: vsphereVolume represents a vSphere volume attached
-                        and mounted on kubelets host machine
-                      properties:
-                        fsType:
-                          description: fsType is filesystem type to mount. Must be
-                            a filesystem type supported by the host operating system.
-                            Ex. "ext4", "xfs", "ntfs". Implicitly inferred to be "ext4"
-                            if unspecified.
-                          type: string
-                        storagePolicyID:
-                          description: storagePolicyID is the storage Policy Based
-                            Management (SPBM) profile ID associated with the StoragePolicyName.
-                          type: string
-                        storagePolicyName:
-                          description: storagePolicyName is the storage Policy Based
-                            Management (SPBM) profile name.
-                          type: string
-                        volumePath:
-                          description: volumePath is the path that identifies vSphere
-                            volume vmdk
-                          type: string
-                      required:
-                      - volumePath
-                      type: object
-                  required:
-                  - name
-                  type: object
-                type: array
-              hostAliases:
-                description: Pod's host aliases
-                items:
-                  description: HostAlias holds the mapping between IP and hostnames
-                    that will be injected as an entry in the pod's hosts file.
-                  properties:
-                    hostnames:
-                      description: Hostnames for the above IP address.
-                      items:
-                        type: string
-                      type: array
-                    ip:
-                      description: IP address of the host file entry.
-                      type: string
-                  type: object
-                type: array
-              image:
-                default:
-                  pullPolicy: IfNotPresent
-                  registry: docker.io/fluxninja
-                  repository: aperture-controller
-                  tag: latest
-                description: Image configuration
-                properties:
-                  pullPolicy:
-                    default: IfNotPresent
-                    description: The ImagePullPolicy of the image
-                    enum:
-                    - Never
-                    - Always
-                    - IfNotPresent
-                    type: string
-                  pullSecrets:
-                    description: The PullSecrets for the image
-                    items:
-                      type: string
-                    type: array
-                  registry:
-                    default: docker.io/fluxninja
-                    description: The registry of the image
-                    type: string
-                  repository:
-                    description: The repository of the image
-                    type: string
-                  tag:
-                    default: latest
-                    description: The tag (version) of the image
-                    type: string
-                required:
-                - repository
-                type: object
-              initContainers:
-                description: Add additional init containers
-                items:
-                  description: A single application container that you want to run
-                    within a pod.
-                  properties:
-                    args:
-                      description: 'Arguments to the entrypoint. The container image''s
-                        CMD is used if this is not provided. Variable references $(VAR_NAME)
-                        are expanded using the container''s environment. If a variable
-                        cannot be resolved, the reference in the input string will
-                        be unchanged. Double $$ are reduced to a single $, which allows
-                        for escaping the $(VAR_NAME) syntax: i.e. "$$(VAR_NAME)" will
-                        produce the string literal "$(VAR_NAME)". Escaped references
-                        will never be expanded, regardless of whether the variable
-                        exists or not. Cannot be updated. More info: https://kubernetes.io/docs/tasks/inject-data-application/define-command-argument-container/#running-a-command-in-a-shell'
-                      items:
-                        type: string
-                      type: array
-                    command:
-                      description: 'Entrypoint array. Not executed within a shell.
-                        The container image''s ENTRYPOINT is used if this is not provided.
-                        Variable references $(VAR_NAME) are expanded using the container''s
-                        environment. If a variable cannot be resolved, the reference
-                        in the input string will be unchanged. Double $$ are reduced
-                        to a single $, which allows for escaping the $(VAR_NAME) syntax:
-                        i.e. "$$(VAR_NAME)" will produce the string literal "$(VAR_NAME)".
-                        Escaped references will never be expanded, regardless of whether
-                        the variable exists or not. Cannot be updated. More info:
-                        https://kubernetes.io/docs/tasks/inject-data-application/define-command-argument-container/#running-a-command-in-a-shell'
-                      items:
-                        type: string
-                      type: array
-                    env:
-                      description: List of environment variables to set in the container.
-                        Cannot be updated.
-                      items:
-                        description: EnvVar represents an environment variable present
-                          in a Container.
-                        properties:
-                          name:
-                            description: Name of the environment variable. Must be
-                              a C_IDENTIFIER.
-                            type: string
-                          value:
-                            description: 'Variable references $(VAR_NAME) are expanded
-                              using the previously defined environment variables in
-                              the container and any service environment variables.
-                              If a variable cannot be resolved, the reference in the
-                              input string will be unchanged. Double $$ are reduced
-                              to a single $, which allows for escaping the $(VAR_NAME)
-                              syntax: i.e. "$$(VAR_NAME)" will produce the string
-                              literal "$(VAR_NAME)". Escaped references will never
-                              be expanded, regardless of whether the variable exists
-                              or not. Defaults to "".'
-                            type: string
-                          valueFrom:
-                            description: Source for the environment variable's value.
-                              Cannot be used if value is not empty.
-                            properties:
-                              configMapKeyRef:
-                                description: Selects a key of a ConfigMap.
-                                properties:
-                                  key:
-                                    description: The key to select.
-                                    type: string
-                                  name:
-                                    description: 'Name of the referent. More info:
-                                      https://kubernetes.io/docs/concepts/overview/working-with-objects/names/#names
-                                      TODO: Add other useful fields. apiVersion, kind,
-                                      uid?'
-                                    type: string
-                                  optional:
-                                    description: Specify whether the ConfigMap or
-                                      its key must be defined
-                                    type: boolean
-                                required:
-                                - key
-                                type: object
-                                x-kubernetes-map-type: atomic
-                              fieldRef:
-                                description: 'Selects a field of the pod: supports
-                                  metadata.name, metadata.namespace, `metadata.labels[''<KEY>'']`,
-                                  `metadata.annotations[''<KEY>'']`, spec.nodeName,
-                                  spec.serviceAccountName, status.hostIP, status.podIP,
-                                  status.podIPs.'
-                                properties:
-                                  apiVersion:
-                                    description: Version of the schema the FieldPath
-                                      is written in terms of, defaults to "v1".
-                                    type: string
-                                  fieldPath:
-                                    description: Path of the field to select in the
-                                      specified API version.
-                                    type: string
-                                required:
-                                - fieldPath
-                                type: object
-                                x-kubernetes-map-type: atomic
-                              resourceFieldRef:
-                                description: 'Selects a resource of the container:
-                                  only resources limits and requests (limits.cpu,
-                                  limits.memory, limits.ephemeral-storage, requests.cpu,
-                                  requests.memory and requests.ephemeral-storage)
-                                  are currently supported.'
-                                properties:
-                                  containerName:
-                                    description: 'Container name: required for volumes,
-                                      optional for env vars'
-                                    type: string
-                                  divisor:
-                                    anyOf:
-                                    - type: integer
-                                    - type: string
-                                    description: Specifies the output format of the
-                                      exposed resources, defaults to "1"
-                                    pattern: ^(\+|-)?(([0-9]+(\.[0-9]*)?)|(\.[0-9]+))(([KMGTPE]i)|[numkMGTPE]|([eE](\+|-)?(([0-9]+(\.[0-9]*)?)|(\.[0-9]+))))?$
-                                    x-kubernetes-int-or-string: true
-                                  resource:
-                                    description: 'Required: resource to select'
-                                    type: string
-                                required:
-                                - resource
-                                type: object
-                                x-kubernetes-map-type: atomic
-                              secretKeyRef:
-                                description: Selects a key of a secret in the pod's
-                                  namespace
-                                properties:
-                                  key:
-                                    description: The key of the secret to select from.  Must
-                                      be a valid secret key.
-                                    type: string
-                                  name:
-                                    description: 'Name of the referent. More info:
-                                      https://kubernetes.io/docs/concepts/overview/working-with-objects/names/#names
-                                      TODO: Add other useful fields. apiVersion, kind,
-                                      uid?'
-                                    type: string
-                                  optional:
-                                    description: Specify whether the Secret or its
-                                      key must be defined
-                                    type: boolean
-                                required:
-                                - key
-                                type: object
-                                x-kubernetes-map-type: atomic
-                            type: object
-                        required:
-                        - name
-                        type: object
-                      type: array
-                    envFrom:
-                      description: List of sources to populate environment variables
-                        in the container. The keys defined within a source must be
-                        a C_IDENTIFIER. All invalid keys will be reported as an event
-                        when the container is starting. When a key exists in multiple
-                        sources, the value associated with the last source will take
-                        precedence. Values defined by an Env with a duplicate key
-                        will take precedence. Cannot be updated.
-                      items:
-                        description: EnvFromSource represents the source of a set
-                          of ConfigMaps
-                        properties:
-                          configMapRef:
-                            description: The ConfigMap to select from
-                            properties:
-                              name:
-                                description: 'Name of the referent. More info: https://kubernetes.io/docs/concepts/overview/working-with-objects/names/#names
-                                  TODO: Add other useful fields. apiVersion, kind,
-                                  uid?'
-                                type: string
-                              optional:
-                                description: Specify whether the ConfigMap must be
-                                  defined
-                                type: boolean
-                            type: object
-                            x-kubernetes-map-type: atomic
-                          prefix:
-                            description: An optional identifier to prepend to each
-                              key in the ConfigMap. Must be a C_IDENTIFIER.
-                            type: string
-                          secretRef:
-                            description: The Secret to select from
-                            properties:
-                              name:
-                                description: 'Name of the referent. More info: https://kubernetes.io/docs/concepts/overview/working-with-objects/names/#names
-                                  TODO: Add other useful fields. apiVersion, kind,
-                                  uid?'
-                                type: string
-                              optional:
-                                description: Specify whether the Secret must be defined
-                                type: boolean
-                            type: object
-                            x-kubernetes-map-type: atomic
-                        type: object
-                      type: array
-                    image:
-                      description: 'Container image name. More info: https://kubernetes.io/docs/concepts/containers/images
-                        This field is optional to allow higher level config management
-                        to default or override container images in workload controllers
-                        like Deployments and StatefulSets.'
-                      type: string
-                    imagePullPolicy:
-                      description: 'Image pull policy. One of Always, Never, IfNotPresent.
-                        Defaults to Always if :latest tag is specified, or IfNotPresent
-                        otherwise. Cannot be updated. More info: https://kubernetes.io/docs/concepts/containers/images#updating-images'
-                      type: string
-                    lifecycle:
-                      description: Actions that the management system should take
-                        in response to container lifecycle events. Cannot be updated.
-                      properties:
-                        postStart:
-                          description: 'PostStart is called immediately after a container
-                            is created. If the handler fails, the container is terminated
-                            and restarted according to its restart policy. Other management
-                            of the container blocks until the hook completes. More
-                            info: https://kubernetes.io/docs/concepts/containers/container-lifecycle-hooks/#container-hooks'
-                          properties:
-                            exec:
-                              description: Exec specifies the action to take.
-                              properties:
-                                command:
-                                  description: Command is the command line to execute
-                                    inside the container, the working directory for
-                                    the command  is root ('/') in the container's
-                                    filesystem. The command is simply exec'd, it is
-                                    not run inside a shell, so traditional shell instructions
-                                    ('|', etc) won't work. To use a shell, you need
-                                    to explicitly call out to that shell. Exit status
-                                    of 0 is treated as live/healthy and non-zero is
-                                    unhealthy.
-                                  items:
-                                    type: string
-                                  type: array
-                              type: object
-                            httpGet:
-                              description: HTTPGet specifies the http request to perform.
-                              properties:
-                                host:
-                                  description: Host name to connect to, defaults to
-                                    the pod IP. You probably want to set "Host" in
-                                    httpHeaders instead.
-                                  type: string
-                                httpHeaders:
-                                  description: Custom headers to set in the request.
-                                    HTTP allows repeated headers.
-                                  items:
-                                    description: HTTPHeader describes a custom header
-                                      to be used in HTTP probes
-                                    properties:
-                                      name:
-                                        description: The header field name
-                                        type: string
-                                      value:
-                                        description: The header field value
-                                        type: string
-                                    required:
-                                    - name
-                                    - value
-                                    type: object
-                                  type: array
-                                path:
-                                  description: Path to access on the HTTP server.
-                                  type: string
-                                port:
-                                  anyOf:
-                                  - type: integer
-                                  - type: string
-                                  description: Name or number of the port to access
-                                    on the container. Number must be in the range
-                                    1 to 65535. Name must be an IANA_SVC_NAME.
-                                  x-kubernetes-int-or-string: true
-                                scheme:
-                                  description: Scheme to use for connecting to the
-                                    host. Defaults to HTTP.
-                                  type: string
-                              required:
-                              - port
-                              type: object
-                            tcpSocket:
-                              description: Deprecated. TCPSocket is NOT supported
-                                as a LifecycleHandler and kept for the backward compatibility.
-                                There are no validation of this field and lifecycle
-                                hooks will fail in runtime when tcp handler is specified.
-                              properties:
-                                host:
-                                  description: 'Optional: Host name to connect to,
-                                    defaults to the pod IP.'
-                                  type: string
-                                port:
-                                  anyOf:
-                                  - type: integer
-                                  - type: string
-                                  description: Number or name of the port to access
-                                    on the container. Number must be in the range
-                                    1 to 65535. Name must be an IANA_SVC_NAME.
-                                  x-kubernetes-int-or-string: true
-                              required:
-                              - port
-                              type: object
-                          type: object
-                        preStop:
-                          description: 'PreStop is called immediately before a container
-                            is terminated due to an API request or management event
-                            such as liveness/startup probe failure, preemption, resource
-                            contention, etc. The handler is not called if the container
-                            crashes or exits. The Pod''s termination grace period
-                            countdown begins before the PreStop hook is executed.
-                            Regardless of the outcome of the handler, the container
-                            will eventually terminate within the Pod''s termination
-                            grace period (unless delayed by finalizers). Other management
-                            of the container blocks until the hook completes or until
-                            the termination grace period is reached. More info: https://kubernetes.io/docs/concepts/containers/container-lifecycle-hooks/#container-hooks'
-                          properties:
-                            exec:
-                              description: Exec specifies the action to take.
-                              properties:
-                                command:
-                                  description: Command is the command line to execute
-                                    inside the container, the working directory for
-                                    the command  is root ('/') in the container's
-                                    filesystem. The command is simply exec'd, it is
-                                    not run inside a shell, so traditional shell instructions
-                                    ('|', etc) won't work. To use a shell, you need
-                                    to explicitly call out to that shell. Exit status
-                                    of 0 is treated as live/healthy and non-zero is
-                                    unhealthy.
-                                  items:
-                                    type: string
-                                  type: array
-                              type: object
-                            httpGet:
-                              description: HTTPGet specifies the http request to perform.
-                              properties:
-                                host:
-                                  description: Host name to connect to, defaults to
-                                    the pod IP. You probably want to set "Host" in
-                                    httpHeaders instead.
-                                  type: string
-                                httpHeaders:
-                                  description: Custom headers to set in the request.
-                                    HTTP allows repeated headers.
-                                  items:
-                                    description: HTTPHeader describes a custom header
-                                      to be used in HTTP probes
-                                    properties:
-                                      name:
-                                        description: The header field name
-                                        type: string
-                                      value:
-                                        description: The header field value
-                                        type: string
-                                    required:
-                                    - name
-                                    - value
-                                    type: object
-                                  type: array
-                                path:
-                                  description: Path to access on the HTTP server.
-                                  type: string
-                                port:
-                                  anyOf:
-                                  - type: integer
-                                  - type: string
-                                  description: Name or number of the port to access
-                                    on the container. Number must be in the range
-                                    1 to 65535. Name must be an IANA_SVC_NAME.
-                                  x-kubernetes-int-or-string: true
-                                scheme:
-                                  description: Scheme to use for connecting to the
-                                    host. Defaults to HTTP.
-                                  type: string
-                              required:
-                              - port
-                              type: object
-                            tcpSocket:
-                              description: Deprecated. TCPSocket is NOT supported
-                                as a LifecycleHandler and kept for the backward compatibility.
-                                There are no validation of this field and lifecycle
-                                hooks will fail in runtime when tcp handler is specified.
-                              properties:
-                                host:
-                                  description: 'Optional: Host name to connect to,
-                                    defaults to the pod IP.'
-                                  type: string
-                                port:
-                                  anyOf:
-                                  - type: integer
-                                  - type: string
-                                  description: Number or name of the port to access
-                                    on the container. Number must be in the range
-                                    1 to 65535. Name must be an IANA_SVC_NAME.
-                                  x-kubernetes-int-or-string: true
-                              required:
-                              - port
-                              type: object
-                          type: object
-                      type: object
-                    livenessProbe:
-                      description: 'Periodic probe of container liveness. Container
-                        will be restarted if the probe fails. Cannot be updated. More
-                        info: https://kubernetes.io/docs/concepts/workloads/pods/pod-lifecycle#container-probes'
+                    postStart:
+                      description:
+                        "PostStart is called immediately after a container is
+                        created. If the handler fails, the container is
+                        terminated and restarted according to its restart
+                        policy. Other management of the container blocks until
+                        the hook completes. More info:
+                        https://kubernetes.io/docs/concepts/containers/container-lifecycle-hooks/#container-hooks"
                       properties:
                         exec:
                           description: Exec specifies the action to take.
                           properties:
                             command:
-                              description: Command is the command line to execute
-                                inside the container, the working directory for the
-                                command  is root ('/') in the container's filesystem.
-                                The command is simply exec'd, it is not run inside
-                                a shell, so traditional shell instructions ('|', etc)
-                                won't work. To use a shell, you need to explicitly
-                                call out to that shell. Exit status of 0 is treated
-                                as live/healthy and non-zero is unhealthy.
+                              description:
+                                Command is the command line to execute inside
+                                the container, the working directory for the
+                                command  is root ('/') in the container's
+                                filesystem. The command is simply exec'd, it is
+                                not run inside a shell, so traditional shell
+                                instructions ('|', etc) won't work. To use a
+                                shell, you need to explicitly call out to that
+                                shell. Exit status of 0 is treated as
+                                live/healthy and non-zero is unhealthy.
                               items:
                                 type: string
                               type: array
                           type: object
-                        failureThreshold:
-                          description: Minimum consecutive failures for the probe
-                            to be considered failed after having succeeded. Defaults
-                            to 3. Minimum value is 1.
-                          format: int32
-                          type: integer
-                        grpc:
-                          description: GRPC specifies an action involving a GRPC port.
-                            This is a beta field and requires enabling GRPCContainerProbe
-                            feature gate.
-                          properties:
-                            port:
-                              description: Port number of the gRPC service. Number
-                                must be in the range 1 to 65535.
-                              format: int32
-                              type: integer
-                            service:
-                              description: "Service is the name of the service to
-                                place in the gRPC HealthCheckRequest (see https://github.com/grpc/grpc/blob/master/doc/health-checking.md).
-                                \n If this is not specified, the default behavior
-                                is defined by gRPC."
-                              type: string
-                          required:
-                          - port
-                          type: object
                         httpGet:
-                          description: HTTPGet specifies the http request to perform.
+                          description:
+                            HTTPGet specifies the http request to perform.
                           properties:
                             host:
-                              description: Host name to connect to, defaults to the
-                                pod IP. You probably want to set "Host" in httpHeaders
+                              description:
+                                Host name to connect to, defaults to the pod IP.
+                                You probably want to set "Host" in httpHeaders
                                 instead.
                               type: string
                             httpHeaders:
-                              description: Custom headers to set in the request. HTTP
+                              description:
+                                Custom headers to set in the request. HTTP
                                 allows repeated headers.
                               items:
-                                description: HTTPHeader describes a custom header
-                                  to be used in HTTP probes
+                                description:
+                                  HTTPHeader describes a custom header to be
+                                  used in HTTP probes
                                 properties:
                                   name:
                                     description: The header field name
@@ -4062,8 +5847,8 @@
                                     description: The header field value
                                     type: string
                                 required:
-                                - name
-                                - value
+                                  - name
+                                  - value
                                 type: object
                               type: array
                             path:
@@ -4071,191 +5856,99 @@
                               type: string
                             port:
                               anyOf:
-                              - type: integer
-                              - type: string
-                              description: Name or number of the port to access on
-                                the container. Number must be in the range 1 to 65535.
-                                Name must be an IANA_SVC_NAME.
+                                - type: integer
+                                - type: string
+                              description:
+                                Name or number of the port to access on the
+                                container. Number must be in the range 1 to
+                                65535. Name must be an IANA_SVC_NAME.
                               x-kubernetes-int-or-string: true
                             scheme:
-                              description: Scheme to use for connecting to the host.
+                              description:
+                                Scheme to use for connecting to the host.
                                 Defaults to HTTP.
                               type: string
                           required:
-                          - port
+                            - port
                           type: object
-                        initialDelaySeconds:
-                          description: 'Number of seconds after the container has
-                            started before liveness probes are initiated. More info:
-                            https://kubernetes.io/docs/concepts/workloads/pods/pod-lifecycle#container-probes'
-                          format: int32
-                          type: integer
-                        periodSeconds:
-                          description: How often (in seconds) to perform the probe.
-                            Default to 10 seconds. Minimum value is 1.
-                          format: int32
-                          type: integer
-                        successThreshold:
-                          description: Minimum consecutive successes for the probe
-                            to be considered successful after having failed. Defaults
-                            to 1. Must be 1 for liveness and startup. Minimum value
-                            is 1.
-                          format: int32
-                          type: integer
                         tcpSocket:
-                          description: TCPSocket specifies an action involving a TCP
-                            port.
+                          description:
+                            Deprecated. TCPSocket is NOT supported as a
+                            LifecycleHandler and kept for the backward
+                            compatibility. There are no validation of this field
+                            and lifecycle hooks will fail in runtime when tcp
+                            handler is specified.
                           properties:
                             host:
-                              description: 'Optional: Host name to connect to, defaults
-                                to the pod IP.'
+                              description:
+                                "Optional: Host name to connect to, defaults to
+                                the pod IP."
                               type: string
                             port:
                               anyOf:
-                              - type: integer
-                              - type: string
-                              description: Number or name of the port to access on
-                                the container. Number must be in the range 1 to 65535.
-                                Name must be an IANA_SVC_NAME.
+                                - type: integer
+                                - type: string
+                              description:
+                                Number or name of the port to access on the
+                                container. Number must be in the range 1 to
+                                65535. Name must be an IANA_SVC_NAME.
                               x-kubernetes-int-or-string: true
                           required:
-                          - port
+                            - port
                           type: object
-                        terminationGracePeriodSeconds:
-                          description: Optional duration in seconds the pod needs
-                            to terminate gracefully upon probe failure. The grace
-                            period is the duration in seconds after the processes
-                            running in the pod are sent a termination signal and the
-                            time when the processes are forcibly halted with a kill
-                            signal. Set this value longer than the expected cleanup
-                            time for your process. If this value is nil, the pod's
-                            terminationGracePeriodSeconds will be used. Otherwise,
-                            this value overrides the value provided by the pod spec.
-                            Value must be non-negative integer. The value zero indicates
-                            stop immediately via the kill signal (no opportunity to
-                            shut down). This is a beta field and requires enabling
-                            ProbeTerminationGracePeriod feature gate. Minimum value
-                            is 1. spec.terminationGracePeriodSeconds is used if unset.
-                          format: int64
-                          type: integer
-                        timeoutSeconds:
-                          description: 'Number of seconds after which the probe times
-                            out. Defaults to 1 second. Minimum value is 1. More info:
-                            https://kubernetes.io/docs/concepts/workloads/pods/pod-lifecycle#container-probes'
-                          format: int32
-                          type: integer
                       type: object
-                    name:
-                      description: Name of the container specified as a DNS_LABEL.
-                        Each container in a pod must have a unique name (DNS_LABEL).
-                        Cannot be updated.
-                      type: string
-                    ports:
-                      description: List of ports to expose from the container. Not
-                        specifying a port here DOES NOT prevent that port from being
-                        exposed. Any port which is listening on the default "0.0.0.0"
-                        address inside a container will be accessible from the network.
-                        Modifying this array with strategic merge patch may corrupt
-                        the data. For more information See https://github.com/kubernetes/kubernetes/issues/108255.
-                        Cannot be updated.
-                      items:
-                        description: ContainerPort represents a network port in a
-                          single container.
-                        properties:
-                          containerPort:
-                            description: Number of port to expose on the pod's IP
-                              address. This must be a valid port number, 0 < x < 65536.
-                            format: int32
-                            type: integer
-                          hostIP:
-                            description: What host IP to bind the external port to.
-                            type: string
-                          hostPort:
-                            description: Number of port to expose on the host. If
-                              specified, this must be a valid port number, 0 < x <
-                              65536. If HostNetwork is specified, this must match
-                              ContainerPort. Most containers do not need this.
-                            format: int32
-                            type: integer
-                          name:
-                            description: If specified, this must be an IANA_SVC_NAME
-                              and unique within the pod. Each named port in a pod
-                              must have a unique name. Name for the port that can
-                              be referred to by services.
-                            type: string
-                          protocol:
-                            default: TCP
-                            description: Protocol for port. Must be UDP, TCP, or SCTP.
-                              Defaults to "TCP".
-                            type: string
-                        required:
-                        - containerPort
-                        type: object
-                      type: array
-                      x-kubernetes-list-map-keys:
-                      - containerPort
-                      - protocol
-                      x-kubernetes-list-type: map
-                    readinessProbe:
-                      description: 'Periodic probe of container service readiness.
-                        Container will be removed from service endpoints if the probe
-                        fails. Cannot be updated. More info: https://kubernetes.io/docs/concepts/workloads/pods/pod-lifecycle#container-probes'
+                    preStop:
+                      description:
+                        "PreStop is called immediately before a container is
+                        terminated due to an API request or management event
+                        such as liveness/startup probe failure, preemption,
+                        resource contention, etc. The handler is not called if
+                        the container crashes or exits. The Pod's termination
+                        grace period countdown begins before the PreStop hook is
+                        executed. Regardless of the outcome of the handler, the
+                        container will eventually terminate within the Pod's
+                        termination grace period (unless delayed by finalizers).
+                        Other management of the container blocks until the hook
+                        completes or until the termination grace period is
+                        reached. More info:
+                        https://kubernetes.io/docs/concepts/containers/container-lifecycle-hooks/#container-hooks"
                       properties:
                         exec:
                           description: Exec specifies the action to take.
                           properties:
                             command:
-                              description: Command is the command line to execute
-                                inside the container, the working directory for the
-                                command  is root ('/') in the container's filesystem.
-                                The command is simply exec'd, it is not run inside
-                                a shell, so traditional shell instructions ('|', etc)
-                                won't work. To use a shell, you need to explicitly
-                                call out to that shell. Exit status of 0 is treated
-                                as live/healthy and non-zero is unhealthy.
+                              description:
+                                Command is the command line to execute inside
+                                the container, the working directory for the
+                                command  is root ('/') in the container's
+                                filesystem. The command is simply exec'd, it is
+                                not run inside a shell, so traditional shell
+                                instructions ('|', etc) won't work. To use a
+                                shell, you need to explicitly call out to that
+                                shell. Exit status of 0 is treated as
+                                live/healthy and non-zero is unhealthy.
                               items:
                                 type: string
                               type: array
                           type: object
-                        failureThreshold:
-                          description: Minimum consecutive failures for the probe
-                            to be considered failed after having succeeded. Defaults
-                            to 3. Minimum value is 1.
-                          format: int32
-                          type: integer
-                        grpc:
-                          description: GRPC specifies an action involving a GRPC port.
-                            This is a beta field and requires enabling GRPCContainerProbe
-                            feature gate.
-                          properties:
-                            port:
-                              description: Port number of the gRPC service. Number
-                                must be in the range 1 to 65535.
-                              format: int32
-                              type: integer
-                            service:
-                              description: "Service is the name of the service to
-                                place in the gRPC HealthCheckRequest (see https://github.com/grpc/grpc/blob/master/doc/health-checking.md).
-                                \n If this is not specified, the default behavior
-                                is defined by gRPC."
-                              type: string
-                          required:
-                          - port
-                          type: object
                         httpGet:
-                          description: HTTPGet specifies the http request to perform.
+                          description:
+                            HTTPGet specifies the http request to perform.
                           properties:
                             host:
-                              description: Host name to connect to, defaults to the
-                                pod IP. You probably want to set "Host" in httpHeaders
+                              description:
+                                Host name to connect to, defaults to the pod IP.
+                                You probably want to set "Host" in httpHeaders
                                 instead.
                               type: string
                             httpHeaders:
-                              description: Custom headers to set in the request. HTTP
+                              description:
+                                Custom headers to set in the request. HTTP
                                 allows repeated headers.
                               items:
-                                description: HTTPHeader describes a custom header
-                                  to be used in HTTP probes
+                                description:
+                                  HTTPHeader describes a custom header to be
+                                  used in HTTP probes
                                 properties:
                                   name:
                                     description: The header field name
@@ -4264,8 +5957,8 @@
                                     description: The header field value
                                     type: string
                                 required:
-                                - name
-                                - value
+                                  - name
+                                  - value
                                 type: object
                               type: array
                             path:
@@ -4273,2238 +5966,1803 @@
                               type: string
                             port:
                               anyOf:
-                              - type: integer
-                              - type: string
-                              description: Name or number of the port to access on
-                                the container. Number must be in the range 1 to 65535.
-                                Name must be an IANA_SVC_NAME.
+                                - type: integer
+                                - type: string
+                              description:
+                                Name or number of the port to access on the
+                                container. Number must be in the range 1 to
+                                65535. Name must be an IANA_SVC_NAME.
                               x-kubernetes-int-or-string: true
                             scheme:
-                              description: Scheme to use for connecting to the host.
+                              description:
+                                Scheme to use for connecting to the host.
                                 Defaults to HTTP.
                               type: string
                           required:
-                          - port
+                            - port
                           type: object
-                        initialDelaySeconds:
-                          description: 'Number of seconds after the container has
-                            started before liveness probes are initiated. More info:
-                            https://kubernetes.io/docs/concepts/workloads/pods/pod-lifecycle#container-probes'
-                          format: int32
-                          type: integer
-                        periodSeconds:
-                          description: How often (in seconds) to perform the probe.
-                            Default to 10 seconds. Minimum value is 1.
-                          format: int32
-                          type: integer
-                        successThreshold:
-                          description: Minimum consecutive successes for the probe
-                            to be considered successful after having failed. Defaults
-                            to 1. Must be 1 for liveness and startup. Minimum value
-                            is 1.
-                          format: int32
-                          type: integer
                         tcpSocket:
-                          description: TCPSocket specifies an action involving a TCP
-                            port.
+                          description:
+                            Deprecated. TCPSocket is NOT supported as a
+                            LifecycleHandler and kept for the backward
+                            compatibility. There are no validation of this field
+                            and lifecycle hooks will fail in runtime when tcp
+                            handler is specified.
                           properties:
                             host:
-                              description: 'Optional: Host name to connect to, defaults
-                                to the pod IP.'
+                              description:
+                                "Optional: Host name to connect to, defaults to
+                                the pod IP."
                               type: string
                             port:
                               anyOf:
-                              - type: integer
-                              - type: string
-                              description: Number or name of the port to access on
-                                the container. Number must be in the range 1 to 65535.
-                                Name must be an IANA_SVC_NAME.
+                                - type: integer
+                                - type: string
+                              description:
+                                Number or name of the port to access on the
+                                container. Number must be in the range 1 to
+                                65535. Name must be an IANA_SVC_NAME.
                               x-kubernetes-int-or-string: true
                           required:
-                          - port
-                          type: object
-                        terminationGracePeriodSeconds:
-                          description: Optional duration in seconds the pod needs
-                            to terminate gracefully upon probe failure. The grace
-                            period is the duration in seconds after the processes
-                            running in the pod are sent a termination signal and the
-                            time when the processes are forcibly halted with a kill
-                            signal. Set this value longer than the expected cleanup
-                            time for your process. If this value is nil, the pod's
-                            terminationGracePeriodSeconds will be used. Otherwise,
-                            this value overrides the value provided by the pod spec.
-                            Value must be non-negative integer. The value zero indicates
-                            stop immediately via the kill signal (no opportunity to
-                            shut down). This is a beta field and requires enabling
-                            ProbeTerminationGracePeriod feature gate. Minimum value
-                            is 1. spec.terminationGracePeriodSeconds is used if unset.
-                          format: int64
-                          type: integer
-                        timeoutSeconds:
-                          description: 'Number of seconds after which the probe times
-                            out. Defaults to 1 second. Minimum value is 1. More info:
-                            https://kubernetes.io/docs/concepts/workloads/pods/pod-lifecycle#container-probes'
-                          format: int32
-                          type: integer
-                      type: object
-                    resources:
-                      description: 'Compute Resources required by this container.
-                        Cannot be updated. More info: https://kubernetes.io/docs/concepts/configuration/manage-resources-containers/'
-                      properties:
-                        limits:
-                          additionalProperties:
-                            anyOf:
-                            - type: integer
-                            - type: string
-                            pattern: ^(\+|-)?(([0-9]+(\.[0-9]*)?)|(\.[0-9]+))(([KMGTPE]i)|[numkMGTPE]|([eE](\+|-)?(([0-9]+(\.[0-9]*)?)|(\.[0-9]+))))?$
-                            x-kubernetes-int-or-string: true
-                          description: 'Limits describes the maximum amount of compute
-                            resources allowed. More info: https://kubernetes.io/docs/concepts/configuration/manage-resources-containers/'
-                          type: object
-                        requests:
-                          additionalProperties:
-                            anyOf:
-                            - type: integer
-                            - type: string
-                            pattern: ^(\+|-)?(([0-9]+(\.[0-9]*)?)|(\.[0-9]+))(([KMGTPE]i)|[numkMGTPE]|([eE](\+|-)?(([0-9]+(\.[0-9]*)?)|(\.[0-9]+))))?$
-                            x-kubernetes-int-or-string: true
-                          description: 'Requests describes the minimum amount of compute
-                            resources required. If Requests is omitted for a container,
-                            it defaults to Limits if that is explicitly specified,
-                            otherwise to an implementation-defined value. More info:
-                            https://kubernetes.io/docs/concepts/configuration/manage-resources-containers/'
+                            - port
                           type: object
                       type: object
-                    securityContext:
-                      description: 'SecurityContext defines the security options the
-                        container should be run with. If set, the fields of SecurityContext
-                        override the equivalent fields of PodSecurityContext. More
-                        info: https://kubernetes.io/docs/tasks/configure-pod-container/security-context/'
+                  type: object
+                livenessProbe:
+                  default:
+                    enabled: true
+                    failureThreshold: 6
+                    initialDelaySeconds: 15
+                    periodSeconds: 15
+                    successThreshold: 1
+                    timeoutSeconds: 5
+                  description: livenessProbe related configuration
+                  properties:
+                    enabled:
+                      description: Enable probe on agent containers
+                      type: boolean
+                    failureThreshold:
+                      default: 6
+                      description: Failure threshold for probe
+                      format: int32
+                      minimum: 1
+                      type: integer
+                    initialDelaySeconds:
+                      default: 15
+                      description: Initial delay seconds for probe
+                      format: int32
+                      minimum: 0
+                      type: integer
+                    periodSeconds:
+                      default: 15
+                      description: Period delay seconds for probe
+                      format: int32
+                      minimum: 1
+                      type: integer
+                    successThreshold:
+                      default: 1
+                      description: Success threshold for probe
+                      format: int32
+                      minimum: 1
+                      type: integer
+                    timeoutSeconds:
+                      default: 5
+                      description: Timeout delay seconds for probe
+                      format: int32
+                      minimum: 1
+                      type: integer
+                  required:
+                    - enabled
+                  type: object
+                nodeSelector:
+                  additionalProperties:
+                    type: string
+                  description: Node labels for pods assignment
+                  type: object
+                  x-kubernetes-map-type: atomic
+                podAnnotations:
+                  additionalProperties:
+                    type: string
+                  description: Extra Annotations for pods
+                  type: object
+                podLabels:
+                  additionalProperties:
+                    type: string
+                  description: Extra labels for pods
+                  type: object
+                  x-kubernetes-map-type: atomic
+                podSecurityContext:
+                  default:
+                    enabled: false
+                    fsGroup: 1001
+                  description: Configure Pods' Security Context
+                  properties:
+                    enabled:
+                      description: Enable PodSecurityContext on Pod
+                      type: boolean
+                    fsGroup:
+                      default: 1001
+                      description: fsGroup to define the Group ID for the Pod
+                      format: int64
+                      type: integer
+                  required:
+                    - enabled
+                  type: object
+                readinessProbe:
+                  default:
+                    enabled: true
+                    failureThreshold: 6
+                    initialDelaySeconds: 15
+                    periodSeconds: 15
+                    successThreshold: 1
+                    timeoutSeconds: 5
+                  description: readinessProbe related configuration
+                  properties:
+                    enabled:
+                      description: Enable probe on agent containers
+                      type: boolean
+                    failureThreshold:
+                      default: 6
+                      description: Failure threshold for probe
+                      format: int32
+                      minimum: 1
+                      type: integer
+                    initialDelaySeconds:
+                      default: 15
+                      description: Initial delay seconds for probe
+                      format: int32
+                      minimum: 0
+                      type: integer
+                    periodSeconds:
+                      default: 15
+                      description: Period delay seconds for probe
+                      format: int32
+                      minimum: 1
+                      type: integer
+                    successThreshold:
+                      default: 1
+                      description: Success threshold for probe
+                      format: int32
+                      minimum: 1
+                      type: integer
+                    timeoutSeconds:
+                      default: 5
+                      description: Timeout delay seconds for probe
+                      format: int32
+                      minimum: 1
+                      type: integer
+                  required:
+                    - enabled
+                  type: object
+                resources:
+                  description: Resource requests and limits
+                  properties:
+                    limits:
+                      additionalProperties:
+                        anyOf:
+                          - type: integer
+                          - type: string
+                        pattern: ^(\+|-)?(([0-9]+(\.[0-9]*)?)|(\.[0-9]+))(([KMGTPE]i)|[numkMGTPE]|([eE](\+|-)?(([0-9]+(\.[0-9]*)?)|(\.[0-9]+))))?$
+                        x-kubernetes-int-or-string: true
+                      description:
+                        "Limits describes the maximum amount of compute
+                        resources allowed. More info:
+                        https://kubernetes.io/docs/concepts/configuration/manage-resources-containers/"
+                      type: object
+                    requests:
+                      additionalProperties:
+                        anyOf:
+                          - type: integer
+                          - type: string
+                        pattern: ^(\+|-)?(([0-9]+(\.[0-9]*)?)|(\.[0-9]+))(([KMGTPE]i)|[numkMGTPE]|([eE](\+|-)?(([0-9]+(\.[0-9]*)?)|(\.[0-9]+))))?$
+                        x-kubernetes-int-or-string: true
+                      description:
+                        "Requests describes the minimum amount of compute
+                        resources required. If Requests is omitted for a
+                        container, it defaults to Limits if that is explicitly
+                        specified, otherwise to an implementation-defined value.
+                        More info:
+                        https://kubernetes.io/docs/concepts/configuration/manage-resources-containers/"
+                      type: object
+                  type: object
+                secrets:
+                  description: Secrets
+                  properties:
+                    fluxNinjaPlugin:
+                      default:
+                        create: false
+                      description: FluxNinja plugin.
                       properties:
-                        allowPrivilegeEscalation:
-                          description: 'AllowPrivilegeEscalation controls whether
-                            a process can gain more privileges than its parent process.
-                            This bool directly controls if the no_new_privs flag will
-                            be set on the container process. AllowPrivilegeEscalation
-                            is true always when the container is: 1) run as Privileged
-                            2) has CAP_SYS_ADMIN Note that this field cannot be set
-                            when spec.os.name is windows.'
+                        create:
+                          default: false
+                          description: Create new secret or not
                           type: boolean
-                        capabilities:
-                          description: The capabilities to add/drop when running containers.
-                            Defaults to the default set of capabilities granted by
-                            the container runtime. Note that this field cannot be
-                            set when spec.os.name is windows.
+                        secretKeyRef:
+                          default:
+                            key: apiKey
+                          description: Secret details
                           properties:
-                            add:
-                              description: Added capabilities
-                              items:
-                                description: Capability represent POSIX capabilities
-                                  type
-                                type: string
-                              type: array
-                            drop:
-                              description: Removed capabilities
-                              items:
-                                description: Capability represent POSIX capabilities
-                                  type
-                                type: string
-                              type: array
-                          type: object
-                        privileged:
-                          description: Run container in privileged mode. Processes
-                            in privileged containers are essentially equivalent to
-                            root on the host. Defaults to false. Note that this field
-                            cannot be set when spec.os.name is windows.
-                          type: boolean
-                        procMount:
-                          description: procMount denotes the type of proc mount to
-                            use for the containers. The default is DefaultProcMount
-                            which uses the container runtime defaults for readonly
-                            paths and masked paths. This requires the ProcMountType
-                            feature flag to be enabled. Note that this field cannot
-                            be set when spec.os.name is windows.
-                          type: string
-                        readOnlyRootFilesystem:
-                          description: Whether this container has a read-only root
-                            filesystem. Default is false. Note that this field cannot
-                            be set when spec.os.name is windows.
-                          type: boolean
-                        runAsGroup:
-                          description: The GID to run the entrypoint of the container
-                            process. Uses runtime default if unset. May also be set
-                            in PodSecurityContext.  If set in both SecurityContext
-                            and PodSecurityContext, the value specified in SecurityContext
-                            takes precedence. Note that this field cannot be set when
-                            spec.os.name is windows.
-                          format: int64
-                          type: integer
-                        runAsNonRoot:
-                          description: Indicates that the container must run as a
-                            non-root user. If true, the Kubelet will validate the
-                            image at runtime to ensure that it does not run as UID
-                            0 (root) and fail to start the container if it does. If
-                            unset or false, no such validation will be performed.
-                            May also be set in PodSecurityContext.  If set in both
-                            SecurityContext and PodSecurityContext, the value specified
-                            in SecurityContext takes precedence.
-                          type: boolean
-                        runAsUser:
-                          description: The UID to run the entrypoint of the container
-                            process. Defaults to user specified in image metadata
-                            if unspecified. May also be set in PodSecurityContext.  If
-                            set in both SecurityContext and PodSecurityContext, the
-                            value specified in SecurityContext takes precedence. Note
-                            that this field cannot be set when spec.os.name is windows.
-                          format: int64
-                          type: integer
-                        seLinuxOptions:
-                          description: The SELinux context to be applied to the container.
-                            If unspecified, the container runtime will allocate a
-                            random SELinux context for each container.  May also be
-                            set in PodSecurityContext.  If set in both SecurityContext
-                            and PodSecurityContext, the value specified in SecurityContext
-                            takes precedence. Note that this field cannot be set when
-                            spec.os.name is windows.
-                          properties:
-                            level:
-                              description: Level is SELinux level label that applies
-                                to the container.
+                            key:
+                              default: apiKey
+                              description: Key of the secret in Data
                               type: string
-                            role:
-                              description: Role is a SELinux role label that applies
-                                to the container.
-                              type: string
-                            type:
-                              description: Type is a SELinux type label that applies
-                                to the container.
-                              type: string
-                            user:
-                              description: User is a SELinux user label that applies
-                                to the container.
+                            name:
+                              description: Name of the secret
                               type: string
                           type: object
-                        seccompProfile:
-                          description: The seccomp options to use by this container.
-                            If seccomp options are provided at both the pod & container
-                            level, the container options override the pod options.
-                            Note that this field cannot be set when spec.os.name is
-                            windows.
+                        value:
+                          description: Value for the ApiKey
+                          type: string
+                      type: object
+                  type: object
+                service:
+                  description: Configuration for Agent or Controller service
+                  properties:
+                    annotations:
+                      additionalProperties:
+                        type: string
+                      description: Additional custom annotations for service
+                      type: object
+                      x-kubernetes-preserve-unknown-fields: true
+                  type: object
+                serviceAccount:
+                  default:
+                    automountServiceAccountToken: true
+                    create: true
+                  description:
+                    ServiceAccountSpec defines the the configuration pf Service
+                    account for Agent or Controller
+                  properties:
+                    annotations:
+                      additionalProperties:
+                        type: string
+                      description: Additional Service Account annotations
+                      type: object
+                    automountServiceAccountToken:
+                      default: true
+                      description:
+                        Automount service account token for the server service
+                        account
+                      type: boolean
+                    create:
+                      description:
+                        Specifies whether a ServiceAccount should be created
+                      type: boolean
+                  required:
+                    - create
+                  type: object
+                sidecars:
+                  description: Add additional sidecar containers
+                  items:
+                    description:
+                      A single application container that you want to run within
+                      a pod.
+                    properties:
+                      args:
+                        description:
+                          'Arguments to the entrypoint. The container image''s
+                          CMD is used if this is not provided. Variable
+                          references $(VAR_NAME) are expanded using the
+                          container''s environment. If a variable cannot be
+                          resolved, the reference in the input string will be
+                          unchanged. Double $$ are reduced to a single $, which
+                          allows for escaping the $(VAR_NAME) syntax: i.e.
+                          "$$(VAR_NAME)" will produce the string literal
+                          "$(VAR_NAME)". Escaped references will never be
+                          expanded, regardless of whether the variable exists or
+                          not. Cannot be updated. More info:
+                          https://kubernetes.io/docs/tasks/inject-data-application/define-command-argument-container/#running-a-command-in-a-shell'
+                        items:
+                          type: string
+                        type: array
+                      command:
+                        description:
+                          'Entrypoint array. Not executed within a shell. The
+                          container image''s ENTRYPOINT is used if this is not
+                          provided. Variable references $(VAR_NAME) are expanded
+                          using the container''s environment. If a variable
+                          cannot be resolved, the reference in the input string
+                          will be unchanged. Double $$ are reduced to a single
+                          $, which allows for escaping the $(VAR_NAME) syntax:
+                          i.e. "$$(VAR_NAME)" will produce the string literal
+                          "$(VAR_NAME)". Escaped references will never be
+                          expanded, regardless of whether the variable exists or
+                          not. Cannot be updated. More info:
+                          https://kubernetes.io/docs/tasks/inject-data-application/define-command-argument-container/#running-a-command-in-a-shell'
+                        items:
+                          type: string
+                        type: array
+                      env:
+                        description:
+                          List of environment variables to set in the container.
+                          Cannot be updated.
+                        items:
+                          description:
+                            EnvVar represents an environment variable present in
+                            a Container.
                           properties:
-                            localhostProfile:
-                              description: localhostProfile indicates a profile defined
-                                in a file on the node should be used. The profile
-                                must be preconfigured on the node to work. Must be
-                                a descending path, relative to the kubelet's configured
-                                seccomp profile location. Must only be set if type
-                                is "Localhost".
+                            name:
+                              description:
+                                Name of the environment variable. Must be a
+                                C_IDENTIFIER.
                               type: string
-                            type:
-                              description: "type indicates which kind of seccomp profile
-                                will be applied. Valid options are: \n Localhost -
-                                a profile defined in a file on the node should be
-                                used. RuntimeDefault - the container runtime default
-                                profile should be used. Unconfined - no profile should
-                                be applied."
+                            value:
+                              description:
+                                'Variable references $(VAR_NAME) are expanded
+                                using the previously defined environment
+                                variables in the container and any service
+                                environment variables. If a variable cannot be
+                                resolved, the reference in the input string will
+                                be unchanged. Double $$ are reduced to a single
+                                $, which allows for escaping the $(VAR_NAME)
+                                syntax: i.e. "$$(VAR_NAME)" will produce the
+                                string literal "$(VAR_NAME)". Escaped references
+                                will never be expanded, regardless of whether
+                                the variable exists or not. Defaults to "".'
+                              type: string
+                            valueFrom:
+                              description:
+                                Source for the environment variable's value.
+                                Cannot be used if value is not empty.
+                              properties:
+                                configMapKeyRef:
+                                  description: Selects a key of a ConfigMap.
+                                  properties:
+                                    key:
+                                      description: The key to select.
+                                      type: string
+                                    name:
+                                      description:
+                                        "Name of the referent. More info:
+                                        https://kubernetes.io/docs/concepts/overview/working-with-objects/names/#names
+                                        TODO: Add other useful fields.
+                                        apiVersion, kind, uid?"
+                                      type: string
+                                    optional:
+                                      description:
+                                        Specify whether the ConfigMap or its key
+                                        must be defined
+                                      type: boolean
+                                  required:
+                                    - key
+                                  type: object
+                                  x-kubernetes-map-type: atomic
+                                fieldRef:
+                                  description:
+                                    "Selects a field of the pod: supports
+                                    metadata.name, metadata.namespace,
+                                    `metadata.labels['<KEY>']`,
+                                    `metadata.annotations['<KEY>']`,
+                                    spec.nodeName, spec.serviceAccountName,
+                                    status.hostIP, status.podIP, status.podIPs."
+                                  properties:
+                                    apiVersion:
+                                      description:
+                                        Version of the schema the FieldPath is
+                                        written in terms of, defaults to "v1".
+                                      type: string
+                                    fieldPath:
+                                      description:
+                                        Path of the field to select in the
+                                        specified API version.
+                                      type: string
+                                  required:
+                                    - fieldPath
+                                  type: object
+                                  x-kubernetes-map-type: atomic
+                                resourceFieldRef:
+                                  description:
+                                    "Selects a resource of the container: only
+                                    resources limits and requests (limits.cpu,
+                                    limits.memory, limits.ephemeral-storage,
+                                    requests.cpu, requests.memory and
+                                    requests.ephemeral-storage) are currently
+                                    supported."
+                                  properties:
+                                    containerName:
+                                      description:
+                                        "Container name: required for volumes,
+                                        optional for env vars"
+                                      type: string
+                                    divisor:
+                                      anyOf:
+                                        - type: integer
+                                        - type: string
+                                      description:
+                                        Specifies the output format of the
+                                        exposed resources, defaults to "1"
+                                      pattern: ^(\+|-)?(([0-9]+(\.[0-9]*)?)|(\.[0-9]+))(([KMGTPE]i)|[numkMGTPE]|([eE](\+|-)?(([0-9]+(\.[0-9]*)?)|(\.[0-9]+))))?$
+                                      x-kubernetes-int-or-string: true
+                                    resource:
+                                      description:
+                                        "Required: resource to select"
+                                      type: string
+                                  required:
+                                    - resource
+                                  type: object
+                                  x-kubernetes-map-type: atomic
+                                secretKeyRef:
+                                  description:
+                                    Selects a key of a secret in the pod's
+                                    namespace
+                                  properties:
+                                    key:
+                                      description:
+                                        The key of the secret to select
+                                        from.  Must be a valid secret key.
+                                      type: string
+                                    name:
+                                      description:
+                                        "Name of the referent. More info:
+                                        https://kubernetes.io/docs/concepts/overview/working-with-objects/names/#names
+                                        TODO: Add other useful fields.
+                                        apiVersion, kind, uid?"
+                                      type: string
+                                    optional:
+                                      description:
+                                        Specify whether the Secret or its key
+                                        must be defined
+                                      type: boolean
+                                  required:
+                                    - key
+                                  type: object
+                                  x-kubernetes-map-type: atomic
+                              type: object
+                          required:
+                            - name
+                          type: object
+                        type: array
+                      envFrom:
+                        description:
+                          List of sources to populate environment variables in
+                          the container. The keys defined within a source must
+                          be a C_IDENTIFIER. All invalid keys will be reported
+                          as an event when the container is starting. When a key
+                          exists in multiple sources, the value associated with
+                          the last source will take precedence. Values defined
+                          by an Env with a duplicate key will take precedence.
+                          Cannot be updated.
+                        items:
+                          description:
+                            EnvFromSource represents the source of a set of
+                            ConfigMaps
+                          properties:
+                            configMapRef:
+                              description: The ConfigMap to select from
+                              properties:
+                                name:
+                                  description:
+                                    "Name of the referent. More info:
+                                    https://kubernetes.io/docs/concepts/overview/working-with-objects/names/#names
+                                    TODO: Add other useful fields. apiVersion,
+                                    kind, uid?"
+                                  type: string
+                                optional:
+                                  description:
+                                    Specify whether the ConfigMap must be
+                                    defined
+                                  type: boolean
+                              type: object
+                              x-kubernetes-map-type: atomic
+                            prefix:
+                              description:
+                                An optional identifier to prepend to each key in
+                                the ConfigMap. Must be a C_IDENTIFIER.
+                              type: string
+                            secretRef:
+                              description: The Secret to select from
+                              properties:
+                                name:
+                                  description:
+                                    "Name of the referent. More info:
+                                    https://kubernetes.io/docs/concepts/overview/working-with-objects/names/#names
+                                    TODO: Add other useful fields. apiVersion,
+                                    kind, uid?"
+                                  type: string
+                                optional:
+                                  description:
+                                    Specify whether the Secret must be defined
+                                  type: boolean
+                              type: object
+                              x-kubernetes-map-type: atomic
+                          type: object
+                        type: array
+                      image:
+                        description:
+                          "Container image name. More info:
+                          https://kubernetes.io/docs/concepts/containers/images
+                          This field is optional to allow higher level config
+                          management to default or override container images in
+                          workload controllers like Deployments and
+                          StatefulSets."
+                        type: string
+                      imagePullPolicy:
+                        description:
+                          "Image pull policy. One of Always, Never,
+                          IfNotPresent. Defaults to Always if :latest tag is
+                          specified, or IfNotPresent otherwise. Cannot be
+                          updated. More info:
+                          https://kubernetes.io/docs/concepts/containers/images#updating-images"
+                        type: string
+                      lifecycle:
+                        description:
+                          Actions that the management system should take in
+                          response to container lifecycle events. Cannot be
+                          updated.
+                        properties:
+                          postStart:
+                            description:
+                              "PostStart is called immediately after a container
+                              is created. If the handler fails, the container is
+                              terminated and restarted according to its restart
+                              policy. Other management of the container blocks
+                              until the hook completes. More info:
+                              https://kubernetes.io/docs/concepts/containers/container-lifecycle-hooks/#container-hooks"
+                            properties:
+                              exec:
+                                description: Exec specifies the action to take.
+                                properties:
+                                  command:
+                                    description:
+                                      Command is the command line to execute
+                                      inside the container, the working
+                                      directory for the command  is root ('/')
+                                      in the container's filesystem. The command
+                                      is simply exec'd, it is not run inside a
+                                      shell, so traditional shell instructions
+                                      ('|', etc) won't work. To use a shell, you
+                                      need to explicitly call out to that shell.
+                                      Exit status of 0 is treated as
+                                      live/healthy and non-zero is unhealthy.
+                                    items:
+                                      type: string
+                                    type: array
+                                type: object
+                              httpGet:
+                                description:
+                                  HTTPGet specifies the http request to perform.
+                                properties:
+                                  host:
+                                    description:
+                                      Host name to connect to, defaults to the
+                                      pod IP. You probably want to set "Host" in
+                                      httpHeaders instead.
+                                    type: string
+                                  httpHeaders:
+                                    description:
+                                      Custom headers to set in the request. HTTP
+                                      allows repeated headers.
+                                    items:
+                                      description:
+                                        HTTPHeader describes a custom header to
+                                        be used in HTTP probes
+                                      properties:
+                                        name:
+                                          description: The header field name
+                                          type: string
+                                        value:
+                                          description: The header field value
+                                          type: string
+                                      required:
+                                        - name
+                                        - value
+                                      type: object
+                                    type: array
+                                  path:
+                                    description:
+                                      Path to access on the HTTP server.
+                                    type: string
+                                  port:
+                                    anyOf:
+                                      - type: integer
+                                      - type: string
+                                    description:
+                                      Name or number of the port to access on
+                                      the container. Number must be in the range
+                                      1 to 65535. Name must be an IANA_SVC_NAME.
+                                    x-kubernetes-int-or-string: true
+                                  scheme:
+                                    description:
+                                      Scheme to use for connecting to the host.
+                                      Defaults to HTTP.
+                                    type: string
+                                required:
+                                  - port
+                                type: object
+                              tcpSocket:
+                                description:
+                                  Deprecated. TCPSocket is NOT supported as a
+                                  LifecycleHandler and kept for the backward
+                                  compatibility. There are no validation of this
+                                  field and lifecycle hooks will fail in runtime
+                                  when tcp handler is specified.
+                                properties:
+                                  host:
+                                    description:
+                                      "Optional: Host name to connect to,
+                                      defaults to the pod IP."
+                                    type: string
+                                  port:
+                                    anyOf:
+                                      - type: integer
+                                      - type: string
+                                    description:
+                                      Number or name of the port to access on
+                                      the container. Number must be in the range
+                                      1 to 65535. Name must be an IANA_SVC_NAME.
+                                    x-kubernetes-int-or-string: true
+                                required:
+                                  - port
+                                type: object
+                            type: object
+                          preStop:
+                            description:
+                              "PreStop is called immediately before a container
+                              is terminated due to an API request or management
+                              event such as liveness/startup probe failure,
+                              preemption, resource contention, etc. The handler
+                              is not called if the container crashes or exits.
+                              The Pod's termination grace period countdown
+                              begins before the PreStop hook is executed.
+                              Regardless of the outcome of the handler, the
+                              container will eventually terminate within the
+                              Pod's termination grace period (unless delayed by
+                              finalizers). Other management of the container
+                              blocks until the hook completes or until the
+                              termination grace period is reached. More info:
+                              https://kubernetes.io/docs/concepts/containers/container-lifecycle-hooks/#container-hooks"
+                            properties:
+                              exec:
+                                description: Exec specifies the action to take.
+                                properties:
+                                  command:
+                                    description:
+                                      Command is the command line to execute
+                                      inside the container, the working
+                                      directory for the command  is root ('/')
+                                      in the container's filesystem. The command
+                                      is simply exec'd, it is not run inside a
+                                      shell, so traditional shell instructions
+                                      ('|', etc) won't work. To use a shell, you
+                                      need to explicitly call out to that shell.
+                                      Exit status of 0 is treated as
+                                      live/healthy and non-zero is unhealthy.
+                                    items:
+                                      type: string
+                                    type: array
+                                type: object
+                              httpGet:
+                                description:
+                                  HTTPGet specifies the http request to perform.
+                                properties:
+                                  host:
+                                    description:
+                                      Host name to connect to, defaults to the
+                                      pod IP. You probably want to set "Host" in
+                                      httpHeaders instead.
+                                    type: string
+                                  httpHeaders:
+                                    description:
+                                      Custom headers to set in the request. HTTP
+                                      allows repeated headers.
+                                    items:
+                                      description:
+                                        HTTPHeader describes a custom header to
+                                        be used in HTTP probes
+                                      properties:
+                                        name:
+                                          description: The header field name
+                                          type: string
+                                        value:
+                                          description: The header field value
+                                          type: string
+                                      required:
+                                        - name
+                                        - value
+                                      type: object
+                                    type: array
+                                  path:
+                                    description:
+                                      Path to access on the HTTP server.
+                                    type: string
+                                  port:
+                                    anyOf:
+                                      - type: integer
+                                      - type: string
+                                    description:
+                                      Name or number of the port to access on
+                                      the container. Number must be in the range
+                                      1 to 65535. Name must be an IANA_SVC_NAME.
+                                    x-kubernetes-int-or-string: true
+                                  scheme:
+                                    description:
+                                      Scheme to use for connecting to the host.
+                                      Defaults to HTTP.
+                                    type: string
+                                required:
+                                  - port
+                                type: object
+                              tcpSocket:
+                                description:
+                                  Deprecated. TCPSocket is NOT supported as a
+                                  LifecycleHandler and kept for the backward
+                                  compatibility. There are no validation of this
+                                  field and lifecycle hooks will fail in runtime
+                                  when tcp handler is specified.
+                                properties:
+                                  host:
+                                    description:
+                                      "Optional: Host name to connect to,
+                                      defaults to the pod IP."
+                                    type: string
+                                  port:
+                                    anyOf:
+                                      - type: integer
+                                      - type: string
+                                    description:
+                                      Number or name of the port to access on
+                                      the container. Number must be in the range
+                                      1 to 65535. Name must be an IANA_SVC_NAME.
+                                    x-kubernetes-int-or-string: true
+                                required:
+                                  - port
+                                type: object
+                            type: object
+                        type: object
+                      livenessProbe:
+                        description:
+                          "Periodic probe of container liveness. Container will
+                          be restarted if the probe fails. Cannot be updated.
+                          More info:
+                          https://kubernetes.io/docs/concepts/workloads/pods/pod-lifecycle#container-probes"
+                        properties:
+                          exec:
+                            description: Exec specifies the action to take.
+                            properties:
+                              command:
+                                description:
+                                  Command is the command line to execute inside
+                                  the container, the working directory for the
+                                  command  is root ('/') in the container's
+                                  filesystem. The command is simply exec'd, it
+                                  is not run inside a shell, so traditional
+                                  shell instructions ('|', etc) won't work. To
+                                  use a shell, you need to explicitly call out
+                                  to that shell. Exit status of 0 is treated as
+                                  live/healthy and non-zero is unhealthy.
+                                items:
+                                  type: string
+                                type: array
+                            type: object
+                          failureThreshold:
+                            description:
+                              Minimum consecutive failures for the probe to be
+                              considered failed after having succeeded. Defaults
+                              to 3. Minimum value is 1.
+                            format: int32
+                            type: integer
+                          grpc:
+                            description:
+                              GRPC specifies an action involving a GRPC port.
+                              This is a beta field and requires enabling
+                              GRPCContainerProbe feature gate.
+                            properties:
+                              port:
+                                description:
+                                  Port number of the gRPC service. Number must
+                                  be in the range 1 to 65535.
+                                format: int32
+                                type: integer
+                              service:
+                                description:
+                                  "Service is the name of the service to place
+                                  in the gRPC HealthCheckRequest (see
+                                  https://github.com/grpc/grpc/blob/master/doc/health-checking.md).
+                                  \n If this is not specified, the default
+                                  behavior is defined by gRPC."
+                                type: string
+                            required:
+                              - port
+                            type: object
+                          httpGet:
+                            description:
+                              HTTPGet specifies the http request to perform.
+                            properties:
+                              host:
+                                description:
+                                  Host name to connect to, defaults to the pod
+                                  IP. You probably want to set "Host" in
+                                  httpHeaders instead.
+                                type: string
+                              httpHeaders:
+                                description:
+                                  Custom headers to set in the request. HTTP
+                                  allows repeated headers.
+                                items:
+                                  description:
+                                    HTTPHeader describes a custom header to be
+                                    used in HTTP probes
+                                  properties:
+                                    name:
+                                      description: The header field name
+                                      type: string
+                                    value:
+                                      description: The header field value
+                                      type: string
+                                  required:
+                                    - name
+                                    - value
+                                  type: object
+                                type: array
+                              path:
+                                description: Path to access on the HTTP server.
+                                type: string
+                              port:
+                                anyOf:
+                                  - type: integer
+                                  - type: string
+                                description:
+                                  Name or number of the port to access on the
+                                  container. Number must be in the range 1 to
+                                  65535. Name must be an IANA_SVC_NAME.
+                                x-kubernetes-int-or-string: true
+                              scheme:
+                                description:
+                                  Scheme to use for connecting to the host.
+                                  Defaults to HTTP.
+                                type: string
+                            required:
+                              - port
+                            type: object
+                          initialDelaySeconds:
+                            description:
+                              "Number of seconds after the container has started
+                              before liveness probes are initiated. More info:
+                              https://kubernetes.io/docs/concepts/workloads/pods/pod-lifecycle#container-probes"
+                            format: int32
+                            type: integer
+                          periodSeconds:
+                            description:
+                              How often (in seconds) to perform the probe.
+                              Default to 10 seconds. Minimum value is 1.
+                            format: int32
+                            type: integer
+                          successThreshold:
+                            description:
+                              Minimum consecutive successes for the probe to be
+                              considered successful after having failed.
+                              Defaults to 1. Must be 1 for liveness and startup.
+                              Minimum value is 1.
+                            format: int32
+                            type: integer
+                          tcpSocket:
+                            description:
+                              TCPSocket specifies an action involving a TCP
+                              port.
+                            properties:
+                              host:
+                                description:
+                                  "Optional: Host name to connect to, defaults
+                                  to the pod IP."
+                                type: string
+                              port:
+                                anyOf:
+                                  - type: integer
+                                  - type: string
+                                description:
+                                  Number or name of the port to access on the
+                                  container. Number must be in the range 1 to
+                                  65535. Name must be an IANA_SVC_NAME.
+                                x-kubernetes-int-or-string: true
+                            required:
+                              - port
+                            type: object
+                          terminationGracePeriodSeconds:
+                            description:
+                              Optional duration in seconds the pod needs to
+                              terminate gracefully upon probe failure. The grace
+                              period is the duration in seconds after the
+                              processes running in the pod are sent a
+                              termination signal and the time when the processes
+                              are forcibly halted with a kill signal. Set this
+                              value longer than the expected cleanup time for
+                              your process. If this value is nil, the pod's
+                              terminationGracePeriodSeconds will be used.
+                              Otherwise, this value overrides the value provided
+                              by the pod spec. Value must be non-negative
+                              integer. The value zero indicates stop immediately
+                              via the kill signal (no opportunity to shut down).
+                              This is a beta field and requires enabling
+                              ProbeTerminationGracePeriod feature gate. Minimum
+                              value is 1. spec.terminationGracePeriodSeconds is
+                              used if unset.
+                            format: int64
+                            type: integer
+                          timeoutSeconds:
+                            description:
+                              "Number of seconds after which the probe times
+                              out. Defaults to 1 second. Minimum value is 1.
+                              More info:
+                              https://kubernetes.io/docs/concepts/workloads/pods/pod-lifecycle#container-probes"
+                            format: int32
+                            type: integer
+                        type: object
+                      name:
+                        description:
+                          Name of the container specified as a DNS_LABEL. Each
+                          container in a pod must have a unique name
+                          (DNS_LABEL). Cannot be updated.
+                        type: string
+                      ports:
+                        description:
+                          List of ports to expose from the container. Not
+                          specifying a port here DOES NOT prevent that port from
+                          being exposed. Any port which is listening on the
+                          default "0.0.0.0" address inside a container will be
+                          accessible from the network. Modifying this array with
+                          strategic merge patch may corrupt the data. For more
+                          information See
+                          https://github.com/kubernetes/kubernetes/issues/108255.
+                          Cannot be updated.
+                        items:
+                          description:
+                            ContainerPort represents a network port in a single
+                            container.
+                          properties:
+                            containerPort:
+                              description:
+                                Number of port to expose on the pod's IP
+                                address. This must be a valid port number, 0 < x
+                                < 65536.
+                              format: int32
+                              type: integer
+                            hostIP:
+                              description:
+                                What host IP to bind the external port to.
+                              type: string
+                            hostPort:
+                              description:
+                                Number of port to expose on the host. If
+                                specified, this must be a valid port number, 0 <
+                                x < 65536. If HostNetwork is specified, this
+                                must match ContainerPort. Most containers do not
+                                need this.
+                              format: int32
+                              type: integer
+                            name:
+                              description:
+                                If specified, this must be an IANA_SVC_NAME and
+                                unique within the pod. Each named port in a pod
+                                must have a unique name. Name for the port that
+                                can be referred to by services.
+                              type: string
+                            protocol:
+                              default: TCP
+                              description:
+                                Protocol for port. Must be UDP, TCP, or SCTP.
+                                Defaults to "TCP".
                               type: string
                           required:
-                          - type
+                            - containerPort
                           type: object
-                        windowsOptions:
-                          description: The Windows specific settings applied to all
-                            containers. If unspecified, the options from the PodSecurityContext
-                            will be used. If set in both SecurityContext and PodSecurityContext,
-                            the value specified in SecurityContext takes precedence.
-                            Note that this field cannot be set when spec.os.name is
-                            linux.
+                        type: array
+                        x-kubernetes-list-map-keys:
+                          - containerPort
+                          - protocol
+                        x-kubernetes-list-type: map
+                      readinessProbe:
+                        description:
+                          "Periodic probe of container service readiness.
+                          Container will be removed from service endpoints if
+                          the probe fails. Cannot be updated. More info:
+                          https://kubernetes.io/docs/concepts/workloads/pods/pod-lifecycle#container-probes"
+                        properties:
+                          exec:
+                            description: Exec specifies the action to take.
+                            properties:
+                              command:
+                                description:
+                                  Command is the command line to execute inside
+                                  the container, the working directory for the
+                                  command  is root ('/') in the container's
+                                  filesystem. The command is simply exec'd, it
+                                  is not run inside a shell, so traditional
+                                  shell instructions ('|', etc) won't work. To
+                                  use a shell, you need to explicitly call out
+                                  to that shell. Exit status of 0 is treated as
+                                  live/healthy and non-zero is unhealthy.
+                                items:
+                                  type: string
+                                type: array
+                            type: object
+                          failureThreshold:
+                            description:
+                              Minimum consecutive failures for the probe to be
+                              considered failed after having succeeded. Defaults
+                              to 3. Minimum value is 1.
+                            format: int32
+                            type: integer
+                          grpc:
+                            description:
+                              GRPC specifies an action involving a GRPC port.
+                              This is a beta field and requires enabling
+                              GRPCContainerProbe feature gate.
+                            properties:
+                              port:
+                                description:
+                                  Port number of the gRPC service. Number must
+                                  be in the range 1 to 65535.
+                                format: int32
+                                type: integer
+                              service:
+                                description:
+                                  "Service is the name of the service to place
+                                  in the gRPC HealthCheckRequest (see
+                                  https://github.com/grpc/grpc/blob/master/doc/health-checking.md).
+                                  \n If this is not specified, the default
+                                  behavior is defined by gRPC."
+                                type: string
+                            required:
+                              - port
+                            type: object
+                          httpGet:
+                            description:
+                              HTTPGet specifies the http request to perform.
+                            properties:
+                              host:
+                                description:
+                                  Host name to connect to, defaults to the pod
+                                  IP. You probably want to set "Host" in
+                                  httpHeaders instead.
+                                type: string
+                              httpHeaders:
+                                description:
+                                  Custom headers to set in the request. HTTP
+                                  allows repeated headers.
+                                items:
+                                  description:
+                                    HTTPHeader describes a custom header to be
+                                    used in HTTP probes
+                                  properties:
+                                    name:
+                                      description: The header field name
+                                      type: string
+                                    value:
+                                      description: The header field value
+                                      type: string
+                                  required:
+                                    - name
+                                    - value
+                                  type: object
+                                type: array
+                              path:
+                                description: Path to access on the HTTP server.
+                                type: string
+                              port:
+                                anyOf:
+                                  - type: integer
+                                  - type: string
+                                description:
+                                  Name or number of the port to access on the
+                                  container. Number must be in the range 1 to
+                                  65535. Name must be an IANA_SVC_NAME.
+                                x-kubernetes-int-or-string: true
+                              scheme:
+                                description:
+                                  Scheme to use for connecting to the host.
+                                  Defaults to HTTP.
+                                type: string
+                            required:
+                              - port
+                            type: object
+                          initialDelaySeconds:
+                            description:
+                              "Number of seconds after the container has started
+                              before liveness probes are initiated. More info:
+                              https://kubernetes.io/docs/concepts/workloads/pods/pod-lifecycle#container-probes"
+                            format: int32
+                            type: integer
+                          periodSeconds:
+                            description:
+                              How often (in seconds) to perform the probe.
+                              Default to 10 seconds. Minimum value is 1.
+                            format: int32
+                            type: integer
+                          successThreshold:
+                            description:
+                              Minimum consecutive successes for the probe to be
+                              considered successful after having failed.
+                              Defaults to 1. Must be 1 for liveness and startup.
+                              Minimum value is 1.
+                            format: int32
+                            type: integer
+                          tcpSocket:
+                            description:
+                              TCPSocket specifies an action involving a TCP
+                              port.
+                            properties:
+                              host:
+                                description:
+                                  "Optional: Host name to connect to, defaults
+                                  to the pod IP."
+                                type: string
+                              port:
+                                anyOf:
+                                  - type: integer
+                                  - type: string
+                                description:
+                                  Number or name of the port to access on the
+                                  container. Number must be in the range 1 to
+                                  65535. Name must be an IANA_SVC_NAME.
+                                x-kubernetes-int-or-string: true
+                            required:
+                              - port
+                            type: object
+                          terminationGracePeriodSeconds:
+                            description:
+                              Optional duration in seconds the pod needs to
+                              terminate gracefully upon probe failure. The grace
+                              period is the duration in seconds after the
+                              processes running in the pod are sent a
+                              termination signal and the time when the processes
+                              are forcibly halted with a kill signal. Set this
+                              value longer than the expected cleanup time for
+                              your process. If this value is nil, the pod's
+                              terminationGracePeriodSeconds will be used.
+                              Otherwise, this value overrides the value provided
+                              by the pod spec. Value must be non-negative
+                              integer. The value zero indicates stop immediately
+                              via the kill signal (no opportunity to shut down).
+                              This is a beta field and requires enabling
+                              ProbeTerminationGracePeriod feature gate. Minimum
+                              value is 1. spec.terminationGracePeriodSeconds is
+                              used if unset.
+                            format: int64
+                            type: integer
+                          timeoutSeconds:
+                            description:
+                              "Number of seconds after which the probe times
+                              out. Defaults to 1 second. Minimum value is 1.
+                              More info:
+                              https://kubernetes.io/docs/concepts/workloads/pods/pod-lifecycle#container-probes"
+                            format: int32
+                            type: integer
+                        type: object
+                      resources:
+                        description:
+                          "Compute Resources required by this container. Cannot
+                          be updated. More info:
+                          https://kubernetes.io/docs/concepts/configuration/manage-resources-containers/"
+                        properties:
+                          limits:
+                            additionalProperties:
+                              anyOf:
+                                - type: integer
+                                - type: string
+                              pattern: ^(\+|-)?(([0-9]+(\.[0-9]*)?)|(\.[0-9]+))(([KMGTPE]i)|[numkMGTPE]|([eE](\+|-)?(([0-9]+(\.[0-9]*)?)|(\.[0-9]+))))?$
+                              x-kubernetes-int-or-string: true
+                            description:
+                              "Limits describes the maximum amount of compute
+                              resources allowed. More info:
+                              https://kubernetes.io/docs/concepts/configuration/manage-resources-containers/"
+                            type: object
+                          requests:
+                            additionalProperties:
+                              anyOf:
+                                - type: integer
+                                - type: string
+                              pattern: ^(\+|-)?(([0-9]+(\.[0-9]*)?)|(\.[0-9]+))(([KMGTPE]i)|[numkMGTPE]|([eE](\+|-)?(([0-9]+(\.[0-9]*)?)|(\.[0-9]+))))?$
+                              x-kubernetes-int-or-string: true
+                            description:
+                              "Requests describes the minimum amount of compute
+                              resources required. If Requests is omitted for a
+                              container, it defaults to Limits if that is
+                              explicitly specified, otherwise to an
+                              implementation-defined value. More info:
+                              https://kubernetes.io/docs/concepts/configuration/manage-resources-containers/"
+                            type: object
+                        type: object
+                      securityContext:
+                        description:
+                          "SecurityContext defines the security options the
+                          container should be run with. If set, the fields of
+                          SecurityContext override the equivalent fields of
+                          PodSecurityContext. More info:
+                          https://kubernetes.io/docs/tasks/configure-pod-container/security-context/"
+                        properties:
+                          allowPrivilegeEscalation:
+                            description:
+                              "AllowPrivilegeEscalation controls whether a
+                              process can gain more privileges than its parent
+                              process. This bool directly controls if the
+                              no_new_privs flag will be set on the container
+                              process. AllowPrivilegeEscalation is true always
+                              when the container is: 1) run as Privileged 2) has
+                              CAP_SYS_ADMIN Note that this field cannot be set
+                              when spec.os.name is windows."
+                            type: boolean
+                          capabilities:
+                            description:
+                              The capabilities to add/drop when running
+                              containers. Defaults to the default set of
+                              capabilities granted by the container runtime.
+                              Note that this field cannot be set when
+                              spec.os.name is windows.
+                            properties:
+                              add:
+                                description: Added capabilities
+                                items:
+                                  description:
+                                    Capability represent POSIX capabilities type
+                                  type: string
+                                type: array
+                              drop:
+                                description: Removed capabilities
+                                items:
+                                  description:
+                                    Capability represent POSIX capabilities type
+                                  type: string
+                                type: array
+                            type: object
+                          privileged:
+                            description:
+                              Run container in privileged mode. Processes in
+                              privileged containers are essentially equivalent
+                              to root on the host. Defaults to false. Note that
+                              this field cannot be set when spec.os.name is
+                              windows.
+                            type: boolean
+                          procMount:
+                            description:
+                              procMount denotes the type of proc mount to use
+                              for the containers. The default is
+                              DefaultProcMount which uses the container runtime
+                              defaults for readonly paths and masked paths. This
+                              requires the ProcMountType feature flag to be
+                              enabled. Note that this field cannot be set when
+                              spec.os.name is windows.
+                            type: string
+                          readOnlyRootFilesystem:
+                            description:
+                              Whether this container has a read-only root
+                              filesystem. Default is false. Note that this field
+                              cannot be set when spec.os.name is windows.
+                            type: boolean
+                          runAsGroup:
+                            description:
+                              The GID to run the entrypoint of the container
+                              process. Uses runtime default if unset. May also
+                              be set in PodSecurityContext.  If set in both
+                              SecurityContext and PodSecurityContext, the value
+                              specified in SecurityContext takes precedence.
+                              Note that this field cannot be set when
+                              spec.os.name is windows.
+                            format: int64
+                            type: integer
+                          runAsNonRoot:
+                            description:
+                              Indicates that the container must run as a
+                              non-root user. If true, the Kubelet will validate
+                              the image at runtime to ensure that it does not
+                              run as UID 0 (root) and fail to start the
+                              container if it does. If unset or false, no such
+                              validation will be performed. May also be set in
+                              PodSecurityContext.  If set in both
+                              SecurityContext and PodSecurityContext, the value
+                              specified in SecurityContext takes precedence.
+                            type: boolean
+                          runAsUser:
+                            description:
+                              The UID to run the entrypoint of the container
+                              process. Defaults to user specified in image
+                              metadata if unspecified. May also be set in
+                              PodSecurityContext.  If set in both
+                              SecurityContext and PodSecurityContext, the value
+                              specified in SecurityContext takes precedence.
+                              Note that this field cannot be set when
+                              spec.os.name is windows.
+                            format: int64
+                            type: integer
+                          seLinuxOptions:
+                            description:
+                              The SELinux context to be applied to the
+                              container. If unspecified, the container runtime
+                              will allocate a random SELinux context for each
+                              container.  May also be set in
+                              PodSecurityContext.  If set in both
+                              SecurityContext and PodSecurityContext, the value
+                              specified in SecurityContext takes precedence.
+                              Note that this field cannot be set when
+                              spec.os.name is windows.
+                            properties:
+                              level:
+                                description:
+                                  Level is SELinux level label that applies to
+                                  the container.
+                                type: string
+                              role:
+                                description:
+                                  Role is a SELinux role label that applies to
+                                  the container.
+                                type: string
+                              type:
+                                description:
+                                  Type is a SELinux type label that applies to
+                                  the container.
+                                type: string
+                              user:
+                                description:
+                                  User is a SELinux user label that applies to
+                                  the container.
+                                type: string
+                            type: object
+                          seccompProfile:
+                            description:
+                              The seccomp options to use by this container. If
+                              seccomp options are provided at both the pod &
+                              container level, the container options override
+                              the pod options. Note that this field cannot be
+                              set when spec.os.name is windows.
+                            properties:
+                              localhostProfile:
+                                description:
+                                  localhostProfile indicates a profile defined
+                                  in a file on the node should be used. The
+                                  profile must be preconfigured on the node to
+                                  work. Must be a descending path, relative to
+                                  the kubelet's configured seccomp profile
+                                  location. Must only be set if type is
+                                  "Localhost".
+                                type: string
+                              type:
+                                description:
+                                  "type indicates which kind of seccomp profile
+                                  will be applied. Valid options are: \n
+                                  Localhost - a profile defined in a file on the
+                                  node should be used. RuntimeDefault - the
+                                  container runtime default profile should be
+                                  used. Unconfined - no profile should be
+                                  applied."
+                                type: string
+                            required:
+                              - type
+                            type: object
+                          windowsOptions:
+                            description:
+                              The Windows specific settings applied to all
+                              containers. If unspecified, the options from the
+                              PodSecurityContext will be used. If set in both
+                              SecurityContext and PodSecurityContext, the value
+                              specified in SecurityContext takes precedence.
+                              Note that this field cannot be set when
+                              spec.os.name is linux.
+                            properties:
+                              gmsaCredentialSpec:
+                                description:
+                                  GMSACredentialSpec is where the GMSA admission
+                                  webhook
+                                  (https://github.com/kubernetes-sigs/windows-gmsa)
+                                  inlines the contents of the GMSA credential
+                                  spec named by the GMSACredentialSpecName
+                                  field.
+                                type: string
+                              gmsaCredentialSpecName:
+                                description:
+                                  GMSACredentialSpecName is the name of the GMSA
+                                  credential spec to use.
+                                type: string
+                              hostProcess:
+                                description:
+                                  HostProcess determines if a container should
+                                  be run as a 'Host Process' container. This
+                                  field is alpha-level and will only be honored
+                                  by components that enable the
+                                  WindowsHostProcessContainers feature flag.
+                                  Setting this field without the feature flag
+                                  will result in errors when validating the Pod.
+                                  All of a Pod's containers must have the same
+                                  effective HostProcess value (it is not allowed
+                                  to have a mix of HostProcess containers and
+                                  non-HostProcess containers).  In addition, if
+                                  HostProcess is true then HostNetwork must also
+                                  be set to true.
+                                type: boolean
+                              runAsUserName:
+                                description:
+                                  The UserName in Windows to run the entrypoint
+                                  of the container process. Defaults to the user
+                                  specified in image metadata if unspecified.
+                                  May also be set in PodSecurityContext. If set
+                                  in both SecurityContext and
+                                  PodSecurityContext, the value specified in
+                                  SecurityContext takes precedence.
+                                type: string
+                            type: object
+                        type: object
+                      startupProbe:
+                        description:
+                          "StartupProbe indicates that the Pod has successfully
+                          initialized. If specified, no other probes are
+                          executed until this completes successfully. If this
+                          probe fails, the Pod will be restarted, just as if the
+                          livenessProbe failed. This can be used to provide
+                          different probe parameters at the beginning of a Pod's
+                          lifecycle, when it might take a long time to load data
+                          or warm a cache, than during steady-state operation.
+                          This cannot be updated. More info:
+                          https://kubernetes.io/docs/concepts/workloads/pods/pod-lifecycle#container-probes"
+                        properties:
+                          exec:
+                            description: Exec specifies the action to take.
+                            properties:
+                              command:
+                                description:
+                                  Command is the command line to execute inside
+                                  the container, the working directory for the
+                                  command  is root ('/') in the container's
+                                  filesystem. The command is simply exec'd, it
+                                  is not run inside a shell, so traditional
+                                  shell instructions ('|', etc) won't work. To
+                                  use a shell, you need to explicitly call out
+                                  to that shell. Exit status of 0 is treated as
+                                  live/healthy and non-zero is unhealthy.
+                                items:
+                                  type: string
+                                type: array
+                            type: object
+                          failureThreshold:
+                            description:
+                              Minimum consecutive failures for the probe to be
+                              considered failed after having succeeded. Defaults
+                              to 3. Minimum value is 1.
+                            format: int32
+                            type: integer
+                          grpc:
+                            description:
+                              GRPC specifies an action involving a GRPC port.
+                              This is a beta field and requires enabling
+                              GRPCContainerProbe feature gate.
+                            properties:
+                              port:
+                                description:
+                                  Port number of the gRPC service. Number must
+                                  be in the range 1 to 65535.
+                                format: int32
+                                type: integer
+                              service:
+                                description:
+                                  "Service is the name of the service to place
+                                  in the gRPC HealthCheckRequest (see
+                                  https://github.com/grpc/grpc/blob/master/doc/health-checking.md).
+                                  \n If this is not specified, the default
+                                  behavior is defined by gRPC."
+                                type: string
+                            required:
+                              - port
+                            type: object
+                          httpGet:
+                            description:
+                              HTTPGet specifies the http request to perform.
+                            properties:
+                              host:
+                                description:
+                                  Host name to connect to, defaults to the pod
+                                  IP. You probably want to set "Host" in
+                                  httpHeaders instead.
+                                type: string
+                              httpHeaders:
+                                description:
+                                  Custom headers to set in the request. HTTP
+                                  allows repeated headers.
+                                items:
+                                  description:
+                                    HTTPHeader describes a custom header to be
+                                    used in HTTP probes
+                                  properties:
+                                    name:
+                                      description: The header field name
+                                      type: string
+                                    value:
+                                      description: The header field value
+                                      type: string
+                                  required:
+                                    - name
+                                    - value
+                                  type: object
+                                type: array
+                              path:
+                                description: Path to access on the HTTP server.
+                                type: string
+                              port:
+                                anyOf:
+                                  - type: integer
+                                  - type: string
+                                description:
+                                  Name or number of the port to access on the
+                                  container. Number must be in the range 1 to
+                                  65535. Name must be an IANA_SVC_NAME.
+                                x-kubernetes-int-or-string: true
+                              scheme:
+                                description:
+                                  Scheme to use for connecting to the host.
+                                  Defaults to HTTP.
+                                type: string
+                            required:
+                              - port
+                            type: object
+                          initialDelaySeconds:
+                            description:
+                              "Number of seconds after the container has started
+                              before liveness probes are initiated. More info:
+                              https://kubernetes.io/docs/concepts/workloads/pods/pod-lifecycle#container-probes"
+                            format: int32
+                            type: integer
+                          periodSeconds:
+                            description:
+                              How often (in seconds) to perform the probe.
+                              Default to 10 seconds. Minimum value is 1.
+                            format: int32
+                            type: integer
+                          successThreshold:
+                            description:
+                              Minimum consecutive successes for the probe to be
+                              considered successful after having failed.
+                              Defaults to 1. Must be 1 for liveness and startup.
+                              Minimum value is 1.
+                            format: int32
+                            type: integer
+                          tcpSocket:
+                            description:
+                              TCPSocket specifies an action involving a TCP
+                              port.
+                            properties:
+                              host:
+                                description:
+                                  "Optional: Host name to connect to, defaults
+                                  to the pod IP."
+                                type: string
+                              port:
+                                anyOf:
+                                  - type: integer
+                                  - type: string
+                                description:
+                                  Number or name of the port to access on the
+                                  container. Number must be in the range 1 to
+                                  65535. Name must be an IANA_SVC_NAME.
+                                x-kubernetes-int-or-string: true
+                            required:
+                              - port
+                            type: object
+                          terminationGracePeriodSeconds:
+                            description:
+                              Optional duration in seconds the pod needs to
+                              terminate gracefully upon probe failure. The grace
+                              period is the duration in seconds after the
+                              processes running in the pod are sent a
+                              termination signal and the time when the processes
+                              are forcibly halted with a kill signal. Set this
+                              value longer than the expected cleanup time for
+                              your process. If this value is nil, the pod's
+                              terminationGracePeriodSeconds will be used.
+                              Otherwise, this value overrides the value provided
+                              by the pod spec. Value must be non-negative
+                              integer. The value zero indicates stop immediately
+                              via the kill signal (no opportunity to shut down).
+                              This is a beta field and requires enabling
+                              ProbeTerminationGracePeriod feature gate. Minimum
+                              value is 1. spec.terminationGracePeriodSeconds is
+                              used if unset.
+                            format: int64
+                            type: integer
+                          timeoutSeconds:
+                            description:
+                              "Number of seconds after which the probe times
+                              out. Defaults to 1 second. Minimum value is 1.
+                              More info:
+                              https://kubernetes.io/docs/concepts/workloads/pods/pod-lifecycle#container-probes"
+                            format: int32
+                            type: integer
+                        type: object
+                      stdin:
+                        description:
+                          Whether this container should allocate a buffer for
+                          stdin in the container runtime. If this is not set,
+                          reads from stdin in the container will always result
+                          in EOF. Default is false.
+                        type: boolean
+                      stdinOnce:
+                        description:
+                          Whether the container runtime should close the stdin
+                          channel after it has been opened by a single attach.
+                          When stdin is true the stdin stream will remain open
+                          across multiple attach sessions. If stdinOnce is set
+                          to true, stdin is opened on container start, is empty
+                          until the first client attaches to stdin, and then
+                          remains open and accepts data until the client
+                          disconnects, at which time stdin is closed and remains
+                          closed until the container is restarted. If this flag
+                          is false, a container processes that reads from stdin
+                          will never receive an EOF. Default is false
+                        type: boolean
+                      terminationMessagePath:
+                        description:
+                          "Optional: Path at which the file to which the
+                          container's termination message will be written is
+                          mounted into the container's filesystem. Message
+                          written is intended to be brief final status, such as
+                          an assertion failure message. Will be truncated by the
+                          node if greater than 4096 bytes. The total message
+                          length across all containers will be limited to 12kb.
+                          Defaults to /dev/termination-log. Cannot be updated."
+                        type: string
+                      terminationMessagePolicy:
+                        description:
+                          Indicate how the termination message should be
+                          populated. File will use the contents of
+                          terminationMessagePath to populate the container
+                          status message on both success and failure.
+                          FallbackToLogsOnError will use the last chunk of
+                          container log output if the termination message file
+                          is empty and the container exited with an error. The
+                          log output is limited to 2048 bytes or 80 lines,
+                          whichever is smaller. Defaults to File. Cannot be
+                          updated.
+                        type: string
+                      tty:
+                        description:
+                          Whether this container should allocate a TTY for
+                          itself, also requires 'stdin' to be true. Default is
+                          false.
+                        type: boolean
+                      volumeDevices:
+                        description:
+                          volumeDevices is the list of block devices to be used
+                          by the container.
+                        items:
+                          description:
+                            volumeDevice describes a mapping of a raw block
+                            device within a container.
                           properties:
-                            gmsaCredentialSpec:
-                              description: GMSACredentialSpec is where the GMSA admission
-                                webhook (https://github.com/kubernetes-sigs/windows-gmsa)
-                                inlines the contents of the GMSA credential spec named
-                                by the GMSACredentialSpecName field.
+                            devicePath:
+                              description:
+                                devicePath is the path inside of the container
+                                that the device will be mapped to.
                               type: string
-                            gmsaCredentialSpecName:
-                              description: GMSACredentialSpecName is the name of the
-                                GMSA credential spec to use.
-                              type: string
-                            hostProcess:
-                              description: HostProcess determines if a container should
-                                be run as a 'Host Process' container. This field is
-                                alpha-level and will only be honored by components
-                                that enable the WindowsHostProcessContainers feature
-                                flag. Setting this field without the feature flag
-                                will result in errors when validating the Pod. All
-                                of a Pod's containers must have the same effective
-                                HostProcess value (it is not allowed to have a mix
-                                of HostProcess containers and non-HostProcess containers).  In
-                                addition, if HostProcess is true then HostNetwork
-                                must also be set to true.
-                              type: boolean
-                            runAsUserName:
-                              description: The UserName in Windows to run the entrypoint
-                                of the container process. Defaults to the user specified
-                                in image metadata if unspecified. May also be set
-                                in PodSecurityContext. If set in both SecurityContext
-                                and PodSecurityContext, the value specified in SecurityContext
-                                takes precedence.
-                              type: string
-                          type: object
-                      type: object
-                    startupProbe:
-                      description: 'StartupProbe indicates that the Pod has successfully
-                        initialized. If specified, no other probes are executed until
-                        this completes successfully. If this probe fails, the Pod
-                        will be restarted, just as if the livenessProbe failed. This
-                        can be used to provide different probe parameters at the beginning
-                        of a Pod''s lifecycle, when it might take a long time to load
-                        data or warm a cache, than during steady-state operation.
-                        This cannot be updated. More info: https://kubernetes.io/docs/concepts/workloads/pods/pod-lifecycle#container-probes'
-                      properties:
-                        exec:
-                          description: Exec specifies the action to take.
-                          properties:
-                            command:
-                              description: Command is the command line to execute
-                                inside the container, the working directory for the
-                                command  is root ('/') in the container's filesystem.
-                                The command is simply exec'd, it is not run inside
-                                a shell, so traditional shell instructions ('|', etc)
-                                won't work. To use a shell, you need to explicitly
-                                call out to that shell. Exit status of 0 is treated
-                                as live/healthy and non-zero is unhealthy.
-                              items:
-                                type: string
-                              type: array
-                          type: object
-                        failureThreshold:
-                          description: Minimum consecutive failures for the probe
-                            to be considered failed after having succeeded. Defaults
-                            to 3. Minimum value is 1.
-                          format: int32
-                          type: integer
-                        grpc:
-                          description: GRPC specifies an action involving a GRPC port.
-                            This is a beta field and requires enabling GRPCContainerProbe
-                            feature gate.
-                          properties:
-                            port:
-                              description: Port number of the gRPC service. Number
-                                must be in the range 1 to 65535.
-                              format: int32
-                              type: integer
-                            service:
-                              description: "Service is the name of the service to
-                                place in the gRPC HealthCheckRequest (see https://github.com/grpc/grpc/blob/master/doc/health-checking.md).
-                                \n If this is not specified, the default behavior
-                                is defined by gRPC."
+                            name:
+                              description:
+                                name must match the name of a
+                                persistentVolumeClaim in the pod
                               type: string
                           required:
-                          - port
+                            - devicePath
+                            - name
                           type: object
-                        httpGet:
-                          description: HTTPGet specifies the http request to perform.
+                        type: array
+                      volumeMounts:
+                        description:
+                          Pod volumes to mount into the container's filesystem.
+                          Cannot be updated.
+                        items:
+                          description:
+                            VolumeMount describes a mounting of a Volume within
+                            a container.
                           properties:
-                            host:
-                              description: Host name to connect to, defaults to the
-                                pod IP. You probably want to set "Host" in httpHeaders
-                                instead.
+                            mountPath:
+                              description:
+                                Path within the container at which the volume
+                                should be mounted.  Must not contain ':'.
                               type: string
-                            httpHeaders:
-                              description: Custom headers to set in the request. HTTP
-                                allows repeated headers.
-                              items:
-                                description: HTTPHeader describes a custom header
-                                  to be used in HTTP probes
-                                properties:
-                                  name:
-                                    description: The header field name
-                                    type: string
-                                  value:
-                                    description: The header field value
-                                    type: string
-                                required:
-                                - name
-                                - value
-                                type: object
-                              type: array
-                            path:
-                              description: Path to access on the HTTP server.
+                            mountPropagation:
+                              description:
+                                mountPropagation determines how mounts are
+                                propagated from the host to container and the
+                                other way around. When not set,
+                                MountPropagationNone is used. This field is beta
+                                in 1.10.
                               type: string
-                            port:
-                              anyOf:
-                              - type: integer
-                              - type: string
-                              description: Name or number of the port to access on
-                                the container. Number must be in the range 1 to 65535.
-                                Name must be an IANA_SVC_NAME.
-                              x-kubernetes-int-or-string: true
-                            scheme:
-                              description: Scheme to use for connecting to the host.
-                                Defaults to HTTP.
+                            name:
+                              description: This must match the Name of a Volume.
+                              type: string
+                            readOnly:
+                              description:
+                                Mounted read-only if true, read-write otherwise
+                                (false or unspecified). Defaults to false.
+                              type: boolean
+                            subPath:
+                              description:
+                                Path within the volume from which the
+                                container's volume should be mounted. Defaults
+                                to "" (volume's root).
+                              type: string
+                            subPathExpr:
+                              description:
+                                Expanded path within the volume from which the
+                                container's volume should be mounted. Behaves
+                                similarly to SubPath but environment variable
+                                references $(VAR_NAME) are expanded using the
+                                container's environment. Defaults to ""
+                                (volume's root). SubPathExpr and SubPath are
+                                mutually exclusive.
                               type: string
                           required:
-                          - port
+                            - mountPath
+                            - name
                           type: object
-                        initialDelaySeconds:
-                          description: 'Number of seconds after the container has
-                            started before liveness probes are initiated. More info:
-                            https://kubernetes.io/docs/concepts/workloads/pods/pod-lifecycle#container-probes'
-                          format: int32
-                          type: integer
-                        periodSeconds:
-                          description: How often (in seconds) to perform the probe.
-                            Default to 10 seconds. Minimum value is 1.
-                          format: int32
-                          type: integer
-                        successThreshold:
-                          description: Minimum consecutive successes for the probe
-                            to be considered successful after having failed. Defaults
-                            to 1. Must be 1 for liveness and startup. Minimum value
-                            is 1.
-                          format: int32
-                          type: integer
-                        tcpSocket:
-                          description: TCPSocket specifies an action involving a TCP
-                            port.
-                          properties:
-                            host:
-                              description: 'Optional: Host name to connect to, defaults
-                                to the pod IP.'
-                              type: string
-                            port:
-                              anyOf:
-                              - type: integer
-                              - type: string
-                              description: Number or name of the port to access on
-                                the container. Number must be in the range 1 to 65535.
-                                Name must be an IANA_SVC_NAME.
-                              x-kubernetes-int-or-string: true
-                          required:
-                          - port
-                          type: object
-                        terminationGracePeriodSeconds:
-                          description: Optional duration in seconds the pod needs
-                            to terminate gracefully upon probe failure. The grace
-                            period is the duration in seconds after the processes
-                            running in the pod are sent a termination signal and the
-                            time when the processes are forcibly halted with a kill
-                            signal. Set this value longer than the expected cleanup
-                            time for your process. If this value is nil, the pod's
-                            terminationGracePeriodSeconds will be used. Otherwise,
-                            this value overrides the value provided by the pod spec.
-                            Value must be non-negative integer. The value zero indicates
-                            stop immediately via the kill signal (no opportunity to
-                            shut down). This is a beta field and requires enabling
-                            ProbeTerminationGracePeriod feature gate. Minimum value
-                            is 1. spec.terminationGracePeriodSeconds is used if unset.
-                          format: int64
-                          type: integer
-                        timeoutSeconds:
-                          description: 'Number of seconds after which the probe times
-                            out. Defaults to 1 second. Minimum value is 1. More info:
-                            https://kubernetes.io/docs/concepts/workloads/pods/pod-lifecycle#container-probes'
-                          format: int32
-                          type: integer
-                      type: object
-                    stdin:
-                      description: Whether this container should allocate a buffer
-                        for stdin in the container runtime. If this is not set, reads
-                        from stdin in the container will always result in EOF. Default
-                        is false.
-                      type: boolean
-                    stdinOnce:
-                      description: Whether the container runtime should close the
-                        stdin channel after it has been opened by a single attach.
-                        When stdin is true the stdin stream will remain open across
-                        multiple attach sessions. If stdinOnce is set to true, stdin
-                        is opened on container start, is empty until the first client
-                        attaches to stdin, and then remains open and accepts data
-                        until the client disconnects, at which time stdin is closed
-                        and remains closed until the container is restarted. If this
-                        flag is false, a container processes that reads from stdin
-                        will never receive an EOF. Default is false
-                      type: boolean
-                    terminationMessagePath:
-                      description: 'Optional: Path at which the file to which the
-                        container''s termination message will be written is mounted
-                        into the container''s filesystem. Message written is intended
-                        to be brief final status, such as an assertion failure message.
-                        Will be truncated by the node if greater than 4096 bytes.
-                        The total message length across all containers will be limited
-                        to 12kb. Defaults to /dev/termination-log. Cannot be updated.'
-                      type: string
-                    terminationMessagePolicy:
-                      description: Indicate how the termination message should be
-                        populated. File will use the contents of terminationMessagePath
-                        to populate the container status message on both success and
-                        failure. FallbackToLogsOnError will use the last chunk of
-                        container log output if the termination message file is empty
-                        and the container exited with an error. The log output is
-                        limited to 2048 bytes or 80 lines, whichever is smaller. Defaults
-                        to File. Cannot be updated.
-                      type: string
-                    tty:
-                      description: Whether this container should allocate a TTY for
-                        itself, also requires 'stdin' to be true. Default is false.
-                      type: boolean
-                    volumeDevices:
-                      description: volumeDevices is the list of block devices to be
-                        used by the container.
-                      items:
-                        description: volumeDevice describes a mapping of a raw block
-                          device within a container.
-                        properties:
-                          devicePath:
-                            description: devicePath is the path inside of the container
-                              that the device will be mapped to.
-                            type: string
-                          name:
-                            description: name must match the name of a persistentVolumeClaim
-                              in the pod
-                            type: string
-                        required:
-                        - devicePath
-                        - name
-                        type: object
-                      type: array
-                    volumeMounts:
-                      description: Pod volumes to mount into the container's filesystem.
-                        Cannot be updated.
-                      items:
-                        description: VolumeMount describes a mounting of a Volume
-                          within a container.
-                        properties:
-                          mountPath:
-                            description: Path within the container at which the volume
-                              should be mounted.  Must not contain ':'.
-                            type: string
-                          mountPropagation:
-                            description: mountPropagation determines how mounts are
-                              propagated from the host to container and the other
-                              way around. When not set, MountPropagationNone is used.
-                              This field is beta in 1.10.
-                            type: string
-                          name:
-                            description: This must match the Name of a Volume.
-                            type: string
-                          readOnly:
-                            description: Mounted read-only if true, read-write otherwise
-                              (false or unspecified). Defaults to false.
-                            type: boolean
-                          subPath:
-                            description: Path within the volume from which the container's
-                              volume should be mounted. Defaults to "" (volume's root).
-                            type: string
-                          subPathExpr:
-                            description: Expanded path within the volume from which
-                              the container's volume should be mounted. Behaves similarly
-                              to SubPath but environment variable references $(VAR_NAME)
-                              are expanded using the container's environment. Defaults
-                              to "" (volume's root). SubPathExpr and SubPath are mutually
-                              exclusive.
-                            type: string
-                        required:
-                        - mountPath
-                        - name
-                        type: object
-                      type: array
-                    workingDir:
-                      description: Container's working directory. If not specified,
-                        the container runtime's default will be used, which might
-                        be configured in the container image. Cannot be updated.
-                      type: string
-                  required:
-                  - name
-                  type: object
-                type: array
-              labels:
-                additionalProperties:
-                  type: string
-                description: Labels to add to all deployed objects
-                type: object
-                x-kubernetes-map-type: atomic
-              lifecycleHooks:
-                description: For the container(s) to automate configuration before
-                  or after startup
-                properties:
-                  postStart:
-                    description: 'PostStart is called immediately after a container
-                      is created. If the handler fails, the container is terminated
-                      and restarted according to its restart policy. Other management
-                      of the container blocks until the hook completes. More info:
-                      https://kubernetes.io/docs/concepts/containers/container-lifecycle-hooks/#container-hooks'
+                        type: array
+                      workingDir:
+                        description:
+                          Container's working directory. If not specified, the
+                          container runtime's default will be used, which might
+                          be configured in the container image. Cannot be
+                          updated.
+                        type: string
+                    required:
+                      - name
+                    type: object
+                  type: array
+                terminationGracePeriodSeconds:
+                  description: Seconds Redmine pod needs to terminate gracefully
+                  format: int64
+                  minimum: 0
+                  type: integer
+                tolerations:
+                  description: Tolerations for pods assignment
+                  items:
+                    description:
+                      The pod this Toleration is attached to tolerates any taint
+                      that matches the triple <key,value,effect> using the
+                      matching operator <operator>.
                     properties:
-                      exec:
-                        description: Exec specifies the action to take.
-                        properties:
-                          command:
-                            description: Command is the command line to execute inside
-                              the container, the working directory for the command  is
-                              root ('/') in the container's filesystem. The command
-                              is simply exec'd, it is not run inside a shell, so traditional
-                              shell instructions ('|', etc) won't work. To use a shell,
-                              you need to explicitly call out to that shell. Exit
-                              status of 0 is treated as live/healthy and non-zero
-                              is unhealthy.
-                            items:
-                              type: string
-                            type: array
-                        type: object
-                      httpGet:
-                        description: HTTPGet specifies the http request to perform.
-                        properties:
-                          host:
-                            description: Host name to connect to, defaults to the
-                              pod IP. You probably want to set "Host" in httpHeaders
-                              instead.
-                            type: string
-                          httpHeaders:
-                            description: Custom headers to set in the request. HTTP
-                              allows repeated headers.
-                            items:
-                              description: HTTPHeader describes a custom header to
-                                be used in HTTP probes
-                              properties:
-                                name:
-                                  description: The header field name
-                                  type: string
-                                value:
-                                  description: The header field value
-                                  type: string
-                              required:
-                              - name
-                              - value
-                              type: object
-                            type: array
-                          path:
-                            description: Path to access on the HTTP server.
-                            type: string
-                          port:
-                            anyOf:
-                            - type: integer
-                            - type: string
-                            description: Name or number of the port to access on the
-                              container. Number must be in the range 1 to 65535. Name
-                              must be an IANA_SVC_NAME.
-                            x-kubernetes-int-or-string: true
-                          scheme:
-                            description: Scheme to use for connecting to the host.
-                              Defaults to HTTP.
-                            type: string
-                        required:
-                        - port
-                        type: object
-                      tcpSocket:
-                        description: Deprecated. TCPSocket is NOT supported as a LifecycleHandler
-                          and kept for the backward compatibility. There are no validation
-                          of this field and lifecycle hooks will fail in runtime when
-                          tcp handler is specified.
-                        properties:
-                          host:
-                            description: 'Optional: Host name to connect to, defaults
-                              to the pod IP.'
-                            type: string
-                          port:
-                            anyOf:
-                            - type: integer
-                            - type: string
-                            description: Number or name of the port to access on the
-                              container. Number must be in the range 1 to 65535. Name
-                              must be an IANA_SVC_NAME.
-                            x-kubernetes-int-or-string: true
-                        required:
-                        - port
-                        type: object
-                    type: object
-                  preStop:
-                    description: 'PreStop is called immediately before a container
-                      is terminated due to an API request or management event such
-                      as liveness/startup probe failure, preemption, resource contention,
-                      etc. The handler is not called if the container crashes or exits.
-                      The Pod''s termination grace period countdown begins before
-                      the PreStop hook is executed. Regardless of the outcome of the
-                      handler, the container will eventually terminate within the
-                      Pod''s termination grace period (unless delayed by finalizers).
-                      Other management of the container blocks until the hook completes
-                      or until the termination grace period is reached. More info:
-                      https://kubernetes.io/docs/concepts/containers/container-lifecycle-hooks/#container-hooks'
-                    properties:
-                      exec:
-                        description: Exec specifies the action to take.
-                        properties:
-                          command:
-                            description: Command is the command line to execute inside
-                              the container, the working directory for the command  is
-                              root ('/') in the container's filesystem. The command
-                              is simply exec'd, it is not run inside a shell, so traditional
-                              shell instructions ('|', etc) won't work. To use a shell,
-                              you need to explicitly call out to that shell. Exit
-                              status of 0 is treated as live/healthy and non-zero
-                              is unhealthy.
-                            items:
-                              type: string
-                            type: array
-                        type: object
-                      httpGet:
-                        description: HTTPGet specifies the http request to perform.
-                        properties:
-                          host:
-                            description: Host name to connect to, defaults to the
-                              pod IP. You probably want to set "Host" in httpHeaders
-                              instead.
-                            type: string
-                          httpHeaders:
-                            description: Custom headers to set in the request. HTTP
-                              allows repeated headers.
-                            items:
-                              description: HTTPHeader describes a custom header to
-                                be used in HTTP probes
-                              properties:
-                                name:
-                                  description: The header field name
-                                  type: string
-                                value:
-                                  description: The header field value
-                                  type: string
-                              required:
-                              - name
-                              - value
-                              type: object
-                            type: array
-                          path:
-                            description: Path to access on the HTTP server.
-                            type: string
-                          port:
-                            anyOf:
-                            - type: integer
-                            - type: string
-                            description: Name or number of the port to access on the
-                              container. Number must be in the range 1 to 65535. Name
-                              must be an IANA_SVC_NAME.
-                            x-kubernetes-int-or-string: true
-                          scheme:
-                            description: Scheme to use for connecting to the host.
-                              Defaults to HTTP.
-                            type: string
-                        required:
-                        - port
-                        type: object
-                      tcpSocket:
-                        description: Deprecated. TCPSocket is NOT supported as a LifecycleHandler
-                          and kept for the backward compatibility. There are no validation
-                          of this field and lifecycle hooks will fail in runtime when
-                          tcp handler is specified.
-                        properties:
-                          host:
-                            description: 'Optional: Host name to connect to, defaults
-                              to the pod IP.'
-                            type: string
-                          port:
-                            anyOf:
-                            - type: integer
-                            - type: string
-                            description: Number or name of the port to access on the
-                              container. Number must be in the range 1 to 65535. Name
-                              must be an IANA_SVC_NAME.
-                            x-kubernetes-int-or-string: true
-                        required:
-                        - port
-                        type: object
-                    type: object
-                type: object
-              livenessProbe:
-                default:
-                  enabled: true
-                  failureThreshold: 6
-                  initialDelaySeconds: 15
-                  periodSeconds: 15
-                  successThreshold: 1
-                  timeoutSeconds: 5
-                description: livenessProbe related configuration
-                properties:
-                  enabled:
-                    description: Enable probe on agent containers
-                    type: boolean
-                  failureThreshold:
-                    default: 6
-                    description: Failure threshold for probe
-                    format: int32
-                    minimum: 1
-                    type: integer
-                  initialDelaySeconds:
-                    default: 15
-                    description: Initial delay seconds for probe
-                    format: int32
-                    minimum: 0
-                    type: integer
-                  periodSeconds:
-                    default: 15
-                    description: Period delay seconds for probe
-                    format: int32
-                    minimum: 1
-                    type: integer
-                  successThreshold:
-                    default: 1
-                    description: Success threshold for probe
-                    format: int32
-                    minimum: 1
-                    type: integer
-                  timeoutSeconds:
-                    default: 5
-                    description: Timeout delay seconds for probe
-                    format: int32
-                    minimum: 1
-                    type: integer
-                required:
-                - enabled
-                type: object
-              nodeSelector:
-                additionalProperties:
-                  type: string
-                description: Node labels for pods assignment
-                type: object
-                x-kubernetes-map-type: atomic
-              podAnnotations:
-                additionalProperties:
-                  type: string
-                description: Extra Annotations for pods
-                type: object
-              podLabels:
-                additionalProperties:
-                  type: string
-                description: Extra labels for pods
-                type: object
-                x-kubernetes-map-type: atomic
-              podSecurityContext:
-                default:
-                  enabled: false
-                  fsGroup: 1001
-                description: Configure Pods' Security Context
-                properties:
-                  enabled:
-                    description: Enable PodSecurityContext on Pod
-                    type: boolean
-                  fsGroup:
-                    default: 1001
-                    description: fsGroup to define the Group ID for the Pod
-                    format: int64
-                    type: integer
-                required:
-                - enabled
-                type: object
-              readinessProbe:
-                default:
-                  enabled: true
-                  failureThreshold: 6
-                  initialDelaySeconds: 15
-                  periodSeconds: 15
-                  successThreshold: 1
-                  timeoutSeconds: 5
-                description: readinessProbe related configuration
-                properties:
-                  enabled:
-                    description: Enable probe on agent containers
-                    type: boolean
-                  failureThreshold:
-                    default: 6
-                    description: Failure threshold for probe
-                    format: int32
-                    minimum: 1
-                    type: integer
-                  initialDelaySeconds:
-                    default: 15
-                    description: Initial delay seconds for probe
-                    format: int32
-                    minimum: 0
-                    type: integer
-                  periodSeconds:
-                    default: 15
-                    description: Period delay seconds for probe
-                    format: int32
-                    minimum: 1
-                    type: integer
-                  successThreshold:
-                    default: 1
-                    description: Success threshold for probe
-                    format: int32
-                    minimum: 1
-                    type: integer
-                  timeoutSeconds:
-                    default: 5
-                    description: Timeout delay seconds for probe
-                    format: int32
-                    minimum: 1
-                    type: integer
-                required:
-                - enabled
-                type: object
-              resources:
-                description: Resource requests and limits
-                properties:
-                  limits:
-                    additionalProperties:
-                      anyOf:
-                      - type: integer
-                      - type: string
-                      pattern: ^(\+|-)?(([0-9]+(\.[0-9]*)?)|(\.[0-9]+))(([KMGTPE]i)|[numkMGTPE]|([eE](\+|-)?(([0-9]+(\.[0-9]*)?)|(\.[0-9]+))))?$
-                      x-kubernetes-int-or-string: true
-                    description: 'Limits describes the maximum amount of compute resources
-                      allowed. More info: https://kubernetes.io/docs/concepts/configuration/manage-resources-containers/'
-                    type: object
-                  requests:
-                    additionalProperties:
-                      anyOf:
-                      - type: integer
-                      - type: string
-                      pattern: ^(\+|-)?(([0-9]+(\.[0-9]*)?)|(\.[0-9]+))(([KMGTPE]i)|[numkMGTPE]|([eE](\+|-)?(([0-9]+(\.[0-9]*)?)|(\.[0-9]+))))?$
-                      x-kubernetes-int-or-string: true
-                    description: 'Requests describes the minimum amount of compute
-                      resources required. If Requests is omitted for a container,
-                      it defaults to Limits if that is explicitly specified, otherwise
-                      to an implementation-defined value. More info: https://kubernetes.io/docs/concepts/configuration/manage-resources-containers/'
-                    type: object
-                type: object
-              secrets:
-                description: Secrets
-                properties:
-                  fluxNinjaPlugin:
-                    default:
-                      create: false
-                    description: FluxNinja plugin.
-                    properties:
-                      create:
-                        default: false
-                        description: Create new secret or not
-                        type: boolean
-                      secretKeyRef:
-                        default:
-                          key: apiKey
-                        description: Secret details
-                        properties:
-                          key:
-                            default: apiKey
-                            description: Key of the secret in Data
-                            type: string
-                          name:
-                            description: Name of the secret
-                            type: string
-                        type: object
+                      effect:
+                        description:
+                          Effect indicates the taint effect to match. Empty
+                          means match all taint effects. When specified, allowed
+                          values are NoSchedule, PreferNoSchedule and NoExecute.
+                        type: string
+                      key:
+                        description:
+                          Key is the taint key that the toleration applies to.
+                          Empty means match all taint keys. If the key is empty,
+                          operator must be Exists; this combination means to
+                          match all values and all keys.
+                        type: string
+                      operator:
+                        description:
+                          Operator represents a key's relationship to the value.
+                          Valid operators are Exists and Equal. Defaults to
+                          Equal. Exists is equivalent to wildcard for value, so
+                          that a pod can tolerate all taints of a particular
+                          category.
+                        type: string
+                      tolerationSeconds:
+                        description:
+                          TolerationSeconds represents the period of time the
+                          toleration (which must be of effect NoExecute,
+                          otherwise this field is ignored) tolerates the taint.
+                          By default, it is not set, which means tolerate the
+                          taint forever (do not evict). Zero and negative values
+                          will be treated as 0 (evict immediately) by the
+                          system.
+                        format: int64
+                        type: integer
                       value:
-                        description: Value for the ApiKey
+                        description:
+                          Value is the taint value the toleration matches to. If
+                          the operator is Exists, the value should be empty,
+                          otherwise just a regular string.
                         type: string
                     type: object
-                type: object
-              service:
-                description: Configuration for Agent or Controller service
-                properties:
-                  annotations:
-                    additionalProperties:
-                      type: string
-                    description: Additional custom annotations for service
-                    type: object
-                    x-kubernetes-preserve-unknown-fields: true
-                type: object
-              serviceAccount:
-                default:
-                  automountServiceAccountToken: true
-                  create: true
-                description: ServiceAccountSpec defines the the configuration pf Service
-                  account for Agent or Controller
-                properties:
-                  annotations:
-                    additionalProperties:
-                      type: string
-                    description: Additional Service Account annotations
-                    type: object
-                  automountServiceAccountToken:
-                    default: true
-                    description: Automount service account token for the server service
-                      account
-                    type: boolean
-                  create:
-                    description: Specifies whether a ServiceAccount should be created
-                    type: boolean
-                required:
-                - create
-                type: object
-              sidecars:
-                description: Add additional sidecar containers
-                items:
-                  description: A single application container that you want to run
-                    within a pod.
-                  properties:
-                    args:
-                      description: 'Arguments to the entrypoint. The container image''s
-                        CMD is used if this is not provided. Variable references $(VAR_NAME)
-                        are expanded using the container''s environment. If a variable
-                        cannot be resolved, the reference in the input string will
-                        be unchanged. Double $$ are reduced to a single $, which allows
-                        for escaping the $(VAR_NAME) syntax: i.e. "$$(VAR_NAME)" will
-                        produce the string literal "$(VAR_NAME)". Escaped references
-                        will never be expanded, regardless of whether the variable
-                        exists or not. Cannot be updated. More info: https://kubernetes.io/docs/tasks/inject-data-application/define-command-argument-container/#running-a-command-in-a-shell'
-                      items:
-                        type: string
-                      type: array
-                    command:
-                      description: 'Entrypoint array. Not executed within a shell.
-                        The container image''s ENTRYPOINT is used if this is not provided.
-                        Variable references $(VAR_NAME) are expanded using the container''s
-                        environment. If a variable cannot be resolved, the reference
-                        in the input string will be unchanged. Double $$ are reduced
-                        to a single $, which allows for escaping the $(VAR_NAME) syntax:
-                        i.e. "$$(VAR_NAME)" will produce the string literal "$(VAR_NAME)".
-                        Escaped references will never be expanded, regardless of whether
-                        the variable exists or not. Cannot be updated. More info:
-                        https://kubernetes.io/docs/tasks/inject-data-application/define-command-argument-container/#running-a-command-in-a-shell'
-                      items:
-                        type: string
-                      type: array
-                    env:
-                      description: List of environment variables to set in the container.
-                        Cannot be updated.
-                      items:
-                        description: EnvVar represents an environment variable present
-                          in a Container.
-                        properties:
-                          name:
-                            description: Name of the environment variable. Must be
-                              a C_IDENTIFIER.
-                            type: string
-                          value:
-                            description: 'Variable references $(VAR_NAME) are expanded
-                              using the previously defined environment variables in
-                              the container and any service environment variables.
-                              If a variable cannot be resolved, the reference in the
-                              input string will be unchanged. Double $$ are reduced
-                              to a single $, which allows for escaping the $(VAR_NAME)
-                              syntax: i.e. "$$(VAR_NAME)" will produce the string
-                              literal "$(VAR_NAME)". Escaped references will never
-                              be expanded, regardless of whether the variable exists
-                              or not. Defaults to "".'
-                            type: string
-                          valueFrom:
-                            description: Source for the environment variable's value.
-                              Cannot be used if value is not empty.
-                            properties:
-                              configMapKeyRef:
-                                description: Selects a key of a ConfigMap.
-                                properties:
-                                  key:
-                                    description: The key to select.
-                                    type: string
-                                  name:
-                                    description: 'Name of the referent. More info:
-                                      https://kubernetes.io/docs/concepts/overview/working-with-objects/names/#names
-                                      TODO: Add other useful fields. apiVersion, kind,
-                                      uid?'
-                                    type: string
-                                  optional:
-                                    description: Specify whether the ConfigMap or
-                                      its key must be defined
-                                    type: boolean
-                                required:
-                                - key
-                                type: object
-                                x-kubernetes-map-type: atomic
-                              fieldRef:
-                                description: 'Selects a field of the pod: supports
-                                  metadata.name, metadata.namespace, `metadata.labels[''<KEY>'']`,
-                                  `metadata.annotations[''<KEY>'']`, spec.nodeName,
-                                  spec.serviceAccountName, status.hostIP, status.podIP,
-                                  status.podIPs.'
-                                properties:
-                                  apiVersion:
-                                    description: Version of the schema the FieldPath
-                                      is written in terms of, defaults to "v1".
-                                    type: string
-                                  fieldPath:
-                                    description: Path of the field to select in the
-                                      specified API version.
-                                    type: string
-                                required:
-                                - fieldPath
-                                type: object
-                                x-kubernetes-map-type: atomic
-                              resourceFieldRef:
-                                description: 'Selects a resource of the container:
-                                  only resources limits and requests (limits.cpu,
-                                  limits.memory, limits.ephemeral-storage, requests.cpu,
-                                  requests.memory and requests.ephemeral-storage)
-                                  are currently supported.'
-                                properties:
-                                  containerName:
-                                    description: 'Container name: required for volumes,
-                                      optional for env vars'
-                                    type: string
-                                  divisor:
-                                    anyOf:
-                                    - type: integer
-                                    - type: string
-                                    description: Specifies the output format of the
-                                      exposed resources, defaults to "1"
-                                    pattern: ^(\+|-)?(([0-9]+(\.[0-9]*)?)|(\.[0-9]+))(([KMGTPE]i)|[numkMGTPE]|([eE](\+|-)?(([0-9]+(\.[0-9]*)?)|(\.[0-9]+))))?$
-                                    x-kubernetes-int-or-string: true
-                                  resource:
-                                    description: 'Required: resource to select'
-                                    type: string
-                                required:
-                                - resource
-                                type: object
-                                x-kubernetes-map-type: atomic
-                              secretKeyRef:
-                                description: Selects a key of a secret in the pod's
-                                  namespace
-                                properties:
-                                  key:
-                                    description: The key of the secret to select from.  Must
-                                      be a valid secret key.
-                                    type: string
-                                  name:
-                                    description: 'Name of the referent. More info:
-                                      https://kubernetes.io/docs/concepts/overview/working-with-objects/names/#names
-                                      TODO: Add other useful fields. apiVersion, kind,
-                                      uid?'
-                                    type: string
-                                  optional:
-                                    description: Specify whether the Secret or its
-                                      key must be defined
-                                    type: boolean
-                                required:
-                                - key
-                                type: object
-                                x-kubernetes-map-type: atomic
-                            type: object
-                        required:
-                        - name
-                        type: object
-                      type: array
-                    envFrom:
-                      description: List of sources to populate environment variables
-                        in the container. The keys defined within a source must be
-                        a C_IDENTIFIER. All invalid keys will be reported as an event
-                        when the container is starting. When a key exists in multiple
-                        sources, the value associated with the last source will take
-                        precedence. Values defined by an Env with a duplicate key
-                        will take precedence. Cannot be updated.
-                      items:
-                        description: EnvFromSource represents the source of a set
-                          of ConfigMaps
-                        properties:
-                          configMapRef:
-                            description: The ConfigMap to select from
-                            properties:
-                              name:
-                                description: 'Name of the referent. More info: https://kubernetes.io/docs/concepts/overview/working-with-objects/names/#names
-                                  TODO: Add other useful fields. apiVersion, kind,
-                                  uid?'
-                                type: string
-                              optional:
-                                description: Specify whether the ConfigMap must be
-                                  defined
-                                type: boolean
-                            type: object
-                            x-kubernetes-map-type: atomic
-                          prefix:
-                            description: An optional identifier to prepend to each
-                              key in the ConfigMap. Must be a C_IDENTIFIER.
-                            type: string
-                          secretRef:
-                            description: The Secret to select from
-                            properties:
-                              name:
-                                description: 'Name of the referent. More info: https://kubernetes.io/docs/concepts/overview/working-with-objects/names/#names
-                                  TODO: Add other useful fields. apiVersion, kind,
-                                  uid?'
-                                type: string
-                              optional:
-                                description: Specify whether the Secret must be defined
-                                type: boolean
-                            type: object
-                            x-kubernetes-map-type: atomic
-                        type: object
-                      type: array
-                    image:
-                      description: 'Container image name. More info: https://kubernetes.io/docs/concepts/containers/images
-                        This field is optional to allow higher level config management
-                        to default or override container images in workload controllers
-                        like Deployments and StatefulSets.'
-                      type: string
-                    imagePullPolicy:
-                      description: 'Image pull policy. One of Always, Never, IfNotPresent.
-                        Defaults to Always if :latest tag is specified, or IfNotPresent
-                        otherwise. Cannot be updated. More info: https://kubernetes.io/docs/concepts/containers/images#updating-images'
-                      type: string
-                    lifecycle:
-                      description: Actions that the management system should take
-                        in response to container lifecycle events. Cannot be updated.
-                      properties:
-                        postStart:
-                          description: 'PostStart is called immediately after a container
-                            is created. If the handler fails, the container is terminated
-                            and restarted according to its restart policy. Other management
-                            of the container blocks until the hook completes. More
-                            info: https://kubernetes.io/docs/concepts/containers/container-lifecycle-hooks/#container-hooks'
-                          properties:
-                            exec:
-                              description: Exec specifies the action to take.
-                              properties:
-                                command:
-                                  description: Command is the command line to execute
-                                    inside the container, the working directory for
-                                    the command  is root ('/') in the container's
-                                    filesystem. The command is simply exec'd, it is
-                                    not run inside a shell, so traditional shell instructions
-                                    ('|', etc) won't work. To use a shell, you need
-                                    to explicitly call out to that shell. Exit status
-                                    of 0 is treated as live/healthy and non-zero is
-                                    unhealthy.
-                                  items:
-                                    type: string
-                                  type: array
-                              type: object
-                            httpGet:
-                              description: HTTPGet specifies the http request to perform.
-                              properties:
-                                host:
-                                  description: Host name to connect to, defaults to
-                                    the pod IP. You probably want to set "Host" in
-                                    httpHeaders instead.
-                                  type: string
-                                httpHeaders:
-                                  description: Custom headers to set in the request.
-                                    HTTP allows repeated headers.
-                                  items:
-                                    description: HTTPHeader describes a custom header
-                                      to be used in HTTP probes
-                                    properties:
-                                      name:
-                                        description: The header field name
-                                        type: string
-                                      value:
-                                        description: The header field value
-                                        type: string
-                                    required:
-                                    - name
-                                    - value
-                                    type: object
-                                  type: array
-                                path:
-                                  description: Path to access on the HTTP server.
-                                  type: string
-                                port:
-                                  anyOf:
-                                  - type: integer
-                                  - type: string
-                                  description: Name or number of the port to access
-                                    on the container. Number must be in the range
-                                    1 to 65535. Name must be an IANA_SVC_NAME.
-                                  x-kubernetes-int-or-string: true
-                                scheme:
-                                  description: Scheme to use for connecting to the
-                                    host. Defaults to HTTP.
-                                  type: string
-                              required:
-                              - port
-                              type: object
-                            tcpSocket:
-                              description: Deprecated. TCPSocket is NOT supported
-                                as a LifecycleHandler and kept for the backward compatibility.
-                                There are no validation of this field and lifecycle
-                                hooks will fail in runtime when tcp handler is specified.
-                              properties:
-                                host:
-                                  description: 'Optional: Host name to connect to,
-                                    defaults to the pod IP.'
-                                  type: string
-                                port:
-                                  anyOf:
-                                  - type: integer
-                                  - type: string
-                                  description: Number or name of the port to access
-                                    on the container. Number must be in the range
-                                    1 to 65535. Name must be an IANA_SVC_NAME.
-                                  x-kubernetes-int-or-string: true
-                              required:
-                              - port
-                              type: object
-                          type: object
-                        preStop:
-                          description: 'PreStop is called immediately before a container
-                            is terminated due to an API request or management event
-                            such as liveness/startup probe failure, preemption, resource
-                            contention, etc. The handler is not called if the container
-                            crashes or exits. The Pod''s termination grace period
-                            countdown begins before the PreStop hook is executed.
-                            Regardless of the outcome of the handler, the container
-                            will eventually terminate within the Pod''s termination
-                            grace period (unless delayed by finalizers). Other management
-                            of the container blocks until the hook completes or until
-                            the termination grace period is reached. More info: https://kubernetes.io/docs/concepts/containers/container-lifecycle-hooks/#container-hooks'
-                          properties:
-                            exec:
-                              description: Exec specifies the action to take.
-                              properties:
-                                command:
-                                  description: Command is the command line to execute
-                                    inside the container, the working directory for
-                                    the command  is root ('/') in the container's
-                                    filesystem. The command is simply exec'd, it is
-                                    not run inside a shell, so traditional shell instructions
-                                    ('|', etc) won't work. To use a shell, you need
-                                    to explicitly call out to that shell. Exit status
-                                    of 0 is treated as live/healthy and non-zero is
-                                    unhealthy.
-                                  items:
-                                    type: string
-                                  type: array
-                              type: object
-                            httpGet:
-                              description: HTTPGet specifies the http request to perform.
-                              properties:
-                                host:
-                                  description: Host name to connect to, defaults to
-                                    the pod IP. You probably want to set "Host" in
-                                    httpHeaders instead.
-                                  type: string
-                                httpHeaders:
-                                  description: Custom headers to set in the request.
-                                    HTTP allows repeated headers.
-                                  items:
-                                    description: HTTPHeader describes a custom header
-                                      to be used in HTTP probes
-                                    properties:
-                                      name:
-                                        description: The header field name
-                                        type: string
-                                      value:
-                                        description: The header field value
-                                        type: string
-                                    required:
-                                    - name
-                                    - value
-                                    type: object
-                                  type: array
-                                path:
-                                  description: Path to access on the HTTP server.
-                                  type: string
-                                port:
-                                  anyOf:
-                                  - type: integer
-                                  - type: string
-                                  description: Name or number of the port to access
-                                    on the container. Number must be in the range
-                                    1 to 65535. Name must be an IANA_SVC_NAME.
-                                  x-kubernetes-int-or-string: true
-                                scheme:
-                                  description: Scheme to use for connecting to the
-                                    host. Defaults to HTTP.
-                                  type: string
-                              required:
-                              - port
-                              type: object
-                            tcpSocket:
-                              description: Deprecated. TCPSocket is NOT supported
-                                as a LifecycleHandler and kept for the backward compatibility.
-                                There are no validation of this field and lifecycle
-                                hooks will fail in runtime when tcp handler is specified.
-                              properties:
-                                host:
-                                  description: 'Optional: Host name to connect to,
-                                    defaults to the pod IP.'
-                                  type: string
-                                port:
-                                  anyOf:
-                                  - type: integer
-                                  - type: string
-                                  description: Number or name of the port to access
-                                    on the container. Number must be in the range
-                                    1 to 65535. Name must be an IANA_SVC_NAME.
-                                  x-kubernetes-int-or-string: true
-                              required:
-                              - port
-                              type: object
-                          type: object
-                      type: object
-                    livenessProbe:
-                      description: 'Periodic probe of container liveness. Container
-                        will be restarted if the probe fails. Cannot be updated. More
-                        info: https://kubernetes.io/docs/concepts/workloads/pods/pod-lifecycle#container-probes'
-                      properties:
-                        exec:
-                          description: Exec specifies the action to take.
-                          properties:
-                            command:
-                              description: Command is the command line to execute
-                                inside the container, the working directory for the
-                                command  is root ('/') in the container's filesystem.
-                                The command is simply exec'd, it is not run inside
-                                a shell, so traditional shell instructions ('|', etc)
-                                won't work. To use a shell, you need to explicitly
-                                call out to that shell. Exit status of 0 is treated
-                                as live/healthy and non-zero is unhealthy.
-                              items:
-                                type: string
-                              type: array
-                          type: object
-                        failureThreshold:
-                          description: Minimum consecutive failures for the probe
-                            to be considered failed after having succeeded. Defaults
-                            to 3. Minimum value is 1.
-                          format: int32
-                          type: integer
-                        grpc:
-                          description: GRPC specifies an action involving a GRPC port.
-                            This is a beta field and requires enabling GRPCContainerProbe
-                            feature gate.
-                          properties:
-                            port:
-                              description: Port number of the gRPC service. Number
-                                must be in the range 1 to 65535.
-                              format: int32
-                              type: integer
-                            service:
-                              description: "Service is the name of the service to
-                                place in the gRPC HealthCheckRequest (see https://github.com/grpc/grpc/blob/master/doc/health-checking.md).
-                                \n If this is not specified, the default behavior
-                                is defined by gRPC."
-                              type: string
-                          required:
-                          - port
-                          type: object
-                        httpGet:
-                          description: HTTPGet specifies the http request to perform.
-                          properties:
-                            host:
-                              description: Host name to connect to, defaults to the
-                                pod IP. You probably want to set "Host" in httpHeaders
-                                instead.
-                              type: string
-                            httpHeaders:
-                              description: Custom headers to set in the request. HTTP
-                                allows repeated headers.
-                              items:
-                                description: HTTPHeader describes a custom header
-                                  to be used in HTTP probes
-                                properties:
-                                  name:
-                                    description: The header field name
-                                    type: string
-                                  value:
-                                    description: The header field value
-                                    type: string
-                                required:
-                                - name
-                                - value
-                                type: object
-                              type: array
-                            path:
-                              description: Path to access on the HTTP server.
-                              type: string
-                            port:
-                              anyOf:
-                              - type: integer
-                              - type: string
-                              description: Name or number of the port to access on
-                                the container. Number must be in the range 1 to 65535.
-                                Name must be an IANA_SVC_NAME.
-                              x-kubernetes-int-or-string: true
-                            scheme:
-                              description: Scheme to use for connecting to the host.
-                                Defaults to HTTP.
-                              type: string
-                          required:
-                          - port
-                          type: object
-                        initialDelaySeconds:
-                          description: 'Number of seconds after the container has
-                            started before liveness probes are initiated. More info:
-                            https://kubernetes.io/docs/concepts/workloads/pods/pod-lifecycle#container-probes'
-                          format: int32
-                          type: integer
-                        periodSeconds:
-                          description: How often (in seconds) to perform the probe.
-                            Default to 10 seconds. Minimum value is 1.
-                          format: int32
-                          type: integer
-                        successThreshold:
-                          description: Minimum consecutive successes for the probe
-                            to be considered successful after having failed. Defaults
-                            to 1. Must be 1 for liveness and startup. Minimum value
-                            is 1.
-                          format: int32
-                          type: integer
-                        tcpSocket:
-                          description: TCPSocket specifies an action involving a TCP
-                            port.
-                          properties:
-                            host:
-                              description: 'Optional: Host name to connect to, defaults
-                                to the pod IP.'
-                              type: string
-                            port:
-                              anyOf:
-                              - type: integer
-                              - type: string
-                              description: Number or name of the port to access on
-                                the container. Number must be in the range 1 to 65535.
-                                Name must be an IANA_SVC_NAME.
-                              x-kubernetes-int-or-string: true
-                          required:
-                          - port
-                          type: object
-                        terminationGracePeriodSeconds:
-                          description: Optional duration in seconds the pod needs
-                            to terminate gracefully upon probe failure. The grace
-                            period is the duration in seconds after the processes
-                            running in the pod are sent a termination signal and the
-                            time when the processes are forcibly halted with a kill
-                            signal. Set this value longer than the expected cleanup
-                            time for your process. If this value is nil, the pod's
-                            terminationGracePeriodSeconds will be used. Otherwise,
-                            this value overrides the value provided by the pod spec.
-                            Value must be non-negative integer. The value zero indicates
-                            stop immediately via the kill signal (no opportunity to
-                            shut down). This is a beta field and requires enabling
-                            ProbeTerminationGracePeriod feature gate. Minimum value
-                            is 1. spec.terminationGracePeriodSeconds is used if unset.
-                          format: int64
-                          type: integer
-                        timeoutSeconds:
-                          description: 'Number of seconds after which the probe times
-                            out. Defaults to 1 second. Minimum value is 1. More info:
-                            https://kubernetes.io/docs/concepts/workloads/pods/pod-lifecycle#container-probes'
-                          format: int32
-                          type: integer
-                      type: object
-                    name:
-                      description: Name of the container specified as a DNS_LABEL.
-                        Each container in a pod must have a unique name (DNS_LABEL).
-                        Cannot be updated.
-                      type: string
-                    ports:
-                      description: List of ports to expose from the container. Not
-                        specifying a port here DOES NOT prevent that port from being
-                        exposed. Any port which is listening on the default "0.0.0.0"
-                        address inside a container will be accessible from the network.
-                        Modifying this array with strategic merge patch may corrupt
-                        the data. For more information See https://github.com/kubernetes/kubernetes/issues/108255.
-                        Cannot be updated.
-                      items:
-                        description: ContainerPort represents a network port in a
-                          single container.
-                        properties:
-                          containerPort:
-                            description: Number of port to expose on the pod's IP
-                              address. This must be a valid port number, 0 < x < 65536.
-                            format: int32
-                            type: integer
-                          hostIP:
-                            description: What host IP to bind the external port to.
-                            type: string
-                          hostPort:
-                            description: Number of port to expose on the host. If
-                              specified, this must be a valid port number, 0 < x <
-                              65536. If HostNetwork is specified, this must match
-                              ContainerPort. Most containers do not need this.
-                            format: int32
-                            type: integer
-                          name:
-                            description: If specified, this must be an IANA_SVC_NAME
-                              and unique within the pod. Each named port in a pod
-                              must have a unique name. Name for the port that can
-                              be referred to by services.
-                            type: string
-                          protocol:
-                            default: TCP
-                            description: Protocol for port. Must be UDP, TCP, or SCTP.
-                              Defaults to "TCP".
-                            type: string
-                        required:
-                        - containerPort
-                        type: object
-                      type: array
-                      x-kubernetes-list-map-keys:
-                      - containerPort
-                      - protocol
-                      x-kubernetes-list-type: map
-                    readinessProbe:
-                      description: 'Periodic probe of container service readiness.
-                        Container will be removed from service endpoints if the probe
-                        fails. Cannot be updated. More info: https://kubernetes.io/docs/concepts/workloads/pods/pod-lifecycle#container-probes'
-                      properties:
-                        exec:
-                          description: Exec specifies the action to take.
-                          properties:
-                            command:
-                              description: Command is the command line to execute
-                                inside the container, the working directory for the
-                                command  is root ('/') in the container's filesystem.
-                                The command is simply exec'd, it is not run inside
-                                a shell, so traditional shell instructions ('|', etc)
-                                won't work. To use a shell, you need to explicitly
-                                call out to that shell. Exit status of 0 is treated
-                                as live/healthy and non-zero is unhealthy.
-                              items:
-                                type: string
-                              type: array
-                          type: object
-                        failureThreshold:
-                          description: Minimum consecutive failures for the probe
-                            to be considered failed after having succeeded. Defaults
-                            to 3. Minimum value is 1.
-                          format: int32
-                          type: integer
-                        grpc:
-                          description: GRPC specifies an action involving a GRPC port.
-                            This is a beta field and requires enabling GRPCContainerProbe
-                            feature gate.
-                          properties:
-                            port:
-                              description: Port number of the gRPC service. Number
-                                must be in the range 1 to 65535.
-                              format: int32
-                              type: integer
-                            service:
-                              description: "Service is the name of the service to
-                                place in the gRPC HealthCheckRequest (see https://github.com/grpc/grpc/blob/master/doc/health-checking.md).
-                                \n If this is not specified, the default behavior
-                                is defined by gRPC."
-                              type: string
-                          required:
-                          - port
-                          type: object
-                        httpGet:
-                          description: HTTPGet specifies the http request to perform.
-                          properties:
-                            host:
-                              description: Host name to connect to, defaults to the
-                                pod IP. You probably want to set "Host" in httpHeaders
-                                instead.
-                              type: string
-                            httpHeaders:
-                              description: Custom headers to set in the request. HTTP
-                                allows repeated headers.
-                              items:
-                                description: HTTPHeader describes a custom header
-                                  to be used in HTTP probes
-                                properties:
-                                  name:
-                                    description: The header field name
-                                    type: string
-                                  value:
-                                    description: The header field value
-                                    type: string
-                                required:
-                                - name
-                                - value
-                                type: object
-                              type: array
-                            path:
-                              description: Path to access on the HTTP server.
-                              type: string
-                            port:
-                              anyOf:
-                              - type: integer
-                              - type: string
-                              description: Name or number of the port to access on
-                                the container. Number must be in the range 1 to 65535.
-                                Name must be an IANA_SVC_NAME.
-                              x-kubernetes-int-or-string: true
-                            scheme:
-                              description: Scheme to use for connecting to the host.
-                                Defaults to HTTP.
-                              type: string
-                          required:
-                          - port
-                          type: object
-                        initialDelaySeconds:
-                          description: 'Number of seconds after the container has
-                            started before liveness probes are initiated. More info:
-                            https://kubernetes.io/docs/concepts/workloads/pods/pod-lifecycle#container-probes'
-                          format: int32
-                          type: integer
-                        periodSeconds:
-                          description: How often (in seconds) to perform the probe.
-                            Default to 10 seconds. Minimum value is 1.
-                          format: int32
-                          type: integer
-                        successThreshold:
-                          description: Minimum consecutive successes for the probe
-                            to be considered successful after having failed. Defaults
-                            to 1. Must be 1 for liveness and startup. Minimum value
-                            is 1.
-                          format: int32
-                          type: integer
-                        tcpSocket:
-                          description: TCPSocket specifies an action involving a TCP
-                            port.
-                          properties:
-                            host:
-                              description: 'Optional: Host name to connect to, defaults
-                                to the pod IP.'
-                              type: string
-                            port:
-                              anyOf:
-                              - type: integer
-                              - type: string
-                              description: Number or name of the port to access on
-                                the container. Number must be in the range 1 to 65535.
-                                Name must be an IANA_SVC_NAME.
-                              x-kubernetes-int-or-string: true
-                          required:
-                          - port
-                          type: object
-                        terminationGracePeriodSeconds:
-                          description: Optional duration in seconds the pod needs
-                            to terminate gracefully upon probe failure. The grace
-                            period is the duration in seconds after the processes
-                            running in the pod are sent a termination signal and the
-                            time when the processes are forcibly halted with a kill
-                            signal. Set this value longer than the expected cleanup
-                            time for your process. If this value is nil, the pod's
-                            terminationGracePeriodSeconds will be used. Otherwise,
-                            this value overrides the value provided by the pod spec.
-                            Value must be non-negative integer. The value zero indicates
-                            stop immediately via the kill signal (no opportunity to
-                            shut down). This is a beta field and requires enabling
-                            ProbeTerminationGracePeriod feature gate. Minimum value
-                            is 1. spec.terminationGracePeriodSeconds is used if unset.
-                          format: int64
-                          type: integer
-                        timeoutSeconds:
-                          description: 'Number of seconds after which the probe times
-                            out. Defaults to 1 second. Minimum value is 1. More info:
-                            https://kubernetes.io/docs/concepts/workloads/pods/pod-lifecycle#container-probes'
-                          format: int32
-                          type: integer
-                      type: object
-                    resources:
-                      description: 'Compute Resources required by this container.
-                        Cannot be updated. More info: https://kubernetes.io/docs/concepts/configuration/manage-resources-containers/'
-                      properties:
-                        limits:
-                          additionalProperties:
-                            anyOf:
-                            - type: integer
-                            - type: string
-                            pattern: ^(\+|-)?(([0-9]+(\.[0-9]*)?)|(\.[0-9]+))(([KMGTPE]i)|[numkMGTPE]|([eE](\+|-)?(([0-9]+(\.[0-9]*)?)|(\.[0-9]+))))?$
-                            x-kubernetes-int-or-string: true
-                          description: 'Limits describes the maximum amount of compute
-                            resources allowed. More info: https://kubernetes.io/docs/concepts/configuration/manage-resources-containers/'
-                          type: object
-                        requests:
-                          additionalProperties:
-                            anyOf:
-                            - type: integer
-                            - type: string
-                            pattern: ^(\+|-)?(([0-9]+(\.[0-9]*)?)|(\.[0-9]+))(([KMGTPE]i)|[numkMGTPE]|([eE](\+|-)?(([0-9]+(\.[0-9]*)?)|(\.[0-9]+))))?$
-                            x-kubernetes-int-or-string: true
-                          description: 'Requests describes the minimum amount of compute
-                            resources required. If Requests is omitted for a container,
-                            it defaults to Limits if that is explicitly specified,
-                            otherwise to an implementation-defined value. More info:
-                            https://kubernetes.io/docs/concepts/configuration/manage-resources-containers/'
-                          type: object
-                      type: object
-                    securityContext:
-                      description: 'SecurityContext defines the security options the
-                        container should be run with. If set, the fields of SecurityContext
-                        override the equivalent fields of PodSecurityContext. More
-                        info: https://kubernetes.io/docs/tasks/configure-pod-container/security-context/'
-                      properties:
-                        allowPrivilegeEscalation:
-                          description: 'AllowPrivilegeEscalation controls whether
-                            a process can gain more privileges than its parent process.
-                            This bool directly controls if the no_new_privs flag will
-                            be set on the container process. AllowPrivilegeEscalation
-                            is true always when the container is: 1) run as Privileged
-                            2) has CAP_SYS_ADMIN Note that this field cannot be set
-                            when spec.os.name is windows.'
-                          type: boolean
-                        capabilities:
-                          description: The capabilities to add/drop when running containers.
-                            Defaults to the default set of capabilities granted by
-                            the container runtime. Note that this field cannot be
-                            set when spec.os.name is windows.
-                          properties:
-                            add:
-                              description: Added capabilities
-                              items:
-                                description: Capability represent POSIX capabilities
-                                  type
-                                type: string
-                              type: array
-                            drop:
-                              description: Removed capabilities
-                              items:
-                                description: Capability represent POSIX capabilities
-                                  type
-                                type: string
-                              type: array
-                          type: object
-                        privileged:
-                          description: Run container in privileged mode. Processes
-                            in privileged containers are essentially equivalent to
-                            root on the host. Defaults to false. Note that this field
-                            cannot be set when spec.os.name is windows.
-                          type: boolean
-                        procMount:
-                          description: procMount denotes the type of proc mount to
-                            use for the containers. The default is DefaultProcMount
-                            which uses the container runtime defaults for readonly
-                            paths and masked paths. This requires the ProcMountType
-                            feature flag to be enabled. Note that this field cannot
-                            be set when spec.os.name is windows.
-                          type: string
-                        readOnlyRootFilesystem:
-                          description: Whether this container has a read-only root
-                            filesystem. Default is false. Note that this field cannot
-                            be set when spec.os.name is windows.
-                          type: boolean
-                        runAsGroup:
-                          description: The GID to run the entrypoint of the container
-                            process. Uses runtime default if unset. May also be set
-                            in PodSecurityContext.  If set in both SecurityContext
-                            and PodSecurityContext, the value specified in SecurityContext
-                            takes precedence. Note that this field cannot be set when
-                            spec.os.name is windows.
-                          format: int64
-                          type: integer
-                        runAsNonRoot:
-                          description: Indicates that the container must run as a
-                            non-root user. If true, the Kubelet will validate the
-                            image at runtime to ensure that it does not run as UID
-                            0 (root) and fail to start the container if it does. If
-                            unset or false, no such validation will be performed.
-                            May also be set in PodSecurityContext.  If set in both
-                            SecurityContext and PodSecurityContext, the value specified
-                            in SecurityContext takes precedence.
-                          type: boolean
-                        runAsUser:
-                          description: The UID to run the entrypoint of the container
-                            process. Defaults to user specified in image metadata
-                            if unspecified. May also be set in PodSecurityContext.  If
-                            set in both SecurityContext and PodSecurityContext, the
-                            value specified in SecurityContext takes precedence. Note
-                            that this field cannot be set when spec.os.name is windows.
-                          format: int64
-                          type: integer
-                        seLinuxOptions:
-                          description: The SELinux context to be applied to the container.
-                            If unspecified, the container runtime will allocate a
-                            random SELinux context for each container.  May also be
-                            set in PodSecurityContext.  If set in both SecurityContext
-                            and PodSecurityContext, the value specified in SecurityContext
-                            takes precedence. Note that this field cannot be set when
-                            spec.os.name is windows.
-                          properties:
-                            level:
-                              description: Level is SELinux level label that applies
-                                to the container.
-                              type: string
-                            role:
-                              description: Role is a SELinux role label that applies
-                                to the container.
-                              type: string
-                            type:
-                              description: Type is a SELinux type label that applies
-                                to the container.
-                              type: string
-                            user:
-                              description: User is a SELinux user label that applies
-                                to the container.
-                              type: string
-                          type: object
-                        seccompProfile:
-                          description: The seccomp options to use by this container.
-                            If seccomp options are provided at both the pod & container
-                            level, the container options override the pod options.
-                            Note that this field cannot be set when spec.os.name is
-                            windows.
-                          properties:
-                            localhostProfile:
-                              description: localhostProfile indicates a profile defined
-                                in a file on the node should be used. The profile
-                                must be preconfigured on the node to work. Must be
-                                a descending path, relative to the kubelet's configured
-                                seccomp profile location. Must only be set if type
-                                is "Localhost".
-                              type: string
-                            type:
-                              description: "type indicates which kind of seccomp profile
-                                will be applied. Valid options are: \n Localhost -
-                                a profile defined in a file on the node should be
-                                used. RuntimeDefault - the container runtime default
-                                profile should be used. Unconfined - no profile should
-                                be applied."
-                              type: string
-                          required:
-                          - type
-                          type: object
-                        windowsOptions:
-                          description: The Windows specific settings applied to all
-                            containers. If unspecified, the options from the PodSecurityContext
-                            will be used. If set in both SecurityContext and PodSecurityContext,
-                            the value specified in SecurityContext takes precedence.
-                            Note that this field cannot be set when spec.os.name is
-                            linux.
-                          properties:
-                            gmsaCredentialSpec:
-                              description: GMSACredentialSpec is where the GMSA admission
-                                webhook (https://github.com/kubernetes-sigs/windows-gmsa)
-                                inlines the contents of the GMSA credential spec named
-                                by the GMSACredentialSpecName field.
-                              type: string
-                            gmsaCredentialSpecName:
-                              description: GMSACredentialSpecName is the name of the
-                                GMSA credential spec to use.
-                              type: string
-                            hostProcess:
-                              description: HostProcess determines if a container should
-                                be run as a 'Host Process' container. This field is
-                                alpha-level and will only be honored by components
-                                that enable the WindowsHostProcessContainers feature
-                                flag. Setting this field without the feature flag
-                                will result in errors when validating the Pod. All
-                                of a Pod's containers must have the same effective
-                                HostProcess value (it is not allowed to have a mix
-                                of HostProcess containers and non-HostProcess containers).  In
-                                addition, if HostProcess is true then HostNetwork
-                                must also be set to true.
-                              type: boolean
-                            runAsUserName:
-                              description: The UserName in Windows to run the entrypoint
-                                of the container process. Defaults to the user specified
-                                in image metadata if unspecified. May also be set
-                                in PodSecurityContext. If set in both SecurityContext
-                                and PodSecurityContext, the value specified in SecurityContext
-                                takes precedence.
-                              type: string
-                          type: object
-                      type: object
-                    startupProbe:
-                      description: 'StartupProbe indicates that the Pod has successfully
-                        initialized. If specified, no other probes are executed until
-                        this completes successfully. If this probe fails, the Pod
-                        will be restarted, just as if the livenessProbe failed. This
-                        can be used to provide different probe parameters at the beginning
-                        of a Pod''s lifecycle, when it might take a long time to load
-                        data or warm a cache, than during steady-state operation.
-                        This cannot be updated. More info: https://kubernetes.io/docs/concepts/workloads/pods/pod-lifecycle#container-probes'
-                      properties:
-                        exec:
-                          description: Exec specifies the action to take.
-                          properties:
-                            command:
-                              description: Command is the command line to execute
-                                inside the container, the working directory for the
-                                command  is root ('/') in the container's filesystem.
-                                The command is simply exec'd, it is not run inside
-                                a shell, so traditional shell instructions ('|', etc)
-                                won't work. To use a shell, you need to explicitly
-                                call out to that shell. Exit status of 0 is treated
-                                as live/healthy and non-zero is unhealthy.
-                              items:
-                                type: string
-                              type: array
-                          type: object
-                        failureThreshold:
-                          description: Minimum consecutive failures for the probe
-                            to be considered failed after having succeeded. Defaults
-                            to 3. Minimum value is 1.
-                          format: int32
-                          type: integer
-                        grpc:
-                          description: GRPC specifies an action involving a GRPC port.
-                            This is a beta field and requires enabling GRPCContainerProbe
-                            feature gate.
-                          properties:
-                            port:
-                              description: Port number of the gRPC service. Number
-                                must be in the range 1 to 65535.
-                              format: int32
-                              type: integer
-                            service:
-                              description: "Service is the name of the service to
-                                place in the gRPC HealthCheckRequest (see https://github.com/grpc/grpc/blob/master/doc/health-checking.md).
-                                \n If this is not specified, the default behavior
-                                is defined by gRPC."
-                              type: string
-                          required:
-                          - port
-                          type: object
-                        httpGet:
-                          description: HTTPGet specifies the http request to perform.
-                          properties:
-                            host:
-                              description: Host name to connect to, defaults to the
-                                pod IP. You probably want to set "Host" in httpHeaders
-                                instead.
-                              type: string
-                            httpHeaders:
-                              description: Custom headers to set in the request. HTTP
-                                allows repeated headers.
-                              items:
-                                description: HTTPHeader describes a custom header
-                                  to be used in HTTP probes
-                                properties:
-                                  name:
-                                    description: The header field name
-                                    type: string
-                                  value:
-                                    description: The header field value
-                                    type: string
-                                required:
-                                - name
-                                - value
-                                type: object
-                              type: array
-                            path:
-                              description: Path to access on the HTTP server.
-                              type: string
-                            port:
-                              anyOf:
-                              - type: integer
-                              - type: string
-                              description: Name or number of the port to access on
-                                the container. Number must be in the range 1 to 65535.
-                                Name must be an IANA_SVC_NAME.
-                              x-kubernetes-int-or-string: true
-                            scheme:
-                              description: Scheme to use for connecting to the host.
-                                Defaults to HTTP.
-                              type: string
-                          required:
-                          - port
-                          type: object
-                        initialDelaySeconds:
-                          description: 'Number of seconds after the container has
-                            started before liveness probes are initiated. More info:
-                            https://kubernetes.io/docs/concepts/workloads/pods/pod-lifecycle#container-probes'
-                          format: int32
-                          type: integer
-                        periodSeconds:
-                          description: How often (in seconds) to perform the probe.
-                            Default to 10 seconds. Minimum value is 1.
-                          format: int32
-                          type: integer
-                        successThreshold:
-                          description: Minimum consecutive successes for the probe
-                            to be considered successful after having failed. Defaults
-                            to 1. Must be 1 for liveness and startup. Minimum value
-                            is 1.
-                          format: int32
-                          type: integer
-                        tcpSocket:
-                          description: TCPSocket specifies an action involving a TCP
-                            port.
-                          properties:
-                            host:
-                              description: 'Optional: Host name to connect to, defaults
-                                to the pod IP.'
-                              type: string
-                            port:
-                              anyOf:
-                              - type: integer
-                              - type: string
-                              description: Number or name of the port to access on
-                                the container. Number must be in the range 1 to 65535.
-                                Name must be an IANA_SVC_NAME.
-                              x-kubernetes-int-or-string: true
-                          required:
-                          - port
-                          type: object
-                        terminationGracePeriodSeconds:
-                          description: Optional duration in seconds the pod needs
-                            to terminate gracefully upon probe failure. The grace
-                            period is the duration in seconds after the processes
-                            running in the pod are sent a termination signal and the
-                            time when the processes are forcibly halted with a kill
-                            signal. Set this value longer than the expected cleanup
-                            time for your process. If this value is nil, the pod's
-                            terminationGracePeriodSeconds will be used. Otherwise,
-                            this value overrides the value provided by the pod spec.
-                            Value must be non-negative integer. The value zero indicates
-                            stop immediately via the kill signal (no opportunity to
-                            shut down). This is a beta field and requires enabling
-                            ProbeTerminationGracePeriod feature gate. Minimum value
-                            is 1. spec.terminationGracePeriodSeconds is used if unset.
-                          format: int64
-                          type: integer
-                        timeoutSeconds:
-                          description: 'Number of seconds after which the probe times
-                            out. Defaults to 1 second. Minimum value is 1. More info:
-                            https://kubernetes.io/docs/concepts/workloads/pods/pod-lifecycle#container-probes'
-                          format: int32
-                          type: integer
-                      type: object
-                    stdin:
-                      description: Whether this container should allocate a buffer
-                        for stdin in the container runtime. If this is not set, reads
-                        from stdin in the container will always result in EOF. Default
-                        is false.
-                      type: boolean
-                    stdinOnce:
-                      description: Whether the container runtime should close the
-                        stdin channel after it has been opened by a single attach.
-                        When stdin is true the stdin stream will remain open across
-                        multiple attach sessions. If stdinOnce is set to true, stdin
-                        is opened on container start, is empty until the first client
-                        attaches to stdin, and then remains open and accepts data
-                        until the client disconnects, at which time stdin is closed
-                        and remains closed until the container is restarted. If this
-                        flag is false, a container processes that reads from stdin
-                        will never receive an EOF. Default is false
-                      type: boolean
-                    terminationMessagePath:
-                      description: 'Optional: Path at which the file to which the
-                        container''s termination message will be written is mounted
-                        into the container''s filesystem. Message written is intended
-                        to be brief final status, such as an assertion failure message.
-                        Will be truncated by the node if greater than 4096 bytes.
-                        The total message length across all containers will be limited
-                        to 12kb. Defaults to /dev/termination-log. Cannot be updated.'
-                      type: string
-                    terminationMessagePolicy:
-                      description: Indicate how the termination message should be
-                        populated. File will use the contents of terminationMessagePath
-                        to populate the container status message on both success and
-                        failure. FallbackToLogsOnError will use the last chunk of
-                        container log output if the termination message file is empty
-                        and the container exited with an error. The log output is
-                        limited to 2048 bytes or 80 lines, whichever is smaller. Defaults
-                        to File. Cannot be updated.
-                      type: string
-                    tty:
-                      description: Whether this container should allocate a TTY for
-                        itself, also requires 'stdin' to be true. Default is false.
-                      type: boolean
-                    volumeDevices:
-                      description: volumeDevices is the list of block devices to be
-                        used by the container.
-                      items:
-                        description: volumeDevice describes a mapping of a raw block
-                          device within a container.
-                        properties:
-                          devicePath:
-                            description: devicePath is the path inside of the container
-                              that the device will be mapped to.
-                            type: string
-                          name:
-                            description: name must match the name of a persistentVolumeClaim
-                              in the pod
-                            type: string
-                        required:
-                        - devicePath
-                        - name
-                        type: object
-                      type: array
-                    volumeMounts:
-                      description: Pod volumes to mount into the container's filesystem.
-                        Cannot be updated.
-                      items:
-                        description: VolumeMount describes a mounting of a Volume
-                          within a container.
-                        properties:
-                          mountPath:
-                            description: Path within the container at which the volume
-                              should be mounted.  Must not contain ':'.
-                            type: string
-                          mountPropagation:
-                            description: mountPropagation determines how mounts are
-                              propagated from the host to container and the other
-                              way around. When not set, MountPropagationNone is used.
-                              This field is beta in 1.10.
-                            type: string
-                          name:
-                            description: This must match the Name of a Volume.
-                            type: string
-                          readOnly:
-                            description: Mounted read-only if true, read-write otherwise
-                              (false or unspecified). Defaults to false.
-                            type: boolean
-                          subPath:
-                            description: Path within the volume from which the container's
-                              volume should be mounted. Defaults to "" (volume's root).
-                            type: string
-                          subPathExpr:
-                            description: Expanded path within the volume from which
-                              the container's volume should be mounted. Behaves similarly
-                              to SubPath but environment variable references $(VAR_NAME)
-                              are expanded using the container's environment. Defaults
-                              to "" (volume's root). SubPathExpr and SubPath are mutually
-                              exclusive.
-                            type: string
-                        required:
-                        - mountPath
-                        - name
-                        type: object
-                      type: array
-                    workingDir:
-                      description: Container's working directory. If not specified,
-                        the container runtime's default will be used, which might
-                        be configured in the container image. Cannot be updated.
-                      type: string
-                  required:
-                  - name
-                  type: object
-                type: array
-              terminationGracePeriodSeconds:
-                description: Seconds Redmine pod needs to terminate gracefully
-                format: int64
-                minimum: 0
-                type: integer
-              tolerations:
-                description: Tolerations for pods assignment
-                items:
-                  description: The pod this Toleration is attached to tolerates any
-                    taint that matches the triple <key,value,effect> using the matching
-                    operator <operator>.
-                  properties:
-                    effect:
-                      description: Effect indicates the taint effect to match. Empty
-                        means match all taint effects. When specified, allowed values
-                        are NoSchedule, PreferNoSchedule and NoExecute.
-                      type: string
-                    key:
-                      description: Key is the taint key that the toleration applies
-                        to. Empty means match all taint keys. If the key is empty,
-                        operator must be Exists; this combination means to match all
-                        values and all keys.
-                      type: string
-                    operator:
-                      description: Operator represents a key's relationship to the
-                        value. Valid operators are Exists and Equal. Defaults to Equal.
-                        Exists is equivalent to wildcard for value, so that a pod
-                        can tolerate all taints of a particular category.
-                      type: string
-                    tolerationSeconds:
-                      description: TolerationSeconds represents the period of time
-                        the toleration (which must be of effect NoExecute, otherwise
-                        this field is ignored) tolerates the taint. By default, it
-                        is not set, which means tolerate the taint forever (do not
-                        evict). Zero and negative values will be treated as 0 (evict
-                        immediately) by the system.
-                      format: int64
-                      type: integer
-                    value:
-                      description: Value is the taint value the toleration matches
-                        to. If the operator is Exists, the value should be empty,
-                        otherwise just a regular string.
-                      type: string
-                  type: object
-                type: array
-            type: object
-          status:
-            description: ControllerStatus defines the observed state of Controller.
-            properties:
-              resources:
-                type: string
-            type: object
-        type: object
-    served: true
-    storage: true
-    subresources:
-      status: {}+                  type: array
+              type: object
+            status:
+              description:
+                ControllerStatus defines the observed state of Controller.
+              properties:
+                resources:
+                  type: string
+              type: object
+          type: object
+      served: true
+      storage: true
+      subresources:
+        status: {}