// +kubebuilder:validation:Optional
package config

import (
	"github.com/fluxninja/aperture/v2/pkg/config"
	otelconfig "github.com/fluxninja/aperture/v2/pkg/otelcollector/config"
)

// swagger:operation POST /otel agent-configuration OTel
// ---
// x-fn-config-env: true
// parameters:
// - in: body
//   schema:
//     "$ref": "#/definitions/AgentOTelConfig"

// AgentOTelConfig is the configuration for Agent's OTel collector.
// +kubebuilder:object:generate=true
//
//swagger:model
type AgentOTelConfig struct {
	// BatchPrerollup configures the OTel batch pre-processor.
	BatchPrerollup BatchPrerollupConfig `json:"batch_prerollup"`
	// BatchPostrollup configures the OTel batch post-processor.
	BatchPostrollup             BatchPostrollupConfig `json:"batch_postrollup"`
	otelconfig.CommonOTelConfig `json:",inline"`
	// DisableKubernetesScraper disables the default metrics collection for Kubernetes resources.
	DisableKubernetesScraper bool `json:"disable_kubernetes_scraper" default:"false"`
	// DisableKubeletScraper disables the default metrics collection for kubelet.
	// Deprecated: kubelet scraper is removed entirely, so this flag makes no difference.
	DisableKubeletScraper bool `json:"disable_kubelet_scraper" default:"false"`
	// EnableHighCardinalityPlatformMetrics filters out high cardinality Aperture platform metrics from being
	// published to Prometheus. Filtered out metrics are:
	//   * "grpc_server_handled_total.*"
	//   * "grpc_server_handling_seconds.*"
	//   * "grpc_server_handling_seconds_bucket.*"
	//   * "grpc_server_handling_seconds_count.*"
	//   * "grpc_server_handling_seconds_sum.*"
	//   * "grpc_server_msg_received_total.*"
	//   * "grpc_server_msg_sent_total.*"
	//   * "grpc_server_started_total.*"
	EnableHighCardinalityPlatformMetrics bool `json:"enable_high_cardinality_platform_metrics" default:"false"`
}

// BatchPrerollupConfig defines pre-rollup configuration for OTel batch processor.
// +kubebuilder:object:generate=true
//
//swagger:model
type BatchPrerollupConfig struct {
	// Timeout sets the time after which a batch will be sent regardless of size.
	Timeout config.Duration `json:"timeout" validate:"gt=0" default:"10s"`

<<<<<<< HEAD
	// SendBatchSize is the size of a batch to be sent.
=======
	// SendBatchSize is the number of metrics to send in a batch.
>>>>>>> a187f3d3
	SendBatchSize uint32 `json:"send_batch_size" validate:"gt=0" default:"10000"`

	// SendBatchMaxSize is the upper limit of the batch size. Bigger batches will be split
	// into smaller units.
	SendBatchMaxSize uint32 `json:"send_batch_max_size" validate:"gte=0" default:"10000"`
}

// BatchPostrollupConfig defines post-rollup configuration for OTel batch processor.
// +kubebuilder:object:generate=true
//
//swagger:model
type BatchPostrollupConfig struct {
	// Timeout sets the time after which a batch will be sent regardless of size.
	Timeout config.Duration `json:"timeout" validate:"gt=0" default:"1s"`

<<<<<<< HEAD
	// SendBatchSize is the size of a batch to be sent.
=======
	// SendBatchSize is the number of metrics to send in a batch.
>>>>>>> a187f3d3
	SendBatchSize uint32 `json:"send_batch_size" validate:"gt=0" default:"100"`

	// SendBatchMaxSize is the upper limit of the batch size. Bigger batches will be split
	// into smaller units.
	SendBatchMaxSize uint32 `json:"send_batch_max_size" validate:"gte=0" default:"100"`
}<|MERGE_RESOLUTION|>--- conflicted
+++ resolved
@@ -50,11 +50,7 @@
 	// Timeout sets the time after which a batch will be sent regardless of size.
 	Timeout config.Duration `json:"timeout" validate:"gt=0" default:"10s"`
 
-<<<<<<< HEAD
-	// SendBatchSize is the size of a batch to be sent.
-=======
 	// SendBatchSize is the number of metrics to send in a batch.
->>>>>>> a187f3d3
 	SendBatchSize uint32 `json:"send_batch_size" validate:"gt=0" default:"10000"`
 
 	// SendBatchMaxSize is the upper limit of the batch size. Bigger batches will be split
@@ -70,11 +66,7 @@
 	// Timeout sets the time after which a batch will be sent regardless of size.
 	Timeout config.Duration `json:"timeout" validate:"gt=0" default:"1s"`
 
-<<<<<<< HEAD
-	// SendBatchSize is the size of a batch to be sent.
-=======
 	// SendBatchSize is the number of metrics to send in a batch.
->>>>>>> a187f3d3
 	SendBatchSize uint32 `json:"send_batch_size" validate:"gt=0" default:"100"`
 
 	// SendBatchMaxSize is the upper limit of the batch size. Bigger batches will be split
