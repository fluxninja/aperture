--- conflicted
+++ resolved
@@ -204,17 +204,12 @@
 		if err != nil {
 			return "", err
 		}
-<<<<<<< HEAD
-		if containerJSON.State.Health.Status == "healthy" {
-			return resp.ID, nil
-=======
 		if containerJSON.State != nil {
 			if containerJSON.State.Health != nil {
 				if containerJSON.State.Health.Status == "healthy" {
 					return resp.ID, nil
 				}
 			}
->>>>>>> 4a3ecc8f
 		}
 	}
 }
