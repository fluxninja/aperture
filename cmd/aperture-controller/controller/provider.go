package controller

import (
	"context"
	"path"

	"github.com/ghodss/yaml"
	"github.com/spf13/pflag"
	"go.uber.org/fx"
	"go.uber.org/multierr"

	policylangv1 "github.com/fluxninja/aperture/api/gen/proto/go/aperture/policy/language/v1"
	"github.com/fluxninja/aperture/pkg/config"
	etcdclient "github.com/fluxninja/aperture/pkg/etcd/client"
	etcdnotifier "github.com/fluxninja/aperture/pkg/etcd/notifier"
	filesystemwatcher "github.com/fluxninja/aperture/pkg/filesystem/watcher"
	"github.com/fluxninja/aperture/pkg/log"
	"github.com/fluxninja/aperture/pkg/notifiers"
	"github.com/fluxninja/aperture/pkg/paths"
	"github.com/fluxninja/aperture/pkg/policies/controlplane"
	"github.com/fluxninja/aperture/pkg/status"
)

var (
	// swagger:operation POST /controller common-configuration Controller
	// ---
	// x-fn-config-env: true
	// parameters:
	// - name: policies_path
	//   in: query
	//   type: string
	//   description: Directory containing policies rules
	//   x-go-default: "/etc/aperture/aperture-controller/policies"

<<<<<<< HEAD
	classifiersDefaultPath = path.Join(config.DefaultAssetsDirectory, "classifiers")
	classifiersPathKey     = "controller.classifiers_path"
	classifiersFxTag       = "Classifiers"
	rulesetKey             = "ruleset"

=======
>>>>>>> 563ced3d
	policiesDefaultPath = path.Join(config.DefaultAssetsDirectory, "policies")
	policiesPathKey     = "controller.policies_path"
	policiesFxTag       = "Policies"
	policyKey           = "policy"
)

// Module - Controller can be initialized by passing options from Module() to fx app.
func Module() fx.Option {
	return fx.Options(
		// Syncing policies config to etcd
		fx.Provide(providePoliciesPathFlag),
		filesystemwatcher.Constructor{Name: policiesFxTag, PathKey: policiesPathKey, Path: policiesDefaultPath}.Annotate(), // Create a new watcher
		fx.Invoke(
			fx.Annotate(
				setupPoliciesNotifier,
				fx.ParamTags(config.NameTag(policiesFxTag)),
			),
		),
		// Policy factory
		controlplane.PolicyFactoryModule(),
	)
}

<<<<<<< HEAD
// provideClassifiersPathFlag registers a command line flag builder function.
func provideClassifiersPathFlag() config.FlagSetBuilderOut {
	return config.FlagSetBuilderOut{Builder: setClassifiersPathFlag}
}

// setClassifiersPathFlag registers command line flags.
func setClassifiersPathFlag(fs *pflag.FlagSet) error {
	fs.String(classifiersPathKey, classifiersDefaultPath, "path to classifiers directory")
	return nil
}

// Sync classifiers config directory with etcd.
func setupClassifiersNotifier(w notifiers.Watcher, etcdClient *etcdclient.Client, lifecycle fx.Lifecycle, statusRegistry status.Registry) {
	transformKey := func(key notifiers.Key, bytes []byte, etype notifiers.EventType) (retKey notifiers.Key, retBytes []byte, retErr error) {
		rulesetReg := status.NewRegistry(statusRegistry, rulesetKey)
		reg := status.NewRegistry(rulesetReg, key.String())

		classifierMsg := &classificationv1.Classifier{}

		updateStatus := func() {
			if etype == notifiers.Remove {
				err := reg.Delete()
				if err != nil {
					log.Error().Err(err).Msg("failed to delete status")
				}
			} else if etype == notifiers.Write {
				if retErr != nil {
					s := status.NewStatus(nil, retErr)
					pushErr := reg.Push(s)
					if pushErr != nil {
						log.Error().Err(pushErr).Msg("could not push error to status registry")
					}
				} else {
					s := status.NewStatus(classifierMsg, nil)
					pushErr := reg.Push(s)
					if pushErr != nil {
						log.Error().Err(pushErr).Msg("could not push classifier to status registry")
					}
				}
			}
		}

		defer updateStatus()

		unmarshaller, _ := config.KoanfUnmarshallerConstructor{}.NewKoanfUnmarshaller(bytes)
		unmarshalErr := unmarshaller.Unmarshal(classifierMsg)
		if unmarshalErr != nil {
			log.Warn().Err(unmarshalErr).Msg("Failed to unmarshal classifier")

			return key, bytes, unmarshalErr
		}

		selectorProto := classifierMsg.GetSelector()
		if selectorProto == nil {
			return key, bytes, errors.New("Classifier.Selector is nil")
		}
		agentGroup := selectorProto.GetAgentGroup()
		etcdPath := path.Join(paths.Classifiers, paths.ClassifierKey(agentGroup, string(key)))

		return notifiers.Key(etcdPath), bytes, nil
	}

	notifier := etcdnotifier.NewPrefixToEtcdNotifier(
		paths.Classifiers,
		etcdClient,
		true,
	)

	// content transform callback to wrap policy in config properties wrapper
	notifier.SetTransformFunc(transformKey)

	lifecycle.Append(fx.Hook{
		OnStart: func(_ context.Context) error {
			err := notifier.Start()
			if err != nil {
				return err
			}
			err = w.AddPrefixNotifier(notifier)
			if err != nil {
				return err
			}
			return nil
		},
		OnStop: func(_ context.Context) error {
			var merr, err error
			err = w.RemovePrefixNotifier(notifier)
			if err != nil {
				merr = multierr.Append(merr, err)
			}
			err = notifier.Stop()
			if err != nil {
				merr = multierr.Append(merr, err)
			}
			return merr
		},
	})
}

=======
>>>>>>> 563ced3d
// providePoliciesPathFlag registers a command line flag builder function.
func providePoliciesPathFlag() config.FlagSetBuilderOut {
	return config.FlagSetBuilderOut{Builder: setPoliciesPathFlag}
}

// setPoliciesPathFlag registers command line flags.
func setPoliciesPathFlag(fs *pflag.FlagSet) error {
	fs.String(policiesPathKey, policiesDefaultPath, "path to Policies directory")
	return nil
}

// Sync policies config directory with etcd.
func setupPoliciesNotifier(w notifiers.Watcher, etcdClient *etcdclient.Client, lifecycle fx.Lifecycle, statusRegistry status.Registry) {
	wrapPolicy := func(key notifiers.Key, bytes []byte, etype notifiers.EventType) (notifiers.Key, []byte, error) {
		policyReg := status.NewRegistry(statusRegistry, policyKey)
		reg := status.NewRegistry(policyReg, key.String())

		var dat []byte

		switch etype {
		case notifiers.Write:
			unmarshaller, _ := config.KoanfUnmarshallerConstructor{}.NewKoanfUnmarshaller(bytes)
			policyMessage := &policylangv1.Policy{}
			unmarshalErr := unmarshaller.Unmarshal(policyMessage)
			if unmarshalErr != nil {
				log.Warn().Err(unmarshalErr).Msg("Failed to unmarshal policy")
				return key, nil, unmarshalErr
			}

			wrapper, wrapErr := controlplane.HashAndPolicyWrap(policyMessage, string(key))
			if wrapErr != nil {
				log.Warn().Err(wrapErr).Msg("Failed to wrap message in config properties")
				return key, nil, wrapErr
			}
			var marshalWrapErr error
			dat, marshalWrapErr = yaml.Marshal(wrapper)
			if marshalWrapErr != nil {
				log.Warn().Err(marshalWrapErr).Msgf("Failed to marshal config wrapper for proto message %+v", &wrapper)
				return key, nil, marshalWrapErr
			}

			s := status.NewStatus(wrapper, nil)
			pushErr := reg.Push(s)
			if pushErr != nil {
				log.Error().Err(pushErr).Msg("could not push policies status")
			}

		case notifiers.Remove:
			_ = reg.Delete()
		}
		return key, dat, nil
	}

	notifier := etcdnotifier.NewPrefixToEtcdNotifier(
		paths.PoliciesConfigPath,
		etcdClient,
		true)
	// content transform callback to wrap policy in config properties wrapper
	notifier.SetTransformFunc(wrapPolicy)

	lifecycle.Append(fx.Hook{
		OnStart: func(_ context.Context) error {
			err := notifier.Start()
			if err != nil {
				return err
			}
			err = w.AddPrefixNotifier(notifier)
			if err != nil {
				return err
			}
			return nil
		},
		OnStop: func(_ context.Context) error {
			var merr, err error
			err = w.RemovePrefixNotifier(notifier)
			if err != nil {
				merr = multierr.Append(merr, err)
			}
			err = notifier.Stop()
			if err != nil {
				merr = multierr.Append(merr, err)
			}
			return merr
		},
	})
}<|MERGE_RESOLUTION|>--- conflicted
+++ resolved
@@ -2,6 +2,7 @@
 
 import (
 	"context"
+	"errors"
 	"path"
 
 	"github.com/ghodss/yaml"
@@ -9,6 +10,7 @@
 	"go.uber.org/fx"
 	"go.uber.org/multierr"
 
+	classificationv1 "github.com/fluxninja/aperture/api/gen/proto/go/aperture/policy/language/v1"
 	policylangv1 "github.com/fluxninja/aperture/api/gen/proto/go/aperture/policy/language/v1"
 	"github.com/fluxninja/aperture/pkg/config"
 	etcdclient "github.com/fluxninja/aperture/pkg/etcd/client"
@@ -32,14 +34,11 @@
 	//   description: Directory containing policies rules
 	//   x-go-default: "/etc/aperture/aperture-controller/policies"
 
-<<<<<<< HEAD
 	classifiersDefaultPath = path.Join(config.DefaultAssetsDirectory, "classifiers")
 	classifiersPathKey     = "controller.classifiers_path"
 	classifiersFxTag       = "Classifiers"
 	rulesetKey             = "ruleset"
 
-=======
->>>>>>> 563ced3d
 	policiesDefaultPath = path.Join(config.DefaultAssetsDirectory, "policies")
 	policiesPathKey     = "controller.policies_path"
 	policiesFxTag       = "Policies"
@@ -63,7 +62,6 @@
 	)
 }
 
-<<<<<<< HEAD
 // provideClassifiersPathFlag registers a command line flag builder function.
 func provideClassifiersPathFlag() config.FlagSetBuilderOut {
 	return config.FlagSetBuilderOut{Builder: setClassifiersPathFlag}
@@ -121,13 +119,14 @@
 			return key, bytes, errors.New("Classifier.Selector is nil")
 		}
 		agentGroup := selectorProto.GetAgentGroup()
-		etcdPath := path.Join(paths.Classifiers, paths.ClassifierKey(agentGroup, string(key)))
+		// TODO: Add correct classifierIndex for etcdPath
+		etcdPath := path.Join(paths.ClassifiersConfigPath, paths.ClassifierKey(agentGroup, string(key), 0))
 
 		return notifiers.Key(etcdPath), bytes, nil
 	}
 
 	notifier := etcdnotifier.NewPrefixToEtcdNotifier(
-		paths.Classifiers,
+		paths.ClassifiersConfigPath,
 		etcdClient,
 		true,
 	)
@@ -162,8 +161,6 @@
 	})
 }
 
-=======
->>>>>>> 563ced3d
 // providePoliciesPathFlag registers a command line flag builder function.
 func providePoliciesPathFlag() config.FlagSetBuilderOut {
 	return config.FlagSetBuilderOut{Builder: setPoliciesPathFlag}
