--- conflicted
+++ resolved
@@ -91,20 +91,17 @@
 }
 
 // Sync classifiers config directory with etcd.
-<<<<<<< HEAD
 func setupClassifiersNotifier(w notifiers.Watcher, etcdClient *etcdclient.Client, lifecycle fx.Lifecycle, statusRegistry status.Registry) {
-	wrapClassifier := func(key notifiers.Key, bytes []byte, etype notifiers.EventType) ([]byte, error) {
-		unmarshaller, _ := config.KoanfUnmarshallerConstructor{}.NewKoanfUnmarshaller(bytes)
-=======
-func setupClassifiersNotifier(w notifiers.Watcher, etcdClient *etcdclient.Client, lifecycle fx.Lifecycle, statusRegistry *status.Registry) {
 	transformKey := func(key notifiers.Key, bytes []byte, etype notifiers.EventType) (retKey notifiers.Key, retBytes []byte, retErr error) {
 		statusPath := rulesetKey + "." + key.String()
->>>>>>> 5e2fb3d4
 		classifierMsg := &classificationv1.Classifier{}
 
 		updateStatus := func() {
 			if etype == notifiers.Remove {
-				statusRegistry.Delete(statusPath)
+				err := statusRegistry.Delete(statusPath)
+				if err != nil {
+					log.Error().Err(err).Msg("failed to delete status")
+				}
 			} else if etype == notifiers.Write {
 				if retErr != nil {
 					s := status.NewStatus(nil, retErr)
@@ -132,14 +129,9 @@
 			return key, bytes, unmarshalErr
 		}
 
-<<<<<<< HEAD
-		if etype == notifiers.Remove {
-			_ = statusRegistry.Delete(statusPath)
-=======
 		selectorProto := classifierMsg.GetSelector()
 		if selectorProto == nil {
 			return key, bytes, errors.New("Classifier.Selector is nil")
->>>>>>> 5e2fb3d4
 		}
 		agentGroup := selectorProto.GetAgentGroup()
 		etcdPath := path.Join(paths.Classifiers, paths.ClassifierKey(agentGroup, string(key)))
@@ -216,13 +208,8 @@
 }
 
 // Sync policies config directory with etcd.
-<<<<<<< HEAD
 func setupPoliciesNotifier(w notifiers.Watcher, etcdClient *etcdclient.Client, lifecycle fx.Lifecycle, statusRegistry status.Registry) {
-	wrapPolicy := func(key notifiers.Key, bytes []byte, etype notifiers.EventType) ([]byte, error) {
-=======
-func setupPoliciesNotifier(w notifiers.Watcher, etcdClient *etcdclient.Client, lifecycle fx.Lifecycle, statusRegistry *status.Registry) {
 	wrapPolicy := func(key notifiers.Key, bytes []byte, etype notifiers.EventType) (notifiers.Key, []byte, error) {
->>>>>>> 5e2fb3d4
 		statusPath := policyKey + "." + key.String()
 
 		var dat []byte
