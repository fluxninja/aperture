--- conflicted
+++ resolved
@@ -136,11 +136,7 @@
                 x-go-tag-json: send_batch_max_size
                 x-go-tag-validate: gte=0
             send_batch_size:
-<<<<<<< HEAD
-                description: SendBatchSize is the size of a batch to be sent.
-=======
                 description: SendBatchSize is the number of alerts to send in a batch.
->>>>>>> a187f3d3
                 exclusiveMinimum: true
                 format: uint32
                 minimum: 0
