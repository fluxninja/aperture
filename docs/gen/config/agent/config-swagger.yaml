--- conflicted
+++ resolved
@@ -274,6 +274,14 @@
         title: BatchPrerollupConfig defines configuration for OTEL batch processor.
         type: object
         x-go-package: github.com/fluxninja/aperture/cmd/aperture-agent/config
+    ClientConfig:
+        properties:
+            grpc:
+                $ref: '#/definitions/GRPCClientConfig'
+                x-go-tag-json: grpc
+        title: ClientConfig is configuration for network clients used by agent-functions.
+        type: object
+        x-go-package: github.com/fluxninja/aperture/pkg/agentfunctions
     ClientTLSConfig:
         properties:
             ca_file:
@@ -319,1014 +327,22 @@
             https://github.com/kubernetes-sigs/controller-tools/issues/636
             https://github.com/kubernetes-sigs/kubebuilder/issues/528
         type: object
-<<<<<<< HEAD
-        x-go-name: CustomMetrics
-      ports:
-        $ref: '#/definitions/PortsConfig'
-    title: AgentOTELConfig is the configuration for Agent's OTEL collector.
-    type: object
-    x-go-package: github.com/fluxninja/aperture/cmd/aperture-agent/config
-  AlertManagerClientConfig:
-    properties:
-      address:
-        type: string
-        x-go-name: Address
-        x-go-validate: hostname_port|url|fqdn
-      base_path:
-        type: string
-        x-go-default: /
-        x-go-name: BasePath
-      http_client:
-        $ref: '#/definitions/HTTPClientConfig'
-      name:
-        type: string
-        x-go-name: Name
-    title: AlertManagerClientConfig config for single alertmanager client.
-    type: object
-    x-go-package: github.com/fluxninja/aperture/pkg/alertmanager/client
-  AlertManagerConfig:
-    properties:
-      clients:
-        items:
-          $ref: '#/definitions/AlertManagerClientConfig'
-        type: array
-        x-go-name: Clients
-    title: AlertManagerConfig main level config for alertmanager.
-    type: object
-    x-go-package: github.com/fluxninja/aperture/pkg/alertmanager/client
-  AlerterConfig:
-    properties:
-      channel_size:
-        description: |-
-          ChannelSize size of the alerts channel in the alerter. Alerts should be
-          consument from it quickly, so no big sizes are needed.
-        format: int64
-        type: integer
-        x-go-default: "100"
-        x-go-name: ChannelSize
-        x-go-validate: gt=0
-    title: AlerterConfig for alerter.
-    type: object
-    x-go-package: github.com/fluxninja/aperture/pkg/alerts
-  BackoffConfig:
-    properties:
-      base_delay:
-        description: Base Delay
-        format: string
-        type: string
-        x-go-default: 1s
-        x-go-name: BaseDelay
-        x-go-validate: gte=0
-      jitter:
-        description: Jitter
-        format: double
-        type: number
-        x-go-default: "0.2"
-        x-go-name: Jitter
-        x-go-validate: gte=0
-      max_delay:
-        description: Max Delay
-        format: string
-        type: string
-        x-go-default: 120s
-        x-go-name: MaxDelay
-        x-go-validate: gte=0
-      multiplier:
-        description: Backoff multiplier
-        format: double
-        type: number
-        x-go-default: "1.6"
-        x-go-name: Multiplier
-        x-go-validate: gte=0
-    title: BackoffConfig holds configuration for GRPC Client Backoff.
-    type: object
-    x-go-package: github.com/fluxninja/aperture/pkg/net/grpc
-  BatchAlertsConfig:
-    properties:
-      send_batch_max_size:
-        description: |-
-          SendBatchMaxSize is the upper limit of the batch size. Bigger batches will be split
-          into smaller units.
-        format: uint32
-        type: integer
-        x-go-default: "100"
-        x-go-name: SendBatchMaxSize
-        x-go-validate: gte=0
-      send_batch_size:
-        description: SendBatchSize is the size of a batch which after hit, will trigger
-          it to be sent.
-        format: uint32
-        type: integer
-        x-go-default: "100"
-        x-go-name: SendBatchSize
-        x-go-validate: gt=0
-      timeout:
-        description: Timeout sets the time after which a batch will be sent regardless
-          of size.
-        format: string
-        type: string
-        x-go-default: 1s
-        x-go-name: Timeout
-        x-go-validate: gt=0
-    title: BatchAlertsConfig defines configuration for OTEL batch processor.
-    type: object
-    x-go-package: github.com/fluxninja/aperture/pkg/otelcollector/config
-  BatchPostrollupConfig:
-    properties:
-      send_batch_max_size:
-        description: |-
-          SendBatchMaxSize is the upper limit of the batch size. Bigger batches will be split
-          into smaller units.
-        format: uint32
-        type: integer
-        x-go-default: "100"
-        x-go-name: SendBatchMaxSize
-        x-go-validate: gte=0
-      send_batch_size:
-        description: SendBatchSize is the size of a batch which after hit, will trigger
-          it to be sent.
-        format: uint32
-        type: integer
-        x-go-default: "100"
-        x-go-name: SendBatchSize
-        x-go-validate: gt=0
-      timeout:
-        description: Timeout sets the time after which a batch will be sent regardless
-          of size.
-        format: string
-        type: string
-        x-go-default: 1s
-        x-go-name: Timeout
-        x-go-validate: gt=0
-    title: BatchPostrollupConfig defines configuration for OTEL batch processor.
-    type: object
-    x-go-package: github.com/fluxninja/aperture/cmd/aperture-agent/config
-  BatchPrerollupConfig:
-    properties:
-      send_batch_max_size:
-        description: |-
-          SendBatchMaxSize is the upper limit of the batch size. Bigger batches will be split
-          into smaller units.
-        format: uint32
-        type: integer
-        x-go-default: "10000"
-        x-go-name: SendBatchMaxSize
-        x-go-validate: gte=0
-      send_batch_size:
-        description: SendBatchSize is the size of a batch which after hit, will trigger
-          it to be sent.
-        format: uint32
-        type: integer
-        x-go-default: "10000"
-        x-go-name: SendBatchSize
-        x-go-validate: gt=0
-      timeout:
-        description: Timeout sets the time after which a batch will be sent regardless
-          of size.
-        format: string
-        type: string
-        x-go-default: 10s
-        x-go-name: Timeout
-        x-go-validate: gt=0
-    title: BatchPrerollupConfig defines configuration for OTEL batch processor.
-    type: object
-    x-go-package: github.com/fluxninja/aperture/cmd/aperture-agent/config
-  ClientConfig:
-    properties:
-      grpc:
-        $ref: '#/definitions/GRPCClientConfig'
-    title: ClientConfig is configuration for network clients used by agent-functions.
-    type: object
-    x-go-package: github.com/fluxninja/aperture/pkg/agentfunctions
-  ClientTLSConfig:
-    properties:
-      ca_file:
-        type: string
-        x-go-name: CAFile
-      cert_file:
-        type: string
-        x-go-name: CertFile
-      insecure_skip_verify:
-        type: boolean
-        x-go-name: InsecureSkipVerify
-      key_file:
-        type: string
-        x-go-name: KeyFile
-      key_log_file:
-        type: string
-        x-go-name: KeyLogWriter
-    title: ClientTLSConfig is the config for client TLS.
-    type: object
-    x-go-package: github.com/fluxninja/aperture/pkg/net/tlsconfig
-  CommonOTELConfig:
-    properties:
-      batch_alerts:
-        $ref: '#/definitions/BatchAlertsConfig'
-      ports:
-        $ref: '#/definitions/PortsConfig'
-    title: CommonOTELConfig is the configuration for the OTEL collector.
-    type: object
-    x-go-package: github.com/fluxninja/aperture/pkg/otelcollector/config
-  Components:
-    additionalProperties:
-      type: object
-    description: |-
-      Components is an alias type for map[string]any. This needs to be used
-      because of the CRD requirements for the operator.
-      https://github.com/kubernetes-sigs/controller-tools/issues/636
-      https://github.com/kubernetes-sigs/kubebuilder/issues/528
-    type: object
-    x-go-package: github.com/fluxninja/aperture/cmd/aperture-agent/config
-  Config:
-    properties:
-      client:
-        $ref: '#/definitions/ClientConfig'
-      endpoints:
-        description: RPC servers to connect to (which will be able to call agent functions)
-        items:
-          type: string
-        type: array
-        x-go-name: Endpoints
-    title: Config is configuration for agent functions.
-    type: object
-    x-go-package: github.com/fluxninja/aperture/pkg/agentfunctions
-  CustomMetricsConfig:
-    description: which will be exported to the controller prometheus.
-    properties:
-      pipeline:
-        $ref: '#/definitions/CustomMetricsPipelineConfig'
-      processors:
-        $ref: '#/definitions/Components'
-      receivers:
-        $ref: '#/definitions/Components'
-    title: CustomMetricsConfig defines receivers, processors and single metrics pipeline,
-    type: object
-    x-go-package: github.com/fluxninja/aperture/cmd/aperture-agent/config
-  CustomMetricsPipelineConfig:
-    properties:
-      processors:
-        items:
-          type: string
-        type: array
-        x-go-name: Processors
-      receivers:
-        items:
-          type: string
-        type: array
-        x-go-name: Receivers
-    title: CustomMetricsPipelineConfig defines a custom metrics pipeline.
-    type: object
-    x-go-package: github.com/fluxninja/aperture/cmd/aperture-agent/config
-  DistCacheConfig:
-    properties:
-      bind_addr:
-        description: BindAddr denotes the address that DistCache will bind to for
-          communication with other peer nodes.
-        type: string
-        x-go-default: :3320
-        x-go-name: BindAddr
-        x-go-validate: hostname_port
-      memberlist_advertise_addr:
-        description: Address of memberlist to advertise to other cluster members.
-          Used for nat traversal if provided.
-        type: string
-        x-go-name: MemberlistAdvertiseAddr
-        x-go-validate: omitempty,hostname_port
-      memberlist_bind_addr:
-        description: Address to bind mememberlist server to.
-        type: string
-        x-go-default: :3322
-        x-go-name: MemberlistBindAddr
-        x-go-validate: hostname_port
-      replica_count:
-        description: ReplicaCount is 1 by default.
-        format: int64
-        type: integer
-        x-go-default: "1"
-        x-go-name: ReplicaCount
-    title: DistCacheConfig configures distributed cache that holds per-label counters
-      in distributed rate limiters.
-    type: object
-    x-go-package: github.com/fluxninja/aperture/pkg/distcache
-  Duration:
-    description: It holds *durationpb.Duration which is generated type for google/protobuf/duration.proto.
-    title: Duration is encoded as a string message which represents a signed span
-      of time.
-    type: object
-    x-go-package: github.com/fluxninja/aperture/pkg/config
-  EntityConfig:
-    properties:
-      ip_address:
-        description: IP address of the entity.
-        type: string
-        x-go-name: IPAddress
-        x-go-validate: required,ip
-      name:
-        description: Name of the entity.
-        type: string
-        x-go-name: Name
-      uid:
-        description: UID of the entity.
-        type: string
-        x-go-name: UID
-    title: EntityConfig describes a single entity.
-    type: object
-    x-go-package: github.com/fluxninja/aperture/pkg/discovery/static
-  EtcdConfig:
-    properties:
-      endpoints:
-        description: List of Etcd server endpoints
-        items:
-          type: string
-        type: array
-        x-go-name: Endpoints
-        x-go-validate: gt=0,dive,hostname_port|url|fqdn
-      lease_ttl:
-        description: Lease time-to-live
-        format: string
-        type: string
-        x-go-default: 60s
-        x-go-name: LeaseTTL
-        x-go-validate: gte=1s
-      password:
-        type: string
-        x-go-name: Password
-      tls:
-        $ref: '#/definitions/ClientTLSConfig'
-      username:
-        description: Authentication
-        type: string
-        x-go-name: Username
-    title: EtcdConfig holds configuration for etcd client.
-    type: object
-    x-go-package: github.com/fluxninja/aperture/pkg/etcd/client
-  FlowPreviewConfig:
-    properties:
-      enabled:
-        description: Enables the flow preview service.
-        type: boolean
-        x-go-default: "true"
-        x-go-name: Enabled
-    title: FlowPreviewConfig is the configuration for the flow control preview service.
-    type: object
-    x-go-package: github.com/fluxninja/aperture/pkg/policies/flowcontrol/service/preview
-  GRPCClientConfig:
-    properties:
-      backoff:
-        $ref: '#/definitions/BackoffConfig'
-      insecure:
-        description: Disable ClientTLS
-        type: boolean
-        x-go-default: "false"
-        x-go-name: Insecure
-      min_connection_timeout:
-        description: Minimum connection timeout
-        format: string
-        type: string
-        x-go-default: 20s
-        x-go-name: MinConnectionTimeout
-        x-go-validate: gte=0
-      tls:
-        $ref: '#/definitions/ClientTLSConfig'
-      use_proxy:
-        description: Use HTTP CONNECT Proxy
-        type: boolean
-        x-go-default: "false"
-        x-go-name: UseProxy
-    title: GRPCClientConfig holds configuration for GRPC Client.
-    type: object
-    x-go-package: github.com/fluxninja/aperture/pkg/net/grpc
-  GRPCGatewayConfig:
-    description: GRPCGatewayConfig holds configuration for grpc-http gateway
-    properties:
-      grpc_server_address:
-        description: GRPC server address to connect to - By default it points to HTTP
-          server port because FluxNinja stack runs GRPC and HTTP servers on the same
-          port
-        type: string
-        x-go-default: 0.0.0.0:1
-        x-go-name: GRPCAddr
-        x-go-validate: hostname_port
-    type: object
-    x-go-package: github.com/fluxninja/aperture/pkg/net/grpcgateway
-  GRPCServerConfig:
-    properties:
-      connection_timeout:
-        description: Connection timeout
-        format: string
-        type: string
-        x-go-default: 120s
-        x-go-name: ConnectionTimeout
-        x-go-validate: gte=0s
-      enable_reflection:
-        description: Enable Reflection
-        type: boolean
-        x-go-default: "false"
-        x-go-name: EnableReflection
-      latency_buckets_ms:
-        description: Buckets specification in latency histogram
-        items:
-          format: double
-          type: number
-        type: array
-        x-go-default: '[10.0,25.0,100.0,250.0,1000.0]'
-        x-go-name: LatencyBucketsMS
-        x-go-validate: gte=0
-    title: GRPCServerConfig holds configuration for GRPC Server.
-    type: object
-    x-go-package: github.com/fluxninja/aperture/pkg/net/grpc
-  HTTPClientConfig:
-    properties:
-      disable_compression:
-        description: Disable Compression
-        type: boolean
-        x-go-default: "false"
-        x-go-name: DisableCompression
-      disable_keep_alives:
-        description: Disable HTTP Keep Alives
-        type: boolean
-        x-go-default: "false"
-        x-go-name: DisableKeepAlives
-      expect_continue_timeout:
-        description: Expect Continue Timeout. 0 = no timeout.
-        format: string
-        type: string
-        x-go-default: 1s
-        x-go-name: ExpectContinueTimeout
-        x-go-validate: gte=0s
-      idle_connection_timeout:
-        description: Idle Connection Timeout. 0 = no timeout.
-        format: string
-        type: string
-        x-go-default: 90s
-        x-go-name: IdleConnTimeout
-        x-go-validate: gte=0s
-      key_log_file:
-        description: SSL key log file (useful for debugging with wireshark)
-        type: string
-        x-go-name: KeyLogWriter
-      max_conns_per_host:
-        description: Max Connections Per Host. 0 = no limit.
-        format: int64
-        type: integer
-        x-go-default: "0"
-        x-go-name: MaxConnsPerHost
-        x-go-validate: gte=0
-      max_idle_connections:
-        description: Max Idle Connections. 0 = no limit.
-        format: int64
-        type: integer
-        x-go-default: "100"
-        x-go-name: MaxIdleConns
-        x-go-validate: gte=0
-      max_idle_connections_per_host:
-        description: Max Idle Connections per host. 0 = no limit.
-        format: int64
-        type: integer
-        x-go-default: "5"
-        x-go-name: MaxIdleConnsPerHost
-        x-go-validate: gte=0
-      max_response_header_bytes:
-        description: Max Response Header Bytes. 0 = no limit.
-        format: int64
-        type: integer
-        x-go-default: "0"
-        x-go-name: MaxResponseHeaderBytes
-        x-go-validate: gte=0
-      network_keep_alive:
-        description: Network level keep-alive duration
-        format: string
-        type: string
-        x-go-default: 30s
-        x-go-name: NetworkKeepAlive
-        x-go-validate: gte=0s
-      network_timeout:
-        description: Timeout for making network connection
-        format: string
-        type: string
-        x-go-default: 30s
-        x-go-name: NetworkTimeout
-        x-go-validate: gte=0s
-      proxy_connect_header:
-        $ref: '#/definitions/Header'
-        x-go-validate: omitempty
-      read_buffer_size:
-        description: Read Buffer Size. 0 = 4KB
-        format: int64
-        type: integer
-        x-go-default: "0"
-        x-go-name: ReadBufferSize
-        x-go-validate: gte=0
-      response_header_timeout:
-        description: Response Header Timeout. 0 = no timeout.
-        format: string
-        type: string
-        x-go-default: 0s
-        x-go-name: ResponseHeaderTimeout
-        x-go-validate: gte=0s
-      timeout:
-        description: HTTP client timeout - Timeouts includes connection time, redirects,
-          reading the response etc. 0 = no timeout.
-        format: string
-        type: string
-        x-go-default: 60s
-        x-go-name: Timeout
-        x-go-validate: gte=0s
-      tls:
-        $ref: '#/definitions/ClientTLSConfig'
-      tls_handshake_timeout:
-        description: TLS Handshake Timeout. 0 = no timeout
-        format: string
-        type: string
-        x-go-default: 10s
-        x-go-name: TLSHandshakeTimeout
-        x-go-validate: gte=0s
-      use_proxy:
-        description: Use Proxy
-        type: boolean
-        x-go-default: "false"
-        x-go-name: UseProxy
-      write_buffer_size:
-        description: Write Buffer Size. 0 = 4KB.
-        format: int64
-        type: integer
-        x-go-default: "0"
-        x-go-name: WriteBufferSize
-        x-go-validate: gte=0
-    title: HTTPClientConfig holds configuration for HTTP Client.
-    type: object
-    x-go-package: github.com/fluxninja/aperture/pkg/net/http
-  HTTPServerConfig:
-    properties:
-      disable_http_keep_alives:
-        description: Disable HTTP Keep Alives
-        type: boolean
-        x-go-default: "false"
-        x-go-name: DisableHTTPKeepAlives
-      idle_timeout:
-        description: Idle timeout
-        format: string
-        type: string
-        x-go-default: 30s
-        x-go-name: IdleTimeout
-        x-go-validate: gte=0s
-      latency_buckets_ms:
-        description: Buckets specification in latency histogram
-        items:
-          format: double
-          type: number
-        type: array
-        x-go-default: '[10.0,25.0,100.0,250.0,1000.0]'
-        x-go-name: LatencyBucketsMS
-        x-go-validate: gte=0
-      max_header_bytes:
-        description: Max header size in bytes
-        format: int64
-        type: integer
-        x-go-default: "1048576"
-        x-go-name: MaxHeaderBytes
-        x-go-validate: gte=0
-      read_header_timeout:
-        description: Read header timeout
-        format: string
-        type: string
-        x-go-default: 10s
-        x-go-name: ReadHeaderTimeout
-        x-go-validate: gte=0s
-      read_timeout:
-        description: Read timeout
-        format: string
-        type: string
-        x-go-default: 10s
-        x-go-name: ReadTimeout
-        x-go-validate: gte=0s
-      write_timeout:
-        description: Write timeout
-        format: string
-        type: string
-        x-go-default: 45s
-        x-go-name: WriteTimeout
-        x-go-validate: gte=0s
-    title: HTTPServerConfig holds configuration for HTTP Server.
-    type: object
-    x-go-package: github.com/fluxninja/aperture/pkg/net/http
-  Header:
-    additionalProperties:
-      items:
-        type: string
-      type: array
-    description: |-
-      The keys should be in canonical form, as returned by
-      CanonicalHeaderKey.
-    title: A Header represents the key-value pairs in an HTTP header.
-    type: object
-    x-go-package: net/http
-  HeapConfig:
-    properties:
-      adaptive_policy:
-        $ref: '#/definitions/AdaptivePolicy'
-      limit:
-        description: Maximum memory (in bytes) sets limit of process usage. Default
-          = 256MB.
-        format: uint64
-        type: integer
-        x-go-default: "268435456"
-        x-go-name: Limit
-        x-go-validate: gt=0
-      min_gogc:
-        description: Minimum GoGC sets the minimum garbage collection target percentage
-          for heap driven Watchdogs. This setting helps avoid overscheduling.
-        format: int64
-        type: integer
-        x-go-default: "25"
-        x-go-name: MinGoGC
-        x-go-validate: gt=0,lte=100
-      watermarks_policy:
-        $ref: '#/definitions/WatermarksPolicy'
-    title: HeapConfig holds configuration for heap Watchdog.
-    type: object
-    x-go-package: github.com/fluxninja/aperture/pkg/watchdog
-  HeapLimit:
-    properties:
-      limit:
-        description: Maximum memory (in bytes) sets limit of process usage. Default
-          = 256MB.
-        format: uint64
-        type: integer
-        x-go-default: "268435456"
-        x-go-name: Limit
-        x-go-validate: gt=0
-      min_gogc:
-        description: Minimum GoGC sets the minimum garbage collection target percentage
-          for heap driven Watchdogs. This setting helps avoid overscheduling.
-        format: int64
-        type: integer
-        x-go-default: "25"
-        x-go-name: MinGoGC
-        x-go-validate: gt=0,lte=100
-    title: HeapLimit holds configuration for Watchdog heap limit.
-    type: object
-    x-go-package: github.com/fluxninja/aperture/pkg/watchdog
-  JobConfig:
-    description: JobConfig is config for Job
-    properties:
-      execution_period:
-        description: Time period between job executions. Zero or negative value means
-          that the job will never execute periodically.
-        format: string
-        type: string
-        x-go-default: 10s
-        x-go-name: ExecutionPeriod
-      execution_timeout:
-        description: Execution timeout
-        format: string
-        type: string
-        x-go-default: 5s
-        x-go-name: ExecutionTimeout
-        x-go-validate: gte=0s
-      initially_healthy:
-        description: Sets whether the job is initially healthy
-        type: boolean
-        x-go-default: "false"
-        x-go-name: InitiallyHealthy
-    type: object
-    x-go-package: github.com/fluxninja/aperture/pkg/jobs
-  JobGroupConfig:
-    properties:
-      blocking_execution:
-        description: |-
-          When true, the scheduler will run jobs synchronously,
-          waiting for each execution instance of the job to return
-          before starting the next execution. Running with this
-          option effectively serializes all job execution.
-        type: boolean
-        x-go-default: "false"
-        x-go-name: BlockingExecution
-      worker_limit:
-        description: |-
-          Limits how many jobs can be running at the same time. This is
-          useful when running resource intensive jobs and a precise start time is
-          not critical. 0 = no limit. If BlockingExecution is set, then WorkerLimit
-          is ignored.
-        format: int64
-        type: integer
-        x-go-default: "0"
-        x-go-name: WorkerLimit
-    title: JobGroupConfig holds configuration for JobGroup.
-    type: object
-    x-go-package: github.com/fluxninja/aperture/pkg/jobs
-  KubernetesDiscoveryConfig:
-    properties:
-      autoscale_enabled:
-        type: boolean
-        x-go-default: "true"
-        x-go-name: AutoscaleEnabled
-      discovery_enabled:
-        type: boolean
-        x-go-default: "true"
-        x-go-name: DiscoveryEnabled
-      node_name:
-        description: NodeName is the name of the k8s node the agent should be monitoring
-        type: string
-        x-go-name: NodeName
-      pod_name:
-        type: string
-        x-go-name: PodName
-    title: KubernetesDiscoveryConfig for Kubernetes service discovery.
-    type: object
-    x-go-package: github.com/fluxninja/aperture/pkg/discovery/kubernetes
-  ListenerConfig:
-    properties:
-      addr:
-        description: Address to bind to in the form of [host%zone]:port
-        type: string
-        x-go-default: :8080
-        x-go-name: Addr
-        x-go-validate: hostname_port
-      keep_alive:
-        description: Keep-alive period - 0 = enabled if supported by protocol or OS.
-          If negative then keep-alive is disabled.
-        format: string
-        type: string
-        x-go-default: 180s
-        x-go-name: KeepAlive
-        x-go-validate: gte=0s
-      network:
-        description: TCP networks - "tcp", "tcp4" (IPv4-only), "tcp6" (IPv6-only)
-        type: string
-        x-go-default: tcp
-        x-go-name: Network
-        x-go-validate: oneof=tcp tcp4 tcp6
-    title: ListenerConfig holds configuration for socket listeners.
-    type: object
-    x-go-package: github.com/fluxninja/aperture/pkg/net/listener
-  LogConfig:
-    properties:
-      level:
-        description: Log level
-        type: string
-        x-go-default: info
-        x-go-name: LogLevel
-        x-go-validate: oneof=debug DEBUG info INFO warn WARN error ERROR fatal FATAL
-          panic PANIC trace TRACE disabled DISABLED
-      non_blocking:
-        description: Use non-blocking log writer (can lose logs at high throughput)
-        type: boolean
-        x-go-default: "true"
-        x-go-name: NonBlocking
-      pretty_console:
-        description: 'Additional log writer: pretty console (stdout) logging (not
-          recommended for prod environments)'
-        type: boolean
-        x-go-default: "false"
-        x-go-name: PrettyConsole
-      writers:
-        description: Log writers
-        items:
-          $ref: '#/definitions/LogWriterConfig'
-        type: array
-        x-go-name: Writers
-        x-go-validate: omitempty,dive,omitempty
-    title: LogConfig holds configuration for a logger and log writers.
-    type: object
-    x-go-package: github.com/fluxninja/aperture/pkg/config
-  LogWriterConfig:
-    properties:
-      compress:
-        description: Compress
-        type: boolean
-        x-go-default: "false"
-        x-go-name: Compress
-      file:
-        description: Output file for logs. Keywords allowed - ["stderr", "default"].
-          "default" maps to `/var/log/fluxninja/<service>.log`
-        type: string
-        x-go-default: stderr
-        x-go-name: File
-      max_age:
-        description: Max age in days for log files
-        format: int64
-        type: integer
-        x-go-default: "7"
-        x-go-name: MaxAge
-        x-go-validate: gte=0
-      max_backups:
-        description: Max log file backups
-        format: int64
-        type: integer
-        x-go-default: "3"
-        x-go-name: MaxBackups
-        x-go-validate: gte=0
-      max_size:
-        description: Log file max size in MB
-        format: int64
-        type: integer
-        x-go-default: "50"
-        x-go-name: MaxSize
-        x-go-validate: gte=0
-    title: LogWriterConfig holds configuration for a log writer.
-    type: object
-    x-go-package: github.com/fluxninja/aperture/pkg/config
-  MetricsConfig:
-    properties:
-      enable_go_metrics:
-        description: EnableGoCollector controls whether the go collector is registered
-          on startup. See <https://godoc.org/github.com/prometheus/client_golang/prometheus#NewGoCollector>
-        type: boolean
-        x-go-default: "false"
-        x-go-name: EnableGoCollector
-      enable_process_collector:
-        description: EnableProcessCollector controls whether the process collector
-          is registered on startup. See <https://godoc.org/github.com/prometheus/client_golang/prometheus#NewProcessCollector>
-        type: boolean
-        x-go-default: "false"
-        x-go-name: EnableProcessCollector
-      pedantic:
-        description: Pedantic controls whether a pedantic Registerer is used as the
-          prometheus backend. See <https://godoc.org/github.com/prometheus/client_golang/prometheus#NewPedanticRegistry>
-        type: boolean
-        x-go-default: "false"
-        x-go-name: Pedantic
-    title: MetricsConfig holds configuration for service metrics.
-    type: object
-    x-go-package: github.com/fluxninja/aperture/pkg/metrics
-  MultiJobConfig:
-    properties:
-      execution_period:
-        description: Time period between job executions. Zero or negative value means
-          that the job will never execute periodically.
-        format: string
-        type: string
-        x-go-default: 10s
-        x-go-name: ExecutionPeriod
-      execution_timeout:
-        description: Execution timeout
-        format: string
-        type: string
-        x-go-default: 5s
-        x-go-name: ExecutionTimeout
-        x-go-validate: gte=0s
-      initially_healthy:
-        description: Sets whether the job is initially healthy
-        type: boolean
-        x-go-default: "false"
-        x-go-name: InitiallyHealthy
-    title: MultiJobConfig holds configuration for MultiJob.
-    type: object
-    x-go-package: github.com/fluxninja/aperture/pkg/jobs
-  PeerDiscoveryConfig:
-    properties:
-      advertisement_addr:
-        description: Network address of aperture server to advertise to peers - this
-          address should be reachable from other agents. Used for nat traversal when
-          provided.
-        type: string
-        x-go-name: AdvertisementAddr
-        x-go-validate: omitempty,hostname_port
-    title: PeerDiscoveryConfig holds configuration for Agent Peer Discovery.
-    type: object
-    x-go-package: github.com/fluxninja/aperture/pkg/peers
-  PluginsConfig:
-    properties:
-      disable_plugins:
-        description: Disables all plugins
-        type: boolean
-        x-go-default: "false"
-        x-go-name: DisablePlugins
-      disabled_plugins:
-        description: Specific plugins to disable
-        items:
-          type: string
-        type: array
-        x-go-name: DisabledPlugins
-        x-go-validate: omitempty
-      disabled_symbols:
-        description: Specific plugin types to disable
-        items:
-          type: string
-        type: array
-        x-go-name: DisabledSymbols
-        x-go-validate: omitempty
-      plugins_path:
-        description: Path to plugins directory. "default" points to `/var/lib/aperture/<service>/plugins`.
-        type: string
-        x-go-default: default
-        x-go-name: PluginsPath
-    title: PluginsConfig holds configuration for plugins.
-    type: object
-    x-go-package: github.com/fluxninja/aperture/pkg/plugins
-  PolicyCommon:
-    properties:
-      enabled:
-        description: Flag to enable the policy
-        type: boolean
-        x-go-default: "false"
-        x-go-name: Enabled
-    title: PolicyCommon holds common configuration for Watchdog policies.
-    type: object
-    x-go-package: github.com/fluxninja/aperture/pkg/watchdog
-  PortsConfig:
-    properties:
-      debug_port:
-        description: Port on which otel collector exposes prometheus metrics on /metrics
-          path.
-        format: uint32
-        type: integer
-        x-go-default: "8888"
-        x-go-name: DebugPort
-        x-go-validate: gte=0
-      health_check_port:
-        description: Port on which health check extension in exposed.
-        format: uint32
-        type: integer
-        x-go-default: "13133"
-        x-go-name: HealthCheckPort
-        x-go-validate: gte=0
-      pprof_port:
-        description: Port on which pprof extension in exposed.
-        format: uint32
-        type: integer
-        x-go-default: "1777"
-        x-go-name: PprofPort
-        x-go-validate: gte=0
-      zpages_port:
-        description: Port on which zpages extension in exposed.
-        format: uint32
-        type: integer
-        x-go-default: "55679"
-        x-go-name: ZpagesPort
-        x-go-validate: gte=0
-    title: PortsConfig defines configuration for OTEL debug and extension ports.
-    type: object
-    x-go-package: github.com/fluxninja/aperture/pkg/otelcollector/config
-  ProfilersConfig:
-    properties:
-      cpu_profiler:
-        description: Flag to enable cpu profiling on process start and save it to
-          a file. HTTP interface will not work if this is enabled as CPU profile will
-          always be running.
-        type: boolean
-        x-go-default: "false"
-        x-go-name: CPUProfile
-      profiles_path:
-        description: Path to save performance profiles. "default" path is `/var/log/aperture/<service>/profiles`.
-        type: string
-        x-go-default: default
-        x-go-name: ProfilesPath
-      register_http_routes:
-        description: Register routes. Profile types profile, symbol and cmdline will
-          be registered at /debug/pprof/{profile,symbol,cmdline}.
-        type: boolean
-        x-go-default: "true"
-        x-go-name: RegisterHTTPRoutes
-    title: ProfilersConfig holds configuration for profilers.
-    type: object
-    x-go-package: github.com/fluxninja/aperture/pkg/profilers
-  PrometheusConfig:
-    properties:
-      address:
-        description: Address of the prometheus server
-        type: string
-        x-go-name: Address
-        x-go-validate: required,hostname_port|url|fqdn
-    title: PrometheusConfig holds configuration for Prometheus Server.
-    type: object
-    x-go-package: github.com/fluxninja/aperture/pkg/prometheus
-  ProxyConfig:
-    description: This configuration has preference over environment variables HTTP_PROXY,
-      HTTPS_PROXY or NO_PROXY. See <https://pkg.go.dev/golang.org/x/net/http/httpproxy#Config>
-    properties:
-      http:
-        type: string
-        x-go-name: HTTPProxy
-        x-go-validate: omitempty,url|hostname_port
-      https:
-        type: string
-        x-go-name: HTTPSProxy
-        x-go-validate: omitempty,url|hostname_port
-      no_proxy:
-        items:
-          type: string
-        type: array
-        x-go-name: NoProxy
-        x-go-validate: omitempty,dive,ip|cidr|fqdn|hostname_port
-    title: ProxyConfig holds proxy configuration.
-    type: object
-    x-go-package: github.com/fluxninja/aperture/pkg/net/http
-  SchedulerConfig:
-    properties:
-      blocking_execution:
-        description: |-
-          When true, the scheduler will run jobs synchronously,
-          waiting for each execution instance of the job to return
-          before starting the next execution. Running with this
-          option effectively serializes all job execution.
-        type: boolean
-        x-go-default: "false"
-        x-go-name: BlockingExecution
-      worker_limit:
-=======
         x-go-package: github.com/fluxninja/aperture/cmd/aperture-agent/config
+    Config:
+        properties:
+            client:
+                $ref: '#/definitions/ClientConfig'
+                x-go-tag-json: client
+            endpoints:
+                description: RPC servers to connect to (which will be able to call agent functions)
+                items:
+                    type: string
+                type: array
+                x-go-name: Endpoints
+                x-go-tag-json: endpoints
+        title: Config is configuration for agent functions.
+        type: object
+        x-go-package: github.com/fluxninja/aperture/pkg/agentfunctions
     CustomMetricsConfig:
         description: which will be exported to the controller prometheus.
         properties:
@@ -1808,7 +824,6 @@
             items:
                 type: string
             type: array
->>>>>>> b62aeaeb
         description: |-
             The keys should be in canonical form, as returned by
             CanonicalHeaderKey.
