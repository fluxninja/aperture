--- conflicted
+++ resolved
@@ -383,13 +383,9 @@
         x-order: 1
   Classifier:
     type: object
-<<<<<<< HEAD
-=======
-    title: Set of classification rules sharing a common selector
     required:
     - flow_selector
     - rules
->>>>>>> a9941809
     properties:
       flow_selector:
         description: |+
