consumes:
- application/json
produces:
- application/json
swagger: "2.0"
info:
  description: Policy
  title: Policy
basePath: /aperture-controller
paths:
  /:
    post:
      tags:
      - policy-configuration
      operationId: Policy
      parameters:
      - name: body
        in: body
        required: true
        schema:
          $ref: '#/definitions/Policy'
      responses:
        "200":
          description: A successful response.
definitions:
  AIMDConcurrencyController:
    description: High level concurrency control component. Baselines a signal using
      exponential moving average and applies concurrency limits based on deviation
      of signal from the baseline. Internally implemented as a nested circuit.
    type: object
    properties:
      alerter_parameters:
        description: Configuration for embedded Alerter.
        x-order: 0
        $ref: '#/definitions/AlerterParameters'
      default_config:
        description: Default configuration.
        x-order: 1
        $ref: '#/definitions/LoadActuatorDynamicConfig'
      dynamic_config_key:
        description: Dynamic configuration key for load actuation.
        type: string
        x-order: 2
      flow_selector:
        description: |-
          Flow Selector decides the service and flows at which the concurrency limiter is applied.
          Deprecated 1.8.0: Use `selectors` instead. The `selectors` will be ignored if `flow_selector` is set.
        x-order: 3
        $ref: '#/definitions/FlowSelector'
      gradient_parameters:
        description: Gradient parameters for the controller.
        x-order: 4
        $ref: '#/definitions/GradientControllerParameters'
      in_ports:
        description: Input ports for the AIMDConcurrencyController component.
        x-order: 5
        $ref: '#/definitions/AIMDConcurrencyControllerIns'
      load_multiplier_linear_increment:
        description: |+
          Linear increment to load multiplier in each execution tick when the system is not in overloaded state.

        type: number
        format: double
        default: 0.0025
        x-go-tag-default: "0.0025"
        x-order: 6
      max_load_multiplier:
        description: |+
          Current accepted concurrency is multiplied with this number to dynamically calculate the upper concurrency limit of a Service during normal (non-overload) state. This protects the Service from sudden spikes.

        type: number
        format: double
        default: 2
        x-go-tag-default: "2.0"
        x-order: 7
      out_ports:
        description: Output ports for the AIMDConcurrencyController component.
        x-order: 8
        $ref: '#/definitions/AIMDConcurrencyControllerOuts'
      scheduler_parameters:
        description: |+
          Scheduler parameters.

        x-go-tag-validate: required
        x-order: 9
        $ref: '#/definitions/SchedulerParameters'
      selectors:
        description: Selectors for the component.
        x-order: 10
        $ref: '#/definitions/Selectors'
  AIMDConcurrencyControllerIns:
    description: Inputs for the AIMDConcurrencyController component.
    type: object
    properties:
      enabled:
<<<<<<< HEAD
        description: The enabled port controls whether the _Adaptive Load Scheduler_
          can load shed _Flows_. By default, the _Adaptive Load Scheduler_ is enabled.
=======
        description: The enabled port controls whether the _Load Scheduler_ can load
          shed _Flows_. By default, the _Load Scheduler_ is enabled.
>>>>>>> 35450372
        x-order: 0
        $ref: '#/definitions/InPort'
      setpoint:
        description: The setpoint to the controller.
        x-order: 1
        $ref: '#/definitions/InPort'
      signal:
        description: The signal to the controller.
        x-order: 2
        $ref: '#/definitions/InPort'
  AIMDConcurrencyControllerOuts:
    description: Outputs for the AIMDConcurrencyController component.
    type: object
    properties:
      accepted_concurrency:
        description: Accepted concurrency is the number of concurrent requests that
          are accepted by the service.
        x-order: 0
        $ref: '#/definitions/OutPort'
      desired_load_multiplier:
        description: Desired Load multiplier is the ratio of desired concurrency to
          the incoming concurrency.
        x-order: 1
        $ref: '#/definitions/OutPort'
      incoming_concurrency:
        description: IncomingConcurrency is the number of concurrent requests that
          are received by the service.
        x-order: 2
        $ref: '#/definitions/OutPort'
      is_overload:
        title: |-
          Is overload is a Boolean signal that indicates whether the service is overloaded based on the deviation of the signal from the setpoint taking into account some tolerance.
          Deprecated: 1.6.0
        x-order: 3
        $ref: '#/definitions/OutPort'
      observed_load_multiplier:
        description: Observed Load multiplier is the ratio of accepted concurrency
          to the incoming concurrency.
        x-order: 4
        $ref: '#/definitions/OutPort'
  AdaptiveLoadScheduler:
<<<<<<< HEAD
    description: The _Adaptive Load Scheduler_ adjusts the accepted token rate based
      on the deviation of the input signal from the setpoint..
    type: object
    properties:
      alerter_parameters:
        description: Configuration parameters for the embedded Alerter.
        x-order: 0
        $ref: '#/definitions/AlerterParameters'
      default_config:
        description: Default dynamic configuration for load actuation.
=======
    description: _Adaptive Load Scheduler_ adapts the accepted token rate based on
      deviation of signal from the setpoint.
    type: object
    properties:
      alerter_parameters:
        description: Configuration for embedded Alerter.
        x-order: 0
        $ref: '#/definitions/AlerterParameters'
      default_config:
        description: Default configuration.
>>>>>>> 35450372
        x-order: 1
        $ref: '#/definitions/LoadSchedulerActuatorDynamicConfig'
      dynamic_config_key:
        description: Dynamic configuration key for load actuation.
        type: string
        x-order: 2
      flow_selector:
<<<<<<< HEAD
        description: |+
          _Flow Selector_ is responsible for choosing the _Flows_ to which the _Load Scheduler_ is applied.

        x-go-tag-validate: required
        x-order: 3
        $ref: '#/definitions/FlowSelector'
      gradient_parameters:
        description: Parameters for the _Gradient Controller_.
        x-order: 4
        $ref: '#/definitions/GradientControllerParameters'
      in_ports:
        description: Collection of input ports for the _Adaptive Load Scheduler_ component.
=======
        description: |-
          _Flow Selector_ selects the _Flows_ at which the _Load Scheduler_ is applied.
          Deprecated 1.8.0: Use `selectors` instead. The `selectors` will be ignored if `flow_selector` is set.
        x-order: 3
        $ref: '#/definitions/FlowSelector'
      gradient_parameters:
        description: Gradient parameters for the controller.
        x-order: 4
        $ref: '#/definitions/GradientControllerParameters'
      in_ports:
        description: Input ports for the _Adaptive Load Scheduler_ component.
>>>>>>> 35450372
        x-order: 5
        $ref: '#/definitions/AdaptiveLoadSchedulerIns'
      load_multiplier_linear_increment:
        description: |+
          Linear increment to load multiplier in each execution tick when the system is not in overloaded state.

        type: number
        format: double
        default: 0.0025
        x-go-tag-default: "0.0025"
        x-order: 6
      max_load_multiplier:
        description: |+
<<<<<<< HEAD
          The accepted token rate is multiplied by this value to dynamically calculate the upper concurrency limit of a Service during normal (non-overload) states, helping to protect the Service from sudden spikes in incoming token rate.
=======
          Accepted token rate is multiplied with this number to dynamically calculate the upper concurrency limit of a Service during normal (non-overload) state. This protects the Service from sudden spikes in incoming token rate.
>>>>>>> 35450372

        type: number
        format: double
        default: 2
        x-go-tag-default: "2.0"
        x-order: 7
      out_ports:
<<<<<<< HEAD
        description: Collection of output ports for the _Adaptive Load Scheduler_
          component.
=======
        description: Output ports for the _Adaptive Load Scheduler_ component.
>>>>>>> 35450372
        x-order: 8
        $ref: '#/definitions/AdaptiveLoadSchedulerOuts'
      scheduler_parameters:
        description: |+
<<<<<<< HEAD
          Parameters for the _Load Scheduler_.
=======
          Scheduler parameters.
>>>>>>> 35450372

        x-go-tag-validate: required
        x-order: 9
        $ref: '#/definitions/LoadSchedulerSchedulerParameters'
<<<<<<< HEAD
  AdaptiveLoadSchedulerIns:
    description: Input ports for the _Adaptive Load Scheduler_ component.
    type: object
    properties:
      enabled:
        description: The enabled port determines if the _Load Scheduler_ can shed
          _Flows_. By default, the Load Scheduler is enabled.
        x-order: 0
        $ref: '#/definitions/InPort'
      setpoint:
        description: The setpoint input to the controller.
        x-order: 1
        $ref: '#/definitions/InPort'
      signal:
        description: The input signal to the controller.
        x-order: 2
        $ref: '#/definitions/InPort'
  AdaptiveLoadSchedulerOuts:
    description: Output ports for the _Adaptive Load Scheduler_ component.
=======
      selectors:
        description: Selectors for the component.
        x-order: 10
        $ref: '#/definitions/Selectors'
  AdaptiveLoadSchedulerIns:
    description: Inputs for the _Adaptive Load Scheduler_ component.
    type: object
    properties:
      enabled:
        description: The enabled port controls whether the _Load Scheduler_ can load
          shed _Flows_. By default, the _Load Scheduler_ is enabled.
        x-order: 0
        $ref: '#/definitions/InPort'
      setpoint:
        description: The setpoint to the controller.
        x-order: 1
        $ref: '#/definitions/InPort'
      signal:
        description: The signal to the controller.
        x-order: 2
        $ref: '#/definitions/InPort'
  AdaptiveLoadSchedulerOuts:
    description: Outputs for the _Adaptive Load Scheduler_ component.
>>>>>>> 35450372
    type: object
    properties:
      accepted_token_rate:
        description: Accepted token rate is the number of tokens per second accepted
          by the service.
        x-order: 0
        $ref: '#/definitions/OutPort'
      desired_load_multiplier:
        description: Desired Load multiplier is the ratio of desired token rate to
          the incoming token rate.
        x-order: 1
        $ref: '#/definitions/OutPort'
      incoming_token_rate:
        description: Incoming token rate is the number of tokens per second incoming
          to the service (including rejected ones).
        x-order: 2
        $ref: '#/definitions/OutPort'
      is_overload:
        title: |-
<<<<<<< HEAD
          A Boolean signal that indicates whether the service is overloaded based on the deviation of the signal from the setpoint, considering a certain tolerance.
=======
          Is overload is a Boolean signal that indicates whether the service is overloaded based on the deviation of the signal from the setpoint taking into account some tolerance.
>>>>>>> 35450372
          Deprecated: 1.6.0
        x-order: 3
        $ref: '#/definitions/OutPort'
      observed_load_multiplier:
        description: Observed Load multiplier is the ratio of accepted token rate
          to the incoming token rate.
        x-order: 4
        $ref: '#/definitions/OutPort'
  AddressExtractor:
    description: |-
      IP addresses in attribute context are defined as objects with separate IP and port fields.
      This is a helper to display an address as a single string.

      :::caution

      This might introduce high-cardinality flow label values.

      :::

      [ext-authz-address]: https://www.envoyproxy.io/docs/envoy/latest/api-v3/config/core/v3/address.proto#config-core-v3-address

      Example:
      ```yaml
      from: "source.address # or destination.address"
      ```
    type: object
    title: Display an [Address][ext-authz-address] as a single string, for example,
      `<ip>:<port>`
    required:
    - from
    properties:
      from:
        description: |+
          Attribute path pointing to some string - for example, `source.address`.

        type: string
        x-go-tag-validate: required
        x-order: 0
  Alerter:
    description: Alerter reacts to a signal and generates alert to send to alert manager.
    type: object
    properties:
      in_ports:
        description: Input ports for the Alerter component.
        x-order: 0
        $ref: '#/definitions/AlerterIns'
      parameters:
        title: Alerter configuration
        x-go-tag-validate: required
        x-order: 1
        $ref: '#/definitions/AlerterParameters'
  AlerterIns:
    description: Inputs for the Alerter component.
    type: object
    properties:
      signal:
        description: Signal which Alerter is monitoring. If the signal greater than
          0, Alerter generates an alert.
        x-order: 0
        $ref: '#/definitions/InPort'
  AlerterParameters:
    description: Alerter Parameters configure parameters such as alert name, severity,
      resolve timeout, alert channels and labels.
    type: object
    required:
    - alert_name
    properties:
      alert_channels:
        description: A list of alert channel strings.
        type: array
        items:
          type: string
        x-order: 0
      alert_name:
        description: |+
          Name of the alert.

        type: string
        x-go-tag-validate: required
        x-order: 1
      labels:
        description: Additional labels to add to alert.
        type: object
        additionalProperties:
          type: string
        x-order: 2
      resolve_timeout:
        description: |+
          Duration of alert resolver.

        type: string
        default: 5s
        x-go-tag-default: 5s
        x-order: 3
      severity:
        description: |+
          Severity of the alert, one of 'info', 'warn' or 'crit'.

        type: string
        default: info
        enum:
        - info
        - warn
        - crit
        x-go-tag-default: info
        x-go-tag-validate: oneof=info warn crit
        x-oneof: info | warn | crit
        x-order: 4
  And:
    description: |-
      Logical AND.

      Signals are mapped to Boolean values as follows:
      * Zero is treated as false.
      * Any non-zero is treated as true.
      * Invalid inputs are considered unknown.

        :::note

        Treating invalid inputs as "unknowns" has a consequence that the result
        might end up being valid even when some inputs are invalid. For example, `unknown && false == false`,
        because the result would end up false no matter if
        first signal was true or false. Conversely, `unknown && true == unknown`.

        :::
    type: object
    properties:
      in_ports:
        description: Input ports for the And component.
        x-order: 0
        $ref: '#/definitions/AndIns'
      out_ports:
        description: Output ports for the And component.
        x-order: 1
        $ref: '#/definitions/AndOuts'
  AndIns:
    description: Inputs for the And component.
    type: object
    properties:
      inputs:
        description: |+
          Array of input signals.

        type: array
        items:
          type: object
          $ref: '#/definitions/InPort'
        x-go-tag-validate: dive
        x-order: 0
  AndOuts:
    description: Output ports for the And component.
    type: object
    properties:
      output:
        description: |-
          Result of logical AND of all the input signals.

          Will always be 0 (false), 1 (true) or invalid (unknown).
        x-order: 0
        $ref: '#/definitions/OutPort'
  ArithmeticCombinator:
    type: object
    title: Type of Combinator that computes the arithmetic operation on the operand
      signals
    properties:
      in_ports:
        description: Input ports for the Arithmetic Combinator component.
        x-order: 0
        $ref: '#/definitions/ArithmeticCombinatorIns'
      operator:
        description: |+
          Operator of the arithmetic operation.

          The arithmetic operation can be addition, subtraction, multiplication, division, XOR, right bit shift or left bit shift.
          In case of XOR and bit shifts, value of signals is cast to integers before performing the operation.

        type: string
        enum:
        - add
        - sub
        - mul
        - div
        - xor
        - lshift
        - rshift
        x-go-tag-validate: oneof=add sub mul div xor lshift rshift
        x-oneof: add | sub | mul | div | xor | lshift | rshift
        x-order: 1
      out_ports:
        description: Output ports for the Arithmetic Combinator component.
        x-order: 2
        $ref: '#/definitions/ArithmeticCombinatorOuts'
  ArithmeticCombinatorIns:
    description: Inputs for the Arithmetic Combinator component.
    type: object
    properties:
      lhs:
        description: Left hand side of the arithmetic operation.
        x-order: 0
        $ref: '#/definitions/InPort'
      rhs:
        description: Right hand side of the arithmetic operation.
        x-order: 1
        $ref: '#/definitions/InPort'
  ArithmeticCombinatorOuts:
    description: Outputs for the Arithmetic Combinator component.
    type: object
    properties:
      output:
        description: Result of arithmetic operation.
        x-order: 0
        $ref: '#/definitions/OutPort'
  AutoScale:
    description: AutoScale components are used to scale a service.
    type: object
    properties:
      auto_scaler:
        description: _AutoScaler_ provides auto-scaling functionality for any scalable
          resource.
        x-order: 0
        $ref: '#/definitions/AutoScaler'
      pod_auto_scaler:
        description: _PodAutoScaler_ provides auto-scaling functionality for scalable
          Kubernetes resource.
        x-order: 1
        $ref: '#/definitions/PodAutoScaler'
      pod_scaler:
        description: PodScaler provides pod horizontal scaling functionality for scalable
          Kubernetes resources.
        x-order: 2
        $ref: '#/definitions/PodScaler'
  AutoScaler:
    description: _AutoScaler_ provides auto-scaling functionality for any scalable
      resource. Multiple _Controllers_ can be defined on the _AutoScaler_ for performing
      scale-out or scale-in. The _AutoScaler_ can interface with infrastructure APIs
      such as Kubernetes to perform auto-scale.
    type: object
    properties:
      cooldown_override_percentage:
        description: |+
          Cooldown override percentage defines a threshold change in scale-out beyond which previous cooldown is overridden.
          For example, if the cooldown is 5 minutes and the cooldown override percentage is 10%, then if the
          scale-increases by 10% or more, the previous cooldown is cancelled. Defaults to 50%.

        type: number
        format: double
        default: 50
        x-go-tag-default: "50"
        x-order: 0
      max_scale:
        description: |+
          The maximum scale to which the _AutoScaler_ can scale-out. For example, in case of KubernetesReplicas Scaler, this is the maximum number of replicas.

        type: string
        format: int64
        default: "9223372036854775807"
        minLength: 1
        x-go-tag-default: "9223372036854775807"
        x-go-tag-validate: gt=0
        x-order: 1
      max_scale_in_percentage:
        description: |+
          The maximum decrease of scale (for example, pods) at one time. Defined as percentage of current scale value. Can never go below one even if percentage computation is less than one. Defaults to 1% of current scale value.

        type: number
        format: double
        default: 1
        x-go-tag-default: "1"
        x-order: 2
      max_scale_out_percentage:
        description: |+
          The maximum increase of scale (for example, pods) at one time. Defined as percentage of current scale value. Can never go below one even if percentage computation is less than one. Defaults to 10% of current scale value.

        type: number
        format: double
        default: 10
        x-go-tag-default: "10"
        x-order: 3
      min_scale:
        description: |+
          The minimum scale to which the _AutoScaler_ can scale-in. For example, in case of KubernetesReplicas Scaler, this is the minimum number of replicas.

        type: string
        format: int64
        default: "0"
        minLength: 0
        x-go-tag-default: "0"
        x-go-tag-validate: gte=0
        x-order: 4
      out_ports:
        description: Output ports for the _AutoScaler_.
        x-order: 5
        $ref: '#/definitions/AutoScalerOuts'
      scale_in_alerter_parameters:
        description: Configuration for scale-in Alerter.
        x-order: 6
        $ref: '#/definitions/AlerterParameters'
      scale_in_controllers:
        description: List of _Controllers_ for scaling in.
        type: array
        items:
          type: object
          $ref: '#/definitions/ScaleInController'
        x-order: 7
      scale_in_cooldown:
        description: |+
          The amount of time to wait after a scale-in operation for another scale-in operation.

        type: string
        default: 120s
        x-go-tag-default: 120s
        x-order: 8
      scale_out_alerter_parameters:
        description: Configuration for scale-out Alerter.
        x-order: 9
        $ref: '#/definitions/AlerterParameters'
      scale_out_controllers:
        description: List of _Controllers_ for scaling out.
        type: array
        items:
          type: object
          $ref: '#/definitions/ScaleOutController'
        x-order: 10
      scale_out_cooldown:
        description: |+
          The amount of time to wait after a scale-out operation for another scale-out or scale-in operation.

        type: string
        default: 30s
        x-go-tag-default: 30s
        x-order: 11
      scaler:
        x-go-tag-validate: required
        x-order: 12
        $ref: '#/definitions/AutoScalerScaler'
  AutoScalerOuts:
    description: Outputs for _AutoScaler_.
    type: object
    properties:
      actual_scale:
        x-order: 0
        $ref: '#/definitions/OutPort'
      configured_scale:
        x-order: 1
        $ref: '#/definitions/OutPort'
      desired_scale:
        x-order: 2
        $ref: '#/definitions/OutPort'
  AutoScalerScaler:
    type: object
    properties:
      kubernetes_replicas:
        x-order: 0
        $ref: '#/definitions/KubernetesReplicas'
  Circuit:
    description: |-
      Circuit is graph of inter-connected signal processing components.

      :::info

      See also [Circuit overview](/concepts/policy/circuit.md).

      :::

      Signals flow between components through ports.
      As signals traverse the circuit, they get processed, stored within components or get acted upon (for example, load-shed, rate-limit, auto-scale and so on).
      Circuit is evaluated periodically to respond to changes in signal readings.

      :::info Signals

      Signals are floating point values.

      A signal can also have a special **Invalid** value. It's usually used to
      communicate that signal does not have a meaningful value at the moment, for example,
      [PromQL](#prom-q-l) emits such a value if it cannot execute a query.
      Components know when their input signals are invalid and can act
      accordingly. They can either propagate the invalid signal, by making their
      output itself invalid (for example,
      [ArithmeticCombinator](#arithmetic-combinator)) or use some different
      logic, for example, [Extrapolator](#extrapolator). Refer to a component's
      docs on how exactly it handles invalid inputs.

      :::
    type: object
    properties:
      components:
        description: |+
          Defines a signal processing graph as a list of components.

        type: array
        items:
          type: object
          $ref: '#/definitions/Component'
        x-go-tag-validate: dive
        x-order: 0
      evaluation_interval:
        description: |+
          Evaluation interval (tick) is the time between consecutive runs of the policy circuit.
          This interval is typically aligned with how often the corrective action (actuation) needs to be taken.

        type: string
        default: 0.5s
        x-go-tag-default: 0.5s
        x-order: 1
  Classifier:
    description: |-
      :::info

      See also [Classifier overview](/concepts/flow-control/resources/classifier.md).

      :::
      Example
      ```yaml
      flow_selector:
        service_selector:
           agent_group: demoapp
           service: service1-demo-app.demoapp.svc.cluster.local
        flow_matcher:
           control_point: ingress
           label_matcher:
              match_labels:
                user_tier: gold
              match_expressions:
                - key: user_type
                  operator: In
      rules:
        user:
         extractor:
           from: request.http.headers.user-agent
        telemetry: false
      ```
    type: object
    title: Set of classification rules sharing a common selector
    properties:
      flow_selector:
        description: |-
          Defines where to apply the flow classification rule.
          Deprecated 1.8.0: Use `selectors` instead. The `selectors` will be ignored if `flow_selector` is set.
        x-order: 0
        $ref: '#/definitions/FlowSelector'
      rego:
        description: |-
          Rego is a policy language used to express complex policies in a concise and declarative way.
          It can be used to define flow classification rules by writing custom queries that extract values from request metadata.
          For simple cases, such as directly reading a value from header or a field from JSON body, declarative extractors are recommended.
        title: Rego based classification
        x-order: 1
        $ref: '#/definitions/Rego'
      rules:
        description: |+
          A map of {key, value} pairs mapping from
          [flow label](/concepts/flow-control/flow-label.md) keys to rules that define
          how to extract and propagate flow labels with that key.

        type: object
        additionalProperties:
          $ref: '#/definitions/Rule'
        x-go-tag-validate: dive,keys,required,endkeys,required
        x-order: 2
      selectors:
        description: |+
          Selectors for flows that will be classified by this _Classifier_.

        x-go-tag-validate: required
        x-order: 3
        $ref: '#/definitions/Selectors'
  Component:
    description: |-
      :::info

      See also [Components overview](/concepts/policy/circuit.md#components).

      :::

      Signals flow into the components from input ports and results are emitted on output ports.
      Components are wired to each other based on signal names forming an execution graph of the circuit.

      :::note

      Loops are broken by the runtime at the earliest component index that is part of the loop.
      The looped signals are saved in the tick they're generated and served in the subsequent tick.

      :::

      There are three categories of components:
      * "source" components: they take some sort of input from "the real world" and output
        a signal based on this input. Example: [PromQL](#prom-q-l). In the UI
        they're represented by green color.
      * signal processor components: processing components that do not interact with the external systems.
        Examples: [GradientController](#gradient-controller), [Max](#max).

        :::note

        Signal processor components' output can depend on their internal state, in addition to the inputs.
        Eg. see the [Exponential Moving Average filter](#e-m-a).

        :::

      * "sink" components: they affect the real world.
        [_Concurrency Limiter_](#concurrency-limiter) and [_Rate Limiter_](#rate-limiter).
        In the UI, represented by orange color.  Sink components usually come in pairs with a
        "sources" component which emits a feedback signal, like
        `accepted_concurrency` emitted by _Concurrency Limiter_.

      :::tip

      Sometimes you might want to use a constant value as one of component's inputs.
      You can create an input port containing the constant value instead of being connected to a signal.
      To do so, use the [InPort](#in_port)'s .withConstantSignal(constant_signal) method.
      You can also use it to provide special math values such as NaN and +- Inf.
      If You need to provide the same constant signal to multiple components,
      You can use the [Variable](#variable) component.

      :::

      See also [Policy](#policy) for a higher-level explanation of circuits.
    type: object
    title: Computational block that forms the circuit
    properties:
      alerter:
        description: Alerter reacts to a signal and generates alert to send to alert
          manager.
        x-order: 0
        $ref: '#/definitions/Alerter'
      and:
        description: Logical AND.
        x-order: 1
        $ref: '#/definitions/And'
      arithmetic_combinator:
        description: Applies the given operator on input operands (signals) and emits
          the result.
        x-order: 2
        $ref: '#/definitions/ArithmeticCombinator'
      auto_scale:
        description: AutoScale components are used to scale the service.
        x-order: 3
        $ref: '#/definitions/AutoScale'
      decider:
        description: Decider emits the binary result of comparison operator on two
          operands.
        x-order: 4
        $ref: '#/definitions/Decider'
      differentiator:
        description: Differentiator calculates rate of change per tick.
        x-order: 5
        $ref: '#/definitions/Differentiator'
      ema:
        description: Exponential Moving Average filter.
        x-order: 6
        $ref: '#/definitions/EMA'
      extrapolator:
        description: Takes an input signal and emits the extrapolated value; either
          mirroring the input value or repeating the last known value up to the maximum
          extrapolation interval.
        x-order: 7
        $ref: '#/definitions/Extrapolator'
      first_valid:
        description: Picks the first valid input signal and emits it.
        x-order: 8
        $ref: '#/definitions/FirstValid'
      flow_control:
        description: FlowControl components are used to regulate requests flow.
        x-order: 9
        $ref: '#/definitions/FlowControl'
      gradient_controller:
        description: |-
          Gradient controller calculates the ratio between the signal and the setpoint to determine the magnitude of the correction that need to be applied.
          This controller can be used to build AIMD (Additive Increase, Multiplicative Decrease) or MIMD style response.
        x-order: 10
        $ref: '#/definitions/GradientController'
      holder:
        description: Holds the last valid signal value for the specified duration
          then waits for next valid value to hold.
        x-order: 11
        $ref: '#/definitions/Holder'
      integrator:
        description: Accumulates sum of signal every tick.
        x-order: 12
        $ref: '#/definitions/Integrator'
      inverter:
        description: Logical NOT.
        x-order: 13
        $ref: '#/definitions/Inverter'
      max:
        description: Emits the maximum of the input signals.
        x-order: 14
        $ref: '#/definitions/Max'
      min:
        description: Emits the minimum of the input signals.
        x-order: 15
        $ref: '#/definitions/Min'
      nested_circuit:
        description: Nested circuit defines a sub-circuit as a high-level component.
          It consists of a list of components and a map of input and output ports.
        x-order: 16
        $ref: '#/definitions/NestedCircuit'
      nested_signal_egress:
        description: Nested signal egress is a special type of component that allows
          to extract a signal from a nested circuit.
        x-order: 17
        $ref: '#/definitions/NestedSignalEgress'
      nested_signal_ingress:
        description: Nested signal ingress is a special type of component that allows
          to inject a signal into a nested circuit.
        x-order: 18
        $ref: '#/definitions/NestedSignalIngress'
      or:
        description: Logical OR.
        x-order: 19
        $ref: '#/definitions/Or'
      pulse_generator:
        description: Generates 0 and 1 in turns.
        x-order: 20
        $ref: '#/definitions/PulseGenerator'
      query:
        description: Query components that are query databases such as Prometheus.
        x-order: 21
        $ref: '#/definitions/Query'
      signal_generator:
        description: Generates the specified signal.
        x-order: 22
        $ref: '#/definitions/SignalGenerator'
      sma:
        description: Simple Moving Average filter.
        x-order: 23
        $ref: '#/definitions/SMA'
      switcher:
        description: Switcher acts as a switch that emits one of the two signals based
          on third signal.
        x-order: 24
        $ref: '#/definitions/Switcher'
      unary_operator:
        description: Takes an input signal and emits the square root of the input
          signal.
        x-order: 25
        $ref: '#/definitions/UnaryOperator'
      variable:
        description: Emits a variable signal which can be set to invalid.
        x-order: 26
        $ref: '#/definitions/Variable'
  ConcurrencyLimiter:
    description: |-
      It's based on the actuation strategy (for example, load actuator) and workload scheduling
      which is based on Weighted Fair Queuing principles.
      Concurrency is calculated in terms of total tokens per second, which can translate
      to (avg. latency \* in-flight requests) (Little's Law) in concurrency limiting use-case.

      ConcurrencyLimiter configuration is split into two parts: An actuation
      strategy and a scheduler. At this time, only `load_actuator` strategy is available.
    type: object
    title: _Concurrency Limiter_ is an actuator component that regulates flows to
      provide active service protection
    properties:
      flow_selector:
        description: |-
          Flow Selector decides the service and flows at which the concurrency limiter is applied.
          Deprecated 1.8.0: Use `selectors` instead. The `selectors` will be ignored if `flow_selector` is set.
        x-order: 0
        $ref: '#/definitions/FlowSelector'
      load_actuator:
        description: |-
          Actuator based on limiting the accepted concurrency under incoming concurrency * load multiplier.

          Actuation strategy defines the input signal that will drive the scheduler.
        x-order: 1
        $ref: '#/definitions/LoadActuator'
      scheduler:
        description: |+
          Configuration of Weighted Fair Queuing-based workload scheduler.

          Contains configuration of per-agent scheduler, and also defines some
          output signals.

        x-go-tag-validate: required
        x-order: 2
        $ref: '#/definitions/Scheduler'
      selectors:
        description: |+
          Selectors for the component.

        x-go-tag-validate: required
        x-order: 3
        $ref: '#/definitions/Selectors'
  ConstantSignal:
    description: Special constant input for ports and Variable component. Can provide
      either a constant value or special Nan/+-Inf value.
    type: object
    properties:
      special_value:
        description: |+
          A special value such as NaN, +Inf, -Inf.

        type: string
        enum:
        - NaN
        - +Inf
        - -Inf
        x-go-tag-validate: oneof=NaN +Inf -Inf
        x-oneof: NaN | +Inf | -Inf
        x-order: 0
      value:
        description: A constant value.
        type: number
        format: double
        x-order: 1
  Decider:
    description: |-
      The comparison operator can be greater-than, less-than, greater-than-or-equal, less-than-or-equal, equal, or not-equal.

      This component also supports time-based response (the output)
      transitions between 1.0 or 0.0 signal if the decider condition is
      true or false for at least `true_for` or `false_for` duration. If
      `true_for` and `false_for` durations are zero then the transitions are
      instantaneous.
    type: object
    title: Type of Combinator that computes the comparison operation on LHS and RHS
      signals
    properties:
      false_for:
        description: |+
          Duration of time to wait before changing to false state.
          If the duration is zero, the change will happen instantaneously.

        type: string
        default: 0s
        x-go-tag-default: 0s
        x-order: 0
      in_ports:
        description: Input ports for the Decider component.
        x-order: 1
        $ref: '#/definitions/DeciderIns'
      operator:
        description: |+
          Comparison operator that computes operation on LHS and RHS input signals.

        type: string
        enum:
        - gt
        - lt
        - gte
        - lte
        - eq
        - neq
        x-go-tag-validate: oneof=gt lt gte lte eq neq
        x-oneof: gt | lt | gte | lte | eq | neq
        x-order: 2
      out_ports:
        description: Output ports for the Decider component.
        x-order: 3
        $ref: '#/definitions/DeciderOuts'
      true_for:
        type: string
        title: |-
          Duration of time to wait before changing to true state.
          If the duration is zero, the change will happen instantaneously.```
        default: 0s
        x-go-tag-default: 0s
        x-order: 4
  DeciderIns:
    description: Inputs for the Decider component.
    type: object
    properties:
      lhs:
        description: Left hand side input signal for the comparison operation.
        x-order: 0
        $ref: '#/definitions/InPort'
      rhs:
        description: Right hand side input signal for the comparison operation.
        x-order: 1
        $ref: '#/definitions/InPort'
  DeciderOuts:
    description: Outputs for the Decider component.
    type: object
    properties:
      output:
        description: Selected signal (1.0 or 0.0).
        x-order: 0
        $ref: '#/definitions/OutPort'
  DecreasingGradient:
    description: Decreasing Gradient defines a controller for scaling in based on
      Gradient Controller.
    type: object
    properties:
      in_ports:
        description: Input ports for the Gradient.
        x-order: 0
        $ref: '#/definitions/DecreasingGradientIns'
      parameters:
        title: |-
          Gradient parameters for the controller. Defaults and constraints:
          * `slope` = 1
          * `min_gradient` = -Inf (must be less than 1)
          * `max_gradient` = 1 (cannot be changed)
        x-order: 1
        $ref: '#/definitions/DecreasingGradientParameters'
  DecreasingGradientIns:
    description: Inputs for Gradient.
    type: object
    properties:
      setpoint:
        description: The setpoint to use for scale-in.
        x-order: 0
        $ref: '#/definitions/InPort'
      signal:
        description: The signal to use for scale-in.
        x-order: 1
        $ref: '#/definitions/InPort'
  DecreasingGradientParameters:
    description: This allows subset of parameters with constrained values compared
      to a regular gradient controller. For full documentation of these parameters,
      refer to the [GradientControllerParameters](#gradient-controller-parameters).
    type: object
    properties:
      min_gradient:
        type: number
        format: double
        default: -1.7976931348623157e+308
        x-go-tag-default: "-1.79769313486231570814527423731704356798070e+308"
        x-go-tag-validate: lte=1.0
        x-order: 0
      slope:
        type: number
        format: double
        default: 1
        x-go-tag-default: "1.0"
        x-order: 1
  Differentiator:
    description: Differentiator calculates rate of change per tick.
    type: object
    properties:
      in_ports:
        description: Input ports for the Differentiator component.
        x-order: 0
        $ref: '#/definitions/DifferentiatorIns'
      out_ports:
        description: Output ports for the Differentiator component.
        x-order: 1
        $ref: '#/definitions/DifferentiatorOuts'
      window:
        description: |+
          The window of time over which differentiator operates.

        type: string
        default: 5s
        x-go-tag-default: 5s
        x-order: 2
  DifferentiatorIns:
    description: Inputs for the Differentiator component.
    type: object
    properties:
      input:
        x-order: 0
        $ref: '#/definitions/InPort'
  DifferentiatorOuts:
    description: Outputs for the Differentiator component.
    type: object
    properties:
      output:
        x-order: 0
        $ref: '#/definitions/OutPort'
  EMA:
    description: |-
      At any time EMA component operates in one of the following states:
      1. Warm up state: The first `warmup_window` samples are used to compute the initial EMA.
         If an invalid reading is received during the `warmup_window`, the last good average is emitted and the state gets reset back to beginning of warm up state.
      2. Normal state: The EMA is computed using following formula.

      The EMA for a series $Y$ is calculated recursively as:
      <!-- vale off -->
      $$
      \text{EMA} _t =
      \begin{cases}
        Y_0, &\text{for } t = 0 \\
        \alpha Y_t + (1 - \alpha) \text{EMA}_{t-1}, &\text{for }t > 0
      \end{cases}
      $$

      The coefficient $\alpha$ represents the degree of weighting decrease, a constant smoothing factor between 0 and 1.
      A higher $\alpha$ discounts older observations faster.
      The $\alpha$ is computed using ema\_window:

      $$
      \alpha = \frac{2}{N + 1} \quad\text{where } N = \frac{\text{ema\_window}}{\text{evaluation\_period}}
      $$
      <!-- vale on -->
    type: object
    title: Exponential Moving Average (EMA) is a type of moving average that applies
      exponentially more weight to recent signal readings
    properties:
      in_ports:
        description: Input ports for the EMA component.
        x-order: 0
        $ref: '#/definitions/EMAIns'
      out_ports:
        description: Output ports for the EMA component.
        x-order: 1
        $ref: '#/definitions/EMAOuts'
      parameters:
        description: |+
          Parameters for the EMA component.

        x-go-tag-validate: required
        x-order: 2
        $ref: '#/definitions/EMAParameters'
  EMAIns:
    description: Inputs for the EMA component.
    type: object
    properties:
      input:
        description: Input signal to be used for the EMA computation.
        x-order: 0
        $ref: '#/definitions/InPort'
      max_envelope:
        description: |-
          Upper bound of the moving average.

          When the signal exceeds `max_envelope` it is multiplied by
          `correction_factor_on_max_envelope_violation` **once per tick**.

          :::note

          If the signal deviates from `max_envelope` faster than the correction
          faster, it might end up exceeding the envelope.

          :::
        x-order: 1
        $ref: '#/definitions/InPort'
      min_envelope:
        description: |-
          Lower bound of the moving average.

          Behavior is similar to `max_envelope`.
        x-order: 2
        $ref: '#/definitions/InPort'
  EMAOuts:
    description: Outputs for the EMA component.
    type: object
    properties:
      output:
        description: Exponential moving average of the series of reading as an output
          signal.
        x-order: 0
        $ref: '#/definitions/OutPort'
  EMAParameters:
    description: Parameters for the EMA component.
    type: object
    required:
    - ema_window
    - warmup_window
    properties:
      correction_factor_on_max_envelope_violation:
        description: |+
          Correction factor to apply on the output value if its in violation of the max envelope.

        type: number
        format: double
        default: 1
        minimum: 0
        x-go-tag-default: "1.0"
        x-go-tag-validate: gte=0,lte=1.0
        x-order: 0
      correction_factor_on_min_envelope_violation:
        description: |+
          Correction factor to apply on the output value if its in violation of the min envelope.

        type: number
        format: double
        default: 1
        x-go-tag-default: "1.0"
        x-go-tag-validate: gte=1.0
        x-order: 1
      ema_window:
        description: |+
          Duration of EMA sampling window.

        type: string
        x-go-tag-validate: required
        x-order: 2
      valid_during_warmup:
        description: |+
          Whether the output is valid during the warm-up stage.

        type: boolean
        default: false
        x-go-tag-default: "false"
        x-order: 3
      warmup_window:
        description: |+
          Duration of EMA warming up window.

          The initial value of the EMA is the average of signal readings received during the warm up window.

        type: string
        x-go-tag-validate: required
        x-order: 4
  EqualsMatchExpression:
    description: Label selector expression of the equal form `label == value`.
    type: object
    required:
    - label
    properties:
      label:
        description: |+
          Name of the label to equal match the value.

        type: string
        x-go-tag-validate: required
        x-order: 0
      value:
        description: Exact value that the label should be equal to.
        type: string
        x-order: 1
  Extractor:
    description: There are multiple variants of extractor, specify exactly one.
    type: object
    title: Defines a high-level way to specify how to extract a flow label value given
      HTTP request metadata, without a need to write Rego code
    properties:
      address:
        description: Display an address as a single string - `<ip>:<port>`.
        x-order: 0
        $ref: '#/definitions/AddressExtractor'
      from:
        description: |-
          Attribute path is a dot-separated path to attribute.

          Should be either:
          * one of the fields of [Attribute Context](https://www.envoyproxy.io/docs/envoy/latest/api-v3/service/auth/v3/attribute_context.proto), or
          * a special `request.http.bearer` pseudo-attribute.
          For example, `request.http.method` or `request.http.header.user-agent`

          Note: The same attribute path syntax is shared by other extractor variants,
          wherever attribute path is needed in their "from" syntax.

          Example:
          ```yaml
          from: request.http.headers.user-agent
          ```
        type: string
        title: Use an attribute with no conversion
        x-order: 1
      json:
        description: Parse JSON, and extract one of the fields.
        x-order: 2
        $ref: '#/definitions/JSONExtractor'
      jwt:
        description: Parse the attribute as JWT and read the payload.
        x-order: 3
        $ref: '#/definitions/JWTExtractor'
      path_templates:
        description: Match HTTP Path to given path templates.
        x-order: 4
        $ref: '#/definitions/PathTemplateMatcher'
  Extrapolator:
    description: It does so until `maximum_extrapolation_interval` is reached, beyond
      which it emits invalid signal unless input signal becomes valid again.
    type: object
    title: Extrapolates the input signal by repeating the last valid value during
      the period in which it is invalid
    properties:
      in_ports:
        description: Input ports for the Extrapolator component.
        x-order: 0
        $ref: '#/definitions/ExtrapolatorIns'
      out_ports:
        description: Output ports for the Extrapolator component.
        x-order: 1
        $ref: '#/definitions/ExtrapolatorOuts'
      parameters:
        description: |+
          Parameters for the Extrapolator component.

        x-go-tag-validate: required
        x-order: 2
        $ref: '#/definitions/ExtrapolatorParameters'
  ExtrapolatorIns:
    description: Inputs for the Extrapolator component.
    type: object
    properties:
      input:
        description: Input signal for the Extrapolator component.
        x-order: 0
        $ref: '#/definitions/InPort'
  ExtrapolatorOuts:
    description: Outputs for the Extrapolator component.
    type: object
    properties:
      output:
        description: Extrapolated signal.
        x-order: 0
        $ref: '#/definitions/OutPort'
  ExtrapolatorParameters:
    description: Parameters for the Extrapolator component.
    type: object
    required:
    - max_extrapolation_interval
    properties:
      max_extrapolation_interval:
        description: |+
          Maximum time interval to repeat the last valid value of input signal.

        type: string
        x-go-tag-validate: required
        x-order: 0
  FirstValid:
    type: object
    title: Picks the first valid input signal from the array of input signals and
      emits it as an output signal
    properties:
      in_ports:
        description: Input ports for the FirstValid component.
        x-order: 0
        $ref: '#/definitions/FirstValidIns'
      out_ports:
        description: Output ports for the FirstValid component.
        x-order: 1
        $ref: '#/definitions/FirstValidOuts'
  FirstValidIns:
    description: Inputs for the FirstValid component.
    type: object
    properties:
      inputs:
        description: |+
          Array of input signals.

        type: array
        items:
          type: object
          $ref: '#/definitions/InPort'
        x-go-tag-validate: dive
        x-order: 0
  FirstValidOuts:
    description: Outputs for the FirstValid component.
    type: object
    properties:
      output:
        description: First valid input signal as an output signal.
        x-order: 0
        $ref: '#/definitions/OutPort'
  FlowControl:
    description: _Flow Control_ encompasses components that manage the flow of requests
      or access to features within a service.
    type: object
    properties:
      adaptive_load_scheduler:
        description: _Adaptive Load Scheduler_ component is based on additive increase
          and multiplicative decrease of token rate. It takes a signal and setpoint
          as inputs and reduces token rate proportionally (or any arbitrary power)
          based on deviation of the signal from setpoint.
        x-order: 0
        $ref: '#/definitions/AdaptiveLoadScheduler'
      aimd_concurrency_controller:
        title: |-
          AIMD Concurrency control component is based on Additive Increase and Multiplicative Decrease of Concurrency. It takes a signal and setpoint as inputs and reduces concurrency limits proportionally (or any arbitrary power) based on deviation of the signal from setpoint. Internally implemented as a nested circuit.
          Deprecated: 1.6.0
        x-order: 1
        $ref: '#/definitions/AIMDConcurrencyController'
      concurrency_limiter:
        title: |-
          _Concurrency Limiter_ provides service protection by applying prioritized load shedding of flows using a network scheduler (for example, Weighted Fair Queuing).
          Deprecated: 1.6.0
        x-order: 2
        $ref: '#/definitions/ConcurrencyLimiter'
      flow_regulator:
        title: |-
          Flow Regulator is a component that regulates the flow of requests to the service by allowing only the specified percentage of requests or sticky sessions.
          Deprecated: 1.6.0
        x-order: 3
        $ref: '#/definitions/FlowRegulator'
      load_ramp:
        description: _Load Ramp_ smoothly regulates the flow of requests over specified
          steps.
        x-order: 4
        $ref: '#/definitions/LoadRamp'
      load_ramp_series:
        description: _Load Ramp Series_ is a series of _Load Ramp_ components that
          can shape load one after another at same or different _Control Points_.
        x-order: 5
        $ref: '#/definitions/LoadRampSeries'
      load_scheduler:
        description: _Load Scheduler_ provides service protection by applying prioritized
          load shedding of flows using a network scheduler (for example, Weighted
          Fair Queuing).
        x-order: 6
        $ref: '#/definitions/LoadScheduler'
      load_shaper:
        title: |-
          _Load Shaper_ is a component that shapes the load at a _Control Point_.
          Deprecated: 1.6.0
        x-order: 7
        $ref: '#/definitions/LoadShaper'
      load_shaper_series:
        title: |-
          _Load Shaper Series_ is a series of _Load Shaper_ components that can shape load one after another at same or different _Control Points_.
          Deprecated: 1.6.0
        x-order: 8
        $ref: '#/definitions/LoadShaperSeries'
      rate_limiter:
        description: _Rate Limiter_ provides service protection by applying rate limits.
        x-order: 9
        $ref: '#/definitions/RateLimiter'
      regulator:
        description: Regulator is a component that regulates the flow of requests
          to the service by allowing only the specified percentage of requests or
          sticky sessions.
        x-order: 10
        $ref: '#/definitions/Regulator'
  FlowControlResources:
    type: object
    title: FlowControl Resources
    properties:
      classifiers:
        description: |+
          Classifiers are installed in the data-plane and are used to label the requests based on payload content.

          The flow labels created by Classifiers can be matched by Flux Meters to create metrics for control purposes.

        type: array
        items:
          type: object
          $ref: '#/definitions/Classifier'
        x-go-tag-validate: dive
        x-order: 0
      flux_meters:
        description: |+
          Flux Meters are installed in the data-plane and form the observability leg of the feedback loop.

          Flux Meter created metrics can be consumed as input to the circuit through the PromQL component.

        type: object
        additionalProperties:
          $ref: '#/definitions/FluxMeter'
        x-go-tag-validate: dive
        x-order: 1
  FlowMatcher:
    description: |-
      :::info

      See also [FlowSelector overview](/concepts/flow-control/flow-selector.md).

      :::
      Example:
      ```yaml
      control_point: ingress
      label_matcher:
        match_labels:
          user_tier: gold
        match_expressions:
          - key: query
            operator: In
            values:
              - insert
              - delete
        expression:
          label_matches:
              - label: user_agent
                regex: ^(?!.*Chrome).*Safari
      ```

      Deprecated 1.8.0: Use `selectors` instead.
    type: object
    title: |-
      Describes which flows a [flow control
      component](/concepts/flow-control/flow-control.md#components) should apply
      to
    required:
    - control_point
    properties:
      control_point:
        description: |+
          [Control Point](/concepts/flow-control/flow-selector.md#control-point)
          identifies the location of a Flow within a Service. For an SDK based insertion, a Control Point can represent a particular feature or execution
          block within a Service. In case of Service Mesh or Middleware insertion, a Control Point can identify ingress or egress calls or distinct listeners
          or filter chains.

        type: string
        x-go-tag-validate: required
        x-order: 0
      label_matcher:
        description: |-
          :::info

          See also [Label Matcher overview](/concepts/flow-control/flow-selector.md#label-matcher).

          :::

          :::note

          [Classifiers](#classifier) _can_ use flow labels created by some other
          classifier, but only if they were created at some previous control point
          (and propagated in baggage).

          This limitation does not apply to selectors of other entities, like
          Flux Meters or Actuators. It's valid to create a flow label on a control
          point using classifier, and immediately use it for matching on the same
          control point.

          :::
        title: |-
          Label matcher allows to add _additional_ condition on
          [flow labels](/concepts/flow-control/flow-label.md)
          must also be satisfied (in addition to service+control point matching)
        x-order: 1
        $ref: '#/definitions/LabelMatcher'
  FlowRegulator:
    description: _Flow Regulator_ is a component that regulates the flow of requests
      to the service by allowing only the specified percentage of requests or sticky
      sessions.
    type: object
    properties:
      default_config:
        description: Default configuration.
        x-order: 0
        $ref: '#/definitions/FlowRegulatorDynamicConfig'
      dynamic_config_key:
        description: Configuration key for DynamicConfig.
        type: string
        x-order: 1
      in_ports:
        description: Input ports for the _Flow Regulator_.
        x-order: 2
        $ref: '#/definitions/FlowRegulatorIns'
      parameters:
        description: Parameters for the _Flow Regulator_.
        x-order: 3
        $ref: '#/definitions/FlowRegulatorParameters'
  FlowRegulatorDynamicConfig:
    type: object
    title: Dynamic Configuration for _Flow Regulator_
    properties:
      enable_label_values:
        description: Specify certain label values to be accepted by this flow filter
          regardless of accept percentage.
        type: array
        items:
          type: string
        x-order: 0
  FlowRegulatorIns:
    type: object
    properties:
      accept_percentage:
        description: The percentage of requests to accept.
        x-order: 0
        $ref: '#/definitions/InPort'
  FlowRegulatorParameters:
    type: object
    properties:
      flow_selector:
<<<<<<< HEAD
        description: |+
          _Flow Selector_ selects the _Flows_ at which the _Flow Regulator_ is applied.

        x-go-tag-validate: required
=======
        description: |-
          _Flow Selector_ selects the _Flows_ at which the _Flow Regulator_ is applied.
          Deprecated 1.8.0: Use `selectors` instead. The `selectors` will be ignored if `flow_selector` is set.
>>>>>>> 35450372
        x-order: 0
        $ref: '#/definitions/FlowSelector'
      label_key:
        description: |-
          The flow label key for identifying sessions.
          - When label key is specified, _Flow Regulator_ acts as a sticky filter.
            The series of flows with the same value of label key get the same
            decision provided that the `accept_percentage` is same or higher.
          - When label key is not specified, _Flow Regulator_ acts as a stateless filter.
            Percentage of flows are selected randomly for rejection.
        type: string
        x-order: 1
      selectors:
        description: Selectors for the component.
        x-order: 2
        $ref: '#/definitions/Selectors'
  FlowSelector:
    description: |-
      Selects flows based on _Control Point_, flow labels, agent group and service that the [flow control
      component](/concepts/flow-control/flow-control.md#components) operates on.

      :::info

      See also [FlowSelector overview](/concepts/flow-control/flow-selector.md).

      :::

      Deprecated 1.8.0: Use `selectors` instead.
    type: object
    properties:
      flow_matcher:
        title: Match control points and labels
        x-go-tag-validate: required
        x-order: 0
        $ref: '#/definitions/FlowMatcher'
      service_selector:
        title: Match agent group and service
        x-go-tag-validate: required
        x-order: 1
        $ref: '#/definitions/ServiceSelector'
  FluxMeter:
    description: |-
      Flux Meter gathers metrics for the traffic that matches its selector.
      The histogram created by Flux Meter measures the workload latency by default.

      :::info

      See also [Flux Meter overview](/concepts/flow-control/resources/flux-meter.md).

      :::
      Example:
      ```yaml
      static_buckets:
         buckets: [5.0,10.0,25.0,50.0,100.0,250.0,500.0,1000.0,2500.0,5000.0,10000.0]
      flow_selector:
        service_selector:
           agent_group: demoapp
           service: service1-demo-app.demoapp.svc.cluster.local
        flow_matcher:
           control_point: ingress
      attribute_key: response_duration_ms
      ```
    type: object
    properties:
      attribute_key:
        description: |+
          Key of the attribute in access log or span from which the metric for this flux meter is read.

          :::info

          For list of available attributes in Envoy access logs, refer
          [Envoy Filter](/get-started/integrations/flow-control/envoy/istio.md#envoy-filter)

          :::

        type: string
        default: workload_duration_ms
        x-go-tag-default: workload_duration_ms
        x-order: 0
      exponential_buckets:
        x-order: 1
        $ref: '#/definitions/FluxMeterExponentialBuckets'
      exponential_buckets_range:
        x-order: 2
        $ref: '#/definitions/FluxMeterExponentialBucketsRange'
      flow_selector:
        description: |-
          The selection criteria for the traffic that will be measured.
          Deprecated 1.8.0: Use `selectors` instead. The `selectors` will be ignored if `flow_selector` is set.
        x-order: 3
        $ref: '#/definitions/FlowSelector'
      linear_buckets:
        x-order: 4
        $ref: '#/definitions/FluxMeterLinearBuckets'
      selectors:
        description: |+
          Selectors for the component.

        x-go-tag-validate: required
        x-order: 5
        $ref: '#/definitions/Selectors'
      static_buckets:
        x-order: 6
        $ref: '#/definitions/FluxMeterStaticBuckets'
  FluxMeterExponentialBuckets:
    description: |-
      ExponentialBuckets creates `count` number of buckets where the lowest bucket has an upper bound of `start`
      and each following bucket's upper bound is `factor` times the previous bucket's upper bound. The final +inf
      bucket is not counted.
    type: object
    properties:
      count:
        description: |+
          Number of buckets.

        type: integer
        format: int32
        minimum: 0
        exclusiveMinimum: true
        x-go-tag-validate: gt=0
        x-order: 0
      factor:
        description: |+
          Factor to be multiplied to the previous bucket's upper bound to calculate the following bucket's upper bound.

        type: number
        format: double
        x-go-tag-validate: gt=1.0
        x-order: 1
      start:
        description: |+
          Upper bound of the lowest bucket.

        type: number
        format: double
        x-go-tag-validate: gt=0.0
        x-order: 2
  FluxMeterExponentialBucketsRange:
    description: |-
      ExponentialBucketsRange creates `count` number of buckets where the lowest bucket is `min` and the highest
      bucket is `max`. The final +inf bucket is not counted.
    type: object
    properties:
      count:
        description: |+
          Number of buckets.

        type: integer
        format: int32
        minimum: 0
        exclusiveMinimum: true
        x-go-tag-validate: gt=0
        x-order: 0
      max:
        description: Highest bucket.
        type: number
        format: double
        x-order: 1
      min:
        description: |+
          Lowest bucket.

        type: number
        format: double
        x-go-tag-validate: gt=0.0
        x-order: 2
  FluxMeterLinearBuckets:
    description: |-
      LinearBuckets creates `count` number of buckets, each `width` wide, where the lowest bucket has an
      upper bound of `start`. The final +inf bucket is not counted.
    type: object
    properties:
      count:
        description: |+
          Number of buckets.

        type: integer
        format: int32
        minimum: 0
        exclusiveMinimum: true
        x-go-tag-validate: gt=0
        x-order: 0
      start:
        description: Upper bound of the lowest bucket.
        type: number
        format: double
        x-order: 1
      width:
        description: Width of each bucket.
        type: number
        format: double
        x-order: 2
  FluxMeterStaticBuckets:
    description: StaticBuckets holds the static value of the buckets where latency
      histogram will be stored.
    type: object
    properties:
      buckets:
        description: |+
          The buckets in which latency histogram will be stored.

        type: array
        default:
        - 5
        - 10
        - 25
        - 50
        - 100
        - 250
        - 500
        - 1000
        - 2500
        - 5000
        - 10000
        items:
          type: number
          format: double
        x-go-tag-default: '[5.0,10.0,25.0,50.0,100.0,250.0,500.0,1000.0,2500.0,5000.0,10000.0]'
        x-order: 0
  GradientController:
    description: |-
      The `gradient` describes a corrective factor that should be applied to the
      control variable to get the signal closer to the setpoint. It's computed as follows:

      $$
      \text{gradient} = \left(\frac{\text{signal}}{\text{setpoint}}\right)^{\text{slope}}
      $$

      `gradient` is then clamped to `[min_gradient, max_gradient]` range.

      The output of gradient controller is computed as follows:
      $$
      \text{output} = \text{gradient}_{\text{clamped}} \cdot \text{control\_variable} + \text{optimize}.
      $$

      Note the additional `optimize` signal, that can be used to "nudge" the
      controller into desired idle state.

      The output can be _optionally_ clamped to desired range using `max` and
      `min` input.
    type: object
    title: |-
      Gradient controller is a type of controller which tries to adjust the
      control variable proportionally to the relative difference between setpoint
      and actual value of the signal
    properties:
      default_config:
        description: Default configuration.
        x-order: 0
        $ref: '#/definitions/GradientControllerDynamicConfig'
      dynamic_config_key:
        type: string
        title: Configuration key for DynamicConfig
        x-order: 1
      in_ports:
        description: Input ports of the Gradient Controller.
        x-order: 2
        $ref: '#/definitions/GradientControllerIns'
      out_ports:
        description: Output ports of the Gradient Controller.
        x-order: 3
        $ref: '#/definitions/GradientControllerOuts'
      parameters:
        description: |+
          Gradient Parameters.

        x-go-tag-validate: required
        x-order: 4
        $ref: '#/definitions/GradientControllerParameters'
  GradientControllerDynamicConfig:
    type: object
    title: Dynamic Configuration for a Controller
    properties:
      manual_mode:
        description: |+
          Decides whether the controller runs in `manual_mode`.
          In manual mode, the controller does not adjust the control variable It emits the same output as the control variable input.

        type: boolean
        default: false
        x-go-tag-default: "false"
        x-order: 0
  GradientControllerIns:
    description: Inputs for the Gradient Controller component.
    type: object
    properties:
      control_variable:
        description: |-
          Actual current value of the control variable.

          This signal is multiplied by the gradient to produce the output.
        x-order: 0
        $ref: '#/definitions/InPort'
      max:
        description: Maximum value to limit the output signal.
        x-order: 1
        $ref: '#/definitions/InPort'
      min:
        description: Minimum value to limit the output signal.
        x-order: 2
        $ref: '#/definitions/InPort'
      optimize:
        description: Optimize signal is added to the output of the gradient calculation.
        x-order: 3
        $ref: '#/definitions/InPort'
      setpoint:
        description: Setpoint to be used for the gradient computation.
        x-order: 4
        $ref: '#/definitions/InPort'
      signal:
        description: Signal to be used for the gradient computation.
        x-order: 5
        $ref: '#/definitions/InPort'
  GradientControllerOuts:
    description: Outputs for the Gradient Controller component.
    type: object
    properties:
      output:
        description: Computed desired value of the control variable.
        x-order: 0
        $ref: '#/definitions/OutPort'
  GradientControllerParameters:
    description: Gradient Parameters.
    type: object
    required:
    - slope
    properties:
      max_gradient:
        description: |+
          Maximum gradient which clamps the computed gradient value to the range, `[min_gradient, max_gradient]`.

        type: number
        format: double
        default: 1.7976931348623157e+308
        x-go-tag-default: "1.79769313486231570814527423731704356798070e+308"
        x-order: 0
      min_gradient:
        description: |+
          Minimum gradient which clamps the computed gradient value to the range, `[min_gradient, max_gradient]`.

        type: number
        format: double
        default: -1.7976931348623157e+308
        x-go-tag-default: "-1.79769313486231570814527423731704356798070e+308"
        x-order: 1
      slope:
        description: |+
          Slope controls the aggressiveness and direction of the Gradient Controller.

          Slope is used as exponent on the signal to setpoint ratio in computation
          of the gradient (see the [main description](#gradient-controller) for
          exact equation). This parameter decides how aggressive the controller
          responds to the deviation of signal from the setpoint.
          for example:
          * $\text{slope} = 1$: when signal is too high, increase control variable,
          * $\text{slope} = -1$: when signal is too high, decrease control variable,
          * $\text{slope} = -0.5$: when signal is too high, decrease control variable gradually.

          The sign of slope depends on correlation between the signal and control variable:
          * Use $\text{slope} < 0$ if there is a _positive_ correlation between the signal and
          the control variable (for example, Per-pod CPU usage and total concurrency).
          * Use $\text{slope} > 0$ if there is a _negative_ correlation between the signal and
          the control variable (for example, Per-pod CPU usage and number of pods).

          :::note

          You need to set _negative_ slope for a _positive_ correlation, as you're
          describing the _action_ which controller should make when the signal
          increases.

          :::

          The magnitude of slope describes how aggressively should the controller
          react to a deviation of signal.
          With $|\text{slope}| = 1$, the controller will aim to bring the signal to
          the setpoint in one tick (assuming linear correlation with signal and setpoint).
          Smaller magnitudes of slope will make the controller adjust the control
          variable gradually.

          Setting $|\text{slope}| < 1$ (for example, $\pm0.8$) is recommended.
          If you experience overshooting, consider lowering the magnitude even more.
          Values of $|\text{slope}| > 1$ aren't recommended.

          :::note

          Remember that the gradient and output signal can be (optionally) clamped,
          so the _slope_ might not fully describe aggressiveness of the controller.

          :::

        type: number
        format: double
        x-go-tag-validate: required
        x-order: 2
  Holder:
    description: |-
      Holds the last valid signal value for the specified duration then waits for next valid value to hold.
      If it is holding a value that means it ignores both valid and invalid new signals until the `hold_for` duration is finished.
    type: object
    properties:
      hold_for:
        description: |+
          Holding the last valid signal value for the `hold_for` duration.

        type: string
        default: 5s
        x-go-tag-default: 5s
        x-order: 0
      in_ports:
        description: Input ports for the Holder component.
        x-order: 1
        $ref: '#/definitions/HolderIns'
      out_ports:
        description: Output ports for the Holder component.
        x-order: 2
        $ref: '#/definitions/HolderOuts'
  HolderIns:
    description: Inputs for the Holder component.
    type: object
    properties:
      input:
        description: The input signal.
        x-order: 0
        $ref: '#/definitions/InPort'
      reset:
        description: Resets the holder output to the current input signal when reset
          signal is valid and non-zero.
        x-order: 1
        $ref: '#/definitions/InPort'
  HolderOuts:
    description: Outputs for the Holder component.
    type: object
    properties:
      output:
        description: The output signal.
        x-order: 0
        $ref: '#/definitions/OutPort'
  InPort:
    type: object
    title: Components receive input from other components through InPorts
    properties:
      constant_signal:
        description: Constant value to be used for this InPort instead of a signal.
        x-order: 0
        $ref: '#/definitions/ConstantSignal'
      signal_name:
        description: Name of the incoming Signal on the InPort.
        type: string
        x-order: 1
  IncreasingGradient:
    description: Increasing Gradient defines a controller for scaling out based on
      Gradient Controller.
    type: object
    properties:
      in_ports:
        description: Input ports for the Gradient.
        x-order: 0
        $ref: '#/definitions/IncreasingGradientIns'
      parameters:
        title: |-
          Gradient parameters for the controller. Defaults and constraints:
          * `slope` = 1
          * `min_gradient` = 1 (cannot be changed)
          * `max_gradient` = +Inf (must be greater than 1)
        x-order: 1
        $ref: '#/definitions/IncreasingGradientParameters'
  IncreasingGradientIns:
    description: Inputs for Gradient.
    type: object
    properties:
      setpoint:
        description: The setpoint to use for scale-out.
        x-order: 0
        $ref: '#/definitions/InPort'
      signal:
        description: The signal to use for scale-out.
        x-order: 1
        $ref: '#/definitions/InPort'
  IncreasingGradientParameters:
    description: This allows subset of parameters with constrained values compared
      to a regular gradient controller. For full documentation of these parameters,
      refer to the [GradientControllerParameters](#gradient-controller-parameters).
    type: object
    properties:
      max_gradient:
        type: number
        format: double
        default: 1.7976931348623157e+308
        x-go-tag-default: "1.79769313486231570814527423731704356798070e+308"
        x-go-tag-validate: gte=1.0
        x-order: 0
      slope:
        type: number
        format: double
        default: 1
        x-go-tag-default: "1.0"
        x-order: 1
  Integrator:
    description: Accumulates sum of signal every tick.
    type: object
    properties:
      in_ports:
        description: Input ports for the Integrator component.
        x-order: 0
        $ref: '#/definitions/IntegratorIns'
      out_ports:
        description: Output ports for the Integrator component.
        x-order: 1
        $ref: '#/definitions/IntegratorOuts'
  IntegratorIns:
    description: Inputs for the Integrator component.
    type: object
    properties:
      input:
        description: The input signal.
        x-order: 0
        $ref: '#/definitions/InPort'
      max:
        description: The maximum output.
        x-order: 1
        $ref: '#/definitions/InPort'
      min:
        description: The minimum output.
        x-order: 2
        $ref: '#/definitions/InPort'
      reset:
        description: Resets the integrator output to zero when reset signal is valid
          and non-zero. Reset also resets the max and min constraints.
        x-order: 3
        $ref: '#/definitions/InPort'
  IntegratorOuts:
    description: Outputs for the Integrator component.
    type: object
    properties:
      output:
        x-order: 0
        $ref: '#/definitions/OutPort'
  Inverter:
    description: |-
      Logical NOT.

      See [And component](#and) on how signals are mapped onto Boolean values.
    type: object
    properties:
      in_ports:
        description: Input ports for the Inverter component.
        x-order: 0
        $ref: '#/definitions/InverterIns'
      out_ports:
        description: Output ports for the Inverter component.
        x-order: 1
        $ref: '#/definitions/InverterOuts'
  InverterIns:
    description: Inputs for the Inverter component.
    type: object
    properties:
      input:
        description: |+
          Signal to be negated.

        x-go-tag-validate: dive
        x-order: 0
        $ref: '#/definitions/InPort'
  InverterOuts:
    description: Output ports for the Inverter component.
    type: object
    properties:
      output:
        description: |-
          Logical negation of the input signal.

          Will always be 0 (false), 1 (true) or invalid (unknown).
        x-order: 0
        $ref: '#/definitions/OutPort'
  JSONExtractor:
    description: |-
      Example:
      ```yaml
      from: request.http.body
      pointer: /user/name
      ```
    type: object
    title: Parse JSON, and extract one of the fields
    required:
    - from
    properties:
      from:
        description: |+
          Attribute path pointing to some strings - for example, `request.http.body`.

        type: string
        x-go-tag-validate: required
        x-order: 0
      pointer:
        description: |-
          JSON pointer represents a parsed JSON pointer which allows to select a specified field from the payload.

          Note: Uses [JSON pointer](https://datatracker.ietf.org/doc/html/rfc6901) syntax,
          for example, `/foo/bar`. If the pointer points into an object, it'd be converted to a string.
        type: string
        x-order: 1
  JWTExtractor:
    description: |-
      Specify a field to be extracted from payload using `json_pointer`.

      Note: The signature is not verified against the secret (assuming there's some
      other part of the system that handles such verification).

      Example:
      ```yaml
      from: request.http.bearer
      json_pointer: /user/email
      ```
    type: object
    title: Parse the attribute as JWT and read the payload
    required:
    - from
    properties:
      from:
        description: |+
          JWT (JSON Web Token) can be extracted from any input attribute, but most likely you'd want to use `request.http.bearer`.

        type: string
        x-go-tag-validate: required
        x-order: 0
      json_pointer:
        description: |-
          JSON pointer allowing to select a specified field from the payload.

          Note: Uses [JSON pointer](https://datatracker.ietf.org/doc/html/rfc6901) syntax,
          for example, `/foo/bar`. If the pointer points into an object, it'd be converted to a string.
        type: string
        x-order: 1
  K8sLabelMatcherRequirement:
    description: Label selector requirement which is a selector that contains values,
      a key, and an operator that relates the key and values.
    type: object
    required:
    - key
    properties:
      key:
        description: |+
          Label key that the selector applies to.

        type: string
        x-go-tag-validate: required
        x-order: 0
      operator:
        description: |+
          Logical operator which represents a key's relationship to a set of values.
          Valid operators are In, NotIn, Exists and DoesNotExist.

        type: string
        enum:
        - In
        - NotIn
        - Exists
        - DoesNotExists
        x-go-tag-validate: oneof=In NotIn Exists DoesNotExists
        x-oneof: In | NotIn | Exists | DoesNotExists
        x-order: 1
      values:
        description: |-
          An array of string values that relates to the key by an operator.
          If the operator is In or NotIn, the values array must be non-empty.
          If the operator is Exists or DoesNotExist, the values array must be empty.
        type: array
        items:
          type: string
        x-order: 2
  KubernetesObjectSelector:
    description: |-
      Describes which pods a control or observability
      component should apply to.
    type: object
    required:
    - api_version
    - kind
    - name
    - namespace
    properties:
      agent_group:
        description: |+
          Which [agent-group](/concepts/flow-control/flow-selector.md#agent-group) this
          selector applies to.

        type: string
        default: default
        x-go-tag-default: default
        x-order: 0
      api_version:
        type: string
        title: API version of Kubernetes resource
        x-go-tag-validate: required
        x-order: 1
      kind:
        description: |+
          Kubernetes resource type.

        type: string
        x-go-tag-validate: required
        x-order: 2
      name:
        description: |+
          Kubernetes resource name.

        type: string
        x-go-tag-validate: required
        x-order: 3
      namespace:
        description: |+
          Kubernetes namespace that the resource belongs to.

        type: string
        x-go-tag-validate: required
        x-order: 4
  KubernetesReplicas:
    description: KubernetesReplicas defines a horizontal pod scaler for Kubernetes.
    type: object
    properties:
      default_config:
        description: Default configuration.
        x-order: 0
        $ref: '#/definitions/PodScalerScaleActuatorDynamicConfig'
      dynamic_config_key:
        type: string
        title: Configuration key for DynamicConfig
        x-order: 1
      kubernetes_object_selector:
        description: |+
          The Kubernetes object on which horizontal scaling is applied.

        x-go-tag-validate: required
        x-order: 2
        $ref: '#/definitions/KubernetesObjectSelector'
  LabelMatcher:
    description: |-
      It provides three ways to define requirements:
      - match labels
      - match expressions
      - arbitrary expression

      If multiple requirements are set, they're all combined using the logical AND operator.
      An empty label matcher always matches.
    type: object
    title: |-
      Allows to define rules whether a map of
      [labels](/concepts/flow-control/flow-label.md)
      should be considered a match or not
    properties:
      expression:
        description: An arbitrary expression to be evaluated on the labels.
        x-order: 0
        $ref: '#/definitions/MatchExpression'
      match_expressions:
        description: |-
          List of Kubernetes-style label matcher requirements.

          Note: The requirements are combined using the logical AND operator.
        type: array
        items:
          type: object
          $ref: '#/definitions/K8sLabelMatcherRequirement'
        x-order: 1
      match_labels:
        description: |-
          A map of {key,value} pairs representing labels to be matched.
          A single {key,value} in the `match_labels` requires that the label `key` is present and equal to `value`.

          Note: The requirements are combined using the logical AND operator.
        type: object
        additionalProperties:
          type: string
        x-order: 2
  LoadActuator:
    type: object
    title: Takes the load multiplier input signal and publishes it to the schedulers
      in the data-plane
    properties:
      default_config:
        description: Default configuration.
        x-order: 0
        $ref: '#/definitions/LoadActuatorDynamicConfig'
      dynamic_config_key:
        description: Configuration key for DynamicConfig.
        type: string
        x-order: 1
      in_ports:
        description: Input ports for the Load Actuator component.
        x-order: 2
        $ref: '#/definitions/LoadActuatorIns'
  LoadActuatorDynamicConfig:
    type: object
    title: Dynamic Configuration for LoadActuator
    properties:
      dry_run:
        description: |-
          Decides whether to run the load actuator in dry-run mode. Dry run mode ensures that no traffic gets dropped by this load actuator.
          Useful for observing the behavior of Load Actuator without disrupting any real traffic.
        type: boolean
        x-order: 0
  LoadActuatorIns:
    description: Input for the Load Actuator component.
    type: object
    properties:
      load_multiplier:
        description: |-
          Load multiplier is proportion of [incoming
          token rate](#scheduler-outs) that needs to be accepted.
        x-order: 0
        $ref: '#/definitions/InPort'
  LoadRamp:
    description: |-
      The _Load Ramp_ produces a smooth and continuous traffic load
      that changes progressively over time, based on the specified steps.

      Each step is defined by two parameters:
      - The `target_accept_percentage`.
      - The `duration` for the signal to change from the
        previous step's `target_accept_percentage` to the current step's
        `target_accept_percentage`.

      The percentage of requests accepted starts at the `target_accept_percentage`
      defined in the first step and gradually ramps up or down linearly from
      the previous step's `target_accept_percentage` to the next
      `target_accept_percentage`, over the `duration` specified for each step.
    type: object
    properties:
      default_config:
        description: Default configuration.
        x-order: 0
        $ref: '#/definitions/RegulatorDynamicConfig'
      dynamic_config_key:
        description: Dynamic configuration key for flow regulator.
        type: string
        x-order: 1
      in_ports:
        x-order: 2
        $ref: '#/definitions/LoadRampIns'
      out_ports:
        x-order: 3
        $ref: '#/definitions/LoadRampOuts'
      parameters:
        x-go-tag-validate: required
        x-order: 4
        $ref: '#/definitions/LoadRampParameters'
  LoadRampIns:
    description: Inputs for the _Load Ramp_ component.
    type: object
    properties:
      backward:
        description: Whether to progress the _Load Ramp_ towards the previous step.
        x-order: 0
        $ref: '#/definitions/InPort'
      forward:
        description: Whether to progress the _Load Ramp_ towards the next step.
        x-order: 1
        $ref: '#/definitions/InPort'
      reset:
        description: Whether to reset the _Load Ramp_ to the first step.
        x-order: 2
        $ref: '#/definitions/InPort'
  LoadRampOuts:
    description: Outputs for the _Load Ramp_ component.
    type: object
    properties:
      accept_percentage:
        description: The percentage of flows being accepted by the _Load Ramp_.
        x-order: 0
        $ref: '#/definitions/OutPort'
      at_end:
        description: A Boolean signal indicating whether the _Load Ramp_ is at the
          end of signal generation.
        x-order: 1
        $ref: '#/definitions/OutPort'
      at_start:
        description: A Boolean signal indicating whether the _Load Ramp_ is at the
          start of signal generation.
        x-order: 2
        $ref: '#/definitions/OutPort'
  LoadRampParameters:
    description: Parameters for the _Load Ramp_ component.
    type: object
    required:
    - steps
    properties:
      regulator_parameters:
        description: Parameters for the _Regulator_.
        x-order: 0
        $ref: '#/definitions/RegulatorParameters'
      steps:
        type: array
        minItems: 1
        items:
          type: object
          $ref: '#/definitions/LoadRampParametersStep'
        x-go-tag-validate: required,gt=0,dive
        x-order: 1
  LoadRampParametersStep:
    type: object
    required:
    - duration
    properties:
      duration:
        description: |+
          Duration for which the step is active.

        type: string
        x-go-tag-validate: required
        x-order: 0
      target_accept_percentage:
        description: |+
          The value of the step.

        type: number
        format: double
        maximum: 100
        minimum: 0
        x-go-tag-validate: gte=0,lte=100
        x-order: 1
  LoadRampSeries:
    description: _LoadRampSeries_ is a component that applies a series of _Load Ramps_
      in order.
    type: object
    properties:
      in_ports:
        x-order: 0
        $ref: '#/definitions/LoadRampSeriesIns'
      parameters:
        x-go-tag-validate: required
        x-order: 1
        $ref: '#/definitions/LoadRampSeriesParameters'
  LoadRampSeriesIns:
    description: Inputs for the _LoadRampSeries_ component.
    type: object
    properties:
      backward:
        description: Whether to progress the load ramp series towards the previous
          step.
        x-order: 0
        $ref: '#/definitions/InPort'
      forward:
        description: Whether to progress the load ramp series towards the next step.
        x-order: 1
        $ref: '#/definitions/InPort'
      reset:
        description: Whether to reset the load ramp series to the first step.
        x-order: 2
        $ref: '#/definitions/InPort'
  LoadRampSeriesLoadRampInstance:
    type: object
    properties:
      load_ramp:
        description: |+
          The load ramp.

        x-go-tag-validate: required
        x-order: 0
        $ref: '#/definitions/LoadRampParameters'
      out_ports:
        x-order: 1
        $ref: '#/definitions/LoadRampOuts'
  LoadRampSeriesParameters:
    description: Parameters for the _LoadRampSeries_ component.
    type: object
    required:
    - load_ramps
    properties:
      load_ramps:
        description: |+
          An ordered list of load ramps that get applied in order.

        type: array
        items:
          type: object
          $ref: '#/definitions/LoadRampSeriesLoadRampInstance'
        x-go-tag-validate: required,dive
        x-order: 0
  LoadScheduler:
    description: |-
      :::info

      See also [_Load Scheduler_ overview](/concepts/flow-control/components/load-scheduler.md).
<<<<<<< HEAD

      :::

      It's based on the actuation strategy (for example, load actuator) and workload scheduling
      which is based on Weighted Fair Queuing principles.
      It measures and controls the incoming tokens per second, which can translate
      to (avg. latency \* in-flight requests) (Little's Law) in concurrency limiting use-case.

      LoadScheduler configuration is split into two parts: An actuation
      strategy and a scheduler. At this time, only `load_actuator` strategy is available.
=======

      :::

      It's based on the actuation strategy (for example, load actuator) and workload scheduling
      which is based on Weighted Fair Queuing principles.
      It measures and controls the incoming tokens per second, which can translate
      to (avg. latency \* in-flight requests) (Little's Law) in concurrency limiting use-case.

      LoadScheduler configuration is split into two parts: An actuation
      strategy and a scheduler. At this time, only `load_actuator` strategy is available.
    type: object
    title: _Load Scheduler_ is an actuator component that regulates flows to provide
      active service protection
    properties:
      actuator:
        description: Actuator based on limiting the accepted token rate under incoming
          token rate * load multiplier.
        x-order: 0
        $ref: '#/definitions/LoadSchedulerActuator'
      flow_selector:
        description: |-
          Flow Selector decides the service and flows at which the _Load Scheduler_ is applied.
          Deprecated 1.8.0: Use `selectors` instead. The `selectors` will be ignored if `flow_selector` is set.
        x-order: 1
        $ref: '#/definitions/FlowSelector'
      scheduler:
        description: |+
          Configuration of Weighted Fair Queuing-based workload scheduler.

          Contains configuration of per-agent scheduler, and also defines some
          output signals.

        x-go-tag-validate: required
        x-order: 2
        $ref: '#/definitions/LoadSchedulerScheduler'
      selectors:
        description: Selectors for the component.
        x-order: 3
        $ref: '#/definitions/Selectors'
  LoadSchedulerActuator:
    type: object
    title: Takes the load multiplier input signal and publishes it to the schedulers
      in the data-plane
    properties:
      default_config:
        description: Default configuration.
        x-order: 0
        $ref: '#/definitions/LoadSchedulerActuatorDynamicConfig'
      dynamic_config_key:
        description: Configuration key for DynamicConfig.
        type: string
        x-order: 1
      in_ports:
        description: Input ports for the Actuator component.
        x-order: 2
        $ref: '#/definitions/LoadSchedulerActuatorIns'
  LoadSchedulerActuatorDynamicConfig:
    type: object
    title: Dynamic Configuration for Actuator
    properties:
      dry_run:
        description: |-
          Decides whether to run the actuator in dry-run mode. Dry run mode ensures that no traffic gets dropped by this actuator.
          Useful for observing the behavior of actuator without disrupting any real traffic.
        type: boolean
        x-order: 0
  LoadSchedulerActuatorIns:
    description: Input for the Actuator component.
    type: object
    properties:
      load_multiplier:
        description: |-
          Load multiplier is proportion of [incoming
          token rate](#scheduler-outs) that needs to be accepted.
        x-order: 0
        $ref: '#/definitions/InPort'
  LoadSchedulerScheduler:
    type: object
    properties:
      out_ports:
        description: Output ports for the Scheduler component.
        x-order: 0
        $ref: '#/definitions/LoadSchedulerSchedulerOuts'
      parameters:
        description: |+
          Scheduler parameters.

        x-go-tag-validate: required
        x-order: 1
        $ref: '#/definitions/LoadSchedulerSchedulerParameters'
  LoadSchedulerSchedulerOuts:
    description: Output for the Scheduler component.
    type: object
    properties:
      accepted_token_rate:
        description: |-
          Accepted token rate is the tokens admitted per second by the scheduler.
          Value of this signal is aggregated from all the relevant schedulers.
        x-order: 0
        $ref: '#/definitions/OutPort'
      incoming_token_rate:
        description: |-
          Incoming token rate is the incoming tokens per second for all the
          flows entering the scheduler including the rejected ones.

          This is computed similar to `accepted_token_rate`,
          by summing up tokens from all the flows entering scheduler.
        x-order: 1
        $ref: '#/definitions/OutPort'
  LoadSchedulerSchedulerParameters:
    type: object
    title: Scheduler parameters
    properties:
      auto_tokens:
        description: |+
          Automatically estimate the size of a flow in each workload, based on
          historical latency. Each workload's `tokens` will be set to average
          latency of flows in that workload during last few seconds (exact duration
          of this average can change).
          This setting is useful in concurrency limiting use-case, where the
          concurrency is calculated as (avg. latency \* in-flight flows).

          The value of tokens estimated by `auto_tokens` takes lower precedence
          than the value of `tokens` specified in the workload definition
          and `tokens` explicitly specified in the flow labels.

        type: boolean
        default: false
        x-go-tag-default: "false"
        x-order: 0
      decision_deadline_margin:
        description: |+
          Decision deadline margin is the amount of time that the scheduler will
          subtract from the request deadline to determine the deadline for the
          decision. This is to ensure that the scheduler has enough time to
          make a decision before the request deadline happens, accounting for
          processing delays.
          The request deadline is based on the
          [gRPC deadline](https://grpc.io/blog/deadlines) or the
          [`grpc-timeout` HTTP header](https://github.com/grpc/grpc/blob/master/doc/PROTOCOL-HTTP2.md#requests).

          Fail-open logic is use for flow control APIs, so if the gRPC deadline
          reaches, the flow will end up being unconditionally allowed while
          it is still waiting on the scheduler.

        type: string
        default: 0.01s
        x-go-tag-default: 0.01s
        x-order: 1
      default_workload_parameters:
        description: Parameters to be used if none of workloads specified in `workloads`
          match.
        x-order: 2
        $ref: '#/definitions/LoadSchedulerSchedulerWorkloadParameters'
      max_timeout:
        description: |+
          Deprecated: 1.5.0. Use `decision_deadline_margin` instead. This value is ignored.

        type: string
        default: 0s
        x-go-tag-default: 0s
        x-order: 3
      timeout_factor:
        description: |+
          Deprecated: 1.5.0. Use `decision_deadline_margin` instead. This value is ignored.

        type: number
        format: double
        default: 0
        x-go-tag-default: "0"
        x-go-tag-validate: gte=0.0
        x-order: 4
      tokens_label_key:
        description: |+
          * Key for a flow label that can be used to override the default number of tokens for this flow.
          * The value associated with this key must be a valid uint64 number.
          * If this parameter is not provided, the number of tokens for the flow will be determined by the matched workload's token count.

        type: string
        default: tokens
        x-go-tag-default: tokens
        x-order: 5
      workloads:
        description: |+
          List of workloads to be used in scheduler.

          Categorizing [flows](/concepts/flow-control/flow-control.md#flow) into workloads
          allows for load-shedding to be "intelligent" compared to random rejections.
          There are two aspects of this "intelligence":
          * Scheduler can more precisely calculate concurrency if it understands
            that flows belonging to different classes have different weights (for example, insert queries compared to select queries).
          * Setting different priorities to different workloads lets the scheduler
            avoid dropping important traffic during overload.

          Each workload in this list specifies also a matcher that is used to
          determine which flow will be categorized into which workload.
          In case of multiple matching workloads, the first matching one will be used.
          If none of workloads match, `default_workload` will be used.

          :::info

          See also [workload definition in the concepts
          section](/concepts/flow-control/components/load-scheduler.md#workload).

          :::

        type: array
        items:
          type: object
          $ref: '#/definitions/LoadSchedulerSchedulerWorkload'
        x-go-tag-validate: dive
        x-order: 6
  LoadSchedulerSchedulerWorkload:
    description: Workload defines a class of flows that preferably have similar properties
      such as response latency and desired priority.
    type: object
    properties:
      label_matcher:
        description: |+
          Label Matcher to select a Workload based on
          [flow labels](/concepts/flow-control/flow-label.md).

        x-go-tag-validate: required
        x-order: 0
        $ref: '#/definitions/LabelMatcher'
      parameters:
        description: |+
          Parameters associated with flows matching the label matcher.

        x-go-tag-validate: required
        x-order: 1
        $ref: '#/definitions/LoadSchedulerSchedulerWorkloadParameters'
  LoadSchedulerSchedulerWorkloadParameters:
    description: |-
      Parameters such as priority, tokens and fairness key that
      are applicable to flows within a workload.
    type: object
    properties:
      fairness_key:
        description: |-
          Fairness key is a label key that can be used to provide fairness within a workload.
          Any [flow label](/concepts/flow-control/flow-label.md) can be used here. For example, if
          you have a classifier that sets `user` flow label, you might want to set
          `fairness_key = "user"`.
        type: string
        x-order: 0
      priority:
        description: |+
          $$
          \text{virtual\_finish\_time} = \text{virtual\_time} + \left(\text{tokens} \cdot \left(\text{256} - \text{priority}\right)\right)
          $$

        type: integer
        format: int64
        title: |-
          Describes priority level of the flows within the workload.
          Priority level ranges from 0 to 255.
          Higher numbers means higher priority level.
          Priority levels have non-linear effect on the workload scheduling. The following formula is used to determine the position of a flow in the queue based on virtual finish time:
        default: 0
        maximum: 255
        minimum: 0
        x-go-tag-default: "0"
        x-go-tag-validate: gte=0,lte=255
        x-order: 1
      tokens:
        description: |-
          Tokens determines the cost of admitting a single flow in the workload,
          which is typically defined as milliseconds of flow latency (time to response or duration of a feature) or
          simply equal to 1 if the resource being accessed is constrained by the
          number of flows (3rd party rate limiters).
          This override is applicable only if tokens for the flow aren't specified
          in the flow labels.
        type: string
        format: uint64
        x-order: 2
  LoadShaper:
    description: |-
      The _Load Shaper_ produces a smooth and continuous traffic load
      that changes progressively over time, based on the specified steps.

      Each step is defined by two parameters:
      - The `target_accept_percentage`.
      - The `duration` for the signal to change from the
        previous step's `target_accept_percentage` to the current step's
        `target_accept_percentage`.

      The percentage of requests accepted starts at the `target_accept_percentage`
      defined in the first step and gradually ramps up or down linearly from
      the previous step's `target_accept_percentage` to the next
      `target_accept_percentage`, over the `duration` specified for each step.
    type: object
    properties:
      default_config:
        description: Default configuration.
        x-order: 0
        $ref: '#/definitions/RegulatorDynamicConfig'
      dynamic_config_key:
        description: Dynamic configuration key for flow regulator.
        type: string
        x-order: 1
      in_ports:
        x-order: 2
        $ref: '#/definitions/LoadShaperIns'
      out_ports:
        x-order: 3
        $ref: '#/definitions/LoadShaperOuts'
      parameters:
        x-go-tag-validate: required
        x-order: 4
        $ref: '#/definitions/LoadShaperParameters'
  LoadShaperIns:
    description: Inputs for the _Load Shaper_ component.
    type: object
    properties:
      backward:
        description: Whether to progress the _Load Shaper_ towards the previous step.
        x-order: 0
        $ref: '#/definitions/InPort'
      forward:
        description: Whether to progress the _Load Shaper_ towards the next step.
        x-order: 1
        $ref: '#/definitions/InPort'
      reset:
        description: Whether to reset the _Load Shaper_ to the first step.
        x-order: 2
        $ref: '#/definitions/InPort'
  LoadShaperOuts:
    description: Outputs for the _Load Shaper_ component.
    type: object
    properties:
      accept_percentage:
        description: The percentage of flows being accepted by the _Load Shaper_.
        x-order: 0
        $ref: '#/definitions/OutPort'
      at_end:
        description: A Boolean signal indicating whether the _Load Shaper_ is at the
          end of signal generation.
        x-order: 1
        $ref: '#/definitions/OutPort'
      at_start:
        description: A Boolean signal indicating whether the _Load Shaper_ is at the
          start of signal generation.
        x-order: 2
        $ref: '#/definitions/OutPort'
  LoadShaperParameters:
    description: Parameters for the _Load Shaper_ component.
    type: object
    required:
    - steps
    properties:
      flow_regulator_parameters:
        description: Parameters for the _Flow Regulator_.
        x-order: 0
        $ref: '#/definitions/FlowRegulatorParameters'
      steps:
        type: array
        minItems: 1
        items:
          type: object
          $ref: '#/definitions/LoadShaperParametersStep'
        x-go-tag-validate: required,gt=0,dive
        x-order: 1
  LoadShaperParametersStep:
    type: object
    required:
    - duration
    properties:
      duration:
        description: |+
          Duration for which the step is active.

        type: string
        x-go-tag-validate: required
        x-order: 0
      target_accept_percentage:
        description: |+
          The value of the step.

        type: number
        format: double
        maximum: 100
        minimum: 0
        x-go-tag-validate: gte=0,lte=100
        x-order: 1
  LoadShaperSeries:
    description: _LoadShaperSeries_ is a component that applies a series of _Load
      Shapers_ in order.
    type: object
    properties:
      in_ports:
        x-order: 0
        $ref: '#/definitions/LoadShaperSeriesIns'
      parameters:
        x-go-tag-validate: required
        x-order: 1
        $ref: '#/definitions/LoadShaperSeriesParameters'
  LoadShaperSeriesIns:
    description: Inputs for the _LoadShaperSeries_ component.
    type: object
    properties:
      backward:
        description: Whether to progress the load shaper series towards the previous
          step.
        x-order: 0
        $ref: '#/definitions/InPort'
      forward:
        description: Whether to progress the load shaper series towards the next step.
        x-order: 1
        $ref: '#/definitions/InPort'
      reset:
        description: Whether to reset the load shaper series to the first step.
        x-order: 2
        $ref: '#/definitions/InPort'
  LoadShaperSeriesLoadShaperInstance:
    type: object
    properties:
      load_shaper:
        description: |+
          The load shaper.

        x-go-tag-validate: required
        x-order: 0
        $ref: '#/definitions/LoadShaperParameters'
      out_ports:
        x-order: 1
        $ref: '#/definitions/LoadShaperOuts'
  LoadShaperSeriesParameters:
    description: Parameters for the _LoadShaperSeries_ component.
    type: object
    required:
    - load_shapers
    properties:
      load_shapers:
        description: |+
          An ordered list of load shapers that get applied in order.

        type: array
        items:
          type: object
          $ref: '#/definitions/LoadShaperSeriesLoadShaperInstance'
        x-go-tag-validate: required,dive
        x-order: 0
  MatchExpression:
    description: |-
      MatchExpression has multiple variants, exactly one should be set.

      Example:
      ```yaml
      all:
        of:
          - label_exists: foo
          - label_equals: { label = app, value = frobnicator }
      ```
    type: object
    title: Defines a `[map<string, string> → bool]` expression to be evaluated on
      labels
    required:
    - label_exists
    properties:
      all:
        description: The expression is true when all sub expressions are true.
        x-order: 0
        $ref: '#/definitions/MatchExpressionList'
      any:
        description: The expression is true when any sub expression is true.
        x-order: 1
        $ref: '#/definitions/MatchExpressionList'
      label_equals:
        description: The expression is true when label value equals given value.
        x-order: 2
        $ref: '#/definitions/EqualsMatchExpression'
      label_exists:
        description: |+
          The expression is true when label with given name exists.

        type: string
        x-go-tag-validate: required
        x-order: 3
      label_matches:
        description: The expression is true when label matches given regular expression.
        x-order: 4
        $ref: '#/definitions/MatchesMatchExpression'
      not:
        description: The expression negates the result of sub expression.
        x-order: 5
        $ref: '#/definitions/MatchExpression'
  MatchExpressionList:
    description: 'for example, `{any: {of: [expr1, expr2]}}`.'
>>>>>>> 35450372
    type: object
    title: _Load Scheduler_ is an actuator component that regulates flows to provide
      active service protection
    properties:
      actuator:
        description: Actuator based on limiting the accepted token rate under incoming
          token rate * load multiplier.
        x-order: 0
        $ref: '#/definitions/LoadSchedulerActuator'
      flow_selector:
        description: |+
          Flow Selector decides the service and flows at which the _Load Scheduler_ is applied.

        x-go-tag-validate: required
        x-order: 1
        $ref: '#/definitions/FlowSelector'
      scheduler:
        description: |+
          Configuration of Weighted Fair Queuing-based workload scheduler.

          Contains configuration of per-agent scheduler, and also defines some
          output signals.

        x-go-tag-validate: required
        x-order: 2
        $ref: '#/definitions/LoadSchedulerScheduler'
  LoadSchedulerActuator:
    type: object
    title: Takes the load multiplier input signal and publishes it to the schedulers
      in the data-plane
    properties:
      default_config:
        description: Default configuration.
        x-order: 0
        $ref: '#/definitions/LoadSchedulerActuatorDynamicConfig'
      dynamic_config_key:
        description: Configuration key for DynamicConfig.
        type: string
        x-order: 1
      in_ports:
        description: Input ports for the Actuator component.
        x-order: 2
        $ref: '#/definitions/LoadSchedulerActuatorIns'
  LoadSchedulerActuatorDynamicConfig:
    type: object
    title: Dynamic Configuration for Actuator
    properties:
      dry_run:
        description: |-
          Decides whether to run the actuator in dry-run mode. Dry run mode ensures that no traffic gets dropped by this actuator.
          Useful for observing the behavior of actuator without disrupting any real traffic.
        type: boolean
        x-order: 0
  LoadSchedulerActuatorIns:
    description: Input for the Actuator component.
    type: object
    properties:
      load_multiplier:
        description: |-
          Load multiplier is proportion of [incoming
          token rate](#scheduler-outs) that needs to be accepted.
        x-order: 0
        $ref: '#/definitions/InPort'
  LoadSchedulerScheduler:
    type: object
    properties:
      out_ports:
        description: Output ports for the Scheduler component.
        x-order: 0
        $ref: '#/definitions/LoadSchedulerSchedulerOuts'
      parameters:
        description: |+
          Scheduler parameters.

        x-go-tag-validate: required
        x-order: 1
        $ref: '#/definitions/LoadSchedulerSchedulerParameters'
  LoadSchedulerSchedulerOuts:
    description: Output for the Scheduler component.
    type: object
    properties:
      accepted_token_rate:
        description: |-
          Accepted token rate is the tokens admitted per second by the scheduler.
          Value of this signal is aggregated from all the relevant schedulers.
        x-order: 0
        $ref: '#/definitions/OutPort'
      incoming_token_rate:
        description: |-
          Incoming token rate is the incoming tokens per second for all the
          flows entering the scheduler including the rejected ones.

          This is computed similar to `accepted_token_rate`,
          by summing up tokens from all the flows entering scheduler.
        x-order: 1
        $ref: '#/definitions/OutPort'
  LoadSchedulerSchedulerParameters:
    type: object
    title: Scheduler parameters
    properties:
      auto_tokens:
        description: |+
          Automatically estimate the size of a flow in each workload, based on
          historical latency. Each workload's `tokens` will be set to average
          latency of flows in that workload during last few seconds (exact duration
          of this average can change).
          This setting is useful in concurrency limiting use-case, where the
          concurrency is calculated as (avg. latency \* in-flight flows).

          The value of tokens estimated by `auto_tokens` takes lower precedence
          than the value of `tokens` specified in the workload definition
          and `tokens` explicitly specified in the flow labels.

        type: boolean
        default: false
        x-go-tag-default: "false"
        x-order: 0
      decision_deadline_margin:
        description: |+
          Decision deadline margin is the amount of time that the scheduler will
          subtract from the request deadline to determine the deadline for the
          decision. This is to ensure that the scheduler has enough time to
          make a decision before the request deadline happens, accounting for
          processing delays.
          The request deadline is based on the
          [gRPC deadline](https://grpc.io/blog/deadlines) or the
          [`grpc-timeout` HTTP header](https://github.com/grpc/grpc/blob/master/doc/PROTOCOL-HTTP2.md#requests).

          Fail-open logic is use for flow control APIs, so if the gRPC deadline
          reaches, the flow will end up being unconditionally allowed while
          it is still waiting on the scheduler.

        type: string
        default: 0.01s
        x-go-tag-default: 0.01s
        x-order: 1
      default_workload_parameters:
        description: Parameters to be used if none of workloads specified in `workloads`
          match.
        x-order: 2
        $ref: '#/definitions/LoadSchedulerSchedulerWorkloadParameters'
      max_timeout:
        description: |+
          Deprecated: 1.5.0. Use `decision_deadline_margin` instead. This value is ignored.

        type: string
        default: 0s
        x-go-tag-default: 0s
        x-order: 3
      timeout_factor:
        description: |+
          Deprecated: 1.5.0. Use `decision_deadline_margin` instead. This value is ignored.

        type: number
        format: double
        default: 0
        x-go-tag-default: "0"
        x-go-tag-validate: gte=0.0
        x-order: 4
      tokens_label_key:
        description: |+
          * Key for a flow label that can be used to override the default number of tokens for this flow.
          * The value associated with this key must be a valid uint64 number.
          * If this parameter is not provided, the number of tokens for the flow will be determined by the matched workload's token count.

        type: string
        default: tokens
        x-go-tag-default: tokens
        x-order: 5
      workloads:
        description: |+
          List of workloads to be used in scheduler.

          Categorizing [flows](/concepts/flow-control/flow-control.md#flow) into workloads
          allows for load-shedding to be "intelligent" compared to random rejections.
          There are two aspects of this "intelligence":
          * Scheduler can more precisely calculate concurrency if it understands
            that flows belonging to different classes have different weights (for example, insert queries compared to select queries).
          * Setting different priorities to different workloads lets the scheduler
            avoid dropping important traffic during overload.

          Each workload in this list specifies also a matcher that is used to
          determine which flow will be categorized into which workload.
          In case of multiple matching workloads, the first matching one will be used.
          If none of workloads match, `default_workload` will be used.

          :::info

          See also [workload definition in the concepts
          section](/concepts/flow-control/components/load-scheduler.md#workload).

          :::

        type: array
        items:
          type: object
          $ref: '#/definitions/LoadSchedulerSchedulerWorkload'
        x-go-tag-validate: dive
        x-order: 6
  LoadSchedulerSchedulerWorkload:
    description: Workload defines a class of flows that preferably have similar properties
      such as response latency and desired priority.
    type: object
    properties:
      label_matcher:
        description: |+
          Label Matcher to select a Workload based on
          [flow labels](/concepts/flow-control/flow-label.md).

        x-go-tag-validate: required
        x-order: 0
        $ref: '#/definitions/LabelMatcher'
      parameters:
        description: |+
          Parameters associated with flows matching the label matcher.

        x-go-tag-validate: required
        x-order: 1
        $ref: '#/definitions/LoadSchedulerSchedulerWorkloadParameters'
  LoadSchedulerSchedulerWorkloadParameters:
    description: |-
      Parameters such as priority, tokens and fairness key that
      are applicable to flows within a workload.
    type: object
    properties:
      fairness_key:
        description: |-
          Fairness key is a label key that can be used to provide fairness within a workload.
          Any [flow label](/concepts/flow-control/flow-label.md) can be used here. For example, if
          you have a classifier that sets `user` flow label, you might want to set
          `fairness_key = "user"`.
        type: string
        x-order: 0
      priority:
        description: |+
          $$
          \text{virtual\_finish\_time} = \text{virtual\_time} + \left(\text{tokens} \cdot \left(\text{256} - \text{priority}\right)\right)
          $$

        type: integer
        format: int64
        title: |-
          Describes priority level of the flows within the workload.
          Priority level ranges from 0 to 255.
          Higher numbers means higher priority level.
          Priority levels have non-linear effect on the workload scheduling. The following formula is used to determine the position of a flow in the queue based on virtual finish time:
        default: 0
        maximum: 255
        minimum: 0
        x-go-tag-default: "0"
        x-go-tag-validate: gte=0,lte=255
        x-order: 1
      tokens:
        description: |-
          Tokens determines the cost of admitting a single flow in the workload,
          which is typically defined as milliseconds of flow latency (time to response or duration of a feature) or
          simply equal to 1 if the resource being accessed is constrained by the
          number of flows (3rd party rate limiters).
          This override is applicable only if tokens for the flow aren't specified
          in the flow labels.
        type: string
        format: uint64
        x-order: 2
  LoadShaper:
    description: |-
      The _Load Shaper_ produces a smooth and continuous traffic load
      that changes progressively over time, based on the specified steps.

      Each step is defined by two parameters:
      - The `target_accept_percentage`.
      - The `duration` for the signal to change from the
        previous step's `target_accept_percentage` to the current step's
        `target_accept_percentage`.

      The percentage of requests accepted starts at the `target_accept_percentage`
      defined in the first step and gradually ramps up or down linearly from
      the previous step's `target_accept_percentage` to the next
      `target_accept_percentage`, over the `duration` specified for each step.
    type: object
    properties:
      default_config:
        description: Default configuration.
        x-order: 0
        $ref: '#/definitions/RegulatorDynamicConfig'
      dynamic_config_key:
        description: Dynamic configuration key for flow regulator.
        type: string
        x-order: 1
      in_ports:
        x-order: 2
        $ref: '#/definitions/LoadShaperIns'
      out_ports:
        x-order: 3
        $ref: '#/definitions/LoadShaperOuts'
      parameters:
        x-go-tag-validate: required
        x-order: 4
        $ref: '#/definitions/LoadShaperParameters'
  LoadShaperIns:
    description: Inputs for the _Load Shaper_ component.
    type: object
    properties:
      backward:
        description: Whether to progress the _Load Shaper_ towards the previous step.
        x-order: 0
        $ref: '#/definitions/InPort'
      forward:
        description: Whether to progress the _Load Shaper_ towards the next step.
        x-order: 1
        $ref: '#/definitions/InPort'
      reset:
        description: Whether to reset the _Load Shaper_ to the first step.
        x-order: 2
        $ref: '#/definitions/InPort'
  LoadShaperOuts:
    description: Outputs for the _Load Shaper_ component.
    type: object
    properties:
      accept_percentage:
        description: The percentage of flows being accepted by the _Load Shaper_.
        x-order: 0
        $ref: '#/definitions/OutPort'
      at_end:
        description: A Boolean signal indicating whether the _Load Shaper_ is at the
          end of signal generation.
        x-order: 1
        $ref: '#/definitions/OutPort'
      at_start:
        description: A Boolean signal indicating whether the _Load Shaper_ is at the
          start of signal generation.
        x-order: 2
        $ref: '#/definitions/OutPort'
  LoadShaperParameters:
    description: Parameters for the _Load Shaper_ component.
    type: object
    required:
    - steps
    properties:
      flow_regulator_parameters:
        description: Parameters for the _Flow Regulator_.
        x-order: 0
        $ref: '#/definitions/FlowRegulatorParameters'
      steps:
        type: array
        minItems: 1
        items:
          type: object
          $ref: '#/definitions/LoadShaperParametersStep'
        x-go-tag-validate: required,gt=0,dive
        x-order: 1
  LoadShaperParametersStep:
    type: object
    required:
    - duration
    properties:
      duration:
        description: |+
          Duration for which the step is active.

        type: string
        x-go-tag-validate: required
        x-order: 0
      target_accept_percentage:
        description: |+
          The value of the step.

        type: number
        format: double
        maximum: 100
        minimum: 0
        x-go-tag-validate: gte=0,lte=100
        x-order: 1
  LoadShaperSeries:
    description: _LoadShaperSeries_ is a component that applies a series of _Load
      Shapers_ in order.
    type: object
    properties:
      in_ports:
        x-order: 0
        $ref: '#/definitions/LoadShaperSeriesIns'
      parameters:
        x-go-tag-validate: required
        x-order: 1
        $ref: '#/definitions/LoadShaperSeriesParameters'
  LoadShaperSeriesIns:
    description: Inputs for the _LoadShaperSeries_ component.
    type: object
    properties:
      backward:
        description: Whether to progress the load shaper series towards the previous
          step.
        x-order: 0
        $ref: '#/definitions/InPort'
      forward:
        description: Whether to progress the load shaper series towards the next step.
        x-order: 1
        $ref: '#/definitions/InPort'
      reset:
        description: Whether to reset the load shaper series to the first step.
        x-order: 2
        $ref: '#/definitions/InPort'
  LoadShaperSeriesLoadShaperInstance:
    type: object
    properties:
      load_shaper:
        description: |+
          The load shaper.

        x-go-tag-validate: required
        x-order: 0
        $ref: '#/definitions/LoadShaperParameters'
      out_ports:
        x-order: 1
        $ref: '#/definitions/LoadShaperOuts'
  LoadShaperSeriesParameters:
    description: Parameters for the _LoadShaperSeries_ component.
    type: object
    required:
    - load_shapers
    properties:
      load_shapers:
        description: |+
          An ordered list of load shapers that get applied in order.

        type: array
        items:
          type: object
          $ref: '#/definitions/LoadShaperSeriesLoadShaperInstance'
        x-go-tag-validate: required,dive
        x-order: 0
  MatchExpression:
    description: |-
      MatchExpression has multiple variants, exactly one should be set.

      Example:
      ```yaml
      all:
        of:
          - label_exists: foo
          - label_equals: { label = app, value = frobnicator }
      ```
    type: object
    title: Defines a `[map<string, string> → bool]` expression to be evaluated on
      labels
    required:
    - label_exists
    properties:
      all:
        description: The expression is true when all sub expressions are true.
        x-order: 0
        $ref: '#/definitions/MatchExpressionList'
      any:
        description: The expression is true when any sub expression is true.
        x-order: 1
        $ref: '#/definitions/MatchExpressionList'
      label_equals:
        description: The expression is true when label value equals given value.
        x-order: 2
        $ref: '#/definitions/EqualsMatchExpression'
      label_exists:
        description: |+
          The expression is true when label with given name exists.

        type: string
        x-go-tag-validate: required
        x-order: 3
      label_matches:
        description: The expression is true when label matches given regular expression.
        x-order: 4
        $ref: '#/definitions/MatchesMatchExpression'
      not:
        description: The expression negates the result of sub expression.
        x-order: 5
        $ref: '#/definitions/MatchExpression'
  MatchExpressionList:
    description: 'for example, `{any: {of: [expr1, expr2]}}`.'
    type: object
    title: List of MatchExpressions that is used for all or any matching
    properties:
      of:
        description: List of sub expressions of the match expression.
        type: array
        items:
          type: object
          $ref: '#/definitions/MatchExpression'
        x-order: 0
  MatchesMatchExpression:
    description: Label selector expression of the form `label matches regex`.
    type: object
    required:
    - label
    - regex
    properties:
      label:
        description: |+
          Name of the label to match the regular expression.

        type: string
        x-go-tag-validate: required
        x-order: 0
      regex:
        description: |+
          Regular expression that should match the label value.
          It uses [Go's regular expression syntax](https://github.com/google/re2/wiki/Syntax).

        type: string
        x-go-tag-validate: required
        x-order: 1
  Max:
    description: 'Max: output = max([]inputs).'
    type: object
    title: Takes a list of input signals and emits the signal with the maximum value
    properties:
      in_ports:
        description: Input ports for the Max component.
        x-order: 0
        $ref: '#/definitions/MaxIns'
      out_ports:
        description: Output ports for the Max component.
        x-order: 1
        $ref: '#/definitions/MaxOuts'
  MaxIns:
    description: Inputs for the Max component.
    type: object
    properties:
      inputs:
        description: |+
          Array of input signals.

        type: array
        items:
          type: object
          $ref: '#/definitions/InPort'
        x-go-tag-validate: dive
        x-order: 0
  MaxOuts:
    description: Output for the Max component.
    type: object
    properties:
      output:
        description: Signal with maximum value as an output signal.
        x-order: 0
        $ref: '#/definitions/OutPort'
  Min:
    description: |-
      Takes an array of input signals and emits the signal with the minimum value
      Min: output = min([]inputs).
    type: object
    properties:
      in_ports:
        description: Input ports for the Min component.
        x-order: 0
        $ref: '#/definitions/MinIns'
      out_ports:
        description: Output ports for the Min component.
        x-order: 1
        $ref: '#/definitions/MinOuts'
  MinIns:
    description: Inputs for the Min component.
    type: object
    properties:
      inputs:
        description: |+
          Array of input signals.

        type: array
        items:
          type: object
          $ref: '#/definitions/InPort'
        x-go-tag-validate: dive
        x-order: 0
  MinOuts:
    description: Output ports for the Min component.
    type: object
    properties:
      output:
        description: Signal with minimum value as an output signal.
        x-order: 0
        $ref: '#/definitions/OutPort'
  NestedCircuit:
    description: Nested circuit defines a sub-circuit as a high-level component. It
      consists of a list of components and a map of input and output ports.
    type: object
    properties:
      components:
        description: |+
          List of components in the nested circuit.

        type: array
        items:
          type: object
          $ref: '#/definitions/Component'
        x-go-tag-validate: dive
        x-order: 0
      in_ports_map:
        description: Maps input port names to input ports.
        type: object
        additionalProperties:
          $ref: '#/definitions/InPort'
        x-order: 1
      name:
        description: Name of the nested circuit component. This name is displayed
          by graph visualization tools.
        type: string
        x-order: 2
      out_ports_map:
        description: Maps output port names to output ports.
        type: object
        additionalProperties:
          $ref: '#/definitions/OutPort'
        x-order: 3
      short_description:
        description: Short description of the nested circuit component. This description
          is displayed by graph visualization tools.
        type: string
        x-order: 4
  NestedSignalEgress:
    description: Nested signal egress is a special type of component that allows to
      extract a signal from a nested circuit.
    type: object
    properties:
      in_ports:
        description: Input ports for the NestedSignalEgress component.
        x-order: 0
        $ref: '#/definitions/NestedSignalEgressIns'
      port_name:
        description: Name of the port.
        type: string
        x-order: 1
  NestedSignalEgressIns:
    description: Inputs for the NestedSignalEgress component.
    type: object
    properties:
      signal:
        description: Egress signal.
        x-order: 0
        $ref: '#/definitions/InPort'
  NestedSignalIngress:
    description: Nested signal ingress is a special type of component that allows
      to inject a signal into a nested circuit.
    type: object
    properties:
      out_ports:
        description: Output ports for the NestedSignalIngress component.
        x-order: 0
        $ref: '#/definitions/NestedSignalIngressOuts'
      port_name:
        description: Name of the port.
        type: string
        x-order: 1
  NestedSignalIngressOuts:
    description: Outputs for the NestedSignalIngress component.
    type: object
    properties:
      signal:
        description: Ingress signal.
        x-order: 0
        $ref: '#/definitions/OutPort'
  Or:
    description: |-
      Logical OR.

      See [And component](#and) on how signals are mapped onto Boolean values.
    type: object
    properties:
      in_ports:
        description: Input ports for the Or component.
        x-order: 0
        $ref: '#/definitions/OrIns'
      out_ports:
        description: Output ports for the Or component.
        x-order: 1
        $ref: '#/definitions/OrOuts'
  OrIns:
    description: Inputs for the Or component.
    type: object
    properties:
      inputs:
        description: |+
          Array of input signals.

        type: array
        items:
          type: object
          $ref: '#/definitions/InPort'
        x-go-tag-validate: dive
        x-order: 0
  OrOuts:
    description: Output ports for the Or component.
    type: object
    properties:
      output:
        description: |-
          Result of logical OR of all the input signals.

          Will always be 0 (false), 1 (true) or invalid (unknown).
        x-order: 0
        $ref: '#/definitions/OutPort'
  OutPort:
    type: object
    title: Components produce output for other components through OutPorts
    properties:
      signal_name:
        description: Name of the outgoing Signal on the OutPort.
        type: string
        x-order: 0
  PathTemplateMatcher:
    description: |-
      HTTP path will be matched against given path templates.
      If a match occurs, the value associated with the path template will be treated as a result.
      In case of multiple path templates matching, the most specific one will be chosen.
    type: object
    title: Matches HTTP Path to given path templates
    properties:
      template_values:
        description: |+
          Template value keys are OpenAPI-inspired path templates.

          * Static path segment `/foo` matches a path segment exactly
          * `/{param}` matches arbitrary path segment.
            (The parameter name is ignored and can be omitted (`{}`))
          * The parameter must cover whole segment.
          * Additionally, path template can end with `/*` wildcard to match
            arbitrary number of trailing segments (0 or more).
          * Multiple consecutive `/` are ignored, as well as trailing `/`.
          * Parametrized path segments must come after static segments.
          * `*`, if present, must come last.
          * Most specific template "wins" (`/foo` over `/{}` and `/{}` over `/*`).

          See also <https://swagger.io/specification/#path-templating-matching>

          Example:
          ```yaml
          /register: register
          "/user/{userId}": user
          /static/*: other
          ```

        type: object
        minProperties: 1
        additionalProperties:
          type: string
        x-go-tag-validate: gt=0,dive,keys,required,endkeys,required
        x-order: 0
  PodAutoScaler:
    description: _PodAutoScaler_ provides auto-scaling functionality for scalable
      Kubernetes resource. Multiple _Controllers_ can be defined on the _PodAutoScaler_
      for performing scale-out or scale-in. The _PodAutoScaler_ interfaces with Kubernetes
      infrastructure APIs to perform auto-scale.
    type: object
    properties:
      cooldown_override_percentage:
        description: |+
          Cooldown override percentage defines a threshold change in scale-out beyond which previous cooldown is overridden.
          For example, if the cooldown is 5 minutes and the cooldown override percentage is 10%, then if the
          scale-increases by 10% or more, the previous cooldown is cancelled. Defaults to 50%.

        type: number
        format: double
        default: 50
        x-go-tag-default: "50"
        x-order: 0
      max_replicas:
        description: |+
          The maximum scale to which the _PodAutoScaler_ can scale-out.

        type: string
        format: int64
        default: "9223372036854775807"
        minLength: 1
        x-go-tag-default: "9223372036854775807"
        x-go-tag-validate: gt=0
        x-order: 1
      max_scale_in_percentage:
        description: |+
          The maximum decrease of replicas (for example, pods) at one time. Defined as percentage of current scale value. Can never go below one even if percentage computation is less than one. Defaults to 1% of current scale value.

        type: number
        format: double
        default: 1
        x-go-tag-default: "1"
        x-order: 2
      max_scale_out_percentage:
        description: |+
          The maximum increase of replicas (for example, pods) at one time. Defined as percentage of current scale value. Can never go below one even if percentage computation is less than one. Defaults to 10% of current scale value.

        type: number
        format: double
        default: 10
        x-go-tag-default: "10"
        x-order: 3
      min_replicas:
        description: |+
          The minimum replicas to which the _PodAutoScaler_ can scale-in.

        type: string
        format: int64
        default: "0"
        minLength: 0
        x-go-tag-default: "0"
        x-go-tag-validate: gte=0
        x-order: 4
      out_ports:
        description: Output ports for the _PodAutoScaler_.
        x-order: 5
        $ref: '#/definitions/PodAutoScalerOuts'
      pod_scaler:
        x-go-tag-validate: required
        x-order: 6
        $ref: '#/definitions/KubernetesReplicas'
      scale_in_alerter_parameters:
        description: Configuration for scale-in Alerter.
        x-order: 7
        $ref: '#/definitions/AlerterParameters'
      scale_in_controllers:
        description: List of _Controllers_ for scaling in.
        type: array
        items:
          type: object
          $ref: '#/definitions/ScaleInController'
        x-order: 8
      scale_in_cooldown:
        description: |+
          The amount of time to wait after a scale-in operation for another scale-in operation.

        type: string
        default: 120s
        x-go-tag-default: 120s
        x-order: 9
      scale_out_alerter_parameters:
        description: Configuration for scale-out Alerter.
        x-order: 10
        $ref: '#/definitions/AlerterParameters'
      scale_out_controllers:
        description: List of _Controllers_ for scaling out.
        type: array
        items:
          type: object
          $ref: '#/definitions/ScaleOutController'
        x-order: 11
      scale_out_cooldown:
        description: |+
          The amount of time to wait after a scale-out operation for another scale-out or scale-in operation.

        type: string
        default: 30s
        x-go-tag-default: 30s
        x-order: 12
  PodAutoScalerOuts:
    description: Outputs for _PodAutoScaler_.
    type: object
    properties:
      actual_replicas:
        x-order: 0
        $ref: '#/definitions/OutPort'
      configured_replicas:
        x-order: 1
        $ref: '#/definitions/OutPort'
      desired_replicas:
        x-order: 2
        $ref: '#/definitions/OutPort'
  PodScaler:
    description: Component for scaling pods based on a signal.
    type: object
    properties:
      kubernetes_object_selector:
        description: |+
          The Kubernetes object on which horizontal scaling is applied.

        x-go-tag-validate: required
        x-order: 0
        $ref: '#/definitions/KubernetesObjectSelector'
      scale_actuator:
        description: Actuates scaling of pods based on a signal.
        x-order: 1
        $ref: '#/definitions/PodScalerScaleActuator'
      scale_reporter:
        description: Reports actual and configured number of replicas.
        x-order: 2
        $ref: '#/definitions/PodScalerScaleReporter'
  PodScalerScaleActuator:
    description: Actuates scaling of pods based on a signal.
    type: object
    properties:
      default_config:
        description: Default configuration.
        x-order: 0
        $ref: '#/definitions/PodScalerScaleActuatorDynamicConfig'
      dynamic_config_key:
        type: string
        title: Configuration key for DynamicConfig
        x-order: 1
      in_ports:
        description: Input ports for the PodScaler component.
        x-order: 2
        $ref: '#/definitions/PodScalerScaleActuatorIns'
  PodScalerScaleActuatorDynamicConfig:
    type: object
    title: Dynamic Configuration for ScaleActuator
    properties:
      dry_run:
        description: |+
          Decides whether to run the pod scaler in dry-run mode. Dry run mode ensures that no scaling is invoked by this pod scaler.
          Useful for observing the behavior of Scaler without disrupting any real traffic.

        type: boolean
        default: false
        x-go-tag-default: "false"
        x-order: 0
  PodScalerScaleActuatorIns:
    description: Inputs for the PodScaler component.
    type: object
    properties:
      desired_replicas:
        x-order: 0
        $ref: '#/definitions/InPort'
  PodScalerScaleReporter:
    description: Reports actual and configured number of replicas.
    type: object
    properties:
      out_ports:
        description: Output ports for the PodScaler component.
        x-order: 0
        $ref: '#/definitions/PodScalerScaleReporterOuts'
  PodScalerScaleReporterOuts:
    description: Outputs for the PodScaler component.
    type: object
    properties:
      actual_replicas:
        description: The number of replicas that are currently running.
        x-order: 0
        $ref: '#/definitions/OutPort'
      configured_replicas:
        description: The number of replicas that are desired.
        x-order: 1
        $ref: '#/definitions/OutPort'
  Policy:
    description: |-
      Policy expresses observability-driven control logic.

      :::info

      See also [Policy overview](/concepts/policy/policy.md).

      :::

      Policy specification contains a circuit that defines the controller logic and resources that need to be setup.
    type: object
    properties:
      circuit:
        description: Defines the control-loop logic of the policy.
        x-order: 0
        $ref: '#/definitions/Circuit'
      resources:
        description: Resources (such as Flux Meters, Classifiers) to setup.
        x-order: 1
        $ref: '#/definitions/Resources'
  PromQL:
    type: object
    title: Component that runs a Prometheus query periodically and returns the result
      as an output signal
    properties:
      evaluation_interval:
        description: |+
          Describes the interval between successive evaluations of the Prometheus query.

        type: string
        default: 10s
        x-go-tag-default: 10s
        x-order: 0
      out_ports:
        description: Output ports for the PromQL component.
        x-order: 1
        $ref: '#/definitions/PromQLOuts'
      query_string:
        description: |-
          Describes the [PromQL](https://prometheus.io/docs/prometheus/latest/querying/basics/) query to be run.

          :::note

          The query must return a single value either as a scalar or as a vector with a single element.

          :::

          :::info Usage with Flux Meter

          [Flux Meter](/concepts/flow-control/resources/flux-meter.md) metrics can be queries using PromQL. Flux Meter defines histogram type of metrics in Prometheus.
          Therefore, one can refer to `flux_meter_sum`, `flux_meter_count` and `flux_meter_bucket`.
          The particular Flux Meter can be identified with the `flux_meter_name` label.
          There are additional labels available on a Flux Meter such as `valid`, `flow_status`, `http_status_code` and `decision_type`.

          :::

          :::info Usage with OpenTelemetry Metrics

          Aperture supports OpenTelemetry metrics. See [reference](/get-started/integrations/metrics/metrics.md) for more details.

          :::
        type: string
        x-order: 2
  PromQLOuts:
    description: Output for the PromQL component.
    type: object
    properties:
      output:
        description: The result of the Prometheus query as an output signal.
        x-order: 0
        $ref: '#/definitions/OutPort'
  PulseGenerator:
    description: Generates 0 and 1 in turns.
    type: object
    properties:
      false_for:
        description: |+
          Emitting 0 for the `false_for` duration.

        type: string
        default: 5s
        x-go-tag-default: 5s
        x-order: 0
      out_ports:
        description: Output ports for the PulseGenerator component.
        x-order: 1
        $ref: '#/definitions/PulseGeneratorOuts'
      true_for:
        description: |+
          Emitting 1 for the `true_for` duration.

        type: string
        default: 5s
        x-go-tag-default: 5s
        x-order: 2
  PulseGeneratorOuts:
    description: Outputs for the PulseGenerator component.
    type: object
    properties:
      output:
        x-order: 0
        $ref: '#/definitions/OutPort'
  Query:
    description: Query components that are query databases such as Prometheus.
    type: object
    properties:
      promql:
        description: Periodically runs a Prometheus query in the background and emits
          the result.
        x-order: 0
        $ref: '#/definitions/PromQL'
  RateLimiter:
    description: |-
      :::info

      See also [_Rate Limiter_ overview](/concepts/flow-control/components/rate-limiter.md).

      :::

      RateLimiting is done on per-label-value basis. Use `label_key`
      to select which label should be used as key.
    type: object
    title: Limits the traffic on a control point to specified rate
    properties:
      default_config:
        title: Default configuration
        x-order: 0
        $ref: '#/definitions/RateLimiterDynamicConfig'
      dynamic_config_key:
        type: string
        title: Configuration key for DynamicConfig
        x-order: 1
      flow_selector:
        description: |-
          Which control point to apply this rate limiter to.
          Deprecated 1.8.0: Use `selectors` instead. The `selectors` will be ignored if `flow_selector` is set.
        x-order: 2
        $ref: '#/definitions/FlowSelector'
      in_ports:
        title: Input ports for the RateLimiter component
        x-go-tag-validate: required
        x-order: 3
        $ref: '#/definitions/RateLimiterIns'
      parameters:
        title: Parameters for the RateLimiter component
        x-go-tag-validate: required
        x-order: 4
        $ref: '#/definitions/RateLimiterParameters'
      selectors:
        description: |+
          Selectors for the component.

        x-go-tag-validate: required
        x-order: 5
        $ref: '#/definitions/Selectors'
  RateLimiterDynamicConfig:
    type: object
    title: Dynamic Configuration for the rate limiter
    properties:
      overrides:
        description: |+
          Allows to specify different limits for particular label values.

        type: array
        items:
          type: object
          $ref: '#/definitions/RateLimiterOverride'
        x-go-tag-validate: dive
        x-order: 0
  RateLimiterIns:
    type: object
    title: Inputs for the RateLimiter component
    properties:
      limit:
        description: |+
          Number of flows allowed per `limit_reset_interval` per each label.
          Negative values disable the rate limiter.

          :::tip

          Negative limit can be useful to _conditionally_ enable the rate limiter
          under certain circumstances. [Decider](#decider) might be helpful.

          :::

        x-go-tag-validate: required
        x-order: 0
        $ref: '#/definitions/InPort'
  RateLimiterOverride:
    type: object
    required:
    - label_value
    properties:
      label_value:
        description: |+
          Value of the label for which the override should be applied.

        type: string
        x-go-tag-validate: required
        x-order: 0
      limit_scale_factor:
        description: |+
          Amount by which the `in_ports.limit` should be multiplied for
          this label value.

        type: number
        format: double
        default: 1
        x-go-tag-default: "1.0"
        x-order: 1
  RateLimiterParameters:
    type: object
    required:
    - label_key
    properties:
      label_key:
        description: |+
          Specifies which label the rate limiter should be keyed by.

          Rate limiting is done independently for each value of the
          [label](/concepts/flow-control/flow-label.md) with given key.
          For example, to give each user a separate limit, assuming you
          have a _user_ flow
          label set up, set `label_key: "user"`.

        type: string
        x-go-tag-validate: required
        x-order: 0
      lazy_sync:
        title: Configuration of lazy-syncing behaviour of rate limiter
        x-order: 1
        $ref: '#/definitions/RateLimiterParametersLazySync'
      limit_reset_interval:
        description: |+
          Time after which the limit for a given label value will be reset.

        type: string
        default: 60s
        x-go-tag-default: 60s
        x-order: 2
      tokens_label_key:
        description: |+
          Flow label key that will be used to override the number of tokens
          for this request.
          This is an optional parameter and takes highest precedence
          when assigning tokens to a request.
          The label value must be a valid uint64 number.

        type: string
        default: tokens
        x-go-tag-default: tokens
        x-order: 3
  RateLimiterParametersLazySync:
    type: object
    properties:
      enabled:
        type: boolean
        title: Enables lazy sync
        default: false
        x-go-tag-default: "false"
        x-order: 0
      num_sync:
        description: |+
          Number of times to lazy sync within the `limit_reset_interval`.

        type: integer
        format: int64
        default: 5
        minimum: 0
        exclusiveMinimum: true
        x-go-tag-default: "5"
        x-go-tag-validate: gt=0
        x-order: 1
  Rego:
    description: |-
      Rego define a set of labels that are extracted after evaluating a Rego module.

      :::info

      You can use the [live-preview](/concepts/flow-control/resources/classifier.md#live-previewing-requests) feature to first preview the input to the classifier before writing the labeling logic.

      :::

      Example of Rego module which also disables telemetry visibility of label:
      ```yaml
      rego:
        labels:
          user:
            telemetry: false
        module: |
          package user_from_cookie
          cookies := split(input.attributes.request.http.headers.cookie, "; ")
          user := user {
              cookie := cookies[_]
              startswith(cookie, "session=")
              session := substring(cookie, count("session="), -1)
              parts := split(session, ".")
              object := json.unmarshal(base64url.decode(parts[0]))
              user := object.user
          }
      ```
    type: object
    required:
    - labels
    - module
    properties:
      labels:
        description: |+
          A map of {key, value} pairs mapping from
          [flow label](/concepts/flow-control/flow-label.md) keys to queries that define
          how to extract and propagate flow labels with that key.
          The name of the label maps to a variable in the Rego module. It maps to `data.<package>.<label>` variable.

        type: object
        minProperties: 1
        additionalProperties:
          $ref: '#/definitions/RegoLabelProperties'
        x-go-tag-validate: required,gt=0,dive,keys,required,endkeys,required
        x-order: 0
      module:
        description: |+
          Source code of the Rego module.

          :::note

          Must include a "package" declaration.

          :::

        type: string
        x-go-tag-validate: required
        x-order: 1
  RegoLabelProperties:
    type: object
    properties:
      telemetry:
        description: |+
          :::note

          The flow label is always accessible in Aperture Policies regardless of this setting.

          :::

          :::caution

          When using [FluxNinja ARC extension](arc/extension.md), telemetry enabled
          labels are sent to FluxNinja ARC for observability. Telemetry should be disabled for
          sensitive labels.

          :::

        type: boolean
        title: |-
          Decides if the created flow label should be available as an attribute in OLAP telemetry and
          propagated in [baggage](/concepts/flow-control/flow-label.md#baggage)
        default: true
        x-go-tag-default: "true"
        x-order: 0
  Regulator:
    description: |-
      _Regulator_ is a component that regulates the load at a
      [_Control Point_][/concepts/flow-control/flow-selector.md/#control-point] by allowing only a specified percentage of
      flows at random or by sticky sessions.

      :::info

<<<<<<< HEAD
      See also [_Load Regulator overview](/concepts/flow-control/components/regulator.md).
=======
      See also [_Load Regulator overview](/concepts/flow-control/components/load-regulator.md).
>>>>>>> 35450372

      :::
    type: object
    properties:
      default_config:
        description: Default configuration.
        x-order: 0
        $ref: '#/definitions/RegulatorDynamicConfig'
      dynamic_config_key:
        description: Configuration key for DynamicConfig.
        type: string
        x-order: 1
      in_ports:
        description: Input ports for the _Regulator_.
        x-order: 2
        $ref: '#/definitions/RegulatorIns'
      parameters:
        description: Parameters for the _Regulator_.
        x-order: 3
        $ref: '#/definitions/RegulatorParameters'
  RegulatorDynamicConfig:
    type: object
    title: Dynamic Configuration for _Regulator_
    properties:
      enable_label_values:
        description: Specify certain label values to be accepted by this flow filter
          regardless of accept percentage.
        type: array
        items:
          type: string
        x-order: 0
  RegulatorIns:
    type: object
    properties:
      accept_percentage:
        description: The percentage of requests to accept.
        x-order: 0
        $ref: '#/definitions/InPort'
  RegulatorParameters:
    type: object
    properties:
      flow_selector:
<<<<<<< HEAD
        description: |+
          _Flow Selector_ selects the _Flows_ at which the _Regulator_ is applied.

        x-go-tag-validate: required
=======
        description: |-
          _Flow Selector_ selects the _Flows_ at which the _Regulator_ is applied.
          Deprecated 1.8.0: Use `selectors` instead. The `selectors` will be ignored if `flow_selector` is set.
>>>>>>> 35450372
        x-order: 0
        $ref: '#/definitions/FlowSelector'
      label_key:
        description: |-
          The flow label key for identifying sessions.
          - When label key is specified, _Regulator_ acts as a sticky filter.
            The series of flows with the same value of label key get the same
            decision provided that the `accept_percentage` is same or higher.
          - When label key is not specified, _Regulator_ acts as a stateless filter.
            Percentage of flows are selected randomly for rejection.
        type: string
        x-order: 1
<<<<<<< HEAD
=======
      selectors:
        description: Selectors for the component.
        x-order: 2
        $ref: '#/definitions/Selectors'
>>>>>>> 35450372
  Resources:
    description: |-
      :::info

      See also [Resources overview](/concepts/policy/resources.md).

      :::
    type: object
    title: Resources that need to be setup for the policy to function
    properties:
      flow_control:
        description: FlowControlResources are resources that are provided by flow
          control integration.
        x-order: 0
        $ref: '#/definitions/FlowControlResources'
  Rule:
    description: |-
      Example of a JSON extractor:
      ```yaml
      extractor:
        json:
          from: request.http.body
          pointer: /user/name
      ```
    type: object
    title: Rule describes a single classification Rule
    properties:
      extractor:
        description: High-level declarative extractor.
        x-order: 0
        $ref: '#/definitions/Extractor'
      telemetry:
        description: |+
          :::note

          The flow label is always accessible in Aperture Policies regardless of this setting.

          :::

          :::caution

          When using [FluxNinja ARC extension](arc/extension.md), telemetry enabled
          labels are sent to FluxNinja ARC for observability. Telemetry should be disabled for
          sensitive labels.

          :::

        type: boolean
        title: |-
          Decides if the created flow label should be available as an attribute in OLAP telemetry and
          propagated in [baggage](/concepts/flow-control/flow-label.md#baggage)
        default: true
        x-go-tag-default: "true"
        x-order: 1
  SMA:
    description: Simple Moving Average (SMA) is a type of moving average that computes
      the average of a fixed number of signal readings.
    type: object
    properties:
      in_ports:
        description: Input ports for the SMA component.
        x-order: 0
        $ref: '#/definitions/SMAIns'
      out_ports:
        description: Output ports for the SMA component.
        x-order: 1
        $ref: '#/definitions/SMAOuts'
      parameters:
        description: |+
          Parameters for the SMA component.

        x-go-tag-validate: required
        x-order: 2
        $ref: '#/definitions/SMAParameters'
  SMAIns:
    type: object
    properties:
      input:
        description: Signal to be used for the moving average computation.
        x-order: 0
        $ref: '#/definitions/InPort'
  SMAOuts:
    type: object
    properties:
      output:
        description: Computed moving average.
        x-order: 0
        $ref: '#/definitions/OutPort'
  SMAParameters:
    type: object
    required:
    - sma_window
    properties:
      sma_window:
        description: |+
          Window of time over which the moving average is computed.

        type: string
        x-go-tag-validate: required
        x-order: 0
      valid_during_warmup:
        description: |+
          Whether the output is valid during the warm-up stage.

        type: boolean
        default: false
        x-go-tag-default: "false"
        x-order: 1
  ScaleInController:
    type: object
    properties:
      alerter_parameters:
        description: Configuration for embedded Alerter.
        x-order: 0
        $ref: '#/definitions/AlerterParameters'
      controller:
        title: Controller
        x-order: 1
        $ref: '#/definitions/ScaleInControllerController'
  ScaleInControllerController:
    type: object
    properties:
      gradient:
        x-order: 0
        $ref: '#/definitions/DecreasingGradient'
  ScaleOutController:
    type: object
    properties:
      alerter_parameters:
        description: Configuration for embedded Alerter.
        x-order: 0
        $ref: '#/definitions/AlerterParameters'
      controller:
        title: Controller
        x-go-tag-validate: required
        x-order: 1
        $ref: '#/definitions/ScaleOutControllerController'
  ScaleOutControllerController:
    type: object
    properties:
      gradient:
        x-order: 0
        $ref: '#/definitions/IncreasingGradient'
  Scheduler:
    description: |-
      :::note

      Each Agent instantiates an independent copy of the scheduler, but output
      signals for accepted and incoming token rate are aggregated across all agents.

      :::
    type: object
    title: Weighted Fair Queuing-based workload scheduler
    properties:
      out_ports:
        description: Output ports for the Scheduler component.
        x-order: 0
        $ref: '#/definitions/SchedulerOuts'
      parameters:
        description: |+
          Scheduler parameters.

        x-go-tag-validate: required
        x-order: 1
        $ref: '#/definitions/SchedulerParameters'
  SchedulerOuts:
    description: Output for the Scheduler component.
    type: object
    properties:
      accepted_concurrency:
        description: |-
          Accepted concurrency is actual concurrency on a control point that this
          scheduler is applied on.
          Value of this signal is aggregated from all the relevant schedulers.
        x-order: 0
        $ref: '#/definitions/OutPort'
      incoming_concurrency:
        description: |-
          Incoming concurrency is concurrency that'd be needed to accept all the
          flows entering the scheduler.

          This is computed in the same way as `accepted_concurrency`,
          by summing up tokens from all the flows entering scheduler,
          including rejected ones.
        x-order: 1
        $ref: '#/definitions/OutPort'
  SchedulerParameters:
    type: object
    title: Scheduler parameters
    properties:
      auto_tokens:
        description: |+
          Automatically estimate the size of a flow in each workload, based on
          historical latency. Each workload's `tokens` will be set to average
          latency of flows in that workload during last few seconds (exact duration
          of this average can change).
          This setting is useful in concurrency limiting use-case, where the
          concurrency is calculated as (avg. latency \* in-flight flows).

          The value of tokens estimated by `auto_tokens` takes lower precedence
          than the value of `tokens` specified in the workload definition
          and `tokens` explicitly specified in the flow labels.

        type: boolean
        default: false
        x-go-tag-default: "false"
        x-order: 0
      decision_deadline_margin:
        description: |+
          Decision deadline margin is the amount of time that the scheduler will
          subtract from the request deadline to determine the deadline for the
          decision. This is to ensure that the scheduler has enough time to
          make a decision before the request deadline happens, accounting for
          processing delays.
          The request deadline is based on the
          [gRPC deadline](https://grpc.io/blog/deadlines) or the
          [`grpc-timeout` HTTP header](https://github.com/grpc/grpc/blob/master/doc/PROTOCOL-HTTP2.md#requests).

          Fail-open logic is use for flow control APIs, so if the gRPC deadline
          reaches, the flow will end up being unconditionally allowed while
          it is still waiting on the scheduler.

        type: string
        default: 0.01s
        x-go-tag-default: 0.01s
        x-order: 1
      default_workload_parameters:
        description: Parameters to be used if none of workloads specified in `workloads`
          match.
        x-order: 2
        $ref: '#/definitions/SchedulerWorkloadParameters'
      tokens_label_key:
        description: |+
          * Key for a flow label that can be used to override the default number of tokens for this flow.
          * The value associated with this key must be a valid uint64 number.
          * If this parameter is not provided, the number of tokens for the flow will be determined by the matched workload's token count.

        type: string
        default: tokens
        x-go-tag-default: tokens
        x-order: 3
      workloads:
        description: |+
          List of workloads to be used in scheduler.

          Categorizing [flows](/concepts/flow-control/flow-control.md#flow) into workloads
          allows for load-shedding to be "intelligent" compared to random rejections.
          There are two aspects of this "intelligence":
          * Scheduler can more precisely calculate concurrency if it understands
            that flows belonging to different classes have different weights (for example, insert queries compared to select queries).
          * Setting different priorities to different workloads lets the scheduler
            avoid dropping important traffic during overload.

          Each workload in this list specifies also a matcher that is used to
          determine which flow will be categorized into which workload.
          In case of multiple matching workloads, the first matching one will be used.
          If none of workloads match, `default_workload` will be used.

          :::info

          See also [workload definition in the concepts
          section](/concepts/flow-control/components/load-scheduler.md#workload).

          :::

        type: array
        items:
          type: object
          $ref: '#/definitions/SchedulerWorkload'
        x-go-tag-validate: dive
        x-order: 4
  SchedulerWorkload:
    description: Workload defines a class of flows that preferably have similar properties
      such as response latency and desired priority.
    type: object
    properties:
      label_matcher:
        description: |+
          Label Matcher to select a Workload based on
          [flow labels](/concepts/flow-control/flow-label.md).

        x-go-tag-validate: required
        x-order: 0
        $ref: '#/definitions/LabelMatcher'
      parameters:
        description: |+
          Parameters associated with flows matching the label matcher.

        x-go-tag-validate: required
        x-order: 1
        $ref: '#/definitions/SchedulerWorkloadParameters'
  SchedulerWorkloadParameters:
    description: |-
      Parameters such as priority, tokens and fairness key that
      are applicable to flows within a workload.
    type: object
    properties:
      fairness_key:
        description: |-
          Fairness key is a label key that can be used to provide fairness within a workload.
          Any [flow label](/concepts/flow-control/flow-label.md) can be used here. For example, if
          you have a classifier that sets `user` flow label, you might want to set
          `fairness_key = "user"`.
        type: string
        x-order: 0
      priority:
        description: |+
          $$
          \text{virtual\_finish\_time} = \text{virtual\_time} + \left(\text{tokens} \cdot \left(\text{256} - \text{priority}\right)\right)
          $$

        type: integer
        format: int64
        title: |-
          Describes priority level of the flows within the workload.
          Priority level ranges from 0 to 255.
          Higher numbers means higher priority level.
          Priority levels have non-linear effect on the workload scheduling. The following formula is used to determine the position of a flow in the queue based on virtual finish time:
        default: 0
        maximum: 255
        minimum: 0
        x-go-tag-default: "0"
        x-go-tag-validate: gte=0,lte=255
        x-order: 1
      tokens:
        description: |-
          Tokens determines the cost of admitting a single flow in the workload,
          which is typically defined as milliseconds of flow latency (time to response or duration of a feature) or
          simply equal to 1 if the resource being accessed is constrained by the
          number of flows (3rd party rate limiters).
          This override is applicable only if tokens for the flow aren't specified
          in the flow labels.
        type: string
        format: uint64
        x-order: 2
  Selector:
    description: |-
      Selects flows based on control point, flow labels, agent group and the service
      that the [flow control component](/concepts/flow-control/flow-control.md#components)
      will operate on.

      :::info

      See also [Selector overview](/concepts/flow-control/selector.md).

      :::

      Example:
      ```yaml
      control_point: ingress
      label_matcher:
        match_labels:
          user_tier: gold
        match_expressions:
          - key: query
            operator: In
            values:
              - insert
              - delete
        expression:
          label_matches:
              - label: user_agent
                regex: ^(?!.*Chrome).*Safari
      ```
    type: object
    required:
    - control_point
    properties:
      agent_group:
        description: |+
          [_Agent Group_](/concepts/flow-control/flow-selector.md#agent-group) this
          selector applies to.

          :::info

          Agent Groups are used to scope policies to a subset of agents connected to the same controller.
          The agents within an agent group receive exact same policy configuration and
          form a peer to peer cluster to constantly share state.

          :::

        type: string
        default: default
        x-go-tag-default: default
        x-order: 0
      control_point:
        description: |+
          [Control Point](/concepts/flow-control/flow-selector.md#control-point)
          identifies location within services where policies can act on flows.
          For an SDK based insertion,
          a _Control Point_ can represent a particular feature or execution
          block within a service. In case of service mesh or middleware insertion, a
          _Control Point_ can identify ingress or egress calls or distinct listeners
          or filter chains.

        type: string
        x-go-tag-validate: required
        x-order: 1
      label_matcher:
        description: |-
          [Label Matcher](/concepts/flow-control/flow-selector.md#label-matcher)
          can be used to match flows based on flow labels.
        x-order: 2
        $ref: '#/definitions/LabelMatcher'
      service:
        description: |+
          The Fully Qualified Domain Name of the
          [service](/concepts/flow-control/flow-selector.md) to select.

          In Kubernetes, this is the FQDN of the Service object.

          :::info

          `any` matches all services.

          :::

          :::info

          An entity (for example, Kubernetes pod) might belong to multiple services.

          :::

        type: string
        default: any
        x-go-tag-default: any
        x-order: 3
  Selectors:
    description: |-
      Selectors scope the policies to a subset of flows based on flow and infrastructure
      attributes. Multiple selectors can be provided and flows matching any of the selectors
      will be selected for actuation.
    type: object
    required:
    - selectors
    properties:
      selectors:
        type: array
        title: List of selectors
        minItems: 1
        items:
          type: object
          $ref: '#/definitions/Selector'
        x-go-tag-validate: required,gt=0,dive
        x-order: 0
  ServiceSelector:
    description: |-
      :::info

      See also [FlowSelector overview](/concepts/flow-control/flow-selector.md).

      :::

      Deprecated 1.8.0: Use `selectors` instead.
    type: object
    title: |-
      Describes which service a [flow control or observability
      component](/concepts/flow-control/flow-control.md#components) should apply
      to
    properties:
      agent_group:
        description: |+
          Which [agent-group](/concepts/flow-control/flow-selector.md#agent-group) this
          selector applies to.

          :::info

          Agent Groups are used to scope policies to a subset of agents connected to the same controller.
          This is especially useful in the Kubernetes sidecar installation because service discovery is switched off in that mode.
          The agents within an agent group form a peer to peer cluster and constantly share state.

          :::

        type: string
        default: default
        x-go-tag-default: default
        x-order: 0
      service:
        description: |+
          The Fully Qualified Domain Name of the
          [service](/concepts/flow-control/flow-selector.md) to select.

          In Kubernetes, this is the FQDN of the Service object.

          :::info

          `any` matches all services.

          :::

          :::info

          In the Kubernetes sidecar installation mode, service discovery is switched off by default.
          To scope policies to services, the `service` should be set to `any` and instead, `agent_group` name should be used.

          :::

          :::info

          An entity (for example, Kubernetes pod) might belong to multiple services.

          :::

        type: string
        default: any
        x-go-tag-default: any
        x-order: 1
  SignalGenerator:
    description: |-
      The _Signal Generator_ component generates a smooth and continuous signal
      by following a sequence of specified steps. Each step has two parameters:
      - `target_output`: The desired output value at the end of the step.
      - `duration`: The time it takes for the signal to change linearly from the
        previous step's `target_output` to the current step's `target_output`.

      The output signal starts at the `target_output` of the first step and
      changes linearly between steps based on their `duration`. The _Signal
      Generator_ can be controlled to move forwards, backwards, or reset to the
      beginning based on input signals.
    type: object
    properties:
      in_ports:
        x-order: 0
        $ref: '#/definitions/SignalGeneratorIns'
      out_ports:
        x-order: 1
        $ref: '#/definitions/SignalGeneratorOuts'
      parameters:
        description: |+
          Parameters for the _Signal Generator_ component.

        x-go-tag-validate: required
        x-order: 2
        $ref: '#/definitions/SignalGeneratorParameters'
  SignalGeneratorIns:
    description: Inputs for the _Signal Generator_ component.
    type: object
    properties:
      backward:
        description: Whether to progress the _Signal Generator_ towards the previous
          step.
        x-order: 0
        $ref: '#/definitions/InPort'
      forward:
        description: Whether to progress the _Signal Generator_ towards the next step.
        x-order: 1
        $ref: '#/definitions/InPort'
      reset:
        description: Whether to reset the _Signal Generator_ to the first step.
        x-order: 2
        $ref: '#/definitions/InPort'
  SignalGeneratorOuts:
    description: Outputs for the _Signal Generator_ component.
    type: object
    properties:
      at_end:
        description: A Boolean signal indicating whether the _Signal Generator_ is
          at the end of signal generation.
        x-order: 0
        $ref: '#/definitions/OutPort'
      at_start:
        description: A Boolean signal indicating whether the _Signal Generator_ is
          at the start of signal generation.
        x-order: 1
        $ref: '#/definitions/OutPort'
      output:
        description: The generated signal.
        x-order: 2
        $ref: '#/definitions/OutPort'
  SignalGeneratorParameters:
    description: Parameters for the _Signal Generator_ component.
    type: object
    required:
    - steps
    properties:
      steps:
        type: array
        minItems: 1
        items:
          type: object
          $ref: '#/definitions/SignalGeneratorParametersStep'
        x-go-tag-validate: required,gt=0,dive
        x-order: 0
  SignalGeneratorParametersStep:
    type: object
    required:
    - duration
    properties:
      duration:
        description: |+
          Duration for which the step is active.

        type: string
        x-go-tag-validate: required
        x-order: 0
      target_output:
        description: The value of the step.
        x-order: 1
        $ref: '#/definitions/ConstantSignal'
  Switcher:
    description: |-
      `on_signal` will be returned if switch input is valid and not equal to 0.0 ,
       otherwise `off_signal` will be returned.
    type: object
    title: Type of Combinator that switches between `on_signal` and `off_signal` signals
      based on switch input
    properties:
      in_ports:
        description: Input ports for the Switcher component.
        x-order: 0
        $ref: '#/definitions/SwitcherIns'
      out_ports:
        description: Output ports for the Switcher component.
        x-order: 1
        $ref: '#/definitions/SwitcherOuts'
  SwitcherIns:
    description: Inputs for the Switcher component.
    type: object
    properties:
      off_signal:
        description: Output signal when switch is invalid or 0.0.
        x-order: 0
        $ref: '#/definitions/InPort'
      on_signal:
        description: Output signal when switch is valid and not 0.0.
        x-order: 1
        $ref: '#/definitions/InPort'
      switch:
        description: Decides whether to return `on_signal` or `off_signal`.
        x-order: 2
        $ref: '#/definitions/InPort'
  SwitcherOuts:
    description: Outputs for the Switcher component.
    type: object
    properties:
      output:
        description: Selected signal (`on_signal` or `off_signal`).
        x-order: 0
        $ref: '#/definitions/OutPort'
  UnaryOperator:
    description: |-
      $$
      \text{output} = \unary_operator{\text{input}}
      $$
    type: object
    title: Takes an input signal and emits the output after applying the specified
      unary operator
    properties:
      in_ports:
        description: Input ports for the UnaryOperator component.
        x-order: 0
        $ref: '#/definitions/UnaryOperatorIns'
      operator:
        description: |+
          Unary Operator to apply.

          The unary operator can be one of the following:
          * `abs`: Absolute value with the sign removed.
          * `acos`: `arccosine`, in radians.
          * `acosh`: Inverse hyperbolic cosine.
          * `asin`: `arcsine`, in radians.
          * `asinh`: Inverse hyperbolic sine.
          * `atan`: `arctangent`, in radians.
          * `atanh`: Inverse hyperbolic tangent.
          * `cbrt`: Cube root.
          * `ceil`: Least integer value greater than or equal to input signal.
          * `cos`: `cosine`, in radians.
          * `cosh`: Hyperbolic cosine.
          * `erf`: Error function.
          * `erfc`: Complementary error function.
          * `erfcinv`: Inverse complementary error function.
          * `erfinv`: Inverse error function.
          * `exp`: The base-e exponential of input signal.
          * `exp2`: The base-2 exponential of input signal.
          * `expm1`: The base-e exponential of input signal minus 1.
          * `floor`: Greatest integer value less than or equal to input signal.
          * `gamma`: Gamma function.
          * `j0`: Bessel function of the first kind of order 0.
          * `j1`: Bessel function of the first kind of order 1.
          * `lgamma`: Natural logarithm of the absolute value of the gamma function.
          * `log`: Natural logarithm of input signal.
          * `log10`: Base-10 logarithm of input signal.
          * `log1p`: Natural logarithm of input signal plus 1.
          * `log2`: Base-2 logarithm of input signal.
          * `round`: Round to nearest integer.
          * `roundtoeven`: Round to nearest integer, with ties going to the nearest even integer.
          * `sin`: `sine`, in radians.
          * `sinh`: Hyperbolic sine.
          * `sqrt`: Square root.
          * `tan`: `tangent`, in radians.
          * `tanh`: Hyperbolic tangent.
          * `trunc`: Truncate to integer.
          * `y0`: Bessel function of the second kind of order 0.
          * `y1`: Bessel function of the second kind of order 1.

        type: string
        enum:
        - abs
        - acos
        - acosh
        - asin
        - asinh
        - atan
        - atanh
        - cbrt
        - ceil
        - cos
        - cosh
        - erf
        - erfc
        - erfcinv
        - erfinv
        - exp
        - exp2
        - expm1
        - floor
        - gamma
        - j0
        - j1
        - lgamma
        - log
        - log10
        - log1p
        - log2
        - round
        - roundtoeven
        - sin
        - sinh
        - sqrt
        - tan
        - tanh
        - trunc
        - y0
        - y1
        x-go-tag-validate: oneof=abs acos acosh asin asinh atan atanh cbrt ceil cos
          cosh erf erfc erfcinv erfinv exp exp2 expm1 floor gamma j0 j1 lgamma log
          log10 log1p log2 round roundtoeven sin sinh sqrt tan tanh trunc y0 y1
        x-oneof: abs | acos | acosh | asin | asinh | atan | atanh | cbrt | ceil |
          cos | cosh | erf | erfc | erfcinv | erfinv | exp | exp2 | expm1 | floor
          | gamma | j0 | j1 | lgamma | log | log10 | log1p | log2 | round | roundtoeven
          | sin | sinh | sqrt | tan | tanh | trunc | y0 | y1
        x-order: 1
      out_ports:
        description: Output ports for the UnaryOperator component.
        x-order: 2
        $ref: '#/definitions/UnaryOperatorOuts'
  UnaryOperatorIns:
    description: Inputs for the UnaryOperator component.
    type: object
    properties:
      input:
        description: Input signal.
        x-order: 0
        $ref: '#/definitions/InPort'
  UnaryOperatorOuts:
    description: Outputs for the UnaryOperator component.
    type: object
    properties:
      output:
        description: Output signal.
        x-order: 0
        $ref: '#/definitions/OutPort'
  Variable:
    description: Component that emits a variable value as an output signal, can be
      defined in dynamic configuration.
    type: object
    properties:
      default_config:
        description: |+
          Default configuration.

        x-go-tag-validate: required
        x-order: 0
        $ref: '#/definitions/VariableDynamicConfig'
      dynamic_config_key:
        description: Configuration key for DynamicConfig.
        type: string
        x-order: 1
      out_ports:
        description: Output ports for the Variable component.
        x-order: 2
        $ref: '#/definitions/VariableOuts'
  VariableDynamicConfig:
    type: object
    properties:
      constant_signal:
        x-go-tag-validate: required
        x-order: 0
        $ref: '#/definitions/ConstantSignal'
  VariableOuts:
    description: Outputs for the Variable component.
    type: object
    properties:
      output:
        description: The value is emitted to the output port.
        x-order: 0
        $ref: '#/definitions/OutPort'<|MERGE_RESOLUTION|>--- conflicted
+++ resolved
@@ -42,9 +42,11 @@
         type: string
         x-order: 2
       flow_selector:
-        description: |-
+        description: |+
           Flow Selector decides the service and flows at which the concurrency limiter is applied.
           Deprecated 1.8.0: Use `selectors` instead. The `selectors` will be ignored if `flow_selector` is set.
+
+        x-go-tag-validate: required_without=Selectors
         x-order: 3
         $ref: '#/definitions/FlowSelector'
       gradient_parameters:
@@ -85,7 +87,10 @@
         x-order: 9
         $ref: '#/definitions/SchedulerParameters'
       selectors:
-        description: Selectors for the component.
+        description: |+
+          Selectors for the component.
+
+        x-go-tag-validate: required_without=FlowSelector
         x-order: 10
         $ref: '#/definitions/Selectors'
   AIMDConcurrencyControllerIns:
@@ -93,13 +98,8 @@
     type: object
     properties:
       enabled:
-<<<<<<< HEAD
         description: The enabled port controls whether the _Adaptive Load Scheduler_
           can load shed _Flows_. By default, the _Adaptive Load Scheduler_ is enabled.
-=======
-        description: The enabled port controls whether the _Load Scheduler_ can load
-          shed _Flows_. By default, the _Load Scheduler_ is enabled.
->>>>>>> 35450372
         x-order: 0
         $ref: '#/definitions/InPort'
       setpoint:
@@ -141,7 +141,6 @@
         x-order: 4
         $ref: '#/definitions/OutPort'
   AdaptiveLoadScheduler:
-<<<<<<< HEAD
     description: The _Adaptive Load Scheduler_ adjusts the accepted token rate based
       on the deviation of the input signal from the setpoint..
     type: object
@@ -152,18 +151,6 @@
         $ref: '#/definitions/AlerterParameters'
       default_config:
         description: Default dynamic configuration for load actuation.
-=======
-    description: _Adaptive Load Scheduler_ adapts the accepted token rate based on
-      deviation of signal from the setpoint.
-    type: object
-    properties:
-      alerter_parameters:
-        description: Configuration for embedded Alerter.
-        x-order: 0
-        $ref: '#/definitions/AlerterParameters'
-      default_config:
-        description: Default configuration.
->>>>>>> 35450372
         x-order: 1
         $ref: '#/definitions/LoadSchedulerActuatorDynamicConfig'
       dynamic_config_key:
@@ -171,11 +158,11 @@
         type: string
         x-order: 2
       flow_selector:
-<<<<<<< HEAD
         description: |+
           _Flow Selector_ is responsible for choosing the _Flows_ to which the _Load Scheduler_ is applied.
-
-        x-go-tag-validate: required
+          Deprecated 1.8.0: Use `selectors` instead. The `selectors` will be ignored if `flow_selector` is set.
+
+        x-go-tag-validate: required_without=Selectors
         x-order: 3
         $ref: '#/definitions/FlowSelector'
       gradient_parameters:
@@ -184,19 +171,6 @@
         $ref: '#/definitions/GradientControllerParameters'
       in_ports:
         description: Collection of input ports for the _Adaptive Load Scheduler_ component.
-=======
-        description: |-
-          _Flow Selector_ selects the _Flows_ at which the _Load Scheduler_ is applied.
-          Deprecated 1.8.0: Use `selectors` instead. The `selectors` will be ignored if `flow_selector` is set.
-        x-order: 3
-        $ref: '#/definitions/FlowSelector'
-      gradient_parameters:
-        description: Gradient parameters for the controller.
-        x-order: 4
-        $ref: '#/definitions/GradientControllerParameters'
-      in_ports:
-        description: Input ports for the _Adaptive Load Scheduler_ component.
->>>>>>> 35450372
         x-order: 5
         $ref: '#/definitions/AdaptiveLoadSchedulerIns'
       load_multiplier_linear_increment:
@@ -210,11 +184,7 @@
         x-order: 6
       max_load_multiplier:
         description: |+
-<<<<<<< HEAD
           The accepted token rate is multiplied by this value to dynamically calculate the upper concurrency limit of a Service during normal (non-overload) states, helping to protect the Service from sudden spikes in incoming token rate.
-=======
-          Accepted token rate is multiplied with this number to dynamically calculate the upper concurrency limit of a Service during normal (non-overload) state. This protects the Service from sudden spikes in incoming token rate.
->>>>>>> 35450372
 
         type: number
         format: double
@@ -222,26 +192,24 @@
         x-go-tag-default: "2.0"
         x-order: 7
       out_ports:
-<<<<<<< HEAD
         description: Collection of output ports for the _Adaptive Load Scheduler_
           component.
-=======
-        description: Output ports for the _Adaptive Load Scheduler_ component.
->>>>>>> 35450372
         x-order: 8
         $ref: '#/definitions/AdaptiveLoadSchedulerOuts'
       scheduler_parameters:
         description: |+
-<<<<<<< HEAD
           Parameters for the _Load Scheduler_.
-=======
-          Scheduler parameters.
->>>>>>> 35450372
 
         x-go-tag-validate: required
         x-order: 9
         $ref: '#/definitions/LoadSchedulerSchedulerParameters'
-<<<<<<< HEAD
+      selectors:
+        description: |+
+          Selectors for the component.
+
+        x-go-tag-validate: required_without=FlowSelector
+        x-order: 10
+        $ref: '#/definitions/Selectors'
   AdaptiveLoadSchedulerIns:
     description: Input ports for the _Adaptive Load Scheduler_ component.
     type: object
@@ -261,31 +229,6 @@
         $ref: '#/definitions/InPort'
   AdaptiveLoadSchedulerOuts:
     description: Output ports for the _Adaptive Load Scheduler_ component.
-=======
-      selectors:
-        description: Selectors for the component.
-        x-order: 10
-        $ref: '#/definitions/Selectors'
-  AdaptiveLoadSchedulerIns:
-    description: Inputs for the _Adaptive Load Scheduler_ component.
-    type: object
-    properties:
-      enabled:
-        description: The enabled port controls whether the _Load Scheduler_ can load
-          shed _Flows_. By default, the _Load Scheduler_ is enabled.
-        x-order: 0
-        $ref: '#/definitions/InPort'
-      setpoint:
-        description: The setpoint to the controller.
-        x-order: 1
-        $ref: '#/definitions/InPort'
-      signal:
-        description: The signal to the controller.
-        x-order: 2
-        $ref: '#/definitions/InPort'
-  AdaptiveLoadSchedulerOuts:
-    description: Outputs for the _Adaptive Load Scheduler_ component.
->>>>>>> 35450372
     type: object
     properties:
       accepted_token_rate:
@@ -305,11 +248,7 @@
         $ref: '#/definitions/OutPort'
       is_overload:
         title: |-
-<<<<<<< HEAD
           A Boolean signal that indicates whether the service is overloaded based on the deviation of the signal from the setpoint, considering a certain tolerance.
-=======
-          Is overload is a Boolean signal that indicates whether the service is overloaded based on the deviation of the signal from the setpoint taking into account some tolerance.
->>>>>>> 35450372
           Deprecated: 1.6.0
         x-order: 3
         $ref: '#/definitions/OutPort'
@@ -745,9 +684,11 @@
     title: Set of classification rules sharing a common selector
     properties:
       flow_selector:
-        description: |-
+        description: |+
           Defines where to apply the flow classification rule.
           Deprecated 1.8.0: Use `selectors` instead. The `selectors` will be ignored if `flow_selector` is set.
+
+        x-go-tag-validate: required_without=Selectors
         x-order: 0
         $ref: '#/definitions/FlowSelector'
       rego:
@@ -773,7 +714,7 @@
         description: |+
           Selectors for flows that will be classified by this _Classifier_.
 
-        x-go-tag-validate: required
+        x-go-tag-validate: required_without=FlowSelector
         x-order: 3
         $ref: '#/definitions/Selectors'
   Component:
@@ -964,9 +905,11 @@
       provide active service protection
     properties:
       flow_selector:
-        description: |-
+        description: |+
           Flow Selector decides the service and flows at which the concurrency limiter is applied.
           Deprecated 1.8.0: Use `selectors` instead. The `selectors` will be ignored if `flow_selector` is set.
+
+        x-go-tag-validate: required_without=Selectors
         x-order: 0
         $ref: '#/definitions/FlowSelector'
       load_actuator:
@@ -990,7 +933,7 @@
         description: |+
           Selectors for the component.
 
-        x-go-tag-validate: required
+        x-go-tag-validate: required_without=FlowSelector
         x-order: 3
         $ref: '#/definitions/Selectors'
   ConstantSignal:
@@ -1658,16 +1601,11 @@
     type: object
     properties:
       flow_selector:
-<<<<<<< HEAD
-        description: |+
-          _Flow Selector_ selects the _Flows_ at which the _Flow Regulator_ is applied.
-
-        x-go-tag-validate: required
-=======
-        description: |-
+        description: |+
           _Flow Selector_ selects the _Flows_ at which the _Flow Regulator_ is applied.
           Deprecated 1.8.0: Use `selectors` instead. The `selectors` will be ignored if `flow_selector` is set.
->>>>>>> 35450372
+
+        x-go-tag-validate: required_without=Selectors
         x-order: 0
         $ref: '#/definitions/FlowSelector'
       label_key:
@@ -1681,7 +1619,10 @@
         type: string
         x-order: 1
       selectors:
-        description: Selectors for the component.
+        description: |+
+          Selectors for the component.
+
+        x-go-tag-validate: required_without=FlowSelector
         x-order: 2
         $ref: '#/definitions/Selectors'
   FlowSelector:
@@ -1754,9 +1695,11 @@
         x-order: 2
         $ref: '#/definitions/FluxMeterExponentialBucketsRange'
       flow_selector:
-        description: |-
+        description: |+
           The selection criteria for the traffic that will be measured.
           Deprecated 1.8.0: Use `selectors` instead. The `selectors` will be ignored if `flow_selector` is set.
+
+        x-go-tag-validate: required_without=Selectors
         x-order: 3
         $ref: '#/definitions/FlowSelector'
       linear_buckets:
@@ -1766,7 +1709,7 @@
         description: |+
           Selectors for the component.
 
-        x-go-tag-validate: required
+        x-go-tag-validate: required_without=FlowSelector
         x-order: 5
         $ref: '#/definitions/Selectors'
       static_buckets:
@@ -2651,7 +2594,6 @@
       :::info
 
       See also [_Load Scheduler_ overview](/concepts/flow-control/components/load-scheduler.md).
-<<<<<<< HEAD
 
       :::
 
@@ -2662,17 +2604,6 @@
 
       LoadScheduler configuration is split into two parts: An actuation
       strategy and a scheduler. At this time, only `load_actuator` strategy is available.
-=======
-
-      :::
-
-      It's based on the actuation strategy (for example, load actuator) and workload scheduling
-      which is based on Weighted Fair Queuing principles.
-      It measures and controls the incoming tokens per second, which can translate
-      to (avg. latency \* in-flight requests) (Little's Law) in concurrency limiting use-case.
-
-      LoadScheduler configuration is split into two parts: An actuation
-      strategy and a scheduler. At this time, only `load_actuator` strategy is available.
     type: object
     title: _Load Scheduler_ is an actuator component that regulates flows to provide
       active service protection
@@ -2683,9 +2614,11 @@
         x-order: 0
         $ref: '#/definitions/LoadSchedulerActuator'
       flow_selector:
-        description: |-
+        description: |+
           Flow Selector decides the service and flows at which the _Load Scheduler_ is applied.
           Deprecated 1.8.0: Use `selectors` instead. The `selectors` will be ignored if `flow_selector` is set.
+
+        x-go-tag-validate: required_without=Selectors
         x-order: 1
         $ref: '#/definitions/FlowSelector'
       scheduler:
@@ -2699,486 +2632,12 @@
         x-order: 2
         $ref: '#/definitions/LoadSchedulerScheduler'
       selectors:
-        description: Selectors for the component.
+        description: |+
+          Selectors for the component.
+
+        x-go-tag-validate: required_without=FlowSelector
         x-order: 3
         $ref: '#/definitions/Selectors'
-  LoadSchedulerActuator:
-    type: object
-    title: Takes the load multiplier input signal and publishes it to the schedulers
-      in the data-plane
-    properties:
-      default_config:
-        description: Default configuration.
-        x-order: 0
-        $ref: '#/definitions/LoadSchedulerActuatorDynamicConfig'
-      dynamic_config_key:
-        description: Configuration key for DynamicConfig.
-        type: string
-        x-order: 1
-      in_ports:
-        description: Input ports for the Actuator component.
-        x-order: 2
-        $ref: '#/definitions/LoadSchedulerActuatorIns'
-  LoadSchedulerActuatorDynamicConfig:
-    type: object
-    title: Dynamic Configuration for Actuator
-    properties:
-      dry_run:
-        description: |-
-          Decides whether to run the actuator in dry-run mode. Dry run mode ensures that no traffic gets dropped by this actuator.
-          Useful for observing the behavior of actuator without disrupting any real traffic.
-        type: boolean
-        x-order: 0
-  LoadSchedulerActuatorIns:
-    description: Input for the Actuator component.
-    type: object
-    properties:
-      load_multiplier:
-        description: |-
-          Load multiplier is proportion of [incoming
-          token rate](#scheduler-outs) that needs to be accepted.
-        x-order: 0
-        $ref: '#/definitions/InPort'
-  LoadSchedulerScheduler:
-    type: object
-    properties:
-      out_ports:
-        description: Output ports for the Scheduler component.
-        x-order: 0
-        $ref: '#/definitions/LoadSchedulerSchedulerOuts'
-      parameters:
-        description: |+
-          Scheduler parameters.
-
-        x-go-tag-validate: required
-        x-order: 1
-        $ref: '#/definitions/LoadSchedulerSchedulerParameters'
-  LoadSchedulerSchedulerOuts:
-    description: Output for the Scheduler component.
-    type: object
-    properties:
-      accepted_token_rate:
-        description: |-
-          Accepted token rate is the tokens admitted per second by the scheduler.
-          Value of this signal is aggregated from all the relevant schedulers.
-        x-order: 0
-        $ref: '#/definitions/OutPort'
-      incoming_token_rate:
-        description: |-
-          Incoming token rate is the incoming tokens per second for all the
-          flows entering the scheduler including the rejected ones.
-
-          This is computed similar to `accepted_token_rate`,
-          by summing up tokens from all the flows entering scheduler.
-        x-order: 1
-        $ref: '#/definitions/OutPort'
-  LoadSchedulerSchedulerParameters:
-    type: object
-    title: Scheduler parameters
-    properties:
-      auto_tokens:
-        description: |+
-          Automatically estimate the size of a flow in each workload, based on
-          historical latency. Each workload's `tokens` will be set to average
-          latency of flows in that workload during last few seconds (exact duration
-          of this average can change).
-          This setting is useful in concurrency limiting use-case, where the
-          concurrency is calculated as (avg. latency \* in-flight flows).
-
-          The value of tokens estimated by `auto_tokens` takes lower precedence
-          than the value of `tokens` specified in the workload definition
-          and `tokens` explicitly specified in the flow labels.
-
-        type: boolean
-        default: false
-        x-go-tag-default: "false"
-        x-order: 0
-      decision_deadline_margin:
-        description: |+
-          Decision deadline margin is the amount of time that the scheduler will
-          subtract from the request deadline to determine the deadline for the
-          decision. This is to ensure that the scheduler has enough time to
-          make a decision before the request deadline happens, accounting for
-          processing delays.
-          The request deadline is based on the
-          [gRPC deadline](https://grpc.io/blog/deadlines) or the
-          [`grpc-timeout` HTTP header](https://github.com/grpc/grpc/blob/master/doc/PROTOCOL-HTTP2.md#requests).
-
-          Fail-open logic is use for flow control APIs, so if the gRPC deadline
-          reaches, the flow will end up being unconditionally allowed while
-          it is still waiting on the scheduler.
-
-        type: string
-        default: 0.01s
-        x-go-tag-default: 0.01s
-        x-order: 1
-      default_workload_parameters:
-        description: Parameters to be used if none of workloads specified in `workloads`
-          match.
-        x-order: 2
-        $ref: '#/definitions/LoadSchedulerSchedulerWorkloadParameters'
-      max_timeout:
-        description: |+
-          Deprecated: 1.5.0. Use `decision_deadline_margin` instead. This value is ignored.
-
-        type: string
-        default: 0s
-        x-go-tag-default: 0s
-        x-order: 3
-      timeout_factor:
-        description: |+
-          Deprecated: 1.5.0. Use `decision_deadline_margin` instead. This value is ignored.
-
-        type: number
-        format: double
-        default: 0
-        x-go-tag-default: "0"
-        x-go-tag-validate: gte=0.0
-        x-order: 4
-      tokens_label_key:
-        description: |+
-          * Key for a flow label that can be used to override the default number of tokens for this flow.
-          * The value associated with this key must be a valid uint64 number.
-          * If this parameter is not provided, the number of tokens for the flow will be determined by the matched workload's token count.
-
-        type: string
-        default: tokens
-        x-go-tag-default: tokens
-        x-order: 5
-      workloads:
-        description: |+
-          List of workloads to be used in scheduler.
-
-          Categorizing [flows](/concepts/flow-control/flow-control.md#flow) into workloads
-          allows for load-shedding to be "intelligent" compared to random rejections.
-          There are two aspects of this "intelligence":
-          * Scheduler can more precisely calculate concurrency if it understands
-            that flows belonging to different classes have different weights (for example, insert queries compared to select queries).
-          * Setting different priorities to different workloads lets the scheduler
-            avoid dropping important traffic during overload.
-
-          Each workload in this list specifies also a matcher that is used to
-          determine which flow will be categorized into which workload.
-          In case of multiple matching workloads, the first matching one will be used.
-          If none of workloads match, `default_workload` will be used.
-
-          :::info
-
-          See also [workload definition in the concepts
-          section](/concepts/flow-control/components/load-scheduler.md#workload).
-
-          :::
-
-        type: array
-        items:
-          type: object
-          $ref: '#/definitions/LoadSchedulerSchedulerWorkload'
-        x-go-tag-validate: dive
-        x-order: 6
-  LoadSchedulerSchedulerWorkload:
-    description: Workload defines a class of flows that preferably have similar properties
-      such as response latency and desired priority.
-    type: object
-    properties:
-      label_matcher:
-        description: |+
-          Label Matcher to select a Workload based on
-          [flow labels](/concepts/flow-control/flow-label.md).
-
-        x-go-tag-validate: required
-        x-order: 0
-        $ref: '#/definitions/LabelMatcher'
-      parameters:
-        description: |+
-          Parameters associated with flows matching the label matcher.
-
-        x-go-tag-validate: required
-        x-order: 1
-        $ref: '#/definitions/LoadSchedulerSchedulerWorkloadParameters'
-  LoadSchedulerSchedulerWorkloadParameters:
-    description: |-
-      Parameters such as priority, tokens and fairness key that
-      are applicable to flows within a workload.
-    type: object
-    properties:
-      fairness_key:
-        description: |-
-          Fairness key is a label key that can be used to provide fairness within a workload.
-          Any [flow label](/concepts/flow-control/flow-label.md) can be used here. For example, if
-          you have a classifier that sets `user` flow label, you might want to set
-          `fairness_key = "user"`.
-        type: string
-        x-order: 0
-      priority:
-        description: |+
-          $$
-          \text{virtual\_finish\_time} = \text{virtual\_time} + \left(\text{tokens} \cdot \left(\text{256} - \text{priority}\right)\right)
-          $$
-
-        type: integer
-        format: int64
-        title: |-
-          Describes priority level of the flows within the workload.
-          Priority level ranges from 0 to 255.
-          Higher numbers means higher priority level.
-          Priority levels have non-linear effect on the workload scheduling. The following formula is used to determine the position of a flow in the queue based on virtual finish time:
-        default: 0
-        maximum: 255
-        minimum: 0
-        x-go-tag-default: "0"
-        x-go-tag-validate: gte=0,lte=255
-        x-order: 1
-      tokens:
-        description: |-
-          Tokens determines the cost of admitting a single flow in the workload,
-          which is typically defined as milliseconds of flow latency (time to response or duration of a feature) or
-          simply equal to 1 if the resource being accessed is constrained by the
-          number of flows (3rd party rate limiters).
-          This override is applicable only if tokens for the flow aren't specified
-          in the flow labels.
-        type: string
-        format: uint64
-        x-order: 2
-  LoadShaper:
-    description: |-
-      The _Load Shaper_ produces a smooth and continuous traffic load
-      that changes progressively over time, based on the specified steps.
-
-      Each step is defined by two parameters:
-      - The `target_accept_percentage`.
-      - The `duration` for the signal to change from the
-        previous step's `target_accept_percentage` to the current step's
-        `target_accept_percentage`.
-
-      The percentage of requests accepted starts at the `target_accept_percentage`
-      defined in the first step and gradually ramps up or down linearly from
-      the previous step's `target_accept_percentage` to the next
-      `target_accept_percentage`, over the `duration` specified for each step.
-    type: object
-    properties:
-      default_config:
-        description: Default configuration.
-        x-order: 0
-        $ref: '#/definitions/RegulatorDynamicConfig'
-      dynamic_config_key:
-        description: Dynamic configuration key for flow regulator.
-        type: string
-        x-order: 1
-      in_ports:
-        x-order: 2
-        $ref: '#/definitions/LoadShaperIns'
-      out_ports:
-        x-order: 3
-        $ref: '#/definitions/LoadShaperOuts'
-      parameters:
-        x-go-tag-validate: required
-        x-order: 4
-        $ref: '#/definitions/LoadShaperParameters'
-  LoadShaperIns:
-    description: Inputs for the _Load Shaper_ component.
-    type: object
-    properties:
-      backward:
-        description: Whether to progress the _Load Shaper_ towards the previous step.
-        x-order: 0
-        $ref: '#/definitions/InPort'
-      forward:
-        description: Whether to progress the _Load Shaper_ towards the next step.
-        x-order: 1
-        $ref: '#/definitions/InPort'
-      reset:
-        description: Whether to reset the _Load Shaper_ to the first step.
-        x-order: 2
-        $ref: '#/definitions/InPort'
-  LoadShaperOuts:
-    description: Outputs for the _Load Shaper_ component.
-    type: object
-    properties:
-      accept_percentage:
-        description: The percentage of flows being accepted by the _Load Shaper_.
-        x-order: 0
-        $ref: '#/definitions/OutPort'
-      at_end:
-        description: A Boolean signal indicating whether the _Load Shaper_ is at the
-          end of signal generation.
-        x-order: 1
-        $ref: '#/definitions/OutPort'
-      at_start:
-        description: A Boolean signal indicating whether the _Load Shaper_ is at the
-          start of signal generation.
-        x-order: 2
-        $ref: '#/definitions/OutPort'
-  LoadShaperParameters:
-    description: Parameters for the _Load Shaper_ component.
-    type: object
-    required:
-    - steps
-    properties:
-      flow_regulator_parameters:
-        description: Parameters for the _Flow Regulator_.
-        x-order: 0
-        $ref: '#/definitions/FlowRegulatorParameters'
-      steps:
-        type: array
-        minItems: 1
-        items:
-          type: object
-          $ref: '#/definitions/LoadShaperParametersStep'
-        x-go-tag-validate: required,gt=0,dive
-        x-order: 1
-  LoadShaperParametersStep:
-    type: object
-    required:
-    - duration
-    properties:
-      duration:
-        description: |+
-          Duration for which the step is active.
-
-        type: string
-        x-go-tag-validate: required
-        x-order: 0
-      target_accept_percentage:
-        description: |+
-          The value of the step.
-
-        type: number
-        format: double
-        maximum: 100
-        minimum: 0
-        x-go-tag-validate: gte=0,lte=100
-        x-order: 1
-  LoadShaperSeries:
-    description: _LoadShaperSeries_ is a component that applies a series of _Load
-      Shapers_ in order.
-    type: object
-    properties:
-      in_ports:
-        x-order: 0
-        $ref: '#/definitions/LoadShaperSeriesIns'
-      parameters:
-        x-go-tag-validate: required
-        x-order: 1
-        $ref: '#/definitions/LoadShaperSeriesParameters'
-  LoadShaperSeriesIns:
-    description: Inputs for the _LoadShaperSeries_ component.
-    type: object
-    properties:
-      backward:
-        description: Whether to progress the load shaper series towards the previous
-          step.
-        x-order: 0
-        $ref: '#/definitions/InPort'
-      forward:
-        description: Whether to progress the load shaper series towards the next step.
-        x-order: 1
-        $ref: '#/definitions/InPort'
-      reset:
-        description: Whether to reset the load shaper series to the first step.
-        x-order: 2
-        $ref: '#/definitions/InPort'
-  LoadShaperSeriesLoadShaperInstance:
-    type: object
-    properties:
-      load_shaper:
-        description: |+
-          The load shaper.
-
-        x-go-tag-validate: required
-        x-order: 0
-        $ref: '#/definitions/LoadShaperParameters'
-      out_ports:
-        x-order: 1
-        $ref: '#/definitions/LoadShaperOuts'
-  LoadShaperSeriesParameters:
-    description: Parameters for the _LoadShaperSeries_ component.
-    type: object
-    required:
-    - load_shapers
-    properties:
-      load_shapers:
-        description: |+
-          An ordered list of load shapers that get applied in order.
-
-        type: array
-        items:
-          type: object
-          $ref: '#/definitions/LoadShaperSeriesLoadShaperInstance'
-        x-go-tag-validate: required,dive
-        x-order: 0
-  MatchExpression:
-    description: |-
-      MatchExpression has multiple variants, exactly one should be set.
-
-      Example:
-      ```yaml
-      all:
-        of:
-          - label_exists: foo
-          - label_equals: { label = app, value = frobnicator }
-      ```
-    type: object
-    title: Defines a `[map<string, string> → bool]` expression to be evaluated on
-      labels
-    required:
-    - label_exists
-    properties:
-      all:
-        description: The expression is true when all sub expressions are true.
-        x-order: 0
-        $ref: '#/definitions/MatchExpressionList'
-      any:
-        description: The expression is true when any sub expression is true.
-        x-order: 1
-        $ref: '#/definitions/MatchExpressionList'
-      label_equals:
-        description: The expression is true when label value equals given value.
-        x-order: 2
-        $ref: '#/definitions/EqualsMatchExpression'
-      label_exists:
-        description: |+
-          The expression is true when label with given name exists.
-
-        type: string
-        x-go-tag-validate: required
-        x-order: 3
-      label_matches:
-        description: The expression is true when label matches given regular expression.
-        x-order: 4
-        $ref: '#/definitions/MatchesMatchExpression'
-      not:
-        description: The expression negates the result of sub expression.
-        x-order: 5
-        $ref: '#/definitions/MatchExpression'
-  MatchExpressionList:
-    description: 'for example, `{any: {of: [expr1, expr2]}}`.'
->>>>>>> 35450372
-    type: object
-    title: _Load Scheduler_ is an actuator component that regulates flows to provide
-      active service protection
-    properties:
-      actuator:
-        description: Actuator based on limiting the accepted token rate under incoming
-          token rate * load multiplier.
-        x-order: 0
-        $ref: '#/definitions/LoadSchedulerActuator'
-      flow_selector:
-        description: |+
-          Flow Selector decides the service and flows at which the _Load Scheduler_ is applied.
-
-        x-go-tag-validate: required
-        x-order: 1
-        $ref: '#/definitions/FlowSelector'
-      scheduler:
-        description: |+
-          Configuration of Weighted Fair Queuing-based workload scheduler.
-
-          Contains configuration of per-agent scheduler, and also defines some
-          output signals.
-
-        x-go-tag-validate: required
-        x-order: 2
-        $ref: '#/definitions/LoadSchedulerScheduler'
   LoadSchedulerActuator:
     type: object
     title: Takes the load multiplier input signal and publishes it to the schedulers
@@ -4223,9 +3682,11 @@
         title: Configuration key for DynamicConfig
         x-order: 1
       flow_selector:
-        description: |-
+        description: |+
           Which control point to apply this rate limiter to.
           Deprecated 1.8.0: Use `selectors` instead. The `selectors` will be ignored if `flow_selector` is set.
+
+        x-go-tag-validate: required_without=Selectors
         x-order: 2
         $ref: '#/definitions/FlowSelector'
       in_ports:
@@ -4242,7 +3703,7 @@
         description: |+
           Selectors for the component.
 
-        x-go-tag-validate: required
+        x-go-tag-validate: required_without=FlowSelector
         x-order: 5
         $ref: '#/definitions/Selectors'
   RateLimiterDynamicConfig:
@@ -4319,7 +3780,7 @@
         x-go-tag-validate: required
         x-order: 0
       lazy_sync:
-        title: Configuration of lazy-syncing behaviour of rate limiter
+        title: Configuration of lazy-syncing behavior of rate limiter
         x-order: 1
         $ref: '#/definitions/RateLimiterParametersLazySync'
       limit_reset_interval:
@@ -4456,11 +3917,7 @@
 
       :::info
 
-<<<<<<< HEAD
       See also [_Load Regulator overview](/concepts/flow-control/components/regulator.md).
-=======
-      See also [_Load Regulator overview](/concepts/flow-control/components/load-regulator.md).
->>>>>>> 35450372
 
       :::
     type: object
@@ -4503,16 +3960,11 @@
     type: object
     properties:
       flow_selector:
-<<<<<<< HEAD
-        description: |+
-          _Flow Selector_ selects the _Flows_ at which the _Regulator_ is applied.
-
-        x-go-tag-validate: required
-=======
-        description: |-
+        description: |+
           _Flow Selector_ selects the _Flows_ at which the _Regulator_ is applied.
           Deprecated 1.8.0: Use `selectors` instead. The `selectors` will be ignored if `flow_selector` is set.
->>>>>>> 35450372
+
+        x-go-tag-validate: required_without=Selectors
         x-order: 0
         $ref: '#/definitions/FlowSelector'
       label_key:
@@ -4525,13 +3977,13 @@
             Percentage of flows are selected randomly for rejection.
         type: string
         x-order: 1
-<<<<<<< HEAD
-=======
       selectors:
-        description: Selectors for the component.
+        description: |+
+          Selectors for the component.
+
+        x-go-tag-validate: required_without=FlowSelector
         x-order: 2
         $ref: '#/definitions/Selectors'
->>>>>>> 35450372
   Resources:
     description: |-
       :::info
