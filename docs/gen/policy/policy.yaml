--- conflicted
+++ resolved
@@ -635,21 +635,12 @@
       alerter:
         description: Alerter reacts to a signal and generates alert to send to alert
           manager.
-<<<<<<< HEAD
-        x-order: 12
-        $ref: '#/definitions/v1Alerter'
-      and:
-        description: Logical AND.
-        x-order: 15
-        $ref: '#/definitions/v1And'
-=======
         x-order: 0
         $ref: '#/definitions/Alerter'
       and:
         description: Logical AND.
         x-order: 1
         $ref: '#/definitions/And'
->>>>>>> c99b99d5
       arithmetic_combinator:
         description: Applies the given operator on input operands (signals) and emits
           the result.
@@ -657,13 +648,8 @@
         $ref: '#/definitions/ArithmeticCombinator'
       auto_scale:
         description: AutoScale components are used to scale the service.
-<<<<<<< HEAD
-        x-order: 25
-        $ref: '#/definitions/v1AutoScale'
-=======
         x-order: 3
         $ref: '#/definitions/AutoScale'
->>>>>>> c99b99d5
       decider:
         description: Decider emits the binary result of comparison operator on two
           operands.
@@ -671,13 +657,8 @@
         $ref: '#/definitions/Decider'
       differentiator:
         description: Differentiator calculates rate of change per tick.
-<<<<<<< HEAD
-        x-order: 14
-        $ref: '#/definitions/v1Differentiator'
-=======
         x-order: 5
         $ref: '#/definitions/Differentiator'
->>>>>>> c99b99d5
       ema:
         description: Exponential Moving Average filter.
         x-order: 6
@@ -686,18 +667,6 @@
         description: Takes an input signal and emits the extrapolated value; either
           mirroring the input value or repeating the last known value up to the maximum
           extrapolation interval.
-<<<<<<< HEAD
-        x-order: 8
-        $ref: '#/definitions/v1Extrapolator'
-      first_valid:
-        description: Picks the first valid input signal and emits it.
-        x-order: 11
-        $ref: '#/definitions/v1FirstValid'
-      flow_control:
-        description: FlowControl components are used to regulate requests flow.
-        x-order: 24
-        $ref: '#/definitions/v1FlowControl'
-=======
         x-order: 7
         $ref: '#/definitions/Extrapolator'
       first_valid:
@@ -708,7 +677,6 @@
         description: FlowControl components are used to regulate requests flow.
         x-order: 9
         $ref: '#/definitions/FlowControl'
->>>>>>> c99b99d5
       gradient_controller:
         description: |-
           Gradient controller calculates the ratio between the signal and the setpoint to determine the magnitude of the correction that need to be applied.
@@ -718,62 +686,6 @@
       holder:
         description: Holds the last valid signal value for the specified duration
           then waits for next valid value to hold.
-<<<<<<< HEAD
-        x-order: 19
-        $ref: '#/definitions/v1Holder'
-      integrator:
-        description: Accumulates sum of signal every tick.
-        x-order: 13
-        $ref: '#/definitions/v1Integrator'
-      inverter:
-        description: Logical NOT.
-        x-order: 17
-        $ref: '#/definitions/v1Inverter'
-      max:
-        description: Emits the maximum of the input signals.
-        x-order: 9
-        $ref: '#/definitions/v1Max'
-      min:
-        description: Emits the minimum of the input signals.
-        x-order: 10
-        $ref: '#/definitions/v1Min'
-      nested_circuit:
-        description: Nested circuit defines a sub-circuit as a high-level component.
-          It consists of a list of components and a map of input and output ports.
-        x-order: 20
-        $ref: '#/definitions/v1NestedCircuit'
-      nested_signal_egress:
-        description: Nested signal egress is a special type of component that allows
-          to extract a signal from a nested circuit.
-        x-order: 22
-        $ref: '#/definitions/v1NestedSignalEgress'
-      nested_signal_ingress:
-        description: Nested signal ingress is a special type of component that allows
-          to inject a signal into a nested circuit.
-        x-order: 21
-        $ref: '#/definitions/v1NestedSignalIngress'
-      or:
-        description: Logical OR.
-        x-order: 16
-        $ref: '#/definitions/v1Or'
-      pulse_generator:
-        description: Generates 0 and 1 in turns.
-        x-order: 18
-        $ref: '#/definitions/v1PulseGenerator'
-      query:
-        description: Query components that are query databases such as Prometheus.
-        x-order: 23
-        $ref: '#/definitions/v1Query'
-      sma:
-        description: Simple Moving Average filter.
-        x-order: 5
-        $ref: '#/definitions/v1SMA'
-      sqrt:
-        description: Takes an input signal and emits the square root of the input
-          signal.
-        x-order: 7
-        $ref: '#/definitions/v1Sqrt'
-=======
         x-order: 11
         $ref: '#/definitions/Holder'
       integrator:
@@ -823,28 +735,25 @@
         description: Generates the specified signal.
         x-order: 22
         $ref: '#/definitions/SignalGenerator'
->>>>>>> c99b99d5
+      sma:
+        description: Simple Moving Average filter.
+        x-order: 23
+        $ref: '#/definitions/SMA'
       switcher:
         description: Switcher acts as a switch that emits one of the two signals based
           on third signal.
-        x-order: 23
+        x-order: 24
         $ref: '#/definitions/Switcher'
       unary_operator:
         description: Takes an input signal and emits the square root of the input
           signal.
-        x-order: 24
+        x-order: 25
         $ref: '#/definitions/UnaryOperator'
       variable:
         description: Emits a variable signal which can be set to invalid.
-<<<<<<< HEAD
-        x-order: 6
-        $ref: '#/definitions/v1Variable'
-  v1ConcurrencyLimiter:
-=======
-        x-order: 25
+        x-order: 26
         $ref: '#/definitions/Variable'
   ConcurrencyLimiter:
->>>>>>> c99b99d5
     description: |-
       :::info
 
@@ -3438,63 +3347,6 @@
         default: true
         x-go-tag-default: "true"
         x-order: 2
-<<<<<<< HEAD
-  v1SMA:
-    description: Simple Moving Average (SMA) is a type of moving average that computes
-      the average of a fixed number of signal readings.
-    type: object
-    properties:
-      in_ports:
-        description: Input ports for the EMA component.
-        x-order: 0
-        $ref: '#/definitions/v1SMAIns'
-      out_ports:
-        description: Output ports for the EMA component.
-        x-order: 1
-        $ref: '#/definitions/v1SMAOuts'
-      parameters:
-        description: |-
-          Parameters for the EMA component.
-
-          @gotags: validate:"required"
-        x-go-validate: required
-        x-order: 2
-        $ref: '#/definitions/v1SMAParameters'
-  v1SMAIns:
-    type: object
-    properties:
-      signal:
-        description: Signal to be used for the moving average computation.
-        x-order: 0
-        $ref: '#/definitions/v1InPort'
-  v1SMAOuts:
-    type: object
-    properties:
-      output:
-        description: Computed moving average.
-        x-order: 0
-        $ref: '#/definitions/v1OutPort'
-  v1SMAParameters:
-    type: object
-    properties:
-      valid_during_warmup:
-        description: |-
-          Whether output is valid during warm-up stage.
-
-          @gotags: default:"false"
-        type: boolean
-        x-go-default: false
-        x-order: 1
-      window:
-        description: |-
-          Window of time over which the moving average is computed.
-
-          @gotags: default:"5s"
-        type: string
-        x-go-validate: 5s
-        x-order: 0
-  v1Scheduler:
-=======
   RuleRego:
     description: |-
       High-level extractor-based rules are compiled into a single Rego query.
@@ -3526,6 +3378,60 @@
         x-deprecated: true
         x-go-tag-validate: deprecated,required
         x-order: 1
+  SMA:
+    description: Simple Moving Average (SMA) is a type of moving average that computes
+      the average of a fixed number of signal readings.
+    type: object
+    properties:
+      in_ports:
+        description: Input ports for the SMA component.
+        x-order: 0
+        $ref: '#/definitions/SMAIns'
+      out_ports:
+        description: Output ports for the SMA component.
+        x-order: 1
+        $ref: '#/definitions/SMAOuts'
+      parameters:
+        description: |+
+          Parameters for the SMA component.
+
+        x-go-tag-validate: required
+        x-order: 2
+        $ref: '#/definitions/SMAParameters'
+  SMAIns:
+    type: object
+    properties:
+      signal:
+        description: Signal to be used for the moving average computation.
+        x-order: 0
+        $ref: '#/definitions/InPort'
+  SMAOuts:
+    type: object
+    properties:
+      output:
+        description: Computed moving average.
+        x-order: 0
+        $ref: '#/definitions/OutPort'
+  SMAParameters:
+    type: object
+    required:
+    - sma_window
+    properties:
+      sma_window:
+        description: |+
+          Window of time over which the moving average is computed.
+
+        type: string
+        x-go-tag-validate: required
+        x-order: 0
+      valid_during_warmup:
+        description: |+
+          Whether output is valid during warm-up stage.
+
+        type: boolean
+        default: false
+        x-go-tag-default: "false"
+        x-order: 1
   ScaleInController:
     type: object
     properties:
@@ -3562,7 +3468,6 @@
         x-order: 0
         $ref: '#/definitions/IncreasingGradient'
   Scheduler:
->>>>>>> c99b99d5
     description: |-
       :::note
 
