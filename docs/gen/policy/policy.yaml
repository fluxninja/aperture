--- conflicted
+++ resolved
@@ -465,7 +465,7 @@
 
             :::info
 
-            See also [Circuit overview](/concepts/policy/circuit.md).
+            See also [Circuit overview](/concepts/advanced/circuit.md).
 
             :::
 
@@ -509,359 +509,9 @@
         type: object
     Classifier:
         description: |-
-<<<<<<< HEAD
-          Dry run mode ensures that no scaling is invoked by this auto scaler.
-          This is useful for observing the behavior of auto scaler without disrupting any real deployment.
-          This parameter sets the default value of dry run setting which can be overridden at runtime using dynamic configuration.
-        type: boolean
-        x-order: 0
-      dry_run_config_key:
-        description: Configuration key for overriding dry run setting through dynamic
-          configuration.
-        type: string
-        x-order: 1
-      scale_in_controllers:
-        description: |+
-          List of _Controllers_ for scaling in.
-
-        type: array
-        items:
-          type: object
-          $ref: '#/definitions/ScaleInController'
-        x-go-tag-validate: dive
-        x-order: 2
-      scale_out_controllers:
-        description: |+
-          List of _Controllers_ for scaling out.
-
-        type: array
-        items:
-          type: object
-          $ref: '#/definitions/ScaleOutController'
-        x-go-tag-validate: dive
-        x-order: 3
-      scaling_backend:
-        x-go-tag-validate: required
-        x-order: 4
-        $ref: '#/definitions/AutoScalerScalingBackend'
-      scaling_parameters:
-        description: |+
-          Parameters that define the scaling behavior.
-
-        x-go-tag-validate: required
-        x-order: 5
-        $ref: '#/definitions/AutoScalerScalingParameters'
-  AutoScalerScalingBackend:
-    type: object
-    properties:
-      kubernetes_replicas:
-        x-order: 0
-        $ref: '#/definitions/AutoScalerScalingBackendKubernetesReplicas'
-  AutoScalerScalingBackendKubernetesReplicas:
-    description: KubernetesReplicas defines a horizontal pod scaler for Kubernetes.
-    type: object
-    properties:
-      kubernetes_object_selector:
-        description: |+
-          The Kubernetes object on which horizontal scaling is applied.
-
-        x-go-tag-validate: required
-        x-order: 0
-        $ref: '#/definitions/KubernetesObjectSelector'
-      max_replicas:
-        description: |+
-          The maximum replicas to which the _AutoScaler_ can scale-out.
-
-        type: string
-        format: int64
-        default: "9223372036854775807"
-        minLength: 1
-        x-go-tag-default: "9223372036854775807"
-        x-go-tag-validate: gt=0
-        x-order: 1
-      min_replicas:
-        description: |+
-          The minimum replicas to which the _AutoScaler_ can scale-in.
-
-        type: string
-        format: int64
-        default: "0"
-        minLength: 0
-        x-go-tag-default: "0"
-        x-go-tag-validate: gte=0
-        x-order: 2
-      out_ports:
-        description: Output ports for _Kubernetes Replicas_.
-        x-order: 3
-        $ref: '#/definitions/AutoScalerScalingBackendKubernetesReplicasOuts'
-  AutoScalerScalingBackendKubernetesReplicasOuts:
-    type: object
-    title: Outputs
-    properties:
-      actual_replicas:
-        x-order: 0
-        $ref: '#/definitions/OutPort'
-      configured_replicas:
-        x-order: 1
-        $ref: '#/definitions/OutPort'
-      desired_replicas:
-        x-order: 2
-        $ref: '#/definitions/OutPort'
-  AutoScalerScalingParameters:
-    type: object
-    properties:
-      cooldown_override_percentage:
-        description: |+
-          Cooldown override percentage defines a threshold change in scale-out beyond which previous cooldown is overridden.
-          For example, if the cooldown is 5 minutes and the cooldown override percentage is 10%, then if the
-          scale-increases by 10% or more, the previous cooldown is cancelled. Defaults to 50%.
-
-        type: number
-        format: double
-        default: 50
-        x-go-tag-default: "50"
-        x-order: 0
-      max_scale_in_percentage:
-        description: |+
-          The maximum decrease of scale (for example, pods) at one time. Defined as percentage of current scale value. Can never go below one even if percentage computation is less than one. Defaults to 1% of current scale value.
-
-        type: number
-        format: double
-        default: 1
-        x-go-tag-default: "1"
-        x-order: 1
-      max_scale_out_percentage:
-        description: |+
-          The maximum increase of scale (for example, pods) at one time. Defined as percentage of current scale value. Can never go below one even if percentage computation is less than one. Defaults to 10% of current scale value.
-
-        type: number
-        format: double
-        default: 10
-        x-go-tag-default: "10"
-        x-order: 2
-      scale_in_alerter:
-        description: |+
-          Configuration for scale-in Alerter.
-
-        x-go-tag-validate: required
-        x-order: 3
-        $ref: '#/definitions/AlerterParameters'
-      scale_in_cooldown:
-        description: |+
-          The amount of time to wait after a scale-in operation for another scale-in operation.
-
-        type: string
-        default: 120s
-        x-go-tag-default: 120s
-        x-order: 4
-      scale_out_alerter:
-        description: |+
-          Configuration for scale-out Alerter.
-
-        x-go-tag-validate: required
-        x-order: 5
-        $ref: '#/definitions/AlerterParameters'
-      scale_out_cooldown:
-        description: |+
-          The amount of time to wait after a scale-out operation for another scale-out or scale-in operation.
-
-        type: string
-        default: 30s
-        x-go-tag-default: 30s
-        x-order: 6
-  BoolVariable:
-    description: Component that emits a constant Boolean signal which can be changed
-      at runtime through dynamic configuration.
-    type: object
-    properties:
-      config_key:
-        description: Configuration key for overriding value setting through dynamic
-          configuration.
-        type: string
-        x-order: 0
-      constant_output:
-        description: The constant Boolean signal emitted by this component. The value
-          of the constant Boolean signal can be overridden at runtime through dynamic
-          configuration.
-        type: boolean
-        x-order: 1
-      out_ports:
-        description: Output ports for the BoolVariable component.
-        x-order: 2
-        $ref: '#/definitions/BoolVariableOuts'
-  BoolVariableOuts:
-    description: Outputs for the BoolVariable component.
-    type: object
-    properties:
-      output:
-        description: The value is emitted to the output port.
-        x-order: 0
-        $ref: '#/definitions/OutPort'
-  Circuit:
-    description: |-
-      Circuit is graph of inter-connected signal processing components.
-
-      :::info
-
-      See also [Circuit overview](/concepts/advanced/circuit.md).
-
-      :::
-
-      Signals flow between components through ports.
-      As signals traverse the circuit, they get processed, stored within components or get acted upon (for example, load-shed, rate-limit, auto-scale and so on).
-      Circuit is evaluated periodically to respond to changes in signal readings.
-
-      :::info Signals
-
-      Signals are floating point values.
-
-      A signal can also have a special **Invalid** value. It's usually used to
-      communicate that signal does not have a meaningful value at the moment, for example,
-      [PromQL](#prom-q-l) emits such a value if it cannot execute a query.
-      Components know when their input signals are invalid and can act
-      accordingly. They can either propagate the invalid signal, by making their
-      output itself invalid (for example,
-      [ArithmeticCombinator](#arithmetic-combinator)) or use some different
-      logic, for example, [Extrapolator](#extrapolator). Refer to a component's
-      docs on how exactly it handles invalid inputs.
-
-      :::
-    type: object
-    properties:
-      components:
-        description: |+
-          Defines a signal processing graph as a list of components.
-
-        type: array
-        items:
-          type: object
-          $ref: '#/definitions/Component'
-        x-go-tag-validate: dive
-        x-order: 0
-      evaluation_interval:
-        description: |+
-          Evaluation interval (tick) is the time between consecutive runs of the policy circuit.
-          This interval is typically aligned with how often the corrective action (actuation) needs to be taken.
-
-        type: string
-        default: 0.5s
-        x-go-tag-default: 0.5s
-        x-order: 1
-  Classifier:
-    description: |-
-      :::info
-
-      See also [Classifier overview](/concepts/classifier.md).
-
-      :::
-      Example
-      ```yaml
-      selectors:
-         - agent_group: demoapp
-           service: service1-demo-app.demoapp.svc.cluster.local
-           control_point: ingress
-           label_matcher:
-              match_labels:
-                user_tier: gold
-              match_expressions:
-                - key: user_type
-                  operator: In
-      rules:
-        user:
-         extractor:
-           from: request.http.headers.user-agent
-        telemetry: false
-      ```
-    type: object
-    title: Set of classification rules sharing a common selector
-    required:
-    - selectors
-    properties:
-      rego:
-        description: |-
-          Rego is a policy language used to express complex policies in a concise and declarative way.
-          It can be used to define flow classification rules by writing custom queries that extract values from request metadata.
-          For simple cases, such as directly reading a value from header or a field from JSON body, declarative extractors are recommended.
-        title: Rego based classification
-        x-order: 0
-        $ref: '#/definitions/Rego'
-      rules:
-        description: |+
-          A map of {key, value} pairs mapping from
-          [flow label](/concepts/flow-label.md) keys to rules that define
-          how to extract and propagate flow labels with that key.
-
-        type: object
-        additionalProperties:
-          $ref: '#/definitions/Rule'
-        x-go-tag-validate: dive,keys,required,endkeys,required
-        x-order: 1
-      selectors:
-        description: |+
-          Selectors for flows that will be classified by this _Classifier_.
-
-        type: array
-        minItems: 1
-        items:
-          type: object
-          $ref: '#/definitions/Selector'
-        x-go-tag-validate: required,gt=0,dive
-        x-order: 2
-  Component:
-    description: |-
-      :::info
-
-      See also [Components overview](/concepts/advanced/circuit.md#components).
-
-      :::
-
-      Signals flow into the components from input ports and results are emitted on output ports.
-      Components are wired to each other based on signal names forming an execution graph of the circuit.
-
-      :::note
-
-      Loops are broken by the runtime at the earliest component index that is part of the loop.
-      The looped signals are saved in the tick they're generated and served in the subsequent tick.
-
-      :::
-
-      See also [Policy](#policy) for a higher-level explanation of circuits.
-    type: object
-    title: Computational block that forms the circuit
-    properties:
-      alerter:
-        description: Alerter reacts to a signal and generates alert to send to alert
-          manager.
-        x-order: 0
-        $ref: '#/definitions/Alerter'
-      and:
-        description: Logical AND.
-        x-order: 1
-        $ref: '#/definitions/And'
-      arithmetic_combinator:
-        description: Applies the given operator on input operands (signals) and emits
-          the result.
-        x-order: 2
-        $ref: '#/definitions/ArithmeticCombinator'
-      auto_scale:
-        description: AutoScale components are used to scale the service.
-        x-order: 3
-        $ref: '#/definitions/AutoScale'
-      bool_variable:
-        description: BoolVariable emits a constant Boolean signal which can be changed
-          at runtime via dynamic configuration.
-        x-order: 4
-        $ref: '#/definitions/BoolVariable'
-      decider:
-        description: Decider emits the binary result of comparison operator on two
-          operands.
-        x-order: 5
-        $ref: '#/definitions/Decider'
-      differentiator:
-=======
             :::info
 
-            See also [Classifier overview](/concepts/flow-control/resources/classifier.md).
+            See also [Classifier overview](/concepts/classifier.md).
 
             :::
             Example
@@ -895,7 +545,7 @@
                     $ref: '#/definitions/Rule'
                 description: |+
                     A map of {key, value} pairs mapping from
-                    [flow label](/concepts/flow-control/flow-label.md) keys to rules that define
+                    [flow label](/concepts/flow-label.md) keys to rules that define
                     how to extract and propagate flow labels with that key.
 
                 type: object
@@ -918,7 +568,7 @@
         description: |-
             :::info
 
-            See also [Components overview](/concepts/policy/circuit.md#components).
+            See also [Components overview](/concepts/advanced/circuit.md#components).
 
             :::
 
@@ -1145,7 +795,6 @@
                 x-go-tag-default: "1.0"
         type: object
     Differentiator:
->>>>>>> dbc58f7b
         description: Differentiator calculates rate of change per tick.
         properties:
             in_ports:
@@ -1474,7 +1123,7 @@
 
             :::info
 
-            See also [Flux Meter overview](/concepts/flow-control/resources/flux-meter.md).
+            See also [Flux Meter overview](/concepts/flux-meter.md).
 
             :::
             Example:
@@ -1581,427 +1230,6 @@
         type: object
     FluxMeterLinearBuckets:
         description: |-
-<<<<<<< HEAD
-          Attribute path is a dot-separated path to attribute.
-
-          Should be either:
-          * one of the fields of [Attribute Context](https://www.envoyproxy.io/docs/envoy/latest/api-v3/service/auth/v3/attribute_context.proto), or
-          * a special `request.http.bearer` pseudo-attribute.
-          For example, `request.http.method` or `request.http.header.user-agent`
-
-          Note: The same attribute path syntax is shared by other extractor variants,
-          wherever attribute path is needed in their "from" syntax.
-
-          Example:
-          ```yaml
-          from: request.http.headers.user-agent
-          ```
-        type: string
-        title: Use an attribute with no conversion
-        x-order: 1
-      json:
-        description: Parse JSON, and extract one of the fields.
-        x-order: 2
-        $ref: '#/definitions/JSONExtractor'
-      jwt:
-        description: Parse the attribute as JWT and read the payload.
-        x-order: 3
-        $ref: '#/definitions/JWTExtractor'
-      path_templates:
-        description: Match HTTP Path to given path templates.
-        x-order: 4
-        $ref: '#/definitions/PathTemplateMatcher'
-  Extrapolator:
-    description: It does so until `maximum_extrapolation_interval` is reached, beyond
-      which it emits invalid signal unless input signal becomes valid again.
-    type: object
-    title: Extrapolates the input signal by repeating the last valid value during
-      the period in which it is invalid
-    properties:
-      in_ports:
-        description: Input ports for the Extrapolator component.
-        x-order: 0
-        $ref: '#/definitions/ExtrapolatorIns'
-      out_ports:
-        description: Output ports for the Extrapolator component.
-        x-order: 1
-        $ref: '#/definitions/ExtrapolatorOuts'
-      parameters:
-        description: |+
-          Parameters for the Extrapolator component.
-
-        x-go-tag-validate: required
-        x-order: 2
-        $ref: '#/definitions/ExtrapolatorParameters'
-  ExtrapolatorIns:
-    description: Inputs for the Extrapolator component.
-    type: object
-    properties:
-      input:
-        description: Input signal for the Extrapolator component.
-        x-order: 0
-        $ref: '#/definitions/InPort'
-  ExtrapolatorOuts:
-    description: Outputs for the Extrapolator component.
-    type: object
-    properties:
-      output:
-        description: Extrapolated signal.
-        x-order: 0
-        $ref: '#/definitions/OutPort'
-  ExtrapolatorParameters:
-    description: Parameters for the Extrapolator component.
-    type: object
-    required:
-    - max_extrapolation_interval
-    properties:
-      max_extrapolation_interval:
-        description: |+
-          Maximum time interval to repeat the last valid value of input signal.
-
-        type: string
-        x-go-tag-validate: required
-        x-order: 0
-  FirstValid:
-    type: object
-    title: Picks the first valid input signal from the array of input signals and
-      emits it as an output signal
-    properties:
-      in_ports:
-        description: Input ports for the FirstValid component.
-        x-order: 0
-        $ref: '#/definitions/FirstValidIns'
-      out_ports:
-        description: Output ports for the FirstValid component.
-        x-order: 1
-        $ref: '#/definitions/FirstValidOuts'
-  FirstValidIns:
-    description: Inputs for the FirstValid component.
-    type: object
-    properties:
-      inputs:
-        description: |+
-          Array of input signals.
-
-        type: array
-        items:
-          type: object
-          $ref: '#/definitions/InPort'
-        x-go-tag-validate: dive
-        x-order: 0
-  FirstValidOuts:
-    description: Outputs for the FirstValid component.
-    type: object
-    properties:
-      output:
-        description: First valid input signal as an output signal.
-        x-order: 0
-        $ref: '#/definitions/OutPort'
-  FlowControl:
-    description: _Flow Control_ encompasses components that manage the flow of requests
-      or access to features within a service.
-    type: object
-    properties:
-      adaptive_load_scheduler:
-        description: _Adaptive Load Scheduler_ component is based on additive increase
-          and multiplicative decrease of token rate. It takes a signal and setpoint
-          as inputs and reduces token rate proportionally (or any arbitrary power)
-          based on deviation of the signal from setpoint.
-        x-order: 0
-        $ref: '#/definitions/AdaptiveLoadScheduler'
-      load_ramp:
-        description: _Load Ramp_ smoothly regulates the flow of requests over specified
-          steps.
-        x-order: 1
-        $ref: '#/definitions/LoadRamp'
-      load_ramp_series:
-        description: _Load Ramp Series_ is a series of _Load Ramp_ components that
-          can shape load one after another at same or different _Control Points_.
-        x-order: 2
-        $ref: '#/definitions/LoadRampSeries'
-      load_scheduler:
-        description: _Load Scheduler_ provides service protection by creating a prioritized
-          workload queue in front of the service using Weighted Fair Queuing.
-        x-order: 3
-        $ref: '#/definitions/LoadScheduler'
-      quota_scheduler:
-        x-order: 4
-        $ref: '#/definitions/QuotaScheduler'
-      rate_limiter:
-        description: _Rate Limiter_ provides service protection by applying rate limits
-          using the token bucket algorithm.
-        x-order: 5
-        $ref: '#/definitions/RateLimiter'
-      regulator:
-        description: Regulator is a component that regulates the flow of requests
-          to the service by allowing only the specified percentage of requests or
-          sticky sessions.
-        x-order: 6
-        $ref: '#/definitions/Regulator'
-  FlowControlResources:
-    type: object
-    title: FlowControl Resources
-    properties:
-      classifiers:
-        description: |+
-          Classifiers are installed in the data-plane and are used to label the requests based on payload content.
-
-          The flow labels created by Classifiers can be matched by Flux Meters to create metrics for control purposes.
-
-        type: array
-        items:
-          type: object
-          $ref: '#/definitions/Classifier'
-        x-go-tag-validate: dive
-        x-order: 0
-      flux_meters:
-        description: |+
-          Flux Meters are installed in the data-plane and form the observability leg of the feedback loop.
-
-          Flux Meter created metrics can be consumed as input to the circuit through the PromQL component.
-
-        type: object
-        additionalProperties:
-          $ref: '#/definitions/FluxMeter'
-        x-go-tag-validate: dive
-        x-order: 1
-  FluxMeter:
-    description: |-
-      Flux Meter gathers metrics for the traffic that matches its selector.
-      The histogram created by Flux Meter measures the workload latency by default.
-
-      :::info
-
-      See also [Flux Meter overview](/concepts/flux-meter.md).
-
-      :::
-      Example:
-      ```yaml
-      static_buckets:
-         buckets: [5.0,10.0,25.0,50.0,100.0,250.0,500.0,1000.0,2500.0,5000.0,10000.0]
-      selectors:
-         - agent_group: demoapp
-           service: service1-demo-app.demoapp.svc.cluster.local
-           control_point: ingress
-      attribute_key: response_duration_ms
-      ```
-    type: object
-    required:
-    - selectors
-    properties:
-      attribute_key:
-        description: |+
-          Key of the attribute in access log or span from which the metric for this flux meter is read.
-
-          :::info
-
-          For list of available attributes in Envoy access logs, refer
-          [Envoy Filter](/integrations/envoy/istio.md#envoy-filter)
-
-          :::
-
-        type: string
-        default: workload_duration_ms
-        x-go-tag-default: workload_duration_ms
-        x-order: 0
-      exponential_buckets:
-        x-order: 1
-        $ref: '#/definitions/FluxMeterExponentialBuckets'
-      exponential_buckets_range:
-        x-order: 2
-        $ref: '#/definitions/FluxMeterExponentialBucketsRange'
-      linear_buckets:
-        x-order: 3
-        $ref: '#/definitions/FluxMeterLinearBuckets'
-      selectors:
-        description: |+
-          Selectors for flows that will be metered by this _Flux Meter_.
-
-        type: array
-        minItems: 1
-        items:
-          type: object
-          $ref: '#/definitions/Selector'
-        x-go-tag-validate: required,gt=0,dive
-        x-order: 4
-      static_buckets:
-        x-order: 5
-        $ref: '#/definitions/FluxMeterStaticBuckets'
-  FluxMeterExponentialBuckets:
-    description: |-
-      ExponentialBuckets creates `count` number of buckets where the lowest bucket has an upper bound of `start`
-      and each following bucket's upper bound is `factor` times the previous bucket's upper bound. The final +inf
-      bucket is not counted.
-    type: object
-    properties:
-      count:
-        description: |+
-          Number of buckets.
-
-        type: integer
-        format: int32
-        minimum: 0
-        exclusiveMinimum: true
-        x-go-tag-validate: gt=0
-        x-order: 0
-      factor:
-        description: |+
-          Factor to be multiplied to the previous bucket's upper bound to calculate the following bucket's upper bound.
-
-        type: number
-        format: double
-        x-go-tag-validate: gt=1.0
-        x-order: 1
-      start:
-        description: |+
-          Upper bound of the lowest bucket.
-
-        type: number
-        format: double
-        x-go-tag-validate: gt=0.0
-        x-order: 2
-  FluxMeterExponentialBucketsRange:
-    description: |-
-      ExponentialBucketsRange creates `count` number of buckets where the lowest bucket is `min` and the highest
-      bucket is `max`. The final +inf bucket is not counted.
-    type: object
-    properties:
-      count:
-        description: |+
-          Number of buckets.
-
-        type: integer
-        format: int32
-        minimum: 0
-        exclusiveMinimum: true
-        x-go-tag-validate: gt=0
-        x-order: 0
-      max:
-        description: Highest bucket.
-        type: number
-        format: double
-        x-order: 1
-      min:
-        description: |+
-          Lowest bucket.
-
-        type: number
-        format: double
-        x-go-tag-validate: gt=0.0
-        x-order: 2
-  FluxMeterLinearBuckets:
-    description: |-
-      LinearBuckets creates `count` number of buckets, each `width` wide, where the lowest bucket has an
-      upper bound of `start`. The final +inf bucket is not counted.
-    type: object
-    properties:
-      count:
-        description: |+
-          Number of buckets.
-
-        type: integer
-        format: int32
-        minimum: 0
-        exclusiveMinimum: true
-        x-go-tag-validate: gt=0
-        x-order: 0
-      start:
-        description: Upper bound of the lowest bucket.
-        type: number
-        format: double
-        x-order: 1
-      width:
-        description: Width of each bucket.
-        type: number
-        format: double
-        x-order: 2
-  FluxMeterStaticBuckets:
-    description: StaticBuckets holds the static value of the buckets where latency
-      histogram will be stored.
-    type: object
-    properties:
-      buckets:
-        description: |+
-          The buckets in which latency histogram will be stored.
-
-        type: array
-        default:
-        - 5
-        - 10
-        - 25
-        - 50
-        - 100
-        - 250
-        - 500
-        - 1000
-        - 2500
-        - 5000
-        - 10000
-        items:
-          type: number
-          format: double
-        x-go-tag-default: '[5.0,10.0,25.0,50.0,100.0,250.0,500.0,1000.0,2500.0,5000.0,10000.0]'
-        x-order: 0
-  GradientController:
-    description: |-
-      The `gradient` describes a corrective factor that should be applied to the
-      control variable to get the signal closer to the setpoint. It's computed as follows:
-
-      $$
-      \text{gradient} = \left(\frac{\text{signal}}{\text{setpoint}}\right)^{\text{slope}}
-      $$
-
-      `gradient` is then clamped to `[min_gradient, max_gradient]` range.
-
-      The output of gradient controller is computed as follows:
-      $$
-      \text{output} = \text{gradient}_{\text{clamped}} \cdot \text{control\_variable} + \text{optimize}.
-      $$
-
-      Note the additional `optimize` signal, that can be used to "nudge" the
-      controller into desired idle state.
-
-      The output can be _optionally_ clamped to desired range using `max` and
-      `min` input.
-    type: object
-    title: |-
-      Gradient controller is a type of controller which tries to adjust the
-      control variable proportionally to the relative difference between setpoint
-      and actual value of the signal
-    properties:
-      in_ports:
-        description: Input ports of the Gradient Controller.
-        x-order: 0
-        $ref: '#/definitions/GradientControllerIns'
-      manual_mode:
-        description: In manual mode, the controller does not adjust the control variable.
-          It emits the same output as the control variable input. This setting can
-          be adjusted at runtime through dynamic configuration without restarting
-          the policy.
-        type: boolean
-        x-order: 1
-      manual_mode_config_key:
-        description: Configuration key for overriding `manual_mode` setting through
-          dynamic configuration.
-        type: string
-        x-order: 2
-      out_ports:
-        description: Output ports of the Gradient Controller.
-        x-order: 3
-        $ref: '#/definitions/GradientControllerOuts'
-      parameters:
-        description: |+
-          Gradient Parameters.
-
-        x-go-tag-validate: required
-        x-order: 4
-        $ref: '#/definitions/GradientControllerParameters'
-  GradientControllerIns:
-    description: Inputs for the Gradient Controller component.
-    type: object
-    properties:
-      control_variable:
-=======
             LinearBuckets creates `count` number of buckets, each `width` wide, where the lowest bucket has an
             upper bound of `start`. The final +inf bucket is not counted.
         properties:
@@ -2049,7 +1277,6 @@
                 x-go-tag-default: '[5.0,10.0,25.0,50.0,100.0,250.0,500.0,1000.0,2500.0,5000.0,10000.0]'
         type: object
     GradientController:
->>>>>>> dbc58f7b
         description: |-
             The `gradient` describes a corrective factor that should be applied to the
             control variable to get the signal closer to the setpoint. It's computed as follows:
@@ -2503,88 +1730,13 @@
         type: object
     KubernetesObjectSelector:
         description: |-
-<<<<<<< HEAD
-          An array of string values that relates to the key by an operator.
-          If the operator is In or NotIn, the values array must be non-empty.
-          If the operator is Exists or DoesNotExist, the values array must be empty.
-        type: array
-        items:
-          type: string
-        x-order: 2
-  KubernetesObjectSelector:
-    description: |-
-      Describes which pods a control or observability
-      component should apply to.
-    type: object
-    required:
-    - api_version
-    - kind
-    - name
-    - namespace
-    properties:
-      agent_group:
-        description: |+
-          Which [agent-group](/concepts/selector.md#agent-group) this
-          selector applies to.
-
-        type: string
-        default: default
-        x-go-tag-default: default
-        x-order: 0
-      api_version:
-        type: string
-        title: API version of Kubernetes resource
-        x-go-tag-validate: required
-        x-order: 1
-      kind:
-        description: |+
-          Kubernetes resource type.
-
-        type: string
-        x-go-tag-validate: required
-        x-order: 2
-      name:
-        description: |+
-          Kubernetes resource name.
-
-        type: string
-        x-go-tag-validate: required
-        x-order: 3
-      namespace:
-        description: |+
-          Kubernetes namespace that the resource belongs to.
-
-        type: string
-        x-go-tag-validate: required
-        x-order: 4
-  LabelMatcher:
-    description: |-
-      It provides three ways to define requirements:
-      - match labels
-      - match expressions
-      - arbitrary expression
-
-      If multiple requirements are set, they're all combined using the logical AND operator.
-      An empty label matcher always matches.
-    type: object
-    title: |-
-      Allows to define rules whether a map of
-      [labels](/concepts/flow-label.md)
-      should be considered a match or not
-    properties:
-      expression:
-        description: An arbitrary expression to be evaluated on the labels.
-        x-order: 0
-        $ref: '#/definitions/MatchExpression'
-      match_expressions:
-=======
             Describes which pods a control or observability
             component should apply to.
         properties:
             agent_group:
                 default: default
                 description: |+
-                    Which [agent-group](/concepts/flow-control/selector.md#agent-group) this
+                    Which [agent-group](/concepts/selector.md#agent-group) this
                     selector applies to.
 
                 type: string
@@ -2618,7 +1770,6 @@
             - namespace
         type: object
     LabelMatcher:
->>>>>>> dbc58f7b
         description: |-
             It provides three ways to define requirements:
             - match labels
@@ -2651,212 +1802,11 @@
                 type: object
         title: |-
             Allows to define rules whether a map of
-            [labels](/concepts/flow-control/flow-label.md)
+            [labels](/concepts/flow-label.md)
             should be considered a match or not
         type: object
     LoadRamp:
         description: |-
-<<<<<<< HEAD
-          A map of {key,value} pairs representing labels to be matched.
-          A single {key,value} in the `match_labels` requires that the label `key` is present and equal to `value`.
-
-          Note: The requirements are combined using the logical AND operator.
-        type: object
-        additionalProperties:
-          type: string
-        x-order: 2
-  LoadRamp:
-    description: |-
-      The _Load Ramp_ produces a smooth and continuous traffic load
-      that changes progressively over time, based on the specified steps.
-
-      Each step is defined by two parameters:
-      - The `target_accept_percentage`.
-      - The `duration` for the signal to change from the
-        previous step's `target_accept_percentage` to the current step's
-        `target_accept_percentage`.
-
-      The percentage of requests accepted starts at the `target_accept_percentage`
-      defined in the first step and gradually ramps up or down linearly from
-      the previous step's `target_accept_percentage` to the next
-      `target_accept_percentage`, over the `duration` specified for each step.
-    type: object
-    properties:
-      in_ports:
-        x-order: 0
-        $ref: '#/definitions/LoadRampIns'
-      out_ports:
-        x-order: 1
-        $ref: '#/definitions/LoadRampOuts'
-      parameters:
-        x-go-tag-validate: required
-        x-order: 2
-        $ref: '#/definitions/LoadRampParameters'
-      pass_through_label_values:
-        description: Specify certain label values to be always accepted by the _Regulator_
-          regardless of accept percentage.
-        type: array
-        items:
-          type: string
-        x-order: 3
-      pass_through_label_values_config_key:
-        description: Configuration key for setting pass through label values through
-          dynamic configuration.
-        type: string
-        x-order: 4
-  LoadRampIns:
-    description: Inputs for the _Load Ramp_ component.
-    type: object
-    properties:
-      backward:
-        description: Whether to progress the _Load Ramp_ towards the previous step.
-        x-order: 0
-        $ref: '#/definitions/InPort'
-      forward:
-        description: Whether to progress the _Load Ramp_ towards the next step.
-        x-order: 1
-        $ref: '#/definitions/InPort'
-      reset:
-        description: Whether to reset the _Load Ramp_ to the first step.
-        x-order: 2
-        $ref: '#/definitions/InPort'
-  LoadRampOuts:
-    description: Outputs for the _Load Ramp_ component.
-    type: object
-    properties:
-      accept_percentage:
-        description: The percentage of flows being accepted by the _Load Ramp_.
-        x-order: 0
-        $ref: '#/definitions/OutPort'
-      at_end:
-        description: A Boolean signal indicating whether the _Load Ramp_ is at the
-          end of signal generation.
-        x-order: 1
-        $ref: '#/definitions/OutPort'
-      at_start:
-        description: A Boolean signal indicating whether the _Load Ramp_ is at the
-          start of signal generation.
-        x-order: 2
-        $ref: '#/definitions/OutPort'
-  LoadRampParameters:
-    description: Parameters for the _Load Ramp_ component.
-    type: object
-    required:
-    - steps
-    properties:
-      regulator:
-        description: Parameters for the _Regulator_.
-        x-order: 0
-        $ref: '#/definitions/RegulatorParameters'
-      steps:
-        type: array
-        minItems: 1
-        items:
-          type: object
-          $ref: '#/definitions/LoadRampParametersStep'
-        x-go-tag-validate: required,gt=0,dive
-        x-order: 1
-  LoadRampParametersStep:
-    type: object
-    required:
-    - duration
-    properties:
-      duration:
-        description: |+
-          Duration for which the step is active.
-
-        type: string
-        x-go-tag-validate: required
-        x-order: 0
-      target_accept_percentage:
-        description: |+
-          The value of the step.
-
-        type: number
-        format: double
-        maximum: 100
-        minimum: 0
-        x-go-tag-validate: gte=0,lte=100
-        x-order: 1
-  LoadRampSeries:
-    description: _LoadRampSeries_ is a component that applies a series of _Load Ramps_
-      in order.
-    type: object
-    properties:
-      in_ports:
-        x-order: 0
-        $ref: '#/definitions/LoadRampSeriesIns'
-      parameters:
-        x-go-tag-validate: required
-        x-order: 1
-        $ref: '#/definitions/LoadRampSeriesParameters'
-  LoadRampSeriesIns:
-    description: Inputs for the _LoadRampSeries_ component.
-    type: object
-    properties:
-      backward:
-        description: Whether to progress the load ramp series towards the previous
-          step.
-        x-order: 0
-        $ref: '#/definitions/InPort'
-      forward:
-        description: Whether to progress the load ramp series towards the next step.
-        x-order: 1
-        $ref: '#/definitions/InPort'
-      reset:
-        description: Whether to reset the load ramp series to the first step.
-        x-order: 2
-        $ref: '#/definitions/InPort'
-  LoadRampSeriesLoadRampInstance:
-    type: object
-    properties:
-      load_ramp:
-        description: |+
-          The load ramp.
-
-        x-go-tag-validate: required
-        x-order: 0
-        $ref: '#/definitions/LoadRampParameters'
-      out_ports:
-        x-order: 1
-        $ref: '#/definitions/LoadRampOuts'
-  LoadRampSeriesParameters:
-    description: Parameters for the _LoadRampSeries_ component.
-    type: object
-    required:
-    - load_ramps
-    properties:
-      load_ramps:
-        description: |+
-          An ordered list of load ramps that get applied in order.
-
-        type: array
-        items:
-          type: object
-          $ref: '#/definitions/LoadRampSeriesLoadRampInstance'
-        x-go-tag-validate: required,dive
-        x-order: 0
-  LoadScheduler:
-    description: |-
-      :::info
-
-      See also [_Load Scheduler_ overview](/concepts/scheduler.md).
-
-      :::
-
-      To make scheduling decisions the Flows are mapped into Workloads by providing match rules.
-      A workload determines the priority and cost of admitting each Flow that belongs to it.
-      Scheduling of Flows is based on Weighted Fair Queuing principles.
-      _Load Scheduler_ measures and controls the incoming tokens per second, which can translate
-      to (avg. latency \* in-flight requests) (Little's Law) in concurrency limiting use-case.
-
-      The signal at port `load_multiplier` determines the fraction of incoming tokens that get admitted.
-    type: object
-    title: _Load Scheduler_ creates a queue for flows in front of a service to provide
-      active service protection
-    properties:
-      dry_run:
-=======
             The _Load Ramp_ produces a smooth and continuous traffic load
             that changes progressively over time, based on the specified steps.
 
@@ -2998,11 +1948,10 @@
             - load_ramps
         type: object
     LoadScheduler:
->>>>>>> dbc58f7b
         description: |-
             :::info
 
-            See also [_Load Scheduler_ overview](/concepts/flow-control/components/load-scheduler.md).
+            See also [_Load Scheduler_ overview](/concepts/scheduler.md).
 
             :::
 
@@ -3427,1191 +2376,11 @@
         type: object
     Policy:
         description: |-
-<<<<<<< HEAD
-          Dry run mode ensures that no scaling is invoked by this pod scaler.
-          This is useful for observing the behavior of pod scaler without disrupting any real deployment.
-          This parameter sets the default value of dry run setting which can be overridden at runtime using dynamic configuration.
-        type: boolean
-        x-order: 0
-      dry_run_config_key:
-        description: Configuration key for overriding dry run setting through dynamic
-          configuration.
-        type: string
-        x-order: 1
-      in_ports:
-        description: Input ports for the PodScaler component.
-        x-order: 2
-        $ref: '#/definitions/PodScalerIns'
-      kubernetes_object_selector:
-        description: |+
-          The Kubernetes object to which this pod scaler applies.
-
-        x-go-tag-validate: required
-        x-order: 3
-        $ref: '#/definitions/KubernetesObjectSelector'
-      out_ports:
-        description: Output ports for the PodScaler component.
-        x-order: 4
-        $ref: '#/definitions/PodScalerOuts'
-  PodScalerIns:
-    description: Inputs for the PodScaler component.
-    type: object
-    properties:
-      replicas:
-        title: The number of replicas to configure for the Kubernetes resource
-        x-order: 0
-        $ref: '#/definitions/InPort'
-  PodScalerOuts:
-    description: Outputs for the PodScaler component.
-    type: object
-    properties:
-      actual_replicas:
-        description: The number of replicas that are currently running.
-        x-order: 0
-        $ref: '#/definitions/OutPort'
-      configured_replicas:
-        description: The number of replicas that are desired.
-        x-order: 1
-        $ref: '#/definitions/OutPort'
-  Policy:
-    description: |-
-      Policy expresses observability-driven control logic.
-
-      :::info
-
-      See also [Policy overview](/concepts/advanced/policy.md).
-
-      :::
-
-      Policy specification contains a circuit that defines the controller logic and resources that need to be setup.
-    type: object
-    properties:
-      circuit:
-        description: Defines the control-loop logic of the policy.
-        x-order: 0
-        $ref: '#/definitions/Circuit'
-      resources:
-        description: Resources (such as Flux Meters, Classifiers) to setup.
-        x-order: 1
-        $ref: '#/definitions/Resources'
-  PromQL:
-    type: object
-    title: Component that runs a Prometheus query periodically and returns the result
-      as an output signal
-    properties:
-      evaluation_interval:
-        description: |+
-          Describes the interval between successive evaluations of the Prometheus query.
-
-        type: string
-        default: 10s
-        x-go-tag-default: 10s
-        x-order: 0
-      out_ports:
-        description: Output ports for the PromQL component.
-        x-order: 1
-        $ref: '#/definitions/PromQLOuts'
-      query_string:
-        description: |-
-          Describes the [PromQL](https://prometheus.io/docs/prometheus/latest/querying/basics/) query to be run.
-
-          :::note
-
-          The query must return a single value either as a scalar or as a vector with a single element.
-
-          :::
-
-          :::info Usage with Flux Meter
-
-          [Flux Meter](/concepts/flux-meter.md) metrics can be queries using PromQL. Flux Meter defines histogram type of metrics in Prometheus.
-          Therefore, one can refer to `flux_meter_sum`, `flux_meter_count` and `flux_meter_bucket`.
-          The particular Flux Meter can be identified with the `flux_meter_name` label.
-          There are additional labels available on a Flux Meter such as `valid`, `flow_status`, `http_status_code` and `decision_type`.
-
-          :::
-
-          :::info Usage with OpenTelemetry Metrics
-
-          Aperture supports OpenTelemetry metrics. See [reference](/integrations/metrics/metrics.md) for more details.
-
-          :::
-        type: string
-        x-order: 2
-  PromQLOuts:
-    description: Output for the PromQL component.
-    type: object
-    properties:
-      output:
-        description: The result of the Prometheus query as an output signal.
-        x-order: 0
-        $ref: '#/definitions/OutPort'
-  PulseGenerator:
-    description: Generates 0 and 1 in turns.
-    type: object
-    properties:
-      false_for:
-        description: |+
-          Emitting 0 for the `false_for` duration.
-
-        type: string
-        default: 5s
-        x-go-tag-default: 5s
-        x-order: 0
-      out_ports:
-        description: Output ports for the PulseGenerator component.
-        x-order: 1
-        $ref: '#/definitions/PulseGeneratorOuts'
-      true_for:
-        description: |+
-          Emitting 1 for the `true_for` duration.
-
-        type: string
-        default: 5s
-        x-go-tag-default: 5s
-        x-order: 2
-  PulseGeneratorOuts:
-    description: Outputs for the PulseGenerator component.
-    type: object
-    properties:
-      output:
-        x-order: 0
-        $ref: '#/definitions/OutPort'
-  Query:
-    description: Query components that are query databases such as Prometheus.
-    type: object
-    properties:
-      promql:
-        description: Periodically runs a Prometheus query in the background and emits
-          the result.
-        x-order: 0
-        $ref: '#/definitions/PromQL'
-  QuotaScheduler:
-    description: Schedules the traffic based on token-bucket based quotas.
-    type: object
-    required:
-    - selectors
-    properties:
-      in_ports:
-        x-go-tag-validate: required
-        x-order: 0
-        $ref: '#/definitions/RateLimiterIns'
-      rate_limiter:
-        x-go-tag-validate: required
-        x-order: 1
-        $ref: '#/definitions/RateLimiterParameters'
-      scheduler:
-        x-order: 2
-        $ref: '#/definitions/Scheduler'
-      selectors:
-        type: array
-        minItems: 1
-        items:
-          type: object
-          $ref: '#/definitions/Selector'
-        x-go-tag-validate: required,gt=0,dive
-        x-order: 3
-  RateLimiter:
-    description: |-
-      :::info
-
-      See also [_Rate Limiter_ overview](/concepts/rate-limiter.md).
-
-      :::
-
-      RateLimiting is done on per-label-value (`label_key`) basis and it uses the _Token Bucket Algorithm_.
-    type: object
-    title: Limits the traffic on a control point to specified rate
-    required:
-    - selectors
-    properties:
-      in_ports:
-        title: Input ports for the RateLimiter component
-        x-go-tag-validate: required
-        x-order: 0
-        $ref: '#/definitions/RateLimiterIns'
-      parameters:
-        title: Parameters for the RateLimiter component
-        x-go-tag-validate: required
-        x-order: 1
-        $ref: '#/definitions/RateLimiterParameters'
-      selectors:
-        description: |+
-          Selectors for the component.
-
-        type: array
-        minItems: 1
-        items:
-          type: object
-          $ref: '#/definitions/Selector'
-        x-go-tag-validate: required,gt=0,dive
-        x-order: 2
-  RateLimiterIns:
-    type: object
-    title: Inputs for the RateLimiter component
-    properties:
-      bucket_capacity:
-        description: |+
-          Capacity of the bucket.
-
-        x-go-tag-validate: required
-        x-order: 0
-        $ref: '#/definitions/InPort'
-      fill_amount:
-        description: |+
-          Number of tokens to fill within an `interval`.
-
-        x-go-tag-validate: required
-        x-order: 1
-        $ref: '#/definitions/InPort'
-      pass_through:
-        title: PassThrough port determines whether all requests
-        x-order: 2
-        $ref: '#/definitions/InPort'
-  RateLimiterParameters:
-    type: object
-    required:
-    - interval
-    properties:
-      continuous_fill:
-        description: |+
-          Continuous fill determines whether the token bucket should be filled
-          continuously or only on discrete intervals.
-
-        type: boolean
-        default: true
-        x-go-tag-default: "true"
-        x-order: 0
-      interval:
-        description: |+
-          Interval defines the time interval in which the token bucket
-          will fill tokens specified by `fill_amount` signal.
-
-        type: string
-        x-go-tag-validate: required
-        x-order: 1
-      label_key:
-        description: |-
-          Specifies which label the rate limiter should be keyed by.
-
-          Rate limiting is done independently for each value of the
-          [label](/concepts/flow-label.md) with given key.
-          For example, to give each user a separate limit, assuming you
-          have a _user_ flow
-          label set up, set `label_key: "user"`.
-          If no label key is specified, then all requests matching the
-          selectors will be rate limited based on the global bucket.
-        type: string
-        x-order: 2
-      lazy_sync:
-        title: Configuration of lazy-syncing behavior of rate limiter
-        x-order: 3
-        $ref: '#/definitions/RateLimiterParametersLazySync'
-      max_idle_time:
-        description: |+
-          Max idle time before token bucket state for a label is removed.
-          If set to 0, the state is never removed.
-
-        type: string
-        default: 7200s
-        x-go-tag-default: 7200s
-        x-order: 4
-      tokens_label_key:
-        description: |+
-          Flow label key that will be used to override the number of tokens
-          for this request.
-          This is an optional parameter and takes highest precedence
-          when assigning tokens to a request.
-          The label value must be a valid uint64 number.
-
-        type: string
-        default: tokens
-        x-go-tag-default: tokens
-        x-order: 5
-  RateLimiterParametersLazySync:
-    type: object
-    properties:
-      enabled:
-        type: boolean
-        title: Enables lazy sync
-        default: false
-        x-go-tag-default: "false"
-        x-order: 0
-      num_sync:
-        description: |+
-          Number of times to lazy sync within the `interval`.
-
-        type: integer
-        format: int64
-        default: 4
-        minimum: 0
-        exclusiveMinimum: true
-        x-go-tag-default: "4"
-        x-go-tag-validate: gt=0
-        x-order: 1
-  Rego:
-    description: |-
-      Rego define a set of labels that are extracted after evaluating a Rego module.
-
-      :::info
-
-      You can use the [live-preview](/concepts/classifier.md#live-previewing-requests) feature to first preview the input to the classifier before writing the labeling logic.
-
-      :::
-
-      Example of Rego module which also disables telemetry visibility of label:
-      ```yaml
-      rego:
-        labels:
-          user:
-            telemetry: false
-        module: |
-          package user_from_cookie
-          cookies := split(input.attributes.request.http.headers.cookie, "; ")
-          user := user {
-              cookie := cookies[_]
-              startswith(cookie, "session=")
-              session := substring(cookie, count("session="), -1)
-              parts := split(session, ".")
-              object := json.unmarshal(base64url.decode(parts[0]))
-              user := object.user
-          }
-      ```
-    type: object
-    required:
-    - labels
-    - module
-    properties:
-      labels:
-        description: |+
-          A map of {key, value} pairs mapping from
-          [flow label](/concepts/flow-label.md) keys to queries that define
-          how to extract and propagate flow labels with that key.
-          The name of the label maps to a variable in the Rego module. It maps to `data.<package>.<label>` variable.
-
-        type: object
-        minProperties: 1
-        additionalProperties:
-          $ref: '#/definitions/RegoLabelProperties'
-        x-go-tag-validate: required,gt=0,dive,keys,required,endkeys,required
-        x-order: 0
-      module:
-        description: |+
-          Source code of the Rego module.
-
-          :::note
-
-          Must include a "package" declaration.
-
-          :::
-
-        type: string
-        x-go-tag-validate: required
-        x-order: 1
-  RegoLabelProperties:
-    type: object
-    properties:
-      telemetry:
-        description: |+
-          :::note
-
-          The flow label is always accessible in Aperture Policies regardless of this setting.
-
-          :::
-
-          :::caution
-
-          When using [FluxNinja ARC extension](/arc/extension.md), telemetry enabled
-          labels are sent to FluxNinja ARC for observability. Telemetry should be disabled for
-          sensitive labels.
-
-          :::
-
-        type: boolean
-        title: |-
-          Decides if the created flow label should be available as an attribute in OLAP telemetry and
-          propagated in [baggage](/concepts/flow-label.md#baggage)
-        default: true
-        x-go-tag-default: "true"
-        x-order: 0
-  Regulator:
-    description: |-
-      _Regulator_ is a component that regulates the load at a
-      [_Control Point_](/concepts/control-point.md) by allowing only a specified percentage of
-      flows at random or by sticky sessions.
-
-      :::info
-
-      See also [_Load Regulator overview](/concepts/regulator.md).
-
-      :::
-    type: object
-    properties:
-      in_ports:
-        description: Input ports for the _Regulator_.
-        x-order: 0
-        $ref: '#/definitions/RegulatorIns'
-      parameters:
-        description: Parameters for the _Regulator_.
-        x-order: 1
-        $ref: '#/definitions/RegulatorParameters'
-      pass_through_label_values:
-        description: Specify certain label values to be always accepted by this _Regulator_
-          regardless of accept percentage.
-        type: array
-        items:
-          type: string
-        x-order: 2
-      pass_through_label_values_config_key:
-        description: Configuration key for setting pass through label values through
-          dynamic configuration.
-        type: string
-        x-order: 3
-  RegulatorIns:
-    type: object
-    properties:
-      accept_percentage:
-        description: The percentage of requests to accept.
-        x-order: 0
-        $ref: '#/definitions/InPort'
-  RegulatorParameters:
-    type: object
-    required:
-    - selectors
-    properties:
-      label_key:
-        description: |-
-          The flow label key for identifying sessions.
-          - When label key is specified, _Regulator_ acts as a sticky filter.
-            The series of flows with the same value of label key get the same
-            decision provided that the `accept_percentage` is same or higher.
-          - When label key is not specified, _Regulator_ acts as a stateless filter.
-            Percentage of flows are selected randomly for rejection.
-        type: string
-        x-order: 0
-      selectors:
-        description: |+
-          Selectors for the component.
-
-        type: array
-        minItems: 1
-        items:
-          type: object
-          $ref: '#/definitions/Selector'
-        x-go-tag-validate: required,gt=0,dive
-        x-order: 1
-  Resources:
-    description: |-
-      :::info
-
-      See also [Resources overview](/concepts/advanced/policy.md).
-
-      :::
-    type: object
-    title: Resources that need to be setup for the policy to function
-    properties:
-      flow_control:
-        description: FlowControlResources are resources that are provided by flow
-          control integration.
-        x-order: 0
-        $ref: '#/definitions/FlowControlResources'
-      telemetry_collectors:
-        description: TelemetryCollector configures OpenTelemetry collector integration.
-        type: array
-        items:
-          type: object
-          $ref: '#/definitions/TelemetryCollector'
-        x-order: 1
-  Rule:
-    description: |-
-      Example of a JSON extractor:
-      ```yaml
-      extractor:
-        json:
-          from: request.http.body
-          pointer: /user/name
-      ```
-    type: object
-    title: Rule describes a single classification Rule
-    properties:
-      extractor:
-        description: High-level declarative extractor.
-        x-order: 0
-        $ref: '#/definitions/Extractor'
-      telemetry:
-        description: |+
-          :::note
-
-          The flow label is always accessible in Aperture Policies regardless of this setting.
-
-          :::
-
-          :::caution
-
-          When using [FluxNinja ARC extension](/arc/extension.md), telemetry enabled
-          labels are sent to FluxNinja ARC for observability. Telemetry should be disabled for
-          sensitive labels.
-
-          :::
-
-        type: boolean
-        title: |-
-          Decides if the created flow label should be available as an attribute in OLAP telemetry and
-          propagated in [baggage](/concepts/flow-label.md#baggage)
-        default: true
-        x-go-tag-default: "true"
-        x-order: 1
-  SMA:
-    description: Simple Moving Average (SMA) is a type of moving average that computes
-      the average of a fixed number of signal readings.
-    type: object
-    properties:
-      in_ports:
-        description: Input ports for the SMA component.
-        x-order: 0
-        $ref: '#/definitions/SMAIns'
-      out_ports:
-        description: Output ports for the SMA component.
-        x-order: 1
-        $ref: '#/definitions/SMAOuts'
-      parameters:
-        description: |+
-          Parameters for the SMA component.
-
-        x-go-tag-validate: required
-        x-order: 2
-        $ref: '#/definitions/SMAParameters'
-  SMAIns:
-    type: object
-    properties:
-      input:
-        description: Signal to be used for the moving average computation.
-        x-order: 0
-        $ref: '#/definitions/InPort'
-  SMAOuts:
-    type: object
-    properties:
-      output:
-        description: Computed moving average.
-        x-order: 0
-        $ref: '#/definitions/OutPort'
-  SMAParameters:
-    type: object
-    required:
-    - sma_window
-    properties:
-      sma_window:
-        description: |+
-          Window of time over which the moving average is computed.
-
-        type: string
-        x-go-tag-validate: required
-        x-order: 0
-      valid_during_warmup:
-        description: |+
-          Whether the output is valid during the warm-up stage.
-
-        type: boolean
-        default: false
-        x-go-tag-default: "false"
-        x-order: 1
-  ScaleInController:
-    type: object
-    properties:
-      alerter:
-        description: |+
-          Configuration for embedded Alerter.
-
-        x-go-tag-validate: required
-        x-order: 0
-        $ref: '#/definitions/AlerterParameters'
-      controller:
-        title: Controller
-        x-go-tag-validate: required
-        x-order: 1
-        $ref: '#/definitions/ScaleInControllerController'
-  ScaleInControllerController:
-    type: object
-    properties:
-      gradient:
-        x-order: 0
-        $ref: '#/definitions/DecreasingGradient'
-      periodic:
-        x-order: 1
-        $ref: '#/definitions/PeriodicDecrease'
-  ScaleOutController:
-    type: object
-    properties:
-      alerter:
-        description: |+
-          Configuration for embedded Alerter.
-
-        x-go-tag-validate: required
-        x-order: 0
-        $ref: '#/definitions/AlerterParameters'
-      controller:
-        title: Controller
-        x-go-tag-validate: required
-        x-order: 1
-        $ref: '#/definitions/ScaleOutControllerController'
-  ScaleOutControllerController:
-    type: object
-    properties:
-      gradient:
-        x-order: 0
-        $ref: '#/definitions/IncreasingGradient'
-  Scheduler:
-    description: |-
-      :::note
-
-      Each Agent instantiates an independent copy of the scheduler, but output
-      signals for accepted and incoming token rate are aggregated across all agents.
-
-      :::
-    type: object
-    title: Weighted Fair Queuing-based workload scheduler
-    properties:
-      decision_deadline_margin:
-        description: |+
-          Decision deadline margin is the amount of time that the scheduler will
-          subtract from the request deadline to determine the deadline for the
-          decision. This is to ensure that the scheduler has enough time to
-          make a decision before the request deadline happens, accounting for
-          processing delays.
-          The request deadline is based on the
-          [gRPC deadline](https://grpc.io/blog/deadlines) or the
-          [`grpc-timeout` HTTP header](https://github.com/grpc/grpc/blob/master/doc/PROTOCOL-HTTP2.md#requests).
-
-          Fail-open logic is use for flow control APIs, so if the gRPC deadline
-          reaches, the flow will end up being unconditionally allowed while
-          it is still waiting on the scheduler.
-
-        type: string
-        default: 0.01s
-        x-go-tag-default: 0.01s
-        x-order: 0
-      default_workload_parameters:
-        description: Parameters to be used if none of workloads specified in `workloads`
-          match.
-        x-order: 1
-        $ref: '#/definitions/SchedulerWorkloadParameters'
-      tokens_label_key:
-        description: |+
-          * Key for a flow label that can be used to override the default number of tokens for this flow.
-          * The value associated with this key must be a valid uint64 number.
-          * If this parameter is not provided, the number of tokens for the flow will be determined by the matched workload's token count.
-
-        type: string
-        default: tokens
-        x-go-tag-default: tokens
-        x-order: 2
-      workloads:
-        description: |+
-          List of workloads to be used in scheduler.
-
-          Categorizing flows into workloads
-          allows for load throttling to be "intelligent" instead of queueing flows in an arbitrary order.
-          There are two aspects of this "intelligence":
-          * Scheduler can more precisely calculate concurrency if it understands
-            that flows belonging to different classes have different weights (for example, insert queries compared to select queries).
-          * Setting different priorities to different workloads lets the scheduler
-            avoid dropping important traffic during overload.
-
-          Each workload in this list specifies also a matcher that is used to
-          determine which flow will be categorized into which workload.
-          In case of multiple matching workloads, the first matching one will be used.
-          If none of workloads match, `default_workload` will be used.
-
-          :::info
-
-          See also [workload definition in the concepts
-          section](/concepts/scheduler.md#workload).
-
-          :::
-
-        type: array
-        items:
-          type: object
-          $ref: '#/definitions/SchedulerWorkload'
-        x-go-tag-validate: dive
-        x-order: 3
-  SchedulerWorkload:
-    description: Workload defines a class of flows that preferably have similar properties
-      such as response latency and desired priority.
-    type: object
-    properties:
-      label_matcher:
-        description: |+
-          Label Matcher to select a Workload based on
-          [flow labels](/concepts/flow-label.md).
-
-        x-go-tag-validate: required
-        x-order: 0
-        $ref: '#/definitions/LabelMatcher'
-      name:
-        description: Name of the workload.
-        type: string
-        x-order: 1
-      parameters:
-        description: Parameters associated with flows matching the label matcher.
-        x-order: 2
-        $ref: '#/definitions/SchedulerWorkloadParameters'
-  SchedulerWorkloadParameters:
-    description: |-
-      Parameters such as priority, tokens and fairness key that
-      are applicable to flows within a workload.
-    type: object
-    properties:
-      fairness_key:
-        description: |-
-          Fairness key is a label key that can be used to provide fairness within a workload.
-          Any [flow label](/concepts/flow-label.md) can be used here. For example, if
-          you have a classifier that sets `user` flow label, you might want to set
-          `fairness_key = "user"`.
-        type: string
-        x-order: 0
-      priority:
-        description: |+
-          $$
-          \text{virtual\_finish\_time} = \text{virtual\_time} + \left(\text{tokens} \cdot \left(\text{256} - \text{priority}\right)\right)
-          $$
-
-        type: integer
-        format: int64
-        title: |-
-          Describes priority level of the flows within the workload.
-          Priority level ranges from 0 to 255.
-          Higher numbers means higher priority level.
-          Priority levels have non-linear effect on the workload scheduling. The following formula is used to determine the position of a flow in the queue based on virtual finish time:
-        default: 0
-        maximum: 255
-        minimum: 0
-        x-go-tag-default: "0"
-        x-go-tag-validate: gte=0,lte=255
-        x-order: 1
-      tokens:
-        description: |-
-          Tokens determines the cost of admitting a single flow in the workload,
-          which is typically defined as milliseconds of flow latency (time to response or duration of a feature) or
-          simply equal to 1 if the resource being accessed is constrained by the
-          number of flows (3rd party rate limiters).
-          This override is applicable only if tokens for the flow aren't specified
-          in the flow labels.
-        type: string
-        format: uint64
-        x-order: 2
-  Selector:
-    description: |-
-      Selects flows based on control point, flow labels, agent group and the service
-      that the flow control component
-      will operate on.
-
-      :::info
-
-      See also [Selector overview](/concepts/selector.md).
-
-      :::
-
-      Example:
-      ```yaml
-      control_point: ingress
-      label_matcher:
-        match_labels:
-          user_tier: gold
-        match_expressions:
-          - key: query
-            operator: In
-            values:
-              - insert
-              - delete
-        expression:
-          label_matches:
-              - label: user_agent
-                regex: ^(?!.*Chrome).*Safari
-      ```
-    type: object
-    required:
-    - control_point
-    properties:
-      agent_group:
-        description: |+
-          [_Agent Group_](/concepts/selector.md#agent-group) this
-          selector applies to.
-
-          :::info
-
-          Agent Groups are used to scope policies to a subset of agents connected to the same controller.
-          The agents within an agent group receive exact same policy configuration and
-          form a peer to peer cluster to constantly share state.
-
-          :::
-
-        type: string
-        default: default
-        x-go-tag-default: default
-        x-order: 0
-      control_point:
-        description: |+
-          [Control Point](/concepts/control-point.md)
-          identifies location within services where policies can act on flows.
-          For an SDK based insertion,
-          a _Control Point_ can represent a particular feature or execution
-          block within a service. In case of service mesh or middleware insertion, a
-          _Control Point_ can identify ingress or egress calls or distinct listeners
-          or filter chains.
-
-        type: string
-        x-go-tag-validate: required
-        x-order: 1
-      label_matcher:
-        description: |-
-          [Label Matcher](/concepts/selector.md#label-matcher)
-          can be used to match flows based on flow labels.
-        x-order: 2
-        $ref: '#/definitions/LabelMatcher'
-      service:
-        description: |+
-          The Fully Qualified Domain Name of the
-          [service](/concepts/selector.md) to select.
-
-          In Kubernetes, this is the FQDN of the Service object.
-
-          :::info
-
-          `any` matches all services.
-
-          :::
-
-          :::info
-
-          An entity (for example, Kubernetes pod) might belong to multiple services.
-
-          :::
-
-        type: string
-        default: any
-        x-go-tag-default: any
-        x-order: 3
-  SignalGenerator:
-    description: |-
-      The _Signal Generator_ component generates a smooth and continuous signal
-      by following a sequence of specified steps. Each step has two parameters:
-      - `target_output`: The desired output value at the end of the step.
-      - `duration`: The time it takes for the signal to change linearly from the
-        previous step's `target_output` to the current step's `target_output`.
-
-      The output signal starts at the `target_output` of the first step and
-      changes linearly between steps based on their `duration`. The _Signal
-      Generator_ can be controlled to move forwards, backwards, or reset to the
-      beginning based on input signals.
-    type: object
-    properties:
-      in_ports:
-        x-order: 0
-        $ref: '#/definitions/SignalGeneratorIns'
-      out_ports:
-        x-order: 1
-        $ref: '#/definitions/SignalGeneratorOuts'
-      parameters:
-        description: |+
-          Parameters for the _Signal Generator_ component.
-
-        x-go-tag-validate: required
-        x-order: 2
-        $ref: '#/definitions/SignalGeneratorParameters'
-  SignalGeneratorIns:
-    description: Inputs for the _Signal Generator_ component.
-    type: object
-    properties:
-      backward:
-        description: Whether to progress the _Signal Generator_ towards the previous
-          step.
-        x-order: 0
-        $ref: '#/definitions/InPort'
-      forward:
-        description: Whether to progress the _Signal Generator_ towards the next step.
-        x-order: 1
-        $ref: '#/definitions/InPort'
-      reset:
-        description: Whether to reset the _Signal Generator_ to the first step.
-        x-order: 2
-        $ref: '#/definitions/InPort'
-  SignalGeneratorOuts:
-    description: Outputs for the _Signal Generator_ component.
-    type: object
-    properties:
-      at_end:
-        description: A Boolean signal indicating whether the _Signal Generator_ is
-          at the end of signal generation.
-        x-order: 0
-        $ref: '#/definitions/OutPort'
-      at_start:
-        description: A Boolean signal indicating whether the _Signal Generator_ is
-          at the start of signal generation.
-        x-order: 1
-        $ref: '#/definitions/OutPort'
-      output:
-        description: The generated signal.
-        x-order: 2
-        $ref: '#/definitions/OutPort'
-  SignalGeneratorParameters:
-    description: Parameters for the _Signal Generator_ component.
-    type: object
-    required:
-    - steps
-    properties:
-      steps:
-        type: array
-        minItems: 1
-        items:
-          type: object
-          $ref: '#/definitions/SignalGeneratorParametersStep'
-        x-go-tag-validate: required,gt=0,dive
-        x-order: 0
-  SignalGeneratorParametersStep:
-    type: object
-    required:
-    - duration
-    properties:
-      duration:
-        description: |+
-          Duration for which the step is active.
-
-        type: string
-        x-go-tag-validate: required
-        x-order: 0
-      target_output:
-        description: The value of the step.
-        x-order: 1
-        $ref: '#/definitions/ConstantSignal'
-  Switcher:
-    description: |-
-      `on_signal` will be returned if switch input is valid and not equal to 0.0 ,
-       otherwise `off_signal` will be returned.
-    type: object
-    title: Type of Combinator that switches between `on_signal` and `off_signal` signals
-      based on switch input
-    properties:
-      in_ports:
-        description: Input ports for the Switcher component.
-        x-order: 0
-        $ref: '#/definitions/SwitcherIns'
-      out_ports:
-        description: Output ports for the Switcher component.
-        x-order: 1
-        $ref: '#/definitions/SwitcherOuts'
-  SwitcherIns:
-    description: Inputs for the Switcher component.
-    type: object
-    properties:
-      off_signal:
-        description: Output signal when switch is invalid or 0.0.
-        x-order: 0
-        $ref: '#/definitions/InPort'
-      on_signal:
-        description: Output signal when switch is valid and not 0.0.
-        x-order: 1
-        $ref: '#/definitions/InPort'
-      switch:
-        description: Decides whether to return `on_signal` or `off_signal`.
-        x-order: 2
-        $ref: '#/definitions/InPort'
-  SwitcherOuts:
-    description: Outputs for the Switcher component.
-    type: object
-    properties:
-      output:
-        description: Selected signal (`on_signal` or `off_signal`).
-        x-order: 0
-        $ref: '#/definitions/OutPort'
-  TelemetryCollector:
-    type: object
-    title: |-
-      TelemetryCollector defines the telemetry configuration to be synced with the agents.
-      It consists of two parts:
-      - Agent Group: Agent group to sync telemetry configuration with
-      - Infra Meters: OTel compatible metrics pipelines
-    properties:
-      agent_group:
-        type: string
-        default: default
-        x-go-tag-default: default
-        x-order: 0
-      infra_meters:
-        description: "_Infra Meters_ configure custom metrics OpenTelemetry collector
-          pipelines, which will\nreceive and process telemetry at the agents and send
-          metrics to the configured Prometheus.\nKey in this map refers to OTel pipeline
-          name. Prefixing pipeline name with `metrics/`\nis optional, as all the components
-          and pipeline names would be normalized.\n\nExample:\n\n```yaml\n telemetry_collectors:\n
-          \  - agent_group: default\n     infra_meters:\n\t      rabbitmq:\n\t        processors:\n\t
-          \         batch:\n\t            send_batch_size: 10\n\t            timeout:
-          10s\n\t        receivers:\n\t          rabbitmq:\n\t            collection_interval:
-          10s\n\t            endpoint: http://<rabbitmq-svc-fqdn>:15672\n\t            password:
-          secretpassword\n\t            username: admin\n\t        per_agent_group:
-          true\n\n```\n\n:::caution\n\nValidate the OTel configuration before applying
-          it to the\nproduction cluster.\nIncorrect configuration will get rejected
-          at the agents and might cause\nshutdown of the agent(s).\n\n:::"
-        type: object
-        additionalProperties:
-          $ref: '#/definitions/InfraMeter'
-        x-order: 1
-  UnaryOperator:
-    description: |-
-      $$
-      \text{output} = \unary_operator{\text{input}}
-      $$
-    type: object
-    title: Takes an input signal and emits the output after applying the specified
-      unary operator
-    properties:
-      in_ports:
-        description: Input ports for the UnaryOperator component.
-        x-order: 0
-        $ref: '#/definitions/UnaryOperatorIns'
-      operator:
-        description: |+
-          Unary Operator to apply.
-
-          The unary operator can be one of the following:
-          * `abs`: Absolute value with the sign removed.
-          * `acos`: `arccosine`, in radians.
-          * `acosh`: Inverse hyperbolic cosine.
-          * `asin`: `arcsine`, in radians.
-          * `asinh`: Inverse hyperbolic sine.
-          * `atan`: `arctangent`, in radians.
-          * `atanh`: Inverse hyperbolic tangent.
-          * `cbrt`: Cube root.
-          * `ceil`: Least integer value greater than or equal to input signal.
-          * `cos`: `cosine`, in radians.
-          * `cosh`: Hyperbolic cosine.
-          * `erf`: Error function.
-          * `erfc`: Complementary error function.
-          * `erfcinv`: Inverse complementary error function.
-          * `erfinv`: Inverse error function.
-          * `exp`: The base-e exponential of input signal.
-          * `exp2`: The base-2 exponential of input signal.
-          * `expm1`: The base-e exponential of input signal minus 1.
-          * `floor`: Greatest integer value less than or equal to input signal.
-          * `gamma`: Gamma function.
-          * `j0`: Bessel function of the first kind of order 0.
-          * `j1`: Bessel function of the first kind of order 1.
-          * `lgamma`: Natural logarithm of the absolute value of the gamma function.
-          * `log`: Natural logarithm of input signal.
-          * `log10`: Base-10 logarithm of input signal.
-          * `log1p`: Natural logarithm of input signal plus 1.
-          * `log2`: Base-2 logarithm of input signal.
-          * `round`: Round to nearest integer.
-          * `roundtoeven`: Round to nearest integer, with ties going to the nearest even integer.
-          * `sin`: `sine`, in radians.
-          * `sinh`: Hyperbolic sine.
-          * `sqrt`: Square root.
-          * `tan`: `tangent`, in radians.
-          * `tanh`: Hyperbolic tangent.
-          * `trunc`: Truncate to integer.
-          * `y0`: Bessel function of the second kind of order 0.
-          * `y1`: Bessel function of the second kind of order 1.
-
-        type: string
-        enum:
-        - abs
-        - acos
-        - acosh
-        - asin
-        - asinh
-        - atan
-        - atanh
-        - cbrt
-        - ceil
-        - cos
-        - cosh
-        - erf
-        - erfc
-        - erfcinv
-        - erfinv
-        - exp
-        - exp2
-        - expm1
-        - floor
-        - gamma
-        - j0
-        - j1
-        - lgamma
-        - log
-        - log10
-        - log1p
-        - log2
-        - round
-        - roundtoeven
-        - sin
-        - sinh
-        - sqrt
-        - tan
-        - tanh
-        - trunc
-        - y0
-        - y1
-        x-go-tag-validate: oneof=abs acos acosh asin asinh atan atanh cbrt ceil cos
-          cosh erf erfc erfcinv erfinv exp exp2 expm1 floor gamma j0 j1 lgamma log
-          log10 log1p log2 round roundtoeven sin sinh sqrt tan tanh trunc y0 y1
-        x-oneof: abs | acos | acosh | asin | asinh | atan | atanh | cbrt | ceil |
-          cos | cosh | erf | erfc | erfcinv | erfinv | exp | exp2 | expm1 | floor
-          | gamma | j0 | j1 | lgamma | log | log10 | log1p | log2 | round | roundtoeven
-          | sin | sinh | sqrt | tan | tanh | trunc | y0 | y1
-        x-order: 1
-      out_ports:
-        description: Output ports for the UnaryOperator component.
-        x-order: 2
-        $ref: '#/definitions/UnaryOperatorOuts'
-  UnaryOperatorIns:
-    description: Inputs for the UnaryOperator component.
-    type: object
-    properties:
-      input:
-        description: Input signal.
-        x-order: 0
-        $ref: '#/definitions/InPort'
-  UnaryOperatorOuts:
-    description: Outputs for the UnaryOperator component.
-    type: object
-    properties:
-      output:
-        description: Output signal.
-        x-order: 0
-        $ref: '#/definitions/OutPort'
-  Variable:
-    description: Component that emits a constant signal which can be changed at runtime
-      through dynamic configuration.
-    type: object
-    properties:
-      config_key:
-        description: Configuration key for overriding value setting through dynamic
-          configuration.
-        type: string
-        x-order: 0
-      constant_output:
-        description: |+
-          The constant signal emitted by this component. The value of the constant signal can be overridden at runtime through dynamic configuration.
-
-        x-go-tag-validate: required
-        x-order: 1
-        $ref: '#/definitions/ConstantSignal'
-      out_ports:
-        description: Output ports for the Variable component.
-        x-order: 2
-        $ref: '#/definitions/VariableOuts'
-  VariableOuts:
-    description: Outputs for the Variable component.
-    type: object
-    properties:
-      output:
-        description: The value is emitted to the output port.
-        x-order: 0
-        $ref: '#/definitions/OutPort'
-=======
             Policy expresses observability-driven control logic.
 
             :::info
 
-            See also [Policy overview](/concepts/policy/policy.md).
+            See also [Policy overview](/concepts/advanced/policy.md).
 
             :::
 
@@ -4648,7 +2417,7 @@
 
                     :::info Usage with Flux Meter
 
-                    [Flux Meter](/concepts/flow-control/resources/flux-meter.md) metrics can be queries using PromQL. Flux Meter defines histogram type of metrics in Prometheus.
+                    [Flux Meter](/concepts/flux-meter.md) metrics can be queries using PromQL. Flux Meter defines histogram type of metrics in Prometheus.
                     Therefore, one can refer to `flux_meter_sum`, `flux_meter_count` and `flux_meter_bucket`.
                     The particular Flux Meter can be identified with the `flux_meter_name` label.
                     There are additional labels available on a Flux Meter such as `valid`, `flow_status`, `http_status_code` and `decision_type`.
@@ -4729,7 +2498,7 @@
         description: |-
             :::info
 
-            See also [_Rate Limiter_ overview](/concepts/flow-control/components/rate-limiter.md).
+            See also [_Rate Limiter_ overview](/concepts/rate-limiter.md).
 
             :::
 
@@ -4798,7 +2567,7 @@
                     Specifies which label the rate limiter should be keyed by.
 
                     Rate limiting is done independently for each value of the
-                    [label](/concepts/flow-control/flow-label.md) with given key.
+                    [label](/concepts/flow-label.md) with given key.
                     For example, to give each user a separate limit, assuming you
                     have a _user_ flow
                     label set up, set `label_key: "user"`.
@@ -4855,7 +2624,7 @@
 
             :::info
 
-            You can use the [live-preview](/concepts/flow-control/resources/classifier.md#live-previewing-requests) feature to first preview the input to the classifier before writing the labeling logic.
+            You can use the [live-preview](/concepts/classifier.md#live-previewing-requests) feature to first preview the input to the classifier before writing the labeling logic.
 
             :::
 
@@ -4883,7 +2652,7 @@
                     $ref: '#/definitions/RegoLabelProperties'
                 description: |+
                     A map of {key, value} pairs mapping from
-                    [flow label](/concepts/flow-control/flow-label.md) keys to queries that define
+                    [flow label](/concepts/flow-label.md) keys to queries that define
                     how to extract and propagate flow labels with that key.
                     The name of the label maps to a variable in the Rego module. It maps to `data.<package>.<label>` variable.
 
@@ -4927,19 +2696,19 @@
 
                 title: |-
                     Decides if the created flow label should be available as an attribute in OLAP telemetry and
-                    propagated in [baggage](/concepts/flow-control/flow-label.md#baggage)
+                    propagated in [baggage](/concepts/flow-label.md#baggage)
                 type: boolean
                 x-go-tag-default: "true"
         type: object
     Regulator:
         description: |-
             _Regulator_ is a component that regulates the load at a
-            [_Control Point_](/concepts/flow-control/selector.md/#control-point) by allowing only a specified percentage of
+            [_Control Point_](/concepts/control-point.md) by allowing only a specified percentage of
             flows at random or by sticky sessions.
 
             :::info
 
-            See also [_Load Regulator overview](/concepts/flow-control/components/regulator.md).
+            See also [_Load Regulator overview](/concepts/regulator.md).
 
             :::
         properties:
@@ -4992,7 +2761,7 @@
         description: |-
             :::info
 
-            See also [Resources overview](/concepts/policy/resources.md).
+            See also [Resources overview](/concepts/advanced/policy.md).
 
             :::
         properties:
@@ -5039,7 +2808,7 @@
 
                 title: |-
                     Decides if the created flow label should be available as an attribute in OLAP telemetry and
-                    propagated in [baggage](/concepts/flow-control/flow-label.md#baggage)
+                    propagated in [baggage](/concepts/flow-label.md#baggage)
                 type: boolean
                 x-go-tag-default: "true"
         title: Rule describes a single classification Rule
@@ -5171,7 +2940,7 @@
                 description: |+
                     List of workloads to be used in scheduler.
 
-                    Categorizing [flows](/concepts/flow-control/flow-control.md#flow) into workloads
+                    Categorizing flows into workloads
                     allows for load throttling to be "intelligent" instead of queueing flows in an arbitrary order.
                     There are two aspects of this "intelligence":
                     * Scheduler can more precisely calculate concurrency if it understands
@@ -5187,7 +2956,7 @@
                     :::info
 
                     See also [workload definition in the concepts
-                    section](/concepts/flow-control/components/load-scheduler.md#workload).
+                    section](/concepts/scheduler.md#workload).
 
                     :::
 
@@ -5205,7 +2974,7 @@
                 $ref: '#/definitions/LabelMatcher'
                 description: |+
                     Label Matcher to select a Workload based on
-                    [flow labels](/concepts/flow-control/flow-label.md).
+                    [flow labels](/concepts/flow-label.md).
 
                 x-go-tag-validate: required
             name:
@@ -5223,7 +2992,7 @@
             fairness_key:
                 description: |-
                     Fairness key is a label key that can be used to provide fairness within a workload.
-                    Any [flow label](/concepts/flow-control/flow-label.md) can be used here. For example, if
+                    Any [flow label](/concepts/flow-label.md) can be used here. For example, if
                     you have a classifier that sets `user` flow label, you might want to set
                     `fairness_key = "user"`.
                 type: string
@@ -5259,12 +3028,12 @@
     Selector:
         description: |-
             Selects flows based on control point, flow labels, agent group and the service
-            that the [flow control component](/concepts/flow-control/flow-control.md#components)
+            that the flow control component
             will operate on.
 
             :::info
 
-            See also [Selector overview](/concepts/flow-control/selector.md).
+            See also [Selector overview](/concepts/selector.md).
 
             :::
 
@@ -5289,7 +3058,7 @@
             agent_group:
                 default: default
                 description: |+
-                    [_Agent Group_](/concepts/flow-control/selector.md#agent-group) this
+                    [_Agent Group_](/concepts/selector.md#agent-group) this
                     selector applies to.
 
                     :::info
@@ -5304,7 +3073,7 @@
                 x-go-tag-default: default
             control_point:
                 description: |+
-                    [Control Point](/concepts/flow-control/selector.md#control-point)
+                    [Control Point](/concepts/control-point.md)
                     identifies location within services where policies can act on flows.
                     For an SDK based insertion,
                     a _Control Point_ can represent a particular feature or execution
@@ -5317,13 +3086,13 @@
             label_matcher:
                 $ref: '#/definitions/LabelMatcher'
                 description: |-
-                    [Label Matcher](/concepts/flow-control/selector.md#label-matcher)
+                    [Label Matcher](/concepts/selector.md#label-matcher)
                     can be used to match flows based on flow labels.
             service:
                 default: any
                 description: |+
                     The Fully Qualified Domain Name of the
-                    [service](/concepts/flow-control/selector.md) to select.
+                    [service](/concepts/selector.md) to select.
 
                     In Kubernetes, this is the FQDN of the Service object.
 
@@ -5660,5 +3429,4 @@
                 - policy-configuration
 produces:
     - application/json
-swagger: "2.0"
->>>>>>> dbc58f7b
+swagger: "2.0"