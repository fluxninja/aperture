basePath: /aperture-controller
consumes:
    - application/json
definitions:
    AdaptiveLoadScheduler:
        description: The _Adaptive Load Scheduler_ adjusts the accepted token rate based on the deviation of the input signal from the setpoint.
        properties:
            dry_run:
                description: |-
                    Decides whether to run the load scheduler in dry-run mode. In dry run mode the scheduler acts as pass through to all flow and does not queue flows.
                    It is useful for observing the behavior of load scheduler without disrupting any real traffic.
                type: boolean
            dry_run_config_key:
                description: Configuration key for setting dry run mode through dynamic configuration.
                type: string
            in_ports:
                $ref: '#/definitions/AdaptiveLoadSchedulerIns'
                description: |+
                    Collection of input ports for the _Adaptive Load Scheduler_ component.

                x-go-tag-validate: required
            out_ports:
                $ref: '#/definitions/AdaptiveLoadSchedulerOuts'
                description: Collection of output ports for the _Adaptive Load Scheduler_ component.
            parameters:
                $ref: '#/definitions/AdaptiveLoadSchedulerParameters'
                description: |+
                    Parameters for the _Adaptive Load Scheduler_ component.

                x-go-tag-validate: required
        type: object
    AdaptiveLoadSchedulerIns:
        description: Input ports for the _Adaptive Load Scheduler_ component.
        properties:
            overload_confirmation:
                $ref: '#/definitions/InPort'
                description: |-
                    The `overload_confirmation` port provides additional criteria to determine overload state which
                    results in _Flow_ throttling at the service.
            setpoint:
                $ref: '#/definitions/InPort'
                description: |+
                    The setpoint input to the controller.

                x-go-tag-validate: required
            signal:
                $ref: '#/definitions/InPort'
                description: |+
                    The input signal to the controller.

                x-go-tag-validate: required
        type: object
    AdaptiveLoadSchedulerOuts:
        description: Output ports for the _Adaptive Load Scheduler_ component.
        properties:
            desired_load_multiplier:
                $ref: '#/definitions/OutPort'
                description: Desired Load multiplier is the ratio of desired token rate to the incoming token rate.
            is_overload:
                $ref: '#/definitions/OutPort'
                description: A Boolean signal that indicates whether the service is in overload state.
            observed_load_multiplier:
                $ref: '#/definitions/OutPort'
                description: Observed Load multiplier is the ratio of accepted token rate to the incoming token rate.
        type: object
    AdaptiveLoadSchedulerParameters:
        description: Parameters for the _Adaptive Load Scheduler_ component.
        properties:
            alerter:
                $ref: '#/definitions/AlerterParameters'
                description: |+
                    Configuration parameters for the embedded Alerter.

                x-go-tag-validate: required
            gradient:
                $ref: '#/definitions/GradientControllerParameters'
                description: |+
                    Parameters for the _Gradient Controller_.

                x-go-tag-validate: required
            load_multiplier_linear_increment:
                default: 0.0025
                description: |+
                    Linear increment to load multiplier in each execution tick when the system is
                    not in the overloaded state, up until the `max_load_multiplier` is reached.

                format: double
                type: number
                x-go-tag-default: "0.0025"
            load_scheduler:
                $ref: '#/definitions/LoadSchedulerParameters'
                description: |+
                    Parameters for the _Load Scheduler_.

                x-go-tag-validate: required
            max_load_multiplier:
                default: 2
                description: |+
                    The maximum load multiplier that can be reached during recovery from an overload state.
                    - Helps protect the service from request bursts while the system is still recovering.
                    - Once this value is reached, the scheduler enters the pass-through mode, allowing requests to bypass the scheduler and be sent directly to the service.
                    - Any future overload state is detected by the control policy, and the load multiplier increment cycle is restarted.

                format: double
                type: number
                x-go-tag-default: "2.0"
        type: object
    AddressExtractor:
        description: |-
            IP addresses in attribute context are defined as objects with separate IP and port fields.
            This is a helper to display an address as a single string.

            :::caution

            This might introduce high-cardinality flow label values.

            :::

            [ext-authz-address]: https://www.envoyproxy.io/docs/envoy/latest/api-v3/config/core/v3/address.proto#config-core-v3-address

            Example:
            ```yaml
            from: "source.address # or destination.address"
            ```
        properties:
            from:
                description: |+
                    Attribute path pointing to some string - for example, `source.address`.

                type: string
                x-go-tag-validate: required
        required:
            - from
        title: Display an [Address][ext-authz-address] as a single string, for example, `<ip>:<port>`
        type: object
    Alerter:
        description: Alerter reacts to a signal and generates alert to send to alert manager.
        properties:
            in_ports:
                $ref: '#/definitions/AlerterIns'
                description: Input ports for the Alerter component.
            parameters:
                $ref: '#/definitions/AlerterParameters'
                title: Alerter configuration
                x-go-tag-validate: required
        type: object
    AlerterIns:
        description: Inputs for the Alerter component.
        properties:
            signal:
                $ref: '#/definitions/InPort'
                description: Signal which Alerter is monitoring. If the signal greater than 0, Alerter generates an alert.
        type: object
    AlerterParameters:
        description: Alerter Parameters configure parameters such as alert name, severity, resolve timeout, alert channels and labels.
        properties:
            alert_channels:
                description: A list of alert channel strings.
                items:
                    type: string
                type: array
            alert_name:
                description: |+
                    Name of the alert.

                type: string
                x-go-tag-validate: required
            labels:
                additionalProperties:
                    type: string
                description: Additional labels to add to alert.
                type: object
            resolve_timeout:
                default: 5s
                description: |+
                    Duration of alert resolver.

                type: string
                x-go-tag-default: 5s
            severity:
                default: info
                description: |+
                    Severity of the alert, one of 'info', 'warn' or 'crit'.

                enum:
                    - info
                    - warn
                    - crit
                type: string
                x-go-tag-default: info
                x-go-tag-validate: oneof=info warn crit
                x-oneof: info | warn | crit
        required:
            - alert_name
        type: object
    And:
        description: |-
            Logical AND.

            Signals are mapped to Boolean values as follows:
            * Zero is treated as false.
            * Any non-zero is treated as true.
            * Invalid inputs are considered unknown.

              :::note

              Treating invalid inputs as "unknowns" has a consequence that the result
              might end up being valid even when some inputs are invalid. For example, `unknown && false == false`,
              because the result would end up false no matter if
              first signal was true or false. Conversely, `unknown && true == unknown`.

              :::
        properties:
            in_ports:
                $ref: '#/definitions/AndIns'
                description: Input ports for the And component.
            out_ports:
                $ref: '#/definitions/AndOuts'
                description: Output ports for the And component.
        type: object
    AndIns:
        description: Inputs for the And component.
        properties:
            inputs:
                description: |+
                    Array of input signals.

                items:
                    $ref: '#/definitions/InPort'
                    type: object
                type: array
                x-go-tag-validate: dive
        type: object
    AndOuts:
        description: Output ports for the And component.
        properties:
            output:
                $ref: '#/definitions/OutPort'
                description: |-
                    Result of logical AND of all the input signals.

                    Will always be 0 (false), 1 (true) or invalid (unknown).
        type: object
    ArithmeticCombinator:
        properties:
            in_ports:
                $ref: '#/definitions/ArithmeticCombinatorIns'
                description: Input ports for the Arithmetic Combinator component.
            operator:
                description: |+
                    Operator of the arithmetic operation.

                    The arithmetic operation can be addition, subtraction, multiplication, division, XOR, right bit shift or left bit shift.
                    In case of XOR and bit shifts, value of signals is cast to integers before performing the operation.

                enum:
                    - add
                    - sub
                    - mul
                    - div
                    - xor
                    - lshift
                    - rshift
                type: string
                x-go-tag-validate: oneof=add sub mul div xor lshift rshift
                x-oneof: add | sub | mul | div | xor | lshift | rshift
            out_ports:
                $ref: '#/definitions/ArithmeticCombinatorOuts'
                description: Output ports for the Arithmetic Combinator component.
        title: Type of Combinator that computes the arithmetic operation on the operand signals
        type: object
    ArithmeticCombinatorIns:
        description: Inputs for the Arithmetic Combinator component.
        properties:
            lhs:
                $ref: '#/definitions/InPort'
                description: Left hand side of the arithmetic operation.
            rhs:
                $ref: '#/definitions/InPort'
                description: Right hand side of the arithmetic operation.
        type: object
    ArithmeticCombinatorOuts:
        description: Outputs for the Arithmetic Combinator component.
        properties:
            output:
                $ref: '#/definitions/OutPort'
                description: Result of arithmetic operation.
        type: object
    AutoScale:
        description: AutoScale components are used to scale a service.
        properties:
            auto_scaler:
                $ref: '#/definitions/AutoScaler'
                description: _AutoScaler_ provides auto-scaling functionality for any scalable resource.
            pod_scaler:
                $ref: '#/definitions/PodScaler'
                description: PodScaler provides pod horizontal scaling functionality for scalable Kubernetes resources.
        type: object
    AutoScaler:
        description: _AutoScaler_ provides auto-scaling functionality for any scalable resource. Multiple _Controllers_ can be defined on the _AutoScaler_ for performing scale-out or scale-in. The _AutoScaler_ can interface with infrastructure APIs such as Kubernetes to perform auto-scale.
        properties:
            dry_run:
                description: |-
                    Dry run mode ensures that no scaling is invoked by this auto scaler.
                    This is useful for observing the behavior of auto scaler without disrupting any real deployment.
                    This parameter sets the default value of dry run setting which can be overridden at runtime using dynamic configuration.
                type: boolean
            dry_run_config_key:
                description: Configuration key for overriding dry run setting through dynamic configuration.
                type: string
            scale_in_controllers:
                description: |+
                    List of _Controllers_ for scaling in.

                items:
                    $ref: '#/definitions/ScaleInController'
                    type: object
                type: array
                x-go-tag-validate: dive
            scale_out_controllers:
                description: |+
                    List of _Controllers_ for scaling out.

                items:
                    $ref: '#/definitions/ScaleOutController'
                    type: object
                type: array
                x-go-tag-validate: dive
            scaling_backend:
                $ref: '#/definitions/AutoScalerScalingBackend'
                x-go-tag-validate: required
            scaling_parameters:
                $ref: '#/definitions/AutoScalerScalingParameters'
                description: |+
                    Parameters that define the scaling behavior.

                x-go-tag-validate: required
        type: object
    AutoScalerScalingBackend:
        properties:
            kubernetes_replicas:
                $ref: '#/definitions/AutoScalerScalingBackendKubernetesReplicas'
        type: object
    AutoScalerScalingBackendKubernetesReplicas:
        description: KubernetesReplicas defines a horizontal pod scaler for Kubernetes.
        properties:
            kubernetes_object_selector:
                $ref: '#/definitions/KubernetesObjectSelector'
                description: |+
                    The Kubernetes object on which horizontal scaling is applied.

                x-go-tag-validate: required
            max_replicas:
                default: "9223372036854775807"
                description: |+
                    The maximum replicas to which the _AutoScaler_ can scale-out.

                format: int64
                minLength: 1
                type: string
                x-go-tag-default: "9223372036854775807"
                x-go-tag-validate: gt=0
            min_replicas:
                default: "0"
                description: |+
                    The minimum replicas to which the _AutoScaler_ can scale-in.

                format: int64
                minLength: 0
                type: string
                x-go-tag-default: "0"
                x-go-tag-validate: gte=0
            out_ports:
                $ref: '#/definitions/AutoScalerScalingBackendKubernetesReplicasOuts'
                description: Output ports for _Kubernetes Replicas_.
        type: object
    AutoScalerScalingBackendKubernetesReplicasOuts:
        properties:
            actual_replicas:
                $ref: '#/definitions/OutPort'
            configured_replicas:
                $ref: '#/definitions/OutPort'
            desired_replicas:
                $ref: '#/definitions/OutPort'
        title: Outputs
        type: object
    AutoScalerScalingParameters:
        properties:
            cooldown_override_percentage:
                default: 50
                description: |+
                    Cooldown override percentage defines a threshold change in scale-out beyond which previous cooldown is overridden.
                    For example, if the cooldown is 5 minutes and the cooldown override percentage is 10%, then if the
                    scale-increases by 10% or more, the previous cooldown is cancelled. Defaults to 50%.

                format: double
                type: number
                x-go-tag-default: "50"
            max_scale_in_percentage:
                default: 1
                description: |+
                    The maximum decrease of scale (for example, pods) at one time. Defined as percentage of current scale value. Can never go below one even if percentage computation is less than one. Defaults to 1% of current scale value.

                format: double
                type: number
                x-go-tag-default: "1"
            max_scale_out_percentage:
                default: 10
                description: |+
                    The maximum increase of scale (for example, pods) at one time. Defined as percentage of current scale value. Can never go below one even if percentage computation is less than one. Defaults to 10% of current scale value.

                format: double
                type: number
                x-go-tag-default: "10"
            scale_in_alerter:
                $ref: '#/definitions/AlerterParameters'
                description: |+
                    Configuration for scale-in Alerter.

                x-go-tag-validate: required
            scale_in_cooldown:
                default: 120s
                description: |+
                    The amount of time to wait after a scale-in operation for another scale-in operation.

                type: string
                x-go-tag-default: 120s
            scale_out_alerter:
                $ref: '#/definitions/AlerterParameters'
                description: |+
                    Configuration for scale-out Alerter.

                x-go-tag-validate: required
            scale_out_cooldown:
                default: 30s
                description: |+
                    The amount of time to wait after a scale-out operation for another scale-out or scale-in operation.

                type: string
                x-go-tag-default: 30s
        type: object
    BoolVariable:
        description: Component that emits a constant Boolean signal which can be changed at runtime through dynamic configuration.
        properties:
            config_key:
                description: Configuration key for overriding value setting through dynamic configuration.
                type: string
            constant_output:
                description: The constant Boolean signal emitted by this component. The value of the constant Boolean signal can be overridden at runtime through dynamic configuration.
                type: boolean
            out_ports:
                $ref: '#/definitions/BoolVariableOuts'
                description: Output ports for the BoolVariable component.
        type: object
    BoolVariableOuts:
        description: Outputs for the BoolVariable component.
        properties:
            output:
                $ref: '#/definitions/OutPort'
                description: The value is emitted to the output port.
        type: object
    Circuit:
        description: |-
            Circuit is graph of inter-connected signal processing components.

            :::info

            See also [Circuit overview](/concepts/policy/circuit.md).

            :::

            Signals flow between components through ports.
            As signals traverse the circuit, they get processed, stored within components or get acted upon (for example, load-shed, rate-limit, auto-scale and so on).
            Circuit is evaluated periodically to respond to changes in signal readings.

            :::info Signals

            Signals are floating point values.

            A signal can also have a special **Invalid** value. It's usually used to
            communicate that signal does not have a meaningful value at the moment, for example,
            [PromQL](#prom-q-l) emits such a value if it cannot execute a query.
            Components know when their input signals are invalid and can act
            accordingly. They can either propagate the invalid signal, by making their
            output itself invalid (for example,
            [ArithmeticCombinator](#arithmetic-combinator)) or use some different
            logic, for example, [Extrapolator](#extrapolator). Refer to a component's
            docs on how exactly it handles invalid inputs.

            :::
        properties:
            components:
                description: |+
                    Defines a signal processing graph as a list of components.

                items:
                    $ref: '#/definitions/Component'
                    type: object
                type: array
                x-go-tag-validate: dive
            evaluation_interval:
                default: 0.5s
                description: |+
                    Evaluation interval (tick) is the time between consecutive runs of the policy circuit.
                    This interval is typically aligned with how often the corrective action (actuation) needs to be taken.

                type: string
                x-go-tag-default: 0.5s
        type: object
    Classifier:
        description: |-
            :::info

            See also [Classifier overview](/concepts/flow-control/resources/classifier.md).

            :::
            Example
            ```yaml
            selectors:
               - agent_group: demoapp
                 service: service1-demo-app.demoapp.svc.cluster.local
                 control_point: ingress
                 label_matcher:
                    match_labels:
                      user_tier: gold
                    match_expressions:
                      - key: user_type
                        operator: In
            rules:
              user:
               extractor:
                 from: request.http.headers.user-agent
              telemetry: false
            ```
        properties:
            rego:
                $ref: '#/definitions/Rego'
                description: |-
                    Rego is a policy language used to express complex policies in a concise and declarative way.
                    It can be used to define flow classification rules by writing custom queries that extract values from request metadata.
                    For simple cases, such as directly reading a value from header or a field from JSON body, declarative extractors are recommended.
                title: Rego based classification
            rules:
                additionalProperties:
                    $ref: '#/definitions/Rule'
                description: |+
                    A map of {key, value} pairs mapping from
                    [flow label](/concepts/flow-control/flow-label.md) keys to rules that define
                    how to extract and propagate flow labels with that key.

                type: object
                x-go-tag-validate: dive,keys,required,endkeys,required
            selectors:
                description: |+
                    Selectors for flows that will be classified by this _Classifier_.

                items:
                    $ref: '#/definitions/Selector'
                    type: object
                minItems: 1
                type: array
                x-go-tag-validate: required,gt=0,dive
        required:
            - selectors
        title: Set of classification rules sharing a common selector
        type: object
    Component:
        description: |-
            :::info

            See also [Components overview](/concepts/policy/circuit.md#components).

            :::

            Signals flow into the components from input ports and results are emitted on output ports.
            Components are wired to each other based on signal names forming an execution graph of the circuit.

            :::note

            Loops are broken by the runtime at the earliest component index that is part of the loop.
            The looped signals are saved in the tick they're generated and served in the subsequent tick.

            :::

            See also [Policy](#policy) for a higher-level explanation of circuits.
        properties:
            alerter:
                $ref: '#/definitions/Alerter'
                description: Alerter reacts to a signal and generates alert to send to alert manager.
            and:
                $ref: '#/definitions/And'
                description: Logical AND.
            arithmetic_combinator:
                $ref: '#/definitions/ArithmeticCombinator'
                description: Applies the given operator on input operands (signals) and emits the result.
            auto_scale:
                $ref: '#/definitions/AutoScale'
                description: AutoScale components are used to scale the service.
            bool_variable:
                $ref: '#/definitions/BoolVariable'
                description: BoolVariable emits a constant Boolean signal which can be changed at runtime via dynamic configuration.
            decider:
                $ref: '#/definitions/Decider'
                description: Decider emits the binary result of comparison operator on two operands.
            differentiator:
                $ref: '#/definitions/Differentiator'
                description: Differentiator calculates rate of change per tick.
            ema:
                $ref: '#/definitions/EMA'
                description: Exponential Moving Average filter.
            extrapolator:
                $ref: '#/definitions/Extrapolator'
                description: Takes an input signal and emits the extrapolated value; either mirroring the input value or repeating the last known value up to the maximum extrapolation interval.
            first_valid:
                $ref: '#/definitions/FirstValid'
                description: Picks the first valid input signal and emits it.
            flow_control:
                $ref: '#/definitions/FlowControl'
                description: FlowControl components are used to regulate requests flow.
            gradient_controller:
                $ref: '#/definitions/GradientController'
                description: |-
                    Gradient controller calculates the ratio between the signal and the setpoint to determine the magnitude of the correction that need to be applied.
                    This controller can be used to build AIMD (Additive Increase, Multiplicative Decrease) or MIMD style response.
            holder:
                $ref: '#/definitions/Holder'
                description: Holds the last valid signal value for the specified duration then waits for next valid value to hold.
            integrator:
                $ref: '#/definitions/Integrator'
                description: Accumulates sum of signal every tick.
            inverter:
                $ref: '#/definitions/Inverter'
                description: Logical NOT.
            max:
                $ref: '#/definitions/Max'
                description: Emits the maximum of the input signals.
            min:
                $ref: '#/definitions/Min'
                description: Emits the minimum of the input signals.
            nested_circuit:
                $ref: '#/definitions/NestedCircuit'
                description: Nested circuit defines a sub-circuit as a high-level component. It consists of a list of components and a map of input and output ports.
            nested_signal_egress:
                $ref: '#/definitions/NestedSignalEgress'
                description: Nested signal egress is a special type of component that allows to extract a signal from a nested circuit.
            nested_signal_ingress:
                $ref: '#/definitions/NestedSignalIngress'
                description: Nested signal ingress is a special type of component that allows to inject a signal into a nested circuit.
            or:
                $ref: '#/definitions/Or'
                description: Logical OR.
            pulse_generator:
                $ref: '#/definitions/PulseGenerator'
                description: Generates 0 and 1 in turns.
            query:
                $ref: '#/definitions/Query'
                description: Query components that are query databases such as Prometheus.
            signal_generator:
                $ref: '#/definitions/SignalGenerator'
                description: Generates the specified signal.
            sma:
                $ref: '#/definitions/SMA'
                description: Simple Moving Average filter.
            switcher:
                $ref: '#/definitions/Switcher'
                description: Switcher acts as a switch that emits one of the two signals based on third signal.
            unary_operator:
                $ref: '#/definitions/UnaryOperator'
                description: Takes an input signal and emits the square root of the input signal.
            variable:
                $ref: '#/definitions/Variable'
                description: Emits a variable signal which can be changed at runtime via dynamic configuration.
        title: Computational block that forms the circuit
        type: object
    ConstantSignal:
        description: Special constant input for ports and Variable component. Can provide either a constant value or special Nan/+-Inf value.
        properties:
            special_value:
                description: |+
                    A special value such as NaN, +Inf, -Inf.

                enum:
                    - NaN
                    - +Inf
                    - -Inf
                type: string
                x-go-tag-validate: oneof=NaN +Inf -Inf
                x-oneof: NaN | +Inf | -Inf
            value:
                description: A constant value.
                format: double
                type: number
        type: object
    Decider:
        description: |-
            The comparison operator can be greater-than, less-than, greater-than-or-equal, less-than-or-equal, equal, or not-equal.

            This component also supports time-based response (the output)
            transitions between 1.0 or 0.0 signal if the decider condition is
            true or false for at least `true_for` or `false_for` duration. If
            `true_for` and `false_for` durations are zero then the transitions are
            instantaneous.
        properties:
            false_for:
                default: 0s
                description: |+
                    Duration of time to wait before changing to false state.
                    If the duration is zero, the change will happen instantaneously.

                type: string
                x-go-tag-default: 0s
            in_ports:
                $ref: '#/definitions/DeciderIns'
                description: Input ports for the Decider component.
            operator:
                description: |+
                    Comparison operator that computes operation on LHS and RHS input signals.

                enum:
                    - gt
                    - lt
                    - gte
                    - lte
                    - eq
                    - neq
                type: string
                x-go-tag-validate: oneof=gt lt gte lte eq neq
                x-oneof: gt | lt | gte | lte | eq | neq
            out_ports:
                $ref: '#/definitions/DeciderOuts'
                description: Output ports for the Decider component.
            true_for:
                default: 0s
                title: |-
                    Duration of time to wait before changing to true state.
                    If the duration is zero, the change will happen instantaneously.```
                type: string
                x-go-tag-default: 0s
        title: Type of Combinator that computes the comparison operation on LHS and RHS signals
        type: object
    DeciderIns:
        description: Inputs for the Decider component.
        properties:
            lhs:
                $ref: '#/definitions/InPort'
                description: Left hand side input signal for the comparison operation.
            rhs:
                $ref: '#/definitions/InPort'
                description: Right hand side input signal for the comparison operation.
        type: object
    DeciderOuts:
        description: Outputs for the Decider component.
        properties:
            output:
                $ref: '#/definitions/OutPort'
                description: Selected signal (1.0 or 0.0).
        type: object
    DecreasingGradient:
        description: Decreasing Gradient defines a controller for scaling in based on Gradient Controller.
        properties:
            in_ports:
                $ref: '#/definitions/DecreasingGradientIns'
                description: Input ports for the Gradient.
            parameters:
                $ref: '#/definitions/DecreasingGradientParameters'
                title: |-
                    Gradient parameters for the controller. Defaults and constraints:
                    * `slope` = 1
                    * `min_gradient` = -Inf (must be less than 1)
                    * `max_gradient` = 1 (cannot be changed)
        type: object
    DecreasingGradientIns:
        description: Inputs for Gradient.
        properties:
            setpoint:
                $ref: '#/definitions/InPort'
                description: The setpoint to use for scale-in.
            signal:
                $ref: '#/definitions/InPort'
                description: The signal to use for scale-in.
        type: object
    DecreasingGradientParameters:
        description: This allows subset of parameters with constrained values compared to a regular gradient controller. For full documentation of these parameters, refer to the [GradientControllerParameters](#gradient-controller-parameters).
        properties:
            min_gradient:
                default: -1.7976931348623157e+308
                format: double
                type: number
                x-go-tag-default: "-1.79769313486231570814527423731704356798070e+308"
                x-go-tag-validate: lte=1.0
            slope:
                default: 1
                format: double
                type: number
                x-go-tag-default: "1.0"
        type: object
    Differentiator:
        description: Differentiator calculates rate of change per tick.
        properties:
            in_ports:
                $ref: '#/definitions/DifferentiatorIns'
                description: Input ports for the Differentiator component.
            out_ports:
                $ref: '#/definitions/DifferentiatorOuts'
                description: Output ports for the Differentiator component.
            window:
                default: 5s
                description: |+
                    The window of time over which differentiator operates.

                type: string
                x-go-tag-default: 5s
        type: object
    DifferentiatorIns:
        description: Inputs for the Differentiator component.
        properties:
            input:
                $ref: '#/definitions/InPort'
        type: object
    DifferentiatorOuts:
        description: Outputs for the Differentiator component.
        properties:
            output:
                $ref: '#/definitions/OutPort'
        type: object
    EMA:
        description: |-
            At any time EMA component operates in one of the following states:
            1. Warm up state: The first `warmup_window` samples are used to compute the initial EMA.
               If an invalid reading is received during the `warmup_window`, the last good average is emitted and the state gets reset back to beginning of warm up state.
            2. Normal state: The EMA is computed using following formula.

            The EMA for a series $Y$ is calculated recursively as:
            <!-- vale off -->
            $$
            \text{EMA} _t =
            \begin{cases}
              Y_0, &\text{for } t = 0 \\
              \alpha Y_t + (1 - \alpha) \text{EMA}_{t-1}, &\text{for }t > 0
            \end{cases}
            $$

            The coefficient $\alpha$ represents the degree of weighting decrease, a constant smoothing factor between 0 and 1.
            A higher $\alpha$ discounts older observations faster.
            The $\alpha$ is computed using ema\_window:

            $$
            \alpha = \frac{2}{N + 1} \quad\text{where } N = \frac{\text{ema\_window}}{\text{evaluation\_period}}
            $$
            <!-- vale on -->
        properties:
            in_ports:
                $ref: '#/definitions/EMAIns'
                description: Input ports for the EMA component.
            out_ports:
                $ref: '#/definitions/EMAOuts'
                description: Output ports for the EMA component.
            parameters:
                $ref: '#/definitions/EMAParameters'
                description: |+
                    Parameters for the EMA component.

                x-go-tag-validate: required
        title: Exponential Moving Average (EMA) is a type of moving average that applies exponentially more weight to recent signal readings
        type: object
    EMAIns:
        description: Inputs for the EMA component.
        properties:
            input:
                $ref: '#/definitions/InPort'
                description: Input signal to be used for the EMA computation.
            max_envelope:
                $ref: '#/definitions/InPort'
                description: |-
                    Upper bound of the moving average.

                    When the signal exceeds `max_envelope` it is multiplied by
                    `correction_factor_on_max_envelope_violation` **once per tick**.

                    :::note

                    If the signal deviates from `max_envelope` faster than the correction
                    faster, it might end up exceeding the envelope.

                    :::
            min_envelope:
                $ref: '#/definitions/InPort'
                description: |-
                    Lower bound of the moving average.

                    Behavior is similar to `max_envelope`.
        type: object
    EMAOuts:
        description: Outputs for the EMA component.
        properties:
            output:
                $ref: '#/definitions/OutPort'
                description: Exponential moving average of the series of reading as an output signal.
        type: object
    EMAParameters:
        description: Parameters for the EMA component.
        properties:
            correction_factor_on_max_envelope_violation:
                default: 1
                description: |+
                    Correction factor to apply on the output value if its in violation of the max envelope.

                format: double
                minimum: 0
                type: number
                x-go-tag-default: "1.0"
                x-go-tag-validate: gte=0,lte=1.0
            correction_factor_on_min_envelope_violation:
                default: 1
                description: |+
                    Correction factor to apply on the output value if its in violation of the min envelope.

                format: double
                type: number
                x-go-tag-default: "1.0"
                x-go-tag-validate: gte=1.0
            ema_window:
                description: |+
                    Duration of EMA sampling window.

                type: string
                x-go-tag-validate: required
            valid_during_warmup:
                default: false
                description: |+
                    Whether the output is valid during the warm-up stage.

                type: boolean
                x-go-tag-default: "false"
            warmup_window:
                description: |+
                    Duration of EMA warming up window.

                    The initial value of the EMA is the average of signal readings received during the warm up window.

                type: string
                x-go-tag-validate: required
        required:
            - ema_window
            - warmup_window
        type: object
    EqualsMatchExpression:
        description: Label selector expression of the equal form `label == value`.
        properties:
            label:
                description: |+
                    Name of the label to equal match the value.

                type: string
                x-go-tag-validate: required
            value:
                description: Exact value that the label should be equal to.
                type: string
        required:
            - label
        type: object
    Extractor:
        description: There are multiple variants of extractor, specify exactly one.
        properties:
            address:
                $ref: '#/definitions/AddressExtractor'
                description: Display an address as a single string - `<ip>:<port>`.
            from:
                description: |-
                    Attribute path is a dot-separated path to attribute.

                    Should be either:
                    * one of the fields of [Attribute Context](https://www.envoyproxy.io/docs/envoy/latest/api-v3/service/auth/v3/attribute_context.proto), or
                    * a special `request.http.bearer` pseudo-attribute.
                    For example, `request.http.method` or `request.http.header.user-agent`

                    Note: The same attribute path syntax is shared by other extractor variants,
                    wherever attribute path is needed in their "from" syntax.

                    Example:
                    ```yaml
                    from: request.http.headers.user-agent
                    ```
                title: Use an attribute with no conversion
                type: string
            json:
                $ref: '#/definitions/JSONExtractor'
                description: Parse JSON, and extract one of the fields.
            jwt:
                $ref: '#/definitions/JWTExtractor'
                description: Parse the attribute as JWT and read the payload.
            path_templates:
                $ref: '#/definitions/PathTemplateMatcher'
                description: Match HTTP Path to given path templates.
        title: Defines a high-level way to specify how to extract a flow label value given HTTP request metadata, without a need to write Rego code
        type: object
    Extrapolator:
        description: It does so until `maximum_extrapolation_interval` is reached, beyond which it emits invalid signal unless input signal becomes valid again.
        properties:
            in_ports:
                $ref: '#/definitions/ExtrapolatorIns'
                description: Input ports for the Extrapolator component.
            out_ports:
                $ref: '#/definitions/ExtrapolatorOuts'
                description: Output ports for the Extrapolator component.
            parameters:
                $ref: '#/definitions/ExtrapolatorParameters'
                description: |+
                    Parameters for the Extrapolator component.

                x-go-tag-validate: required
        title: Extrapolates the input signal by repeating the last valid value during the period in which it is invalid
        type: object
    ExtrapolatorIns:
        description: Inputs for the Extrapolator component.
        properties:
            input:
                $ref: '#/definitions/InPort'
                description: Input signal for the Extrapolator component.
        type: object
    ExtrapolatorOuts:
        description: Outputs for the Extrapolator component.
        properties:
            output:
                $ref: '#/definitions/OutPort'
                description: Extrapolated signal.
        type: object
    ExtrapolatorParameters:
        description: Parameters for the Extrapolator component.
        properties:
            max_extrapolation_interval:
                description: |+
                    Maximum time interval to repeat the last valid value of input signal.

                type: string
                x-go-tag-validate: required
        required:
            - max_extrapolation_interval
        type: object
    FirstValid:
        properties:
            in_ports:
                $ref: '#/definitions/FirstValidIns'
                description: Input ports for the FirstValid component.
            out_ports:
                $ref: '#/definitions/FirstValidOuts'
                description: Output ports for the FirstValid component.
        title: Picks the first valid input signal from the array of input signals and emits it as an output signal
        type: object
    FirstValidIns:
        description: Inputs for the FirstValid component.
        properties:
            inputs:
                description: |+
                    Array of input signals.

                items:
                    $ref: '#/definitions/InPort'
                    type: object
                type: array
                x-go-tag-validate: dive
        type: object
    FirstValidOuts:
        description: Outputs for the FirstValid component.
        properties:
            output:
                $ref: '#/definitions/OutPort'
                description: First valid input signal as an output signal.
        type: object
    FlowControl:
        description: _Flow Control_ encompasses components that manage the flow of requests or access to features within a service.
        properties:
            adaptive_load_scheduler:
                $ref: '#/definitions/AdaptiveLoadScheduler'
                description: _Adaptive Load Scheduler_ component is based on additive increase and multiplicative decrease of token rate. It takes a signal and setpoint as inputs and reduces token rate proportionally (or any arbitrary power) based on deviation of the signal from setpoint.
            load_ramp:
                $ref: '#/definitions/LoadRamp'
                description: _Load Ramp_ smoothly regulates the flow of requests over specified steps.
            load_ramp_series:
                $ref: '#/definitions/LoadRampSeries'
                description: _Load Ramp Series_ is a series of _Load Ramp_ components that can shape load one after another at same or different _Control Points_.
            load_scheduler:
                $ref: '#/definitions/LoadScheduler'
                description: _Load Scheduler_ provides service protection by creating a prioritized workload queue in front of the service using Weighted Fair Queuing.
            quota_scheduler:
                $ref: '#/definitions/QuotaScheduler'
            rate_limiter:
                $ref: '#/definitions/RateLimiter'
                description: _Rate Limiter_ provides service protection by applying rate limits using the token bucket algorithm.
            regulator:
                $ref: '#/definitions/Regulator'
                description: Regulator is a component that regulates the flow of requests to the service by allowing only the specified percentage of requests or sticky sessions.
        type: object
    FlowControlResources:
        properties:
            classifiers:
                description: |+
                    Classifiers are installed in the data-plane and are used to label the requests based on payload content.

                    The flow labels created by Classifiers can be matched by Flux Meters to create metrics for control purposes.

                items:
                    $ref: '#/definitions/Classifier'
                    type: object
                type: array
                x-go-tag-validate: dive
            flux_meters:
                additionalProperties:
                    $ref: '#/definitions/FluxMeter'
                description: |+
                    Flux Meters are installed in the data-plane and form the observability leg of the feedback loop.

                    Flux Meter created metrics can be consumed as input to the circuit through the PromQL component.

                type: object
                x-go-tag-validate: dive
        title: FlowControl Resources
        type: object
    FluxMeter:
        description: |-
            Flux Meter gathers metrics for the traffic that matches its selector.
            The histogram created by Flux Meter measures the workload latency by default.

            :::info

            See also [Flux Meter overview](/concepts/flow-control/resources/flux-meter.md).

            :::
            Example:
            ```yaml
            static_buckets:
               buckets: [5.0,10.0,25.0,50.0,100.0,250.0,500.0,1000.0,2500.0,5000.0,10000.0]
            selectors:
               - agent_group: demoapp
                 service: service1-demo-app.demoapp.svc.cluster.local
                 control_point: ingress
            attribute_key: response_duration_ms
            ```
        properties:
            attribute_key:
                default: workload_duration_ms
                description: |+
                    Key of the attribute in access log or span from which the metric for this flux meter is read.

                    :::info

                    For list of available attributes in Envoy access logs, refer
                    [Envoy Filter](/integrations/flow-control/envoy/istio.md#envoy-filter)

                    :::

                type: string
                x-go-tag-default: workload_duration_ms
            exponential_buckets:
                $ref: '#/definitions/FluxMeterExponentialBuckets'
            exponential_buckets_range:
                $ref: '#/definitions/FluxMeterExponentialBucketsRange'
            linear_buckets:
                $ref: '#/definitions/FluxMeterLinearBuckets'
            selectors:
                description: |+
                    Selectors for flows that will be metered by this _Flux Meter_.

                items:
                    $ref: '#/definitions/Selector'
                    type: object
                minItems: 1
                type: array
                x-go-tag-validate: required,gt=0,dive
            static_buckets:
                $ref: '#/definitions/FluxMeterStaticBuckets'
        required:
            - selectors
        type: object
    FluxMeterExponentialBuckets:
        description: |-
            ExponentialBuckets creates `count` number of buckets where the lowest bucket has an upper bound of `start`
            and each following bucket's upper bound is `factor` times the previous bucket's upper bound. The final +inf
            bucket is not counted.
        properties:
            count:
                description: |+
                    Number of buckets.

                exclusiveMinimum: true
                format: int32
                minimum: 0
                type: integer
                x-go-tag-validate: gt=0
            factor:
                description: |+
                    Factor to be multiplied to the previous bucket's upper bound to calculate the following bucket's upper bound.

                format: double
                type: number
                x-go-tag-validate: gt=1.0
            start:
                description: |+
                    Upper bound of the lowest bucket.

                format: double
                type: number
                x-go-tag-validate: gt=0.0
        type: object
    FluxMeterExponentialBucketsRange:
        description: |-
            ExponentialBucketsRange creates `count` number of buckets where the lowest bucket is `min` and the highest
            bucket is `max`. The final +inf bucket is not counted.
        properties:
            count:
                description: |+
                    Number of buckets.

                exclusiveMinimum: true
                format: int32
                minimum: 0
                type: integer
                x-go-tag-validate: gt=0
            max:
                description: Highest bucket.
                format: double
                type: number
            min:
                description: |+
                    Lowest bucket.

                format: double
                type: number
                x-go-tag-validate: gt=0.0
        type: object
    FluxMeterLinearBuckets:
        description: |-
<<<<<<< HEAD
            LinearBuckets creates `count` number of buckets, each `width` wide, where the lowest bucket has an
            upper bound of `start`. The final +inf bucket is not counted.
        properties:
            count:
                description: |+
                    Number of buckets.

                exclusiveMinimum: true
                format: int32
                minimum: 0
                type: integer
                x-go-tag-validate: gt=0
            start:
                description: Upper bound of the lowest bucket.
                format: double
                type: number
            width:
                description: Width of each bucket.
                format: double
                type: number
        type: object
    FluxMeterStaticBuckets:
        description: StaticBuckets holds the static value of the buckets where latency histogram will be stored.
        properties:
            buckets:
                default:
                    - 5
                    - 10
                    - 25
                    - 50
                    - 100
                    - 250
                    - 500
                    - 1000
                    - 2500
                    - 5000
                    - 10000
                description: |+
                    The buckets in which latency histogram will be stored.

                items:
                    format: double
                    type: number
                type: array
                x-go-tag-default: '[5.0,10.0,25.0,50.0,100.0,250.0,500.0,1000.0,2500.0,5000.0,10000.0]'
        type: object
    GradientController:
=======
          Attribute path is a dot-separated path to attribute.

          Should be either:
          * one of the fields of [Attribute Context](https://www.envoyproxy.io/docs/envoy/latest/api-v3/service/auth/v3/attribute_context.proto), or
          * a special `request.http.bearer` pseudo-attribute.
          For example, `request.http.method` or `request.http.header.user-agent`

          Note: The same attribute path syntax is shared by other extractor variants,
          wherever attribute path is needed in their "from" syntax.

          Example:
          ```yaml
          from: request.http.headers.user-agent
          ```
        type: string
        title: Use an attribute with no conversion
        x-order: 1
      json:
        description: Parse JSON, and extract one of the fields.
        x-order: 2
        $ref: '#/definitions/JSONExtractor'
      jwt:
        description: Parse the attribute as JWT and read the payload.
        x-order: 3
        $ref: '#/definitions/JWTExtractor'
      path_templates:
        description: Match HTTP Path to given path templates.
        x-order: 4
        $ref: '#/definitions/PathTemplateMatcher'
  Extrapolator:
    description: It does so until `maximum_extrapolation_interval` is reached, beyond
      which it emits invalid signal unless input signal becomes valid again.
    type: object
    title: Extrapolates the input signal by repeating the last valid value during
      the period in which it is invalid
    properties:
      in_ports:
        description: Input ports for the Extrapolator component.
        x-order: 0
        $ref: '#/definitions/ExtrapolatorIns'
      out_ports:
        description: Output ports for the Extrapolator component.
        x-order: 1
        $ref: '#/definitions/ExtrapolatorOuts'
      parameters:
        description: |+
          Parameters for the Extrapolator component.

        x-go-tag-validate: required
        x-order: 2
        $ref: '#/definitions/ExtrapolatorParameters'
  ExtrapolatorIns:
    description: Inputs for the Extrapolator component.
    type: object
    properties:
      input:
        description: Input signal for the Extrapolator component.
        x-order: 0
        $ref: '#/definitions/InPort'
  ExtrapolatorOuts:
    description: Outputs for the Extrapolator component.
    type: object
    properties:
      output:
        description: Extrapolated signal.
        x-order: 0
        $ref: '#/definitions/OutPort'
  ExtrapolatorParameters:
    description: Parameters for the Extrapolator component.
    type: object
    required:
    - max_extrapolation_interval
    properties:
      max_extrapolation_interval:
        description: |+
          Maximum time interval to repeat the last valid value of input signal.

        type: string
        x-go-tag-validate: required
        x-order: 0
  FirstValid:
    type: object
    title: Picks the first valid input signal from the array of input signals and
      emits it as an output signal
    properties:
      in_ports:
        description: Input ports for the FirstValid component.
        x-order: 0
        $ref: '#/definitions/FirstValidIns'
      out_ports:
        description: Output ports for the FirstValid component.
        x-order: 1
        $ref: '#/definitions/FirstValidOuts'
  FirstValidIns:
    description: Inputs for the FirstValid component.
    type: object
    properties:
      inputs:
        description: |+
          Array of input signals.

        type: array
        items:
          type: object
          $ref: '#/definitions/InPort'
        x-go-tag-validate: dive
        x-order: 0
  FirstValidOuts:
    description: Outputs for the FirstValid component.
    type: object
    properties:
      output:
        description: First valid input signal as an output signal.
        x-order: 0
        $ref: '#/definitions/OutPort'
  FlowControl:
    description: _Flow Control_ encompasses components that manage the flow of requests
      or access to features within a service.
    type: object
    properties:
      adaptive_load_scheduler:
        description: _Adaptive Load Scheduler_ component is based on additive increase
          and multiplicative decrease of token rate. It takes a signal and setpoint
          as inputs and reduces token rate proportionally (or any arbitrary power)
          based on deviation of the signal from setpoint.
        x-order: 0
        $ref: '#/definitions/AdaptiveLoadScheduler'
      load_ramp:
        description: _Load Ramp_ smoothly regulates the flow of requests over specified
          steps.
        x-order: 1
        $ref: '#/definitions/LoadRamp'
      load_ramp_series:
        description: _Load Ramp Series_ is a series of _Load Ramp_ components that
          can shape load one after another at same or different _Control Points_.
        x-order: 2
        $ref: '#/definitions/LoadRampSeries'
      load_scheduler:
        description: _Load Scheduler_ provides service protection by creating a prioritized
          workload queue in front of the service using Weighted Fair Queuing.
        x-order: 3
        $ref: '#/definitions/LoadScheduler'
      quota_scheduler:
        x-order: 4
        $ref: '#/definitions/QuotaScheduler'
      rate_limiter:
        description: _Rate Limiter_ provides service protection by applying rate limits
          using the token bucket algorithm.
        x-order: 5
        $ref: '#/definitions/RateLimiter'
      regulator:
        description: Regulator is a component that regulates the flow of requests
          to the service by allowing only the specified percentage of requests or
          sticky sessions.
        x-order: 6
        $ref: '#/definitions/Regulator'
  FlowControlResources:
    type: object
    title: FlowControl Resources
    properties:
      classifiers:
        description: |+
          Classifiers are installed in the data-plane and are used to label the requests based on payload content.

          The flow labels created by Classifiers can be matched by Flux Meters to create metrics for control purposes.

        type: array
        items:
          type: object
          $ref: '#/definitions/Classifier'
        x-go-tag-validate: dive
        x-order: 0
      flux_meters:
        description: |+
          Flux Meters are installed in the data-plane and form the observability leg of the feedback loop.

          Flux Meter created metrics can be consumed as input to the circuit through the PromQL component.

        type: object
        additionalProperties:
          $ref: '#/definitions/FluxMeter'
        x-go-tag-validate: dive
        x-order: 1
  FluxMeter:
    description: |-
      Flux Meter gathers metrics for the traffic that matches its selector.
      The histogram created by Flux Meter measures the workload latency by default.

      :::info

      See also [Flux Meter overview](/concepts/flow-control/resources/flux-meter.md).

      :::
      Example:
      ```yaml
      static_buckets:
         buckets: [5.0,10.0,25.0,50.0,100.0,250.0,500.0,1000.0,2500.0,5000.0,10000.0]
      selectors:
         - agent_group: demoapp
           service: service1-demo-app.demoapp.svc.cluster.local
           control_point: ingress
      attribute_key: response_duration_ms
      ```
    type: object
    required:
    - selectors
    properties:
      attribute_key:
        description: |+
          Key of the attribute in access log or span from which the metric for this flux meter is read.

          :::info

          For list of available attributes in Envoy access logs, refer
          [Envoy Filter](/integrations/istio/istio.md#envoy-filter)

          :::

        type: string
        default: workload_duration_ms
        x-go-tag-default: workload_duration_ms
        x-order: 0
      exponential_buckets:
        x-order: 1
        $ref: '#/definitions/FluxMeterExponentialBuckets'
      exponential_buckets_range:
        x-order: 2
        $ref: '#/definitions/FluxMeterExponentialBucketsRange'
      linear_buckets:
        x-order: 3
        $ref: '#/definitions/FluxMeterLinearBuckets'
      selectors:
        description: |+
          Selectors for flows that will be metered by this _Flux Meter_.

        type: array
        minItems: 1
        items:
          type: object
          $ref: '#/definitions/Selector'
        x-go-tag-validate: required,gt=0,dive
        x-order: 4
      static_buckets:
        x-order: 5
        $ref: '#/definitions/FluxMeterStaticBuckets'
  FluxMeterExponentialBuckets:
    description: |-
      ExponentialBuckets creates `count` number of buckets where the lowest bucket has an upper bound of `start`
      and each following bucket's upper bound is `factor` times the previous bucket's upper bound. The final +inf
      bucket is not counted.
    type: object
    properties:
      count:
        description: |+
          Number of buckets.

        type: integer
        format: int32
        minimum: 0
        exclusiveMinimum: true
        x-go-tag-validate: gt=0
        x-order: 0
      factor:
        description: |+
          Factor to be multiplied to the previous bucket's upper bound to calculate the following bucket's upper bound.

        type: number
        format: double
        x-go-tag-validate: gt=1.0
        x-order: 1
      start:
        description: |+
          Upper bound of the lowest bucket.

        type: number
        format: double
        x-go-tag-validate: gt=0.0
        x-order: 2
  FluxMeterExponentialBucketsRange:
    description: |-
      ExponentialBucketsRange creates `count` number of buckets where the lowest bucket is `min` and the highest
      bucket is `max`. The final +inf bucket is not counted.
    type: object
    properties:
      count:
        description: |+
          Number of buckets.

        type: integer
        format: int32
        minimum: 0
        exclusiveMinimum: true
        x-go-tag-validate: gt=0
        x-order: 0
      max:
        description: Highest bucket.
        type: number
        format: double
        x-order: 1
      min:
        description: |+
          Lowest bucket.

        type: number
        format: double
        x-go-tag-validate: gt=0.0
        x-order: 2
  FluxMeterLinearBuckets:
    description: |-
      LinearBuckets creates `count` number of buckets, each `width` wide, where the lowest bucket has an
      upper bound of `start`. The final +inf bucket is not counted.
    type: object
    properties:
      count:
        description: |+
          Number of buckets.

        type: integer
        format: int32
        minimum: 0
        exclusiveMinimum: true
        x-go-tag-validate: gt=0
        x-order: 0
      start:
        description: Upper bound of the lowest bucket.
        type: number
        format: double
        x-order: 1
      width:
        description: Width of each bucket.
        type: number
        format: double
        x-order: 2
  FluxMeterStaticBuckets:
    description: StaticBuckets holds the static value of the buckets where latency
      histogram will be stored.
    type: object
    properties:
      buckets:
        description: |+
          The buckets in which latency histogram will be stored.

        type: array
        default:
        - 5
        - 10
        - 25
        - 50
        - 100
        - 250
        - 500
        - 1000
        - 2500
        - 5000
        - 10000
        items:
          type: number
          format: double
        x-go-tag-default: '[5.0,10.0,25.0,50.0,100.0,250.0,500.0,1000.0,2500.0,5000.0,10000.0]'
        x-order: 0
  GradientController:
    description: |-
      The `gradient` describes a corrective factor that should be applied to the
      control variable to get the signal closer to the setpoint. It's computed as follows:

      $$
      \text{gradient} = \left(\frac{\text{signal}}{\text{setpoint}}\right)^{\text{slope}}
      $$

      `gradient` is then clamped to `[min_gradient, max_gradient]` range.

      The output of gradient controller is computed as follows:
      $$
      \text{output} = \text{gradient}_{\text{clamped}} \cdot \text{control\_variable} + \text{optimize}.
      $$

      Note the additional `optimize` signal, that can be used to "nudge" the
      controller into desired idle state.

      The output can be _optionally_ clamped to desired range using `max` and
      `min` input.
    type: object
    title: |-
      Gradient controller is a type of controller which tries to adjust the
      control variable proportionally to the relative difference between setpoint
      and actual value of the signal
    properties:
      in_ports:
        description: Input ports of the Gradient Controller.
        x-order: 0
        $ref: '#/definitions/GradientControllerIns'
      manual_mode:
        description: In manual mode, the controller does not adjust the control variable.
          It emits the same output as the control variable input. This setting can
          be adjusted at runtime through dynamic configuration without restarting
          the policy.
        type: boolean
        x-order: 1
      manual_mode_config_key:
        description: Configuration key for overriding `manual_mode` setting through
          dynamic configuration.
        type: string
        x-order: 2
      out_ports:
        description: Output ports of the Gradient Controller.
        x-order: 3
        $ref: '#/definitions/GradientControllerOuts'
      parameters:
        description: |+
          Gradient Parameters.

        x-go-tag-validate: required
        x-order: 4
        $ref: '#/definitions/GradientControllerParameters'
  GradientControllerIns:
    description: Inputs for the Gradient Controller component.
    type: object
    properties:
      control_variable:
>>>>>>> ccc5891e
        description: |-
            The `gradient` describes a corrective factor that should be applied to the
            control variable to get the signal closer to the setpoint. It's computed as follows:

            $$
            \text{gradient} = \left(\frac{\text{signal}}{\text{setpoint}}\right)^{\text{slope}}
            $$

            `gradient` is then clamped to `[min_gradient, max_gradient]` range.

            The output of gradient controller is computed as follows:
            $$
            \text{output} = \text{gradient}_{\text{clamped}} \cdot \text{control\_variable} + \text{optimize}.
            $$

            Note the additional `optimize` signal, that can be used to "nudge" the
            controller into desired idle state.

            The output can be _optionally_ clamped to desired range using `max` and
            `min` input.
        properties:
            in_ports:
                $ref: '#/definitions/GradientControllerIns'
                description: Input ports of the Gradient Controller.
            manual_mode:
                description: In manual mode, the controller does not adjust the control variable. It emits the same output as the control variable input. This setting can be adjusted at runtime through dynamic configuration without restarting the policy.
                type: boolean
            manual_mode_config_key:
                description: Configuration key for overriding `manual_mode` setting through dynamic configuration.
                type: string
            out_ports:
                $ref: '#/definitions/GradientControllerOuts'
                description: Output ports of the Gradient Controller.
            parameters:
                $ref: '#/definitions/GradientControllerParameters'
                description: |+
                    Gradient Parameters.

                x-go-tag-validate: required
        title: |-
            Gradient controller is a type of controller which tries to adjust the
            control variable proportionally to the relative difference between setpoint
            and actual value of the signal
        type: object
    GradientControllerIns:
        description: Inputs for the Gradient Controller component.
        properties:
            control_variable:
                $ref: '#/definitions/InPort'
                description: |-
                    Actual current value of the control variable.

                    This signal is multiplied by the gradient to produce the output.
            max:
                $ref: '#/definitions/InPort'
                description: Maximum value to limit the output signal.
            min:
                $ref: '#/definitions/InPort'
                description: Minimum value to limit the output signal.
            setpoint:
                $ref: '#/definitions/InPort'
                description: Setpoint to be used for the gradient computation.
            signal:
                $ref: '#/definitions/InPort'
                description: Signal to be used for the gradient computation.
        type: object
    GradientControllerOuts:
        description: Outputs for the Gradient Controller component.
        properties:
            output:
                $ref: '#/definitions/OutPort'
                description: Computed desired value of the control variable.
        type: object
    GradientControllerParameters:
        description: Gradient Parameters.
        properties:
            max_gradient:
                default: 1.7976931348623157e+308
                description: |+
                    Maximum gradient which clamps the computed gradient value to the range, `[min_gradient, max_gradient]`.

                format: double
                type: number
                x-go-tag-default: "1.79769313486231570814527423731704356798070e+308"
            min_gradient:
                default: -1.7976931348623157e+308
                description: |+
                    Minimum gradient which clamps the computed gradient value to the range, `[min_gradient, max_gradient]`.

                format: double
                type: number
                x-go-tag-default: "-1.79769313486231570814527423731704356798070e+308"
            slope:
                description: |+
                    Slope controls the aggressiveness and direction of the Gradient Controller.

                    Slope is used as exponent on the signal to setpoint ratio in computation
                    of the gradient (see the [main description](#gradient-controller) for
                    exact equation). This parameter decides how aggressive the controller
                    responds to the deviation of signal from the setpoint.
                    for example:
                    * $\text{slope} = 1$: when signal is too high, increase control variable,
                    * $\text{slope} = -1$: when signal is too high, decrease control variable,
                    * $\text{slope} = -0.5$: when signal is too high, decrease control variable gradually.

                    The sign of slope depends on correlation between the signal and control variable:
                    * Use $\text{slope} < 0$ if there is a _positive_ correlation between the signal and
                    the control variable (for example, Per-pod CPU usage and total concurrency).
                    * Use $\text{slope} > 0$ if there is a _negative_ correlation between the signal and
                    the control variable (for example, Per-pod CPU usage and number of pods).

                    :::note

                    You need to set _negative_ slope for a _positive_ correlation, as you're
                    describing the _action_ which controller should make when the signal
                    increases.

                    :::

                    The magnitude of slope describes how aggressively should the controller
                    react to a deviation of signal.
                    With $|\text{slope}| = 1$, the controller will aim to bring the signal to
                    the setpoint in one tick (assuming linear correlation with signal and setpoint).
                    Smaller magnitudes of slope will make the controller adjust the control
                    variable gradually.

                    Setting $|\text{slope}| < 1$ (for example, $\pm0.8$) is recommended.
                    If you experience overshooting, consider lowering the magnitude even more.
                    Values of $|\text{slope}| > 1$ aren't recommended.

                    :::note

                    Remember that the gradient and output signal can be (optionally) clamped,
                    so the _slope_ might not fully describe aggressiveness of the controller.

                    :::

                format: double
                type: number
                x-go-tag-validate: required
        required:
            - slope
        type: object
    Holder:
        description: |-
            Holds the last valid signal value for the specified duration then waits for next valid value to hold.
            If it is holding a value that means it ignores both valid and invalid new signals until the `hold_for` duration is finished.
        properties:
            hold_for:
                default: 5s
                description: |+
                    Holding the last valid signal value for the `hold_for` duration.

                type: string
                x-go-tag-default: 5s
            in_ports:
                $ref: '#/definitions/HolderIns'
                description: Input ports for the Holder component.
            out_ports:
                $ref: '#/definitions/HolderOuts'
                description: Output ports for the Holder component.
        type: object
    HolderIns:
        description: Inputs for the Holder component.
        properties:
            input:
                $ref: '#/definitions/InPort'
                description: The input signal.
            reset:
                $ref: '#/definitions/InPort'
                description: Resets the holder output to the current input signal when reset signal is valid and non-zero.
        type: object
    HolderOuts:
        description: Outputs for the Holder component.
        properties:
            output:
                $ref: '#/definitions/OutPort'
                description: The output signal.
        type: object
    InPort:
        properties:
            constant_signal:
                $ref: '#/definitions/ConstantSignal'
                description: Constant value to be used for this InPort instead of a signal.
            signal_name:
                description: Name of the incoming Signal on the InPort.
                type: string
        title: Components receive input from other components through InPorts
        type: object
    IncreasingGradient:
        description: Increasing Gradient defines a controller for scaling out based on _Gradient Controller_.
        properties:
            in_ports:
                $ref: '#/definitions/IncreasingGradientIns'
                description: Input ports for the Gradient.
            parameters:
                $ref: '#/definitions/IncreasingGradientParameters'
                title: |-
                    Gradient parameters for the controller. Defaults and constraints:
                    * `slope` = 1
                    * `min_gradient` = 1 (cannot be changed)
                    * `max_gradient` = +Inf (must be greater than 1)
        type: object
    IncreasingGradientIns:
        description: Inputs for Gradient.
        properties:
            setpoint:
                $ref: '#/definitions/InPort'
                description: The setpoint to use for scale-out.
            signal:
                $ref: '#/definitions/InPort'
                description: The signal to use for scale-out.
        type: object
    IncreasingGradientParameters:
        description: This allows subset of parameters with constrained values compared to a regular gradient controller. For full documentation of these parameters, refer to the [GradientControllerParameters](#gradient-controller-parameters).
        properties:
            max_gradient:
                default: 1.7976931348623157e+308
                format: double
                type: number
                x-go-tag-default: "1.79769313486231570814527423731704356798070e+308"
                x-go-tag-validate: gte=1.0
            slope:
                default: 1
                format: double
                type: number
                x-go-tag-default: "1.0"
        type: object
    InfraMeter:
        description: |-
            InfraMeter is a resource that sets up OpenTelemetry pipelines.
            It defines receivers, processors, and a single metrics pipeline
            which will be exported to the configured Prometheus instance.
            Environment variables can be used in the configuration using format `${ENV_VAR_NAME}`.

            :::info

            See also [Get Started / Setup Integrations / Metrics](/integrations/metrics/metrics.md).

            :::
        properties:
            per_agent_group:
                default: false
                description: |+
                    PerAgentGroup marks the pipeline to be instantiated only once per agent
                    group. This is helpful for receivers that scrape for example, some cluster-wide
                    metrics. When not set, pipeline will be instantiated on every Agent.

                type: boolean
                x-go-tag-default: "false"
            pipeline:
                $ref: '#/definitions/InfraMeterMetricsPipeline'
                description: |+
                    Pipeline is an OTel metrics pipeline definition, which **only** uses receivers
                    and processors defined above. Exporter would be added automatically.

                    If there are no processors defined or only one processor is defined, the
                    pipeline definition can be omitted. In such cases, the pipeline will
                    automatically use all given receivers and the defined processor (if
                    any).  However, if there are more than one processor, the pipeline must
                    be defined explicitly.

                x-go-tag-validate: required
            processors:
                additionalProperties:
                    type: object
                description: |-
                    Processors define processors to be used in custom metrics pipelines. This should
                    be in [OTel format](https://opentelemetry.io/docs/collector/configuration/#processors).
                type: object
            receivers:
                additionalProperties:
                    type: object
                description: |-
                    Receivers define receivers to be used in custom metrics pipelines. This should
                    be in [OTel format](https://opentelemetry.io/docs/collector/configuration/#receivers).
                type: object
        type: object
    InfraMeterMetricsPipeline:
        description: MetricsPipelineConfig defines a custom metrics pipeline.
        properties:
            processors:
                items:
                    type: string
                type: array
            receivers:
                items:
                    type: string
                type: array
        type: object
    Integrator:
        description: Accumulates sum of signal every tick.
        properties:
            in_ports:
                $ref: '#/definitions/IntegratorIns'
                description: Input ports for the Integrator component.
            initial_value:
                default: 0
                description: |+
                    Initial value of the integrator.

                format: double
                type: number
                x-go-tag-default: "0"
            out_ports:
                $ref: '#/definitions/IntegratorOuts'
                description: Output ports for the Integrator component.
        type: object
    IntegratorIns:
        description: Inputs for the Integrator component.
        properties:
            input:
                $ref: '#/definitions/InPort'
                description: The input signal.
            max:
                $ref: '#/definitions/InPort'
                description: The maximum output.
            min:
                $ref: '#/definitions/InPort'
                description: The minimum output.
            reset:
                $ref: '#/definitions/InPort'
                description: Resets the integrator output to zero when reset signal is valid and non-zero. Reset also resets the max and min constraints.
        type: object
    IntegratorOuts:
        description: Outputs for the Integrator component.
        properties:
            output:
                $ref: '#/definitions/OutPort'
        type: object
    Inverter:
        description: |-
            Logical NOT.

            See [And component](#and) on how signals are mapped onto Boolean values.
        properties:
            in_ports:
                $ref: '#/definitions/InverterIns'
                description: Input ports for the Inverter component.
            out_ports:
                $ref: '#/definitions/InverterOuts'
                description: Output ports for the Inverter component.
        type: object
    InverterIns:
        description: Inputs for the Inverter component.
        properties:
            input:
                $ref: '#/definitions/InPort'
                description: |+
                    Signal to be negated.

                x-go-tag-validate: dive
        type: object
    InverterOuts:
        description: Output ports for the Inverter component.
        properties:
            output:
                $ref: '#/definitions/OutPort'
                description: |-
                    Logical negation of the input signal.

                    Will always be 0 (false), 1 (true) or invalid (unknown).
        type: object
    JSONExtractor:
        description: |-
            Example:
            ```yaml
            from: request.http.body
            pointer: /user/name
            ```
        properties:
            from:
                description: |+
                    Attribute path pointing to some strings - for example, `request.http.body`.

                type: string
                x-go-tag-validate: required
            pointer:
                description: |-
                    JSON pointer represents a parsed JSON pointer which allows to select a specified field from the payload.

                    Note: Uses [JSON pointer](https://datatracker.ietf.org/doc/html/rfc6901) syntax,
                    for example, `/foo/bar`. If the pointer points into an object, it'd be converted to a string.
                type: string
        required:
            - from
        title: Parse JSON, and extract one of the fields
        type: object
    JWTExtractor:
        description: |-
            Specify a field to be extracted from payload using `json_pointer`.

            Note: The signature is not verified against the secret (assuming there's some
            other part of the system that handles such verification).

            Example:
            ```yaml
            from: request.http.bearer
            json_pointer: /user/email
            ```
        properties:
            from:
                description: |+
                    JWT (JSON Web Token) can be extracted from any input attribute, but most likely you'd want to use `request.http.bearer`.

                type: string
                x-go-tag-validate: required
            json_pointer:
                description: |-
                    JSON pointer allowing to select a specified field from the payload.

                    Note: Uses [JSON pointer](https://datatracker.ietf.org/doc/html/rfc6901) syntax,
                    for example, `/foo/bar`. If the pointer points into an object, it'd be converted to a string.
                type: string
        required:
            - from
        title: Parse the attribute as JWT and read the payload
        type: object
    K8sLabelMatcherRequirement:
        description: Label selector requirement which is a selector that contains values, a key, and an operator that relates the key and values.
        properties:
            key:
                description: |+
                    Label key that the selector applies to.

                type: string
                x-go-tag-validate: required
            operator:
                description: |+
                    Logical operator which represents a key's relationship to a set of values.
                    Valid operators are In, NotIn, Exists and DoesNotExist.

                enum:
                    - In
                    - NotIn
                    - Exists
                    - DoesNotExists
                type: string
                x-go-tag-validate: oneof=In NotIn Exists DoesNotExists
                x-oneof: In | NotIn | Exists | DoesNotExists
            values:
                description: |-
                    An array of string values that relates to the key by an operator.
                    If the operator is In or NotIn, the values array must be non-empty.
                    If the operator is Exists or DoesNotExist, the values array must be empty.
                items:
                    type: string
                type: array
        required:
            - key
        type: object
    KubernetesObjectSelector:
        description: |-
            Describes which pods a control or observability
            component should apply to.
        properties:
            agent_group:
                default: default
                description: |+
                    Which [agent-group](/concepts/flow-control/selector.md#agent-group) this
                    selector applies to.

                type: string
                x-go-tag-default: default
            api_version:
                title: API version of Kubernetes resource
                type: string
                x-go-tag-validate: required
            kind:
                description: |+
                    Kubernetes resource type.

                type: string
                x-go-tag-validate: required
            name:
                description: |+
                    Kubernetes resource name.

                type: string
                x-go-tag-validate: required
            namespace:
                description: |+
                    Kubernetes namespace that the resource belongs to.

                type: string
                x-go-tag-validate: required
        required:
            - api_version
            - kind
            - name
            - namespace
        type: object
    LabelMatcher:
        description: |-
            It provides three ways to define requirements:
            - match labels
            - match expressions
            - arbitrary expression

            If multiple requirements are set, they're all combined using the logical AND operator.
            An empty label matcher always matches.
        properties:
            expression:
                $ref: '#/definitions/MatchExpression'
                description: An arbitrary expression to be evaluated on the labels.
            match_expressions:
                description: |-
                    List of Kubernetes-style label matcher requirements.

                    Note: The requirements are combined using the logical AND operator.
                items:
                    $ref: '#/definitions/K8sLabelMatcherRequirement'
                    type: object
                type: array
            match_labels:
                additionalProperties:
                    type: string
                description: |-
                    A map of {key,value} pairs representing labels to be matched.
                    A single {key,value} in the `match_labels` requires that the label `key` is present and equal to `value`.

                    Note: The requirements are combined using the logical AND operator.
                type: object
        title: |-
            Allows to define rules whether a map of
            [labels](/concepts/flow-control/flow-label.md)
            should be considered a match or not
        type: object
    LoadRamp:
        description: |-
            The _Load Ramp_ produces a smooth and continuous traffic load
            that changes progressively over time, based on the specified steps.

            Each step is defined by two parameters:
            - The `target_accept_percentage`.
            - The `duration` for the signal to change from the
              previous step's `target_accept_percentage` to the current step's
              `target_accept_percentage`.

            The percentage of requests accepted starts at the `target_accept_percentage`
            defined in the first step and gradually ramps up or down linearly from
            the previous step's `target_accept_percentage` to the next
            `target_accept_percentage`, over the `duration` specified for each step.
        properties:
            in_ports:
                $ref: '#/definitions/LoadRampIns'
            out_ports:
                $ref: '#/definitions/LoadRampOuts'
            parameters:
                $ref: '#/definitions/LoadRampParameters'
                x-go-tag-validate: required
            pass_through_label_values:
                description: Specify certain label values to be always accepted by the _Regulator_ regardless of accept percentage.
                items:
                    type: string
                type: array
            pass_through_label_values_config_key:
                description: Configuration key for setting pass through label values through dynamic configuration.
                type: string
        type: object
    LoadRampIns:
        description: Inputs for the _Load Ramp_ component.
        properties:
            backward:
                $ref: '#/definitions/InPort'
                description: Whether to progress the _Load Ramp_ towards the previous step.
            forward:
                $ref: '#/definitions/InPort'
                description: Whether to progress the _Load Ramp_ towards the next step.
            reset:
                $ref: '#/definitions/InPort'
                description: Whether to reset the _Load Ramp_ to the first step.
        type: object
    LoadRampOuts:
        description: Outputs for the _Load Ramp_ component.
        properties:
            accept_percentage:
                $ref: '#/definitions/OutPort'
                description: The percentage of flows being accepted by the _Load Ramp_.
            at_end:
                $ref: '#/definitions/OutPort'
                description: A Boolean signal indicating whether the _Load Ramp_ is at the end of signal generation.
            at_start:
                $ref: '#/definitions/OutPort'
                description: A Boolean signal indicating whether the _Load Ramp_ is at the start of signal generation.
        type: object
    LoadRampParameters:
        description: Parameters for the _Load Ramp_ component.
        properties:
            regulator:
                $ref: '#/definitions/RegulatorParameters'
                description: Parameters for the _Regulator_.
            steps:
                items:
                    $ref: '#/definitions/LoadRampParametersStep'
                    type: object
                minItems: 1
                type: array
                x-go-tag-validate: required,gt=0,dive
        required:
            - steps
        type: object
    LoadRampParametersStep:
        properties:
            duration:
                description: |+
                    Duration for which the step is active.

                type: string
                x-go-tag-validate: required
            target_accept_percentage:
                description: |+
                    The value of the step.

                format: double
                maximum: 100
                minimum: 0
                type: number
                x-go-tag-validate: gte=0,lte=100
        required:
            - duration
        type: object
    LoadRampSeries:
        description: _LoadRampSeries_ is a component that applies a series of _Load Ramps_ in order.
        properties:
            in_ports:
                $ref: '#/definitions/LoadRampSeriesIns'
            parameters:
                $ref: '#/definitions/LoadRampSeriesParameters'
                x-go-tag-validate: required
        type: object
    LoadRampSeriesIns:
        description: Inputs for the _LoadRampSeries_ component.
        properties:
            backward:
                $ref: '#/definitions/InPort'
                description: Whether to progress the load ramp series towards the previous step.
            forward:
                $ref: '#/definitions/InPort'
                description: Whether to progress the load ramp series towards the next step.
            reset:
                $ref: '#/definitions/InPort'
                description: Whether to reset the load ramp series to the first step.
        type: object
    LoadRampSeriesLoadRampInstance:
        properties:
            load_ramp:
                $ref: '#/definitions/LoadRampParameters'
                description: |+
                    The load ramp.

                x-go-tag-validate: required
            out_ports:
                $ref: '#/definitions/LoadRampOuts'
        type: object
    LoadRampSeriesParameters:
        description: Parameters for the _LoadRampSeries_ component.
        properties:
            load_ramps:
                description: |+
                    An ordered list of load ramps that get applied in order.

                items:
                    $ref: '#/definitions/LoadRampSeriesLoadRampInstance'
                    type: object
                type: array
                x-go-tag-validate: required,dive
        required:
            - load_ramps
        type: object
    LoadScheduler:
        description: |-
            :::info

            See also [_Load Scheduler_ overview](/concepts/flow-control/components/load-scheduler.md).

            :::

            To make scheduling decisions the Flows are mapped into Workloads by providing match rules.
            A workload determines the priority and cost of admitting each Flow that belongs to it.
            Scheduling of Flows is based on Weighted Fair Queuing principles.
            _Load Scheduler_ measures and controls the incoming tokens per second, which can translate
            to (avg. latency \* in-flight requests) (Little's Law) in concurrency limiting use-case.

            The signal at port `load_multiplier` determines the fraction of incoming tokens that get admitted.
        properties:
            dry_run:
                description: |-
                    Decides whether to run the load scheduler in dry-run mode. In dry run mode the scheduler acts as pass through to all flow and does not queue flows.
                    It is useful for observing the behavior of load scheduler without disrupting any real traffic.
                type: boolean
            dry_run_config_key:
                description: Configuration key for setting dry run mode through dynamic configuration.
                type: string
            in_ports:
                $ref: '#/definitions/LoadSchedulerIns'
                description: |+
                    Input ports for the LoadScheduler component.

                x-go-tag-validate: required
            out_ports:
                $ref: '#/definitions/LoadSchedulerOuts'
                description: Output ports for the LoadScheduler component.
            parameters:
                $ref: '#/definitions/LoadSchedulerParameters'
                x-go-tag-validate: required
        title: _Load Scheduler_ creates a queue for flows in front of a service to provide active service protection
        type: object
    LoadSchedulerIns:
        description: Input for the LoadScheduler component.
        properties:
            load_multiplier:
                $ref: '#/definitions/InPort'
                description: |-
                    Load multiplier is proportion of incoming
                    token rate that needs to be accepted.
        type: object
    LoadSchedulerOuts:
        description: Output for the LoadScheduler component.
        properties:
            observed_load_multiplier:
                $ref: '#/definitions/OutPort'
                description: Observed load multiplier is the proportion of incoming token rate that is being accepted.
        type: object
    LoadSchedulerParameters:
        properties:
            scheduler:
                $ref: '#/definitions/Scheduler'
                description: |-
                    Configuration of Weighted Fair Queuing-based workload scheduler.

                    Contains configuration of per-agent scheduler
            selectors:
                description: |+
                    Selectors for the component.

                items:
                    $ref: '#/definitions/Selector'
                    type: object
                minItems: 1
                type: array
                x-go-tag-validate: required,gt=0,dive
            workload_latency_based_tokens:
                default: true
                description: |+
                    Automatically estimate the size flows within each workload, based on
                    historical latency. Each workload's `tokens` will be set to average
                    latency of flows in that workload during the last few seconds (exact duration
                    of this average can change).
                    This setting is useful in concurrency limiting use-case, where the
                    concurrency is calculated as ``(avg. latency \* in-flight flows)`.

                    The value of tokens estimated takes a lower precedence
                    than the value of `tokens` specified in the workload definition
                    and `tokens` explicitly specified in the flow labels.

                type: boolean
                x-go-tag-default: "true"
        required:
            - selectors
        title: Parameters for _Load Scheduler_ component
        type: object
    MatchExpression:
        description: |-
            MatchExpression has multiple variants, exactly one should be set.

            Example:
            ```yaml
            all:
              of:
                - label_exists: foo
                - label_equals:
                    label: app
                    value: frobnicator
            ```
        properties:
            all:
                $ref: '#/definitions/MatchExpressionList'
                description: The expression is true when all sub expressions are true.
            any:
                $ref: '#/definitions/MatchExpressionList'
                description: The expression is true when any sub expression is true.
            label_equals:
                $ref: '#/definitions/EqualsMatchExpression'
                description: The expression is true when label value equals given value.
            label_exists:
                description: The expression is true when label with given name exists.
                type: string
            label_matches:
                $ref: '#/definitions/MatchesMatchExpression'
                description: The expression is true when label matches given regular expression.
            not:
                $ref: '#/definitions/MatchExpression'
                description: The expression negates the result of sub expression.
        title: Defines a `[map<string, string> → bool]` expression to be evaluated on labels
        type: object
    MatchExpressionList:
        description: 'for example, `{any: {of: [expr1, expr2]}}`.'
        properties:
            of:
                description: List of sub expressions of the match expression.
                items:
                    $ref: '#/definitions/MatchExpression'
                    type: object
                type: array
        title: List of MatchExpressions that is used for all or any matching
        type: object
    MatchesMatchExpression:
        description: Label selector expression of the form `label matches regex`.
        properties:
            label:
                description: |+
                    Name of the label to match the regular expression.

                type: string
                x-go-tag-validate: required
            regex:
                description: |+
                    Regular expression that should match the label value.
                    It uses [Go's regular expression syntax](https://github.com/google/re2/wiki/Syntax).

                type: string
                x-go-tag-validate: required
        required:
            - label
            - regex
        type: object
    Max:
        description: 'Max: output = max([]inputs).'
        properties:
            in_ports:
                $ref: '#/definitions/MaxIns'
                description: Input ports for the Max component.
            out_ports:
                $ref: '#/definitions/MaxOuts'
                description: Output ports for the Max component.
        title: Takes a list of input signals and emits the signal with the maximum value
        type: object
    MaxIns:
        description: Inputs for the Max component.
        properties:
            inputs:
                description: |+
                    Array of input signals.

                items:
                    $ref: '#/definitions/InPort'
                    type: object
                type: array
                x-go-tag-validate: dive
        type: object
    MaxOuts:
        description: Output for the Max component.
        properties:
            output:
                $ref: '#/definitions/OutPort'
                description: Signal with maximum value as an output signal.
        type: object
    Min:
        description: |-
            Takes an array of input signals and emits the signal with the minimum value
            Min: output = min([]inputs).
        properties:
            in_ports:
                $ref: '#/definitions/MinIns'
                description: Input ports for the Min component.
            out_ports:
                $ref: '#/definitions/MinOuts'
                description: Output ports for the Min component.
        type: object
    MinIns:
        description: Inputs for the Min component.
        properties:
            inputs:
                description: |+
                    Array of input signals.

                items:
                    $ref: '#/definitions/InPort'
                    type: object
                type: array
                x-go-tag-validate: dive
        type: object
    MinOuts:
        description: Output ports for the Min component.
        properties:
            output:
                $ref: '#/definitions/OutPort'
                description: Signal with minimum value as an output signal.
        type: object
    NestedCircuit:
        description: Nested circuit defines a sub-circuit as a high-level component. It consists of a list of components and a map of input and output ports.
        properties:
            components:
                description: |+
                    List of components in the nested circuit.

                items:
                    $ref: '#/definitions/Component'
                    type: object
                type: array
                x-go-tag-validate: dive
            in_ports_map:
                additionalProperties:
                    $ref: '#/definitions/InPort'
                description: Maps input port names to input ports.
                type: object
            name:
                description: Name of the nested circuit component. This name is displayed by graph visualization tools.
                type: string
            out_ports_map:
                additionalProperties:
                    $ref: '#/definitions/OutPort'
                description: Maps output port names to output ports.
                type: object
            short_description:
                description: Short description of the nested circuit component. This description is displayed by graph visualization tools.
                type: string
        type: object
    NestedSignalEgress:
        description: Nested signal egress is a special type of component that allows to extract a signal from a nested circuit.
        properties:
            in_ports:
                $ref: '#/definitions/NestedSignalEgressIns'
                description: Input ports for the NestedSignalEgress component.
            port_name:
                description: Name of the port.
                type: string
        type: object
    NestedSignalEgressIns:
        description: Inputs for the NestedSignalEgress component.
        properties:
            signal:
                $ref: '#/definitions/InPort'
                description: Egress signal.
        type: object
    NestedSignalIngress:
        description: Nested signal ingress is a special type of component that allows to inject a signal into a nested circuit.
        properties:
            out_ports:
                $ref: '#/definitions/NestedSignalIngressOuts'
                description: Output ports for the NestedSignalIngress component.
            port_name:
                description: Name of the port.
                type: string
        type: object
    NestedSignalIngressOuts:
        description: Outputs for the NestedSignalIngress component.
        properties:
            signal:
                $ref: '#/definitions/OutPort'
                description: Ingress signal.
        type: object
    Or:
        description: |-
            Logical OR.

            See [And component](#and) on how signals are mapped onto Boolean values.
        properties:
            in_ports:
                $ref: '#/definitions/OrIns'
                description: Input ports for the Or component.
            out_ports:
                $ref: '#/definitions/OrOuts'
                description: Output ports for the Or component.
        type: object
    OrIns:
        description: Inputs for the Or component.
        properties:
            inputs:
                description: |+
                    Array of input signals.

                items:
                    $ref: '#/definitions/InPort'
                    type: object
                type: array
                x-go-tag-validate: dive
        type: object
    OrOuts:
        description: Output ports for the Or component.
        properties:
            output:
                $ref: '#/definitions/OutPort'
                description: |-
                    Result of logical OR of all the input signals.

                    Will always be 0 (false), 1 (true) or invalid (unknown).
        type: object
    OutPort:
        properties:
            signal_name:
                description: Name of the outgoing Signal on the OutPort.
                type: string
        title: Components produce output for other components through OutPorts
        type: object
    PathTemplateMatcher:
        description: |-
            HTTP path will be matched against given path templates.
            If a match occurs, the value associated with the path template will be treated as a result.
            In case of multiple path templates matching, the most specific one will be chosen.
        properties:
            template_values:
                additionalProperties:
                    type: string
                description: |+
                    Template value keys are OpenAPI-inspired path templates.

                    * Static path segment `/foo` matches a path segment exactly
                    * `/{param}` matches arbitrary path segment.
                      (The parameter name is ignored and can be omitted (`{}`))
                    * The parameter must cover whole segment.
                    * Additionally, path template can end with `/*` wildcard to match
                      arbitrary number of trailing segments (0 or more).
                    * Multiple consecutive `/` are ignored, as well as trailing `/`.
                    * Parametrized path segments must come after static segments.
                    * `*`, if present, must come last.
                    * Most specific template "wins" (`/foo` over `/{}` and `/{}` over `/*`).

                    See also <https://swagger.io/specification/#path-templating-matching>

                    Example:
                    ```yaml
                    /register: register
                    "/user/{userId}": user
                    /static/*: other
                    ```

                minProperties: 1
                type: object
                x-go-tag-validate: gt=0,dive,keys,required,endkeys,required
        title: Matches HTTP Path to given path templates
        type: object
    PeriodicDecrease:
        description: PeriodicDecrease defines a controller for scaling in based on a periodic timer.
        properties:
            period:
                description: |+
                    The period of the timer.

                type: string
                x-go-tag-validate: required
            scale_in_percentage:
                description: |+
                    The percentage of scale to reduce.

                format: double
                maximum: 100
                minimum: 0
                type: number
                x-go-tag-validate: required,gte=0,lte=100
        required:
            - period
            - scale_in_percentage
        type: object
    PodScaler:
        description: Component for scaling pods based on a signal.
        properties:
            dry_run:
                description: |-
                    Dry run mode ensures that no scaling is invoked by this pod scaler.
                    This is useful for observing the behavior of pod scaler without disrupting any real deployment.
                    This parameter sets the default value of dry run setting which can be overridden at runtime using dynamic configuration.
                type: boolean
            dry_run_config_key:
                description: Configuration key for overriding dry run setting through dynamic configuration.
                type: string
            in_ports:
                $ref: '#/definitions/PodScalerIns'
                description: Input ports for the PodScaler component.
            kubernetes_object_selector:
                $ref: '#/definitions/KubernetesObjectSelector'
                description: |+
                    The Kubernetes object to which this pod scaler applies.

                x-go-tag-validate: required
            out_ports:
                $ref: '#/definitions/PodScalerOuts'
                description: Output ports for the PodScaler component.
        type: object
    PodScalerIns:
        description: Inputs for the PodScaler component.
        properties:
            replicas:
                $ref: '#/definitions/InPort'
                title: The number of replicas to configure for the Kubernetes resource
        type: object
    PodScalerOuts:
        description: Outputs for the PodScaler component.
        properties:
            actual_replicas:
                $ref: '#/definitions/OutPort'
                description: The number of replicas that are currently running.
            configured_replicas:
                $ref: '#/definitions/OutPort'
                description: The number of replicas that are desired.
        type: object
    Policy:
        description: |-
            Policy expresses observability-driven control logic.

            :::info

            See also [Policy overview](/concepts/policy/policy.md).

            :::

            Policy specification contains a circuit that defines the controller logic and resources that need to be setup.
        properties:
            circuit:
                $ref: '#/definitions/Circuit'
                description: Defines the control-loop logic of the policy.
            resources:
                $ref: '#/definitions/Resources'
                description: Resources (such as Flux Meters, Classifiers) to setup.
        type: object
    PromQL:
        properties:
            evaluation_interval:
                default: 10s
                description: |+
                    Describes the interval between successive evaluations of the Prometheus query.

                type: string
                x-go-tag-default: 10s
            out_ports:
                $ref: '#/definitions/PromQLOuts'
                description: Output ports for the PromQL component.
            query_string:
                description: |-
                    Describes the [PromQL](https://prometheus.io/docs/prometheus/latest/querying/basics/) query to be run.

                    :::note

                    The query must return a single value either as a scalar or as a vector with a single element.

                    :::

                    :::info Usage with Flux Meter

                    [Flux Meter](/concepts/flow-control/resources/flux-meter.md) metrics can be queries using PromQL. Flux Meter defines histogram type of metrics in Prometheus.
                    Therefore, one can refer to `flux_meter_sum`, `flux_meter_count` and `flux_meter_bucket`.
                    The particular Flux Meter can be identified with the `flux_meter_name` label.
                    There are additional labels available on a Flux Meter such as `valid`, `flow_status`, `http_status_code` and `decision_type`.

                    :::

                    :::info Usage with OpenTelemetry Metrics

                    Aperture supports OpenTelemetry metrics. See [reference](/integrations/metrics/metrics.md) for more details.

                    :::
                type: string
        title: Component that runs a Prometheus query periodically and returns the result as an output signal
        type: object
    PromQLOuts:
        description: Output for the PromQL component.
        properties:
            output:
                $ref: '#/definitions/OutPort'
                description: The result of the Prometheus query as an output signal.
        type: object
    PulseGenerator:
        description: Generates 0 and 1 in turns.
        properties:
            false_for:
                default: 5s
                description: |+
                    Emitting 0 for the `false_for` duration.

                type: string
                x-go-tag-default: 5s
            out_ports:
                $ref: '#/definitions/PulseGeneratorOuts'
                description: Output ports for the PulseGenerator component.
            true_for:
                default: 5s
                description: |+
                    Emitting 1 for the `true_for` duration.

                type: string
                x-go-tag-default: 5s
        type: object
    PulseGeneratorOuts:
        description: Outputs for the PulseGenerator component.
        properties:
            output:
                $ref: '#/definitions/OutPort'
        type: object
    Query:
        description: Query components that are query databases such as Prometheus.
        properties:
            promql:
                $ref: '#/definitions/PromQL'
                description: Periodically runs a Prometheus query in the background and emits the result.
        type: object
    QuotaScheduler:
        description: Schedules the traffic based on token-bucket based quotas.
        properties:
            in_ports:
                $ref: '#/definitions/RateLimiterIns'
                x-go-tag-validate: required
            rate_limiter:
                $ref: '#/definitions/RateLimiterParameters'
                x-go-tag-validate: required
            scheduler:
                $ref: '#/definitions/Scheduler'
            selectors:
                items:
                    $ref: '#/definitions/Selector'
                    type: object
                minItems: 1
                type: array
                x-go-tag-validate: required,gt=0,dive
        required:
            - selectors
        type: object
    RateLimiter:
        description: |-
            :::info

            See also [_Rate Limiter_ overview](/concepts/flow-control/components/rate-limiter.md).

            :::

            RateLimiting is done on per-label-value (`label_key`) basis and it uses the _Token Bucket Algorithm_.
        properties:
            in_ports:
                $ref: '#/definitions/RateLimiterIns'
                title: Input ports for the RateLimiter component
                x-go-tag-validate: required
            parameters:
                $ref: '#/definitions/RateLimiterParameters'
                title: Parameters for the RateLimiter component
                x-go-tag-validate: required
            selectors:
                description: |+
                    Selectors for the component.

                items:
                    $ref: '#/definitions/Selector'
                    type: object
                minItems: 1
                type: array
                x-go-tag-validate: required,gt=0,dive
        required:
            - selectors
        title: Limits the traffic on a control point to specified rate
        type: object
    RateLimiterIns:
        properties:
            bucket_capacity:
                $ref: '#/definitions/InPort'
                description: |+
                    Capacity of the bucket.

                x-go-tag-validate: required
            fill_amount:
                $ref: '#/definitions/InPort'
                description: |+
                    Number of tokens to fill within an `interval`.

                x-go-tag-validate: required
            pass_through:
                $ref: '#/definitions/InPort'
                title: PassThrough port determines whether all requests
        title: Inputs for the RateLimiter component
        type: object
    RateLimiterParameters:
        properties:
            continuous_fill:
                default: true
                description: |+
                    Continuous fill determines whether the token bucket should be filled
                    continuously or only on discrete intervals.

                type: boolean
                x-go-tag-default: "true"
            interval:
                description: |+
                    Interval defines the time interval in which the token bucket
                    will fill tokens specified by `fill_amount` signal.

                type: string
                x-go-tag-validate: required
            label_key:
                description: |-
                    Specifies which label the rate limiter should be keyed by.

                    Rate limiting is done independently for each value of the
                    [label](/concepts/flow-control/flow-label.md) with given key.
                    For example, to give each user a separate limit, assuming you
                    have a _user_ flow
                    label set up, set `label_key: "user"`.
                    If no label key is specified, then all requests matching the
                    selectors will be rate limited based on the global bucket.
                type: string
            lazy_sync:
                $ref: '#/definitions/RateLimiterParametersLazySync'
                title: Configuration of lazy-syncing behavior of rate limiter
            max_idle_time:
                default: 7200s
                description: |+
                    Max idle time before token bucket state for a label is removed.
                    If set to 0, the state is never removed.

                type: string
                x-go-tag-default: 7200s
            tokens_label_key:
                default: tokens
                description: |+
                    Flow label key that will be used to override the number of tokens
                    for this request.
                    This is an optional parameter and takes highest precedence
                    when assigning tokens to a request.
                    The label value must be a valid uint64 number.

                type: string
                x-go-tag-default: tokens
        required:
            - interval
        type: object
    RateLimiterParametersLazySync:
        properties:
            enabled:
                default: false
                title: Enables lazy sync
                type: boolean
                x-go-tag-default: "false"
            num_sync:
                default: 4
                description: |+
                    Number of times to lazy sync within the `interval`.

                exclusiveMinimum: true
                format: int64
                minimum: 0
                type: integer
                x-go-tag-default: "4"
                x-go-tag-validate: gt=0
        type: object
    Rego:
        description: |-
            Rego define a set of labels that are extracted after evaluating a Rego module.

            :::info

            You can use the [live-preview](/concepts/flow-control/resources/classifier.md#live-previewing-requests) feature to first preview the input to the classifier before writing the labeling logic.

            :::

            Example of Rego module which also disables telemetry visibility of label:
            ```yaml
            rego:
              labels:
                user:
                  telemetry: false
              module: |
                package user_from_cookie
                cookies := split(input.attributes.request.http.headers.cookie, "; ")
                user := user {
                    cookie := cookies[_]
                    startswith(cookie, "session=")
                    session := substring(cookie, count("session="), -1)
                    parts := split(session, ".")
                    object := json.unmarshal(base64url.decode(parts[0]))
                    user := object.user
                }
            ```
        properties:
            labels:
                additionalProperties:
                    $ref: '#/definitions/RegoLabelProperties'
                description: |+
                    A map of {key, value} pairs mapping from
                    [flow label](/concepts/flow-control/flow-label.md) keys to queries that define
                    how to extract and propagate flow labels with that key.
                    The name of the label maps to a variable in the Rego module. It maps to `data.<package>.<label>` variable.

                minProperties: 1
                type: object
                x-go-tag-validate: required,gt=0,dive,keys,required,endkeys,required
            module:
                description: |+
                    Source code of the Rego module.

                    :::note

                    Must include a "package" declaration.

                    :::

                type: string
                x-go-tag-validate: required
        required:
            - labels
            - module
        type: object
    RegoLabelProperties:
        properties:
            telemetry:
                default: true
                description: |+
                    :::note

                    The flow label is always accessible in Aperture Policies regardless of this setting.

                    :::

                    :::caution

                    When using [FluxNinja ARC extension](/arc/extension.md), telemetry enabled
                    labels are sent to FluxNinja ARC for observability. Telemetry should be disabled for
                    sensitive labels.

                    :::

                title: |-
                    Decides if the created flow label should be available as an attribute in OLAP telemetry and
                    propagated in [baggage](/concepts/flow-control/flow-label.md#baggage)
                type: boolean
                x-go-tag-default: "true"
        type: object
    Regulator:
        description: |-
            _Regulator_ is a component that regulates the load at a
            [_Control Point_](/concepts/flow-control/selector.md/#control-point) by allowing only a specified percentage of
            flows at random or by sticky sessions.

            :::info

            See also [_Load Regulator overview](/concepts/flow-control/components/regulator.md).

            :::
        properties:
            in_ports:
                $ref: '#/definitions/RegulatorIns'
                description: Input ports for the _Regulator_.
            parameters:
                $ref: '#/definitions/RegulatorParameters'
                description: Parameters for the _Regulator_.
            pass_through_label_values:
                description: Specify certain label values to be always accepted by this _Regulator_ regardless of accept percentage.
                items:
                    type: string
                type: array
            pass_through_label_values_config_key:
                description: Configuration key for setting pass through label values through dynamic configuration.
                type: string
        type: object
    RegulatorIns:
        properties:
            accept_percentage:
                $ref: '#/definitions/InPort'
                description: The percentage of requests to accept.
        type: object
    RegulatorParameters:
        properties:
            label_key:
                description: |-
                    The flow label key for identifying sessions.
                    - When label key is specified, _Regulator_ acts as a sticky filter.
                      The series of flows with the same value of label key get the same
                      decision provided that the `accept_percentage` is same or higher.
                    - When label key is not specified, _Regulator_ acts as a stateless filter.
                      Percentage of flows are selected randomly for rejection.
                type: string
            selectors:
                description: |+
                    Selectors for the component.

                items:
                    $ref: '#/definitions/Selector'
                    type: object
                minItems: 1
                type: array
                x-go-tag-validate: required,gt=0,dive
        required:
            - selectors
        type: object
    Resources:
        description: |-
            :::info

            See also [Resources overview](/concepts/policy/resources.md).

            :::
        properties:
            flow_control:
                $ref: '#/definitions/FlowControlResources'
                description: FlowControlResources are resources that are provided by flow control integration.
            telemetry_collectors:
                description: TelemetryCollector configures OpenTelemetry collector integration.
                items:
                    $ref: '#/definitions/TelemetryCollector'
                    type: object
                type: array
        title: Resources that need to be setup for the policy to function
        type: object
    Rule:
        description: |-
            Example of a JSON extractor:
            ```yaml
            extractor:
              json:
                from: request.http.body
                pointer: /user/name
            ```
        properties:
            extractor:
                $ref: '#/definitions/Extractor'
                description: High-level declarative extractor.
            telemetry:
                default: true
                description: |+
                    :::note

                    The flow label is always accessible in Aperture Policies regardless of this setting.

                    :::

                    :::caution

                    When using [FluxNinja ARC extension](/arc/extension.md), telemetry enabled
                    labels are sent to FluxNinja ARC for observability. Telemetry should be disabled for
                    sensitive labels.

                    :::

                title: |-
                    Decides if the created flow label should be available as an attribute in OLAP telemetry and
                    propagated in [baggage](/concepts/flow-control/flow-label.md#baggage)
                type: boolean
                x-go-tag-default: "true"
        title: Rule describes a single classification Rule
        type: object
    SMA:
        description: Simple Moving Average (SMA) is a type of moving average that computes the average of a fixed number of signal readings.
        properties:
            in_ports:
                $ref: '#/definitions/SMAIns'
                description: Input ports for the SMA component.
            out_ports:
                $ref: '#/definitions/SMAOuts'
                description: Output ports for the SMA component.
            parameters:
                $ref: '#/definitions/SMAParameters'
                description: |+
                    Parameters for the SMA component.

                x-go-tag-validate: required
        type: object
    SMAIns:
        properties:
            input:
                $ref: '#/definitions/InPort'
                description: Signal to be used for the moving average computation.
        type: object
    SMAOuts:
        properties:
            output:
                $ref: '#/definitions/OutPort'
                description: Computed moving average.
        type: object
    SMAParameters:
        properties:
            sma_window:
                description: |+
                    Window of time over which the moving average is computed.

                type: string
                x-go-tag-validate: required
            valid_during_warmup:
                default: false
                description: |+
                    Whether the output is valid during the warm-up stage.

                type: boolean
                x-go-tag-default: "false"
        required:
            - sma_window
        type: object
    ScaleInController:
        properties:
            alerter:
                $ref: '#/definitions/AlerterParameters'
                description: |+
                    Configuration for embedded Alerter.

                x-go-tag-validate: required
            controller:
                $ref: '#/definitions/ScaleInControllerController'
                title: Controller
                x-go-tag-validate: required
        type: object
    ScaleInControllerController:
        properties:
            gradient:
                $ref: '#/definitions/DecreasingGradient'
            periodic:
                $ref: '#/definitions/PeriodicDecrease'
        type: object
    ScaleOutController:
        properties:
            alerter:
                $ref: '#/definitions/AlerterParameters'
                description: |+
                    Configuration for embedded Alerter.

                x-go-tag-validate: required
            controller:
                $ref: '#/definitions/ScaleOutControllerController'
                title: Controller
                x-go-tag-validate: required
        type: object
    ScaleOutControllerController:
        properties:
            gradient:
                $ref: '#/definitions/IncreasingGradient'
        type: object
    Scheduler:
        description: |-
            :::note

            Each Agent instantiates an independent copy of the scheduler, but output
            signals for accepted and incoming token rate are aggregated across all agents.

            :::
        properties:
            decision_deadline_margin:
                default: 0.01s
                description: |+
                    Decision deadline margin is the amount of time that the scheduler will
                    subtract from the request deadline to determine the deadline for the
                    decision. This is to ensure that the scheduler has enough time to
                    make a decision before the request deadline happens, accounting for
                    processing delays.
                    The request deadline is based on the
                    [gRPC deadline](https://grpc.io/blog/deadlines) or the
                    [`grpc-timeout` HTTP header](https://github.com/grpc/grpc/blob/master/doc/PROTOCOL-HTTP2.md#requests).

                    Fail-open logic is use for flow control APIs, so if the gRPC deadline
                    reaches, the flow will end up being unconditionally allowed while
                    it is still waiting on the scheduler.

                type: string
                x-go-tag-default: 0.01s
            default_workload_parameters:
                $ref: '#/definitions/SchedulerWorkloadParameters'
                description: Parameters to be used if none of workloads specified in `workloads` match.
            tokens_label_key:
                default: tokens
                description: |+
                    * Key for a flow label that can be used to override the default number of tokens for this flow.
                    * The value associated with this key must be a valid uint64 number.
                    * If this parameter is not provided, the number of tokens for the flow will be determined by the matched workload's token count.

                type: string
                x-go-tag-default: tokens
            workloads:
                description: |+
                    List of workloads to be used in scheduler.

                    Categorizing [flows](/concepts/flow-control/flow-control.md#flow) into workloads
                    allows for load throttling to be "intelligent" instead of queueing flows in an arbitrary order.
                    There are two aspects of this "intelligence":
                    * Scheduler can more precisely calculate concurrency if it understands
                      that flows belonging to different classes have different weights (for example, insert queries compared to select queries).
                    * Setting different priorities to different workloads lets the scheduler
                      avoid dropping important traffic during overload.

                    Each workload in this list specifies also a matcher that is used to
                    determine which flow will be categorized into which workload.
                    In case of multiple matching workloads, the first matching one will be used.
                    If none of workloads match, `default_workload` will be used.

                    :::info

                    See also [workload definition in the concepts
                    section](/concepts/flow-control/components/load-scheduler.md#workload).

                    :::

                items:
                    $ref: '#/definitions/SchedulerWorkload'
                    type: object
                type: array
                x-go-tag-validate: dive
        title: Weighted Fair Queuing-based workload scheduler
        type: object
    SchedulerWorkload:
        description: Workload defines a class of flows that preferably have similar properties such as response latency and desired priority.
        properties:
            label_matcher:
                $ref: '#/definitions/LabelMatcher'
                description: |+
                    Label Matcher to select a Workload based on
                    [flow labels](/concepts/flow-control/flow-label.md).

                x-go-tag-validate: required
            name:
                description: Name of the workload.
                type: string
            parameters:
                $ref: '#/definitions/SchedulerWorkloadParameters'
                description: Parameters associated with flows matching the label matcher.
        type: object
    SchedulerWorkloadParameters:
        description: |-
            Parameters such as priority, tokens and fairness key that
            are applicable to flows within a workload.
        properties:
            fairness_key:
                description: |-
                    Fairness key is a label key that can be used to provide fairness within a workload.
                    Any [flow label](/concepts/flow-control/flow-label.md) can be used here. For example, if
                    you have a classifier that sets `user` flow label, you might want to set
                    `fairness_key = "user"`.
                type: string
            priority:
                default: 0
                description: |+
                    $$
                    \text{virtual\_finish\_time} = \text{virtual\_time} + \left(\text{tokens} \cdot \left(\text{256} - \text{priority}\right)\right)
                    $$

                format: int64
                maximum: 255
                minimum: 0
                title: |-
                    Describes priority level of the flows within the workload.
                    Priority level ranges from 0 to 255.
                    Higher numbers means higher priority level.
                    Priority levels have non-linear effect on the workload scheduling. The following formula is used to determine the position of a flow in the queue based on virtual finish time:
                type: integer
                x-go-tag-default: "0"
                x-go-tag-validate: gte=0,lte=255
            tokens:
                description: |-
                    Tokens determines the cost of admitting a single flow in the workload,
                    which is typically defined as milliseconds of flow latency (time to response or duration of a feature) or
                    simply equal to 1 if the resource being accessed is constrained by the
                    number of flows (3rd party rate limiters).
                    This override is applicable only if tokens for the flow aren't specified
                    in the flow labels.
                format: uint64
                type: string
        type: object
    Selector:
        description: |-
            Selects flows based on control point, flow labels, agent group and the service
            that the [flow control component](/concepts/flow-control/flow-control.md#components)
            will operate on.

            :::info

            See also [Selector overview](/concepts/flow-control/selector.md).

            :::

            Example:
            ```yaml
            control_point: ingress
            label_matcher:
              match_labels:
                user_tier: gold
              match_expressions:
                - key: query
                  operator: In
                  values:
                    - insert
                    - delete
              expression:
                label_matches:
                    - label: user_agent
                      regex: ^(?!.*Chrome).*Safari
            ```
        properties:
            agent_group:
                default: default
                description: |+
                    [_Agent Group_](/concepts/flow-control/selector.md#agent-group) this
                    selector applies to.

                    :::info

                    Agent Groups are used to scope policies to a subset of agents connected to the same controller.
                    The agents within an agent group receive exact same policy configuration and
                    form a peer to peer cluster to constantly share state.

                    :::

                type: string
                x-go-tag-default: default
            control_point:
                description: |+
                    [Control Point](/concepts/flow-control/selector.md#control-point)
                    identifies location within services where policies can act on flows.
                    For an SDK based insertion,
                    a _Control Point_ can represent a particular feature or execution
                    block within a service. In case of service mesh or middleware insertion, a
                    _Control Point_ can identify ingress or egress calls or distinct listeners
                    or filter chains.

                type: string
                x-go-tag-validate: required
            label_matcher:
                $ref: '#/definitions/LabelMatcher'
                description: |-
                    [Label Matcher](/concepts/flow-control/selector.md#label-matcher)
                    can be used to match flows based on flow labels.
            service:
                default: any
                description: |+
                    The Fully Qualified Domain Name of the
                    [service](/concepts/flow-control/selector.md) to select.

                    In Kubernetes, this is the FQDN of the Service object.

                    :::info

                    `any` matches all services.

                    :::

                    :::info

                    An entity (for example, Kubernetes pod) might belong to multiple services.

                    :::

                type: string
                x-go-tag-default: any
        required:
            - control_point
        type: object
    SignalGenerator:
        description: |-
            The _Signal Generator_ component generates a smooth and continuous signal
            by following a sequence of specified steps. Each step has two parameters:
            - `target_output`: The desired output value at the end of the step.
            - `duration`: The time it takes for the signal to change linearly from the
              previous step's `target_output` to the current step's `target_output`.

            The output signal starts at the `target_output` of the first step and
            changes linearly between steps based on their `duration`. The _Signal
            Generator_ can be controlled to move forwards, backwards, or reset to the
            beginning based on input signals.
        properties:
            in_ports:
                $ref: '#/definitions/SignalGeneratorIns'
            out_ports:
                $ref: '#/definitions/SignalGeneratorOuts'
            parameters:
                $ref: '#/definitions/SignalGeneratorParameters'
                description: |+
                    Parameters for the _Signal Generator_ component.

                x-go-tag-validate: required
        type: object
    SignalGeneratorIns:
        description: Inputs for the _Signal Generator_ component.
        properties:
            backward:
                $ref: '#/definitions/InPort'
                description: Whether to progress the _Signal Generator_ towards the previous step.
            forward:
                $ref: '#/definitions/InPort'
                description: Whether to progress the _Signal Generator_ towards the next step.
            reset:
                $ref: '#/definitions/InPort'
                description: Whether to reset the _Signal Generator_ to the first step.
        type: object
    SignalGeneratorOuts:
        description: Outputs for the _Signal Generator_ component.
        properties:
            at_end:
                $ref: '#/definitions/OutPort'
                description: A Boolean signal indicating whether the _Signal Generator_ is at the end of signal generation.
            at_start:
                $ref: '#/definitions/OutPort'
                description: A Boolean signal indicating whether the _Signal Generator_ is at the start of signal generation.
            output:
                $ref: '#/definitions/OutPort'
                description: The generated signal.
        type: object
    SignalGeneratorParameters:
        description: Parameters for the _Signal Generator_ component.
        properties:
            steps:
                items:
                    $ref: '#/definitions/SignalGeneratorParametersStep'
                    type: object
                minItems: 1
                type: array
                x-go-tag-validate: required,gt=0,dive
        required:
            - steps
        type: object
    SignalGeneratorParametersStep:
        properties:
            duration:
                description: |+
                    Duration for which the step is active.

                type: string
                x-go-tag-validate: required
            target_output:
                $ref: '#/definitions/ConstantSignal'
                description: The value of the step.
        required:
            - duration
        type: object
    Switcher:
        description: |-
            `on_signal` will be returned if switch input is valid and not equal to 0.0 ,
             otherwise `off_signal` will be returned.
        properties:
            in_ports:
                $ref: '#/definitions/SwitcherIns'
                description: Input ports for the Switcher component.
            out_ports:
                $ref: '#/definitions/SwitcherOuts'
                description: Output ports for the Switcher component.
        title: Type of Combinator that switches between `on_signal` and `off_signal` signals based on switch input
        type: object
    SwitcherIns:
        description: Inputs for the Switcher component.
        properties:
            off_signal:
                $ref: '#/definitions/InPort'
                description: Output signal when switch is invalid or 0.0.
            on_signal:
                $ref: '#/definitions/InPort'
                description: Output signal when switch is valid and not 0.0.
            switch:
                $ref: '#/definitions/InPort'
                description: Decides whether to return `on_signal` or `off_signal`.
        type: object
    SwitcherOuts:
        description: Outputs for the Switcher component.
        properties:
            output:
                $ref: '#/definitions/OutPort'
                description: Selected signal (`on_signal` or `off_signal`).
        type: object
    TelemetryCollector:
        properties:
            agent_group:
                default: default
                type: string
                x-go-tag-default: default
            infra_meters:
                additionalProperties:
                    $ref: '#/definitions/InfraMeter'
                description: |-
                    _Infra Meters_ configure custom metrics OpenTelemetry collector pipelines, which will
                    receive and process telemetry at the agents and send metrics to the configured Prometheus.
                    Key in this map refers to OTel pipeline name. Prefixing pipeline name with `metrics/`
                    is optional, as all the components and pipeline names would be normalized.

                    Example:

                    ```yaml
                     telemetry_collectors:
                       - agent_group: default
                         infra_meters:
                    	      rabbitmq:
                    	        processors:
                    	          batch:
                    	            send_batch_size: 10
                    	            timeout: 10s
                    	        receivers:
                    	          rabbitmq:
                    	            collection_interval: 10s
                    	            endpoint: http://<rabbitmq-svc-fqdn>:15672
                    	            password: secretpassword
                    	            username: admin
                    	        per_agent_group: true

                    ```

                    :::caution

                    Validate the OTel configuration before applying it to the
                    production cluster.
                    Incorrect configuration will get rejected at the agents and might cause
                    shutdown of the agent(s).

                    :::
                type: object
        title: |-
            TelemetryCollector defines the telemetry configuration to be synced with the agents.
            It consists of two parts:
            - Agent Group: Agent group to sync telemetry configuration with
            - Infra Meters: OTel compatible metrics pipelines
        type: object
    UnaryOperator:
        description: |-
            $$
            \text{output} = \unary_operator{\text{input}}
            $$
        properties:
            in_ports:
                $ref: '#/definitions/UnaryOperatorIns'
                description: Input ports for the UnaryOperator component.
            operator:
                description: |+
                    Unary Operator to apply.

                    The unary operator can be one of the following:
                    * `abs`: Absolute value with the sign removed.
                    * `acos`: `arccosine`, in radians.
                    * `acosh`: Inverse hyperbolic cosine.
                    * `asin`: `arcsine`, in radians.
                    * `asinh`: Inverse hyperbolic sine.
                    * `atan`: `arctangent`, in radians.
                    * `atanh`: Inverse hyperbolic tangent.
                    * `cbrt`: Cube root.
                    * `ceil`: Least integer value greater than or equal to input signal.
                    * `cos`: `cosine`, in radians.
                    * `cosh`: Hyperbolic cosine.
                    * `erf`: Error function.
                    * `erfc`: Complementary error function.
                    * `erfcinv`: Inverse complementary error function.
                    * `erfinv`: Inverse error function.
                    * `exp`: The base-e exponential of input signal.
                    * `exp2`: The base-2 exponential of input signal.
                    * `expm1`: The base-e exponential of input signal minus 1.
                    * `floor`: Greatest integer value less than or equal to input signal.
                    * `gamma`: Gamma function.
                    * `j0`: Bessel function of the first kind of order 0.
                    * `j1`: Bessel function of the first kind of order 1.
                    * `lgamma`: Natural logarithm of the absolute value of the gamma function.
                    * `log`: Natural logarithm of input signal.
                    * `log10`: Base-10 logarithm of input signal.
                    * `log1p`: Natural logarithm of input signal plus 1.
                    * `log2`: Base-2 logarithm of input signal.
                    * `round`: Round to nearest integer.
                    * `roundtoeven`: Round to nearest integer, with ties going to the nearest even integer.
                    * `sin`: `sine`, in radians.
                    * `sinh`: Hyperbolic sine.
                    * `sqrt`: Square root.
                    * `tan`: `tangent`, in radians.
                    * `tanh`: Hyperbolic tangent.
                    * `trunc`: Truncate to integer.
                    * `y0`: Bessel function of the second kind of order 0.
                    * `y1`: Bessel function of the second kind of order 1.

                enum:
                    - abs
                    - acos
                    - acosh
                    - asin
                    - asinh
                    - atan
                    - atanh
                    - cbrt
                    - ceil
                    - cos
                    - cosh
                    - erf
                    - erfc
                    - erfcinv
                    - erfinv
                    - exp
                    - exp2
                    - expm1
                    - floor
                    - gamma
                    - j0
                    - j1
                    - lgamma
                    - log
                    - log10
                    - log1p
                    - log2
                    - round
                    - roundtoeven
                    - sin
                    - sinh
                    - sqrt
                    - tan
                    - tanh
                    - trunc
                    - y0
                    - y1
                type: string
                x-go-tag-validate: oneof=abs acos acosh asin asinh atan atanh cbrt ceil cos cosh erf erfc erfcinv erfinv exp exp2 expm1 floor gamma j0 j1 lgamma log log10 log1p log2 round roundtoeven sin sinh sqrt tan tanh trunc y0 y1
                x-oneof: abs | acos | acosh | asin | asinh | atan | atanh | cbrt | ceil | cos | cosh | erf | erfc | erfcinv | erfinv | exp | exp2 | expm1 | floor | gamma | j0 | j1 | lgamma | log | log10 | log1p | log2 | round | roundtoeven | sin | sinh | sqrt | tan | tanh | trunc | y0 | y1
            out_ports:
                $ref: '#/definitions/UnaryOperatorOuts'
                description: Output ports for the UnaryOperator component.
        title: Takes an input signal and emits the output after applying the specified unary operator
        type: object
    UnaryOperatorIns:
        description: Inputs for the UnaryOperator component.
        properties:
            input:
                $ref: '#/definitions/InPort'
                description: Input signal.
        type: object
    UnaryOperatorOuts:
        description: Outputs for the UnaryOperator component.
        properties:
            output:
                $ref: '#/definitions/OutPort'
                description: Output signal.
        type: object
    Variable:
        description: Component that emits a constant signal which can be changed at runtime through dynamic configuration.
        properties:
            config_key:
                description: Configuration key for overriding value setting through dynamic configuration.
                type: string
            constant_output:
                $ref: '#/definitions/ConstantSignal'
                description: |+
                    The constant signal emitted by this component. The value of the constant signal can be overridden at runtime through dynamic configuration.

                x-go-tag-validate: required
            out_ports:
                $ref: '#/definitions/VariableOuts'
                description: Output ports for the Variable component.
        type: object
    VariableOuts:
        description: Outputs for the Variable component.
        properties:
            output:
                $ref: '#/definitions/OutPort'
                description: The value is emitted to the output port.
        type: object
info:
    description: Policy
    title: Policy
paths:
    /:
        post:
            operationId: Policy
            parameters:
                - in: body
                  name: body
                  required: true
                  schema:
                    $ref: '#/definitions/Policy'
            responses:
                "200":
                    description: A successful response.
            tags:
                - policy-configuration
produces:
    - application/json
swagger: "2.0"<|MERGE_RESOLUTION|>--- conflicted
+++ resolved
@@ -1145,7 +1145,7 @@
                     :::info
 
                     For list of available attributes in Envoy access logs, refer
-                    [Envoy Filter](/integrations/flow-control/envoy/istio.md#envoy-filter)
+                    [Envoy Filter](/integrations/istio/istio.md#envoy-filter)
 
                     :::
 
@@ -1230,7 +1230,6 @@
         type: object
     FluxMeterLinearBuckets:
         description: |-
-<<<<<<< HEAD
             LinearBuckets creates `count` number of buckets, each `width` wide, where the lowest bucket has an
             upper bound of `start`. The final +inf bucket is not counted.
         properties:
@@ -1278,427 +1277,6 @@
                 x-go-tag-default: '[5.0,10.0,25.0,50.0,100.0,250.0,500.0,1000.0,2500.0,5000.0,10000.0]'
         type: object
     GradientController:
-=======
-          Attribute path is a dot-separated path to attribute.
-
-          Should be either:
-          * one of the fields of [Attribute Context](https://www.envoyproxy.io/docs/envoy/latest/api-v3/service/auth/v3/attribute_context.proto), or
-          * a special `request.http.bearer` pseudo-attribute.
-          For example, `request.http.method` or `request.http.header.user-agent`
-
-          Note: The same attribute path syntax is shared by other extractor variants,
-          wherever attribute path is needed in their "from" syntax.
-
-          Example:
-          ```yaml
-          from: request.http.headers.user-agent
-          ```
-        type: string
-        title: Use an attribute with no conversion
-        x-order: 1
-      json:
-        description: Parse JSON, and extract one of the fields.
-        x-order: 2
-        $ref: '#/definitions/JSONExtractor'
-      jwt:
-        description: Parse the attribute as JWT and read the payload.
-        x-order: 3
-        $ref: '#/definitions/JWTExtractor'
-      path_templates:
-        description: Match HTTP Path to given path templates.
-        x-order: 4
-        $ref: '#/definitions/PathTemplateMatcher'
-  Extrapolator:
-    description: It does so until `maximum_extrapolation_interval` is reached, beyond
-      which it emits invalid signal unless input signal becomes valid again.
-    type: object
-    title: Extrapolates the input signal by repeating the last valid value during
-      the period in which it is invalid
-    properties:
-      in_ports:
-        description: Input ports for the Extrapolator component.
-        x-order: 0
-        $ref: '#/definitions/ExtrapolatorIns'
-      out_ports:
-        description: Output ports for the Extrapolator component.
-        x-order: 1
-        $ref: '#/definitions/ExtrapolatorOuts'
-      parameters:
-        description: |+
-          Parameters for the Extrapolator component.
-
-        x-go-tag-validate: required
-        x-order: 2
-        $ref: '#/definitions/ExtrapolatorParameters'
-  ExtrapolatorIns:
-    description: Inputs for the Extrapolator component.
-    type: object
-    properties:
-      input:
-        description: Input signal for the Extrapolator component.
-        x-order: 0
-        $ref: '#/definitions/InPort'
-  ExtrapolatorOuts:
-    description: Outputs for the Extrapolator component.
-    type: object
-    properties:
-      output:
-        description: Extrapolated signal.
-        x-order: 0
-        $ref: '#/definitions/OutPort'
-  ExtrapolatorParameters:
-    description: Parameters for the Extrapolator component.
-    type: object
-    required:
-    - max_extrapolation_interval
-    properties:
-      max_extrapolation_interval:
-        description: |+
-          Maximum time interval to repeat the last valid value of input signal.
-
-        type: string
-        x-go-tag-validate: required
-        x-order: 0
-  FirstValid:
-    type: object
-    title: Picks the first valid input signal from the array of input signals and
-      emits it as an output signal
-    properties:
-      in_ports:
-        description: Input ports for the FirstValid component.
-        x-order: 0
-        $ref: '#/definitions/FirstValidIns'
-      out_ports:
-        description: Output ports for the FirstValid component.
-        x-order: 1
-        $ref: '#/definitions/FirstValidOuts'
-  FirstValidIns:
-    description: Inputs for the FirstValid component.
-    type: object
-    properties:
-      inputs:
-        description: |+
-          Array of input signals.
-
-        type: array
-        items:
-          type: object
-          $ref: '#/definitions/InPort'
-        x-go-tag-validate: dive
-        x-order: 0
-  FirstValidOuts:
-    description: Outputs for the FirstValid component.
-    type: object
-    properties:
-      output:
-        description: First valid input signal as an output signal.
-        x-order: 0
-        $ref: '#/definitions/OutPort'
-  FlowControl:
-    description: _Flow Control_ encompasses components that manage the flow of requests
-      or access to features within a service.
-    type: object
-    properties:
-      adaptive_load_scheduler:
-        description: _Adaptive Load Scheduler_ component is based on additive increase
-          and multiplicative decrease of token rate. It takes a signal and setpoint
-          as inputs and reduces token rate proportionally (or any arbitrary power)
-          based on deviation of the signal from setpoint.
-        x-order: 0
-        $ref: '#/definitions/AdaptiveLoadScheduler'
-      load_ramp:
-        description: _Load Ramp_ smoothly regulates the flow of requests over specified
-          steps.
-        x-order: 1
-        $ref: '#/definitions/LoadRamp'
-      load_ramp_series:
-        description: _Load Ramp Series_ is a series of _Load Ramp_ components that
-          can shape load one after another at same or different _Control Points_.
-        x-order: 2
-        $ref: '#/definitions/LoadRampSeries'
-      load_scheduler:
-        description: _Load Scheduler_ provides service protection by creating a prioritized
-          workload queue in front of the service using Weighted Fair Queuing.
-        x-order: 3
-        $ref: '#/definitions/LoadScheduler'
-      quota_scheduler:
-        x-order: 4
-        $ref: '#/definitions/QuotaScheduler'
-      rate_limiter:
-        description: _Rate Limiter_ provides service protection by applying rate limits
-          using the token bucket algorithm.
-        x-order: 5
-        $ref: '#/definitions/RateLimiter'
-      regulator:
-        description: Regulator is a component that regulates the flow of requests
-          to the service by allowing only the specified percentage of requests or
-          sticky sessions.
-        x-order: 6
-        $ref: '#/definitions/Regulator'
-  FlowControlResources:
-    type: object
-    title: FlowControl Resources
-    properties:
-      classifiers:
-        description: |+
-          Classifiers are installed in the data-plane and are used to label the requests based on payload content.
-
-          The flow labels created by Classifiers can be matched by Flux Meters to create metrics for control purposes.
-
-        type: array
-        items:
-          type: object
-          $ref: '#/definitions/Classifier'
-        x-go-tag-validate: dive
-        x-order: 0
-      flux_meters:
-        description: |+
-          Flux Meters are installed in the data-plane and form the observability leg of the feedback loop.
-
-          Flux Meter created metrics can be consumed as input to the circuit through the PromQL component.
-
-        type: object
-        additionalProperties:
-          $ref: '#/definitions/FluxMeter'
-        x-go-tag-validate: dive
-        x-order: 1
-  FluxMeter:
-    description: |-
-      Flux Meter gathers metrics for the traffic that matches its selector.
-      The histogram created by Flux Meter measures the workload latency by default.
-
-      :::info
-
-      See also [Flux Meter overview](/concepts/flow-control/resources/flux-meter.md).
-
-      :::
-      Example:
-      ```yaml
-      static_buckets:
-         buckets: [5.0,10.0,25.0,50.0,100.0,250.0,500.0,1000.0,2500.0,5000.0,10000.0]
-      selectors:
-         - agent_group: demoapp
-           service: service1-demo-app.demoapp.svc.cluster.local
-           control_point: ingress
-      attribute_key: response_duration_ms
-      ```
-    type: object
-    required:
-    - selectors
-    properties:
-      attribute_key:
-        description: |+
-          Key of the attribute in access log or span from which the metric for this flux meter is read.
-
-          :::info
-
-          For list of available attributes in Envoy access logs, refer
-          [Envoy Filter](/integrations/istio/istio.md#envoy-filter)
-
-          :::
-
-        type: string
-        default: workload_duration_ms
-        x-go-tag-default: workload_duration_ms
-        x-order: 0
-      exponential_buckets:
-        x-order: 1
-        $ref: '#/definitions/FluxMeterExponentialBuckets'
-      exponential_buckets_range:
-        x-order: 2
-        $ref: '#/definitions/FluxMeterExponentialBucketsRange'
-      linear_buckets:
-        x-order: 3
-        $ref: '#/definitions/FluxMeterLinearBuckets'
-      selectors:
-        description: |+
-          Selectors for flows that will be metered by this _Flux Meter_.
-
-        type: array
-        minItems: 1
-        items:
-          type: object
-          $ref: '#/definitions/Selector'
-        x-go-tag-validate: required,gt=0,dive
-        x-order: 4
-      static_buckets:
-        x-order: 5
-        $ref: '#/definitions/FluxMeterStaticBuckets'
-  FluxMeterExponentialBuckets:
-    description: |-
-      ExponentialBuckets creates `count` number of buckets where the lowest bucket has an upper bound of `start`
-      and each following bucket's upper bound is `factor` times the previous bucket's upper bound. The final +inf
-      bucket is not counted.
-    type: object
-    properties:
-      count:
-        description: |+
-          Number of buckets.
-
-        type: integer
-        format: int32
-        minimum: 0
-        exclusiveMinimum: true
-        x-go-tag-validate: gt=0
-        x-order: 0
-      factor:
-        description: |+
-          Factor to be multiplied to the previous bucket's upper bound to calculate the following bucket's upper bound.
-
-        type: number
-        format: double
-        x-go-tag-validate: gt=1.0
-        x-order: 1
-      start:
-        description: |+
-          Upper bound of the lowest bucket.
-
-        type: number
-        format: double
-        x-go-tag-validate: gt=0.0
-        x-order: 2
-  FluxMeterExponentialBucketsRange:
-    description: |-
-      ExponentialBucketsRange creates `count` number of buckets where the lowest bucket is `min` and the highest
-      bucket is `max`. The final +inf bucket is not counted.
-    type: object
-    properties:
-      count:
-        description: |+
-          Number of buckets.
-
-        type: integer
-        format: int32
-        minimum: 0
-        exclusiveMinimum: true
-        x-go-tag-validate: gt=0
-        x-order: 0
-      max:
-        description: Highest bucket.
-        type: number
-        format: double
-        x-order: 1
-      min:
-        description: |+
-          Lowest bucket.
-
-        type: number
-        format: double
-        x-go-tag-validate: gt=0.0
-        x-order: 2
-  FluxMeterLinearBuckets:
-    description: |-
-      LinearBuckets creates `count` number of buckets, each `width` wide, where the lowest bucket has an
-      upper bound of `start`. The final +inf bucket is not counted.
-    type: object
-    properties:
-      count:
-        description: |+
-          Number of buckets.
-
-        type: integer
-        format: int32
-        minimum: 0
-        exclusiveMinimum: true
-        x-go-tag-validate: gt=0
-        x-order: 0
-      start:
-        description: Upper bound of the lowest bucket.
-        type: number
-        format: double
-        x-order: 1
-      width:
-        description: Width of each bucket.
-        type: number
-        format: double
-        x-order: 2
-  FluxMeterStaticBuckets:
-    description: StaticBuckets holds the static value of the buckets where latency
-      histogram will be stored.
-    type: object
-    properties:
-      buckets:
-        description: |+
-          The buckets in which latency histogram will be stored.
-
-        type: array
-        default:
-        - 5
-        - 10
-        - 25
-        - 50
-        - 100
-        - 250
-        - 500
-        - 1000
-        - 2500
-        - 5000
-        - 10000
-        items:
-          type: number
-          format: double
-        x-go-tag-default: '[5.0,10.0,25.0,50.0,100.0,250.0,500.0,1000.0,2500.0,5000.0,10000.0]'
-        x-order: 0
-  GradientController:
-    description: |-
-      The `gradient` describes a corrective factor that should be applied to the
-      control variable to get the signal closer to the setpoint. It's computed as follows:
-
-      $$
-      \text{gradient} = \left(\frac{\text{signal}}{\text{setpoint}}\right)^{\text{slope}}
-      $$
-
-      `gradient` is then clamped to `[min_gradient, max_gradient]` range.
-
-      The output of gradient controller is computed as follows:
-      $$
-      \text{output} = \text{gradient}_{\text{clamped}} \cdot \text{control\_variable} + \text{optimize}.
-      $$
-
-      Note the additional `optimize` signal, that can be used to "nudge" the
-      controller into desired idle state.
-
-      The output can be _optionally_ clamped to desired range using `max` and
-      `min` input.
-    type: object
-    title: |-
-      Gradient controller is a type of controller which tries to adjust the
-      control variable proportionally to the relative difference between setpoint
-      and actual value of the signal
-    properties:
-      in_ports:
-        description: Input ports of the Gradient Controller.
-        x-order: 0
-        $ref: '#/definitions/GradientControllerIns'
-      manual_mode:
-        description: In manual mode, the controller does not adjust the control variable.
-          It emits the same output as the control variable input. This setting can
-          be adjusted at runtime through dynamic configuration without restarting
-          the policy.
-        type: boolean
-        x-order: 1
-      manual_mode_config_key:
-        description: Configuration key for overriding `manual_mode` setting through
-          dynamic configuration.
-        type: string
-        x-order: 2
-      out_ports:
-        description: Output ports of the Gradient Controller.
-        x-order: 3
-        $ref: '#/definitions/GradientControllerOuts'
-      parameters:
-        description: |+
-          Gradient Parameters.
-
-        x-go-tag-validate: required
-        x-order: 4
-        $ref: '#/definitions/GradientControllerParameters'
-  GradientControllerIns:
-    description: Inputs for the Gradient Controller component.
-    type: object
-    properties:
-      control_variable:
->>>>>>> ccc5891e
         description: |-
             The `gradient` describes a corrective factor that should be applied to the
             control variable to get the signal closer to the setpoint. It's computed as follows:
