consumes:
- application/json
produces:
- application/json
schemes:
- https
swagger: "2.0"
info:
  title: Aperture API
  version: "1.0"
host: aperture-controller
paths:
  /v1/info/host:
    get:
      tags:
      - aperture-agent
      - aperture-controller
      operationId: InfoService_Host
      responses:
        "200":
          description: A successful response.
          schema:
            $ref: '#/definitions/HostInfo'
        default:
          description: An unexpected error response.
          schema:
            $ref: '#/definitions/googlerpcStatus'
  /v1/info/process:
    get:
      tags:
      - aperture-agent
      - aperture-controller
      operationId: InfoService_Process
      responses:
        "200":
          description: A successful response.
          schema:
            $ref: '#/definitions/ProcessInfo'
        default:
          description: An unexpected error response.
          schema:
            $ref: '#/definitions/googlerpcStatus'
  /v1/info/version:
    get:
      tags:
      - aperture-agent
      - aperture-controller
      operationId: InfoService_Version
      responses:
        "200":
          description: A successful response.
          schema:
            $ref: '#/definitions/VersionInfo'
        default:
          description: An unexpected error response.
          schema:
            $ref: '#/definitions/googlerpcStatus'
  /v1/policies:
    get:
      tags:
      - aperture-controller
      operationId: PolicyService_GetPolicies
      responses:
        "200":
          description: A successful response.
          schema:
            $ref: '#/definitions/GetPoliciesResponse'
        default:
          description: An unexpected error response.
          schema:
            $ref: '#/definitions/googlerpcStatus'
  /v1/status/{path}:
    get:
      tags:
      - aperture-agent
      - aperture-controller
      operationId: StatusService_GetGroupStatus
      parameters:
      - pattern: .+
        type: string
        name: path
        in: path
        required: true
      responses:
        "200":
          description: A successful response.
          schema:
            $ref: '#/definitions/GroupStatus'
        default:
          description: An unexpected error response.
          schema:
            $ref: '#/definitions/googlerpcStatus'
definitions:
  AIMDConcurrencyController:
    description: High level concurrency control component. Baselines a signal via
      exponential moving average and applies concurrency limits based on deviation
      of signal from the baseline. Internally implemented as a nested circuit.
    type: object
    properties:
      alerter_parameters:
        description: Configuration for embedded alerter.
        $ref: '#/definitions/AlerterParameters'
      default_config:
        description: Default configuration.
        $ref: '#/definitions/LoadActuatorDynamicConfig'
      dynamic_config_key:
        description: Configuration key for load actuation.
        type: string
      flow_selector:
        description: |+
          Flow Selector decides the service and flows at which the concurrency limiter is applied.

        x-go-tag-validate: required
        $ref: '#/definitions/FlowSelector'
      gradient_parameters:
        description: Gradient parameters for the controller.
        $ref: '#/definitions/GradientControllerParameters'
      in_ports:
        description: Input ports for the AIMDConcurrencyController component.
        $ref: '#/definitions/AIMDConcurrencyControllerIns'
      load_multiplier_linear_increment:
        description: |+
          Linear increment to load multiplier in each execution tick when the system is not in overloaded state.

        type: number
        format: double
        default: 0.0025
        x-go-tag-default: "0.0025"
      max_load_multiplier:
        description: |+
          Current accepted concurrency is multiplied with this number to dynamically calculate the upper concurrency limit of a Service during normal (non-overload) state. This protects the Service from sudden spikes.

        type: number
        format: double
        default: 2
        x-go-tag-default: "2.0"
      out_ports:
        description: Output ports for the AIMDConcurrencyController component.
        $ref: '#/definitions/AIMDConcurrencyControllerOuts'
      scheduler_parameters:
        description: |+
          Scheduler parameters.

        x-go-tag-validate: required
        $ref: '#/definitions/SchedulerParameters'
  AIMDConcurrencyControllerIns:
    description: Inputs for the AIMDConcurrencyController component.
    type: object
    properties:
      setpoint:
        description: The setpoint to the controller.
        $ref: '#/definitions/InPort'
      signal:
        description: The signal to the controller.
        $ref: '#/definitions/InPort'
  AIMDConcurrencyControllerOuts:
    description: Outputs for the AIMDConcurrencyController component.
    type: object
    properties:
      accepted_concurrency:
        description: Accepted concurrency is the number of concurrent requests that
          are accepted by the service.
        $ref: '#/definitions/OutPort'
      desired_load_multiplier:
        description: Desired Load multiplier is the ratio of desired concurrency to
          the incoming concurrency.
        $ref: '#/definitions/OutPort'
      incoming_concurrency:
        description: IncomingConcurrency is the number of concurrent requests that
          are received by the service.
        $ref: '#/definitions/OutPort'
      is_overload:
        description: Is overload is a boolean signal that indicates whether the service
          is overloaded based on the deviation of the signal from the setpoint taking
          into account some tolerance.
        $ref: '#/definitions/OutPort'
      observed_load_multiplier:
        description: Observed Load multiplier is the ratio of accepted concurrency
          to the incoming concurrency.
        $ref: '#/definitions/OutPort'
  AddressExtractor:
    description: |-
      IP addresses in attribute context are defined as objects with separate ip and port fields.
      This is a helper to display an address as a single string.

      Note: Use with care, as it might accidentally introduce a high-cardinality flow label values.

      [ext-authz-address]: https://www.envoyproxy.io/docs/envoy/latest/api-v3/config/core/v3/address.proto#config-core-v3-address

      Example:
      ```yaml
      from: "source.address # or destination.address"
      ```
    type: object
    title: Display an [Address][ext-authz-address] as a single string, eg. `<ip>:<port>`
    required:
    - from
    properties:
      from:
        description: |+
          Attribute path pointing to some string - eg. "source.address".

        type: string
        x-go-tag-validate: required
  Alerter:
    description: Alerter reacts to a signal and generates alert to send to alert manager.
    type: object
    properties:
      in_ports:
        description: Input ports for the Alerter component.
        $ref: '#/definitions/AlerterIns'
      parameters:
        title: Alerter configuration
        x-go-tag-validate: required
        $ref: '#/definitions/AlerterParameters'
  AlerterIns:
    description: Inputs for the Alerter component.
    type: object
    properties:
      signal:
        description: Signal which Alerter is monitoring. If the signal greater than
          0, Alerter generates an alert.
        $ref: '#/definitions/InPort'
  AlerterParameters:
    description: Alerter Parameters is a common config for separate alerter components
      and alerters embedded in other components.
    type: object
    required:
    - alert_name
    properties:
      alert_channels:
        description: A list of alert channel strings.
        type: array
        items:
          type: string
      alert_name:
        description: |+
          Name of the alert.

        type: string
        x-go-tag-validate: required
      labels:
        description: Additional labels to add to alert.
        type: object
        additionalProperties:
          type: string
      resolve_timeout:
        description: |+
          Duration of alert resolver.

        type: string
        default: 5s
        x-go-tag-default: 5s
      severity:
        description: |+
          Severity of the alert, one of 'info', 'warn' or 'crit'.

        type: string
        default: info
        enum:
        - info
        - warn
        - crit
        x-go-tag-default: info
        x-go-tag-validate: oneof=info warn crit
        x-oneof: info | warn | crit
  And:
    description: |-
      Logical AND.

      Signals are mapped to boolean values as follows:
      * Zero is treated as false.
      * Any non-zero is treated as true.
      * Invalid inputs are considered unknown.

        :::note

        Treating invalid inputs as "unknowns" has a consequence that the result
        might end up being valid even when some inputs are invalid. Eg. `unknown && false == false`,
        because the result would end up false no matter if
        first signal was true or false. On the other hand, `unknown && true == unknown`.

        :::
    type: object
    properties:
      in_ports:
        description: Input ports for the And component.
        $ref: '#/definitions/AndIns'
      out_ports:
        description: Output ports for the And component.
        $ref: '#/definitions/AndOuts'
  AndIns:
    description: Inputs for the And component.
    type: object
    properties:
      inputs:
        description: |+
          Array of input signals.

        type: array
        items:
          type: object
          $ref: '#/definitions/InPort'
        x-go-tag-validate: dive
  AndOuts:
    description: Output ports for the And component.
    type: object
    properties:
      output:
        description: |-
          Result of logical AND of all the input signals.

          Will always be 0 (false), 1 (true) or invalid (unknown).
        $ref: '#/definitions/OutPort'
  ArithmeticCombinator:
    type: object
    title: Type of combinator that computes the arithmetic operation on the operand
      signals
    properties:
      in_ports:
        description: Input ports for the Arithmetic Combinator component.
        $ref: '#/definitions/ArithmeticCombinatorIns'
      operator:
        description: |+
          Operator of the arithmetic operation.

          The arithmetic operation can be addition, subtraction, multiplication, division, XOR, right bit shift or left bit shift.
          In case of XOR and bitshifts, value of signals is cast to integers before performing the operation.

        type: string
        enum:
        - add
        - sub
        - mul
        - div
        - xor
        - lshift
        - rshift
        x-go-tag-validate: oneof=add sub mul div xor lshift rshift
        x-oneof: add | sub | mul | div | xor | lshift | rshift
      out_ports:
        description: Output ports for the Arithmetic Combinator component.
        $ref: '#/definitions/ArithmeticCombinatorOuts'
  ArithmeticCombinatorIns:
    description: Inputs for the Arithmetic Combinator component.
    type: object
    properties:
      lhs:
        description: Left hand side of the arithmetic operation.
        $ref: '#/definitions/InPort'
      rhs:
        description: Right hand side of the arithmetic operation.
        $ref: '#/definitions/InPort'
  ArithmeticCombinatorOuts:
    description: Outputs for the Arithmetic Combinator component.
    type: object
    properties:
      output:
        description: Result of arithmetic operation.
        $ref: '#/definitions/OutPort'
  AutoScale:
    description: AutoScale components are used to scale a service.
    type: object
    properties:
      auto_scaler:
        description: _AutoScaler_ provides auto-scaling functionality for any scalable
          resource.
        $ref: '#/definitions/AutoScaler'
      pod_auto_scaler:
        description: _PodAutoScaler_ provides auto-scaling functionality for scalable
          Kubernetes resource.
        $ref: '#/definitions/PodAutoScaler'
      pod_scaler:
        description: PodScaler provides pod horizontal scaling functionality for scalable
          Kubernetes resources.
        $ref: '#/definitions/PodScaler'
  AutoScaler:
    description: _AutoScaler_ provides auto-scaling functionality for any scalable
      resource. Multiple _Controllers_ can be defined on the _AutoScaler_ for performing
      scale-out or scale-in. The _AutoScaler_ can interface with infrastructure APIs
      such as Kubernetes to perform auto-scale.
    type: object
    properties:
      cooldown_override_percentage:
        description: |+
          Cooldown override percentage defines a threshold change in scale-out beyond which previous cooldown is overridden.
          For example, if the cooldown is 5 minutes and the cooldown override percentage is 10%, then if the
          scale-increases by 10% or more, the previous cooldown is cancelled. Defaults to 50%.

        type: number
        format: double
        default: 50
        x-go-tag-default: "50"
      max_scale:
        description: |+
          The maximum scale to which the _AutoScaler_ can scale-out. E.g. in case of KubernetesReplicas Scaler, this is the maximum number of replicas.

        type: string
        format: int64
        default: "9223372036854775807"
        minLength: 1
        x-go-tag-default: "9223372036854775807"
        x-go-tag-validate: gt=0
      max_scale_in_percentage:
        description: |+
          The maximum decrease of scale (e.g. pods) at one time. Defined as percentage of current scale value. Can never go below one even if percentage computation is less than one. Defaults to 1% of current scale value.

        type: number
        format: double
        default: 1
        x-go-tag-default: "1"
      max_scale_out_percentage:
        description: |+
          The maximum increase of scale (e.g. pods) at one time. Defined as percentage of current scale value. Can never go below one even if percentage computation is less than one. Defaults to 10% of current scale value.

        type: number
        format: double
        default: 10
        x-go-tag-default: "10"
      min_scale:
        description: |+
          The minimum scale to which the _AutoScaler_ can scale-in. E.g. in case of KubernetesReplicas Scaler, this is the minimum number of replicas.

        type: string
        format: int64
        default: "0"
        minLength: 0
        x-go-tag-default: "0"
        x-go-tag-validate: gte=0
      out_ports:
        description: Output ports for the _AutoScaler_.
        $ref: '#/definitions/AutoScalerOuts'
      scale_in_alerter_parameters:
        description: Configuration for scale-in alerter.
        $ref: '#/definitions/AlerterParameters'
      scale_in_controllers:
        description: List of _Controllers_ for scaling in.
        type: array
        items:
          type: object
          $ref: '#/definitions/ScaleInController'
      scale_in_cooldown:
        description: |+
          The amount of time to wait after a scale-in operation for another scale-in operation.

        type: string
        default: 120s
        x-go-tag-default: 120s
      scale_out_alerter_parameters:
        description: Configuration for scale-out alerter.
        $ref: '#/definitions/AlerterParameters'
      scale_out_controllers:
        description: List of _Controllers_ for scaling out.
        type: array
        items:
          type: object
          $ref: '#/definitions/ScaleOutController'
      scale_out_cooldown:
        description: |+
          The amount of time to wait after a scale-out operation for another scale-out or scale-in operation.

        type: string
        default: 30s
        x-go-tag-default: 30s
      scaler:
        x-go-tag-validate: required
        $ref: '#/definitions/AutoScalerScaler'
  AutoScalerOuts:
    description: Outputs for _AutoScaler_.
    type: object
    properties:
      actual_scale:
        $ref: '#/definitions/OutPort'
      configured_scale:
        $ref: '#/definitions/OutPort'
      desired_scale:
        $ref: '#/definitions/OutPort'
  AutoScalerScaler:
    type: object
    properties:
      kubernetes_replicas:
        $ref: '#/definitions/KubernetesReplicas'
  Circuit:
    description: |-
      :::info

      See also [Circuit overview](/concepts/policy/circuit.md).

      :::

      Signals flow between components via ports.
      As signals traverse the circuit, they get processed, stored within components or get acted upon (e.g. load-shed, rate-limit, auto-scale etc.).
      Circuit is evaluated periodically in order to respond to changes in signal readings.

      :::info

      **Signal**

      Signals are floating-point values.

      A signal can also have a special **Invalid** value. It's usually used to
      communicate that signal doesn't have a meaningful value at the moment, eg.
      [PromQL](#prom-q-l) emits such a value if it cannot execute a query.
      Components know when their input signals are invalid and can act
      accordingly. They can either propagate the invalidness, by making their
      output itself invalid (like eg.
      [ArithmeticCombinator](#arithmetic-combinator)) or use some different
      logic, like eg. [Extrapolator](#extrapolator). Refer to a component's
      docs on how exactly it handles invalid inputs.

      :::
    type: object
    title: Circuit is defined as a dataflow graph of inter-connected components
    properties:
      components:
        description: |+
          Defines a signal processing graph as a list of components.

        type: array
        items:
          type: object
          $ref: '#/definitions/Component'
        x-go-tag-validate: dive
      evaluation_interval:
        description: |+
          Evaluation interval (tick) is the time period between consecutive runs of the policy circuit.
          This interval is typically aligned with how often the corrective action (actuation) needs to be taken.

        type: string
        default: 0.5s
        x-go-tag-default: 0.5s
  Classifier:
    description: |-
      :::info

      See also [Classifier overview](/concepts/flow-control/resources/classifier.md).

      :::
      Example
      ```yaml
      flow_selector:
        service_selector:
           agent_group: demoapp
           service: service1-demo-app.demoapp.svc.cluster.local
        flow_matcher:
           control_point: ingress
           label_matcher:
              match_labels:
                user_tier: gold
              match_expressions:
                - key: user_type
                  operator: In
      rules:
        user:
         extractor:
           from: request.http.headers.user-agent
        telemetry: false
      ```
    type: object
    title: Set of classification rules sharing a common selector
    properties:
      flow_selector:
        description: |+
          Defines where to apply the flow classification rule.

        x-go-tag-validate: required
        $ref: '#/definitions/FlowSelector'
      rego:
        description: |-
          Rego is a policy language used to express complex policies in a concise and declarative way.
          It can be used to define flow classification rules by writing custom queries that extract values from request metadata.
          For simple cases, such as directly reading a value from header or a field from json body, declarative extractors are recommended.
        title: Rego based classification
        $ref: '#/definitions/Rego'
      rules:
        description: |+
          A map of {key, value} pairs mapping from
          [flow label](/concepts/flow-control/flow-label.md) keys to rules that define
          how to extract and propagate flow labels with that key.

        type: object
        additionalProperties:
          $ref: '#/definitions/Rule'
        x-go-tag-validate: dive,keys,required,endkeys,required
  Component:
    description: |-
      :::info

      See also [Components overview](/concepts/policy/circuit.md#components).

      :::

      Signals flow into the components via input ports and results are emitted on output ports.
      Components are wired to each other based on signal names forming an execution graph of the circuit.

      :::note

      Loops are broken by the runtime at the earliest component index that is part of the loop.
      The looped signals are saved in the tick they are generated and served in the subsequent tick.

      :::

      There are three categories of components:
      * "source" components – they take some sort of input from "the real world" and output
        a signal based on this input. Example: [PromQL](#prom-q-l). In the UI
        they're represented by green color.
      * signal processor components – "pure" components that don't interact with the "real world".
        Examples: [GradientController](#gradient-controller), [Max](#max).

        :::note

        Signal processor components's output can depend on their internal state, in addition to the inputs.
        Eg. see the [Exponential Moving Average filter](#e-m-a).

        :::

      * "sink" components – they affect the real world.
        [ConcurrencyLimiter.LoadActuator](#concurrency-limiter) and [RateLimiter](#rate-limiter).
        In the UI, represented by orange color.  Sink components usually come in pairs with a
        "sources" component which emits a feedback signal, like
        `accepted_concurrency` emitted by ConcurrencyLimiter.Scheduler.

      :::tip

      Sometimes you may want to use a constant value as one of component's inputs.
      You can create an input port containing the constant value instead of being connected to a signal.
      To do so, use the [InPort](#in_port)'s .withConstantSignal(constant_signal) method.
      You can also use it to provide special math values such as NaN and +- Inf.
      If You need to provide the same constant signal to multiple components,
      You can use the [Variable](#variable) component.

      :::

      See also [Policy](#policy) for a higher-level explanation of circuits.
    type: object
    title: Computational block that forms the circuit
    properties:
      alerter:
        description: Alerter reacts to a signal and generates alert to send to alert
          manager.
        $ref: '#/definitions/Alerter'
      and:
        description: Logical AND.
        $ref: '#/definitions/And'
      arithmetic_combinator:
        description: Applies the given operator on input operands (signals) and emits
          the result.
        $ref: '#/definitions/ArithmeticCombinator'
      auto_scale:
        description: AutoScale components are used to scale the service.
        $ref: '#/definitions/AutoScale'
      decider:
        description: Decider emits the binary result of comparison operator on two
          operands.
        $ref: '#/definitions/Decider'
      differentiator:
        description: Differentiator calculates rate of change per tick.
        $ref: '#/definitions/Differentiator'
      ema:
        description: Exponential Moving Average filter.
        $ref: '#/definitions/EMA'
      extrapolator:
        description: Takes an input signal and emits the extrapolated value; either
          mirroring the input value or repeating the last known value up to the maximum
          extrapolation interval.
        $ref: '#/definitions/Extrapolator'
      first_valid:
        description: Picks the first valid input signal and emits it.
        $ref: '#/definitions/FirstValid'
      flow_control:
        description: FlowControl components are used to regulate requests flow.
        $ref: '#/definitions/FlowControl'
      gradient_controller:
        description: |-
          Gradient controller calculates the ratio between the signal and the setpoint to determine the magnitude of the correction that need to be applied.
          This controller can be used to build AIMD (Additive Increase, Multiplicative Decrease) or MIMD style response.
        $ref: '#/definitions/GradientController'
      holder:
        description: Holds the last valid signal value for the specified duration
          then waits for next valid value to hold.
        $ref: '#/definitions/Holder'
      integrator:
        description: Accumulates sum of signal every tick.
        $ref: '#/definitions/Integrator'
      inverter:
        description: Logical NOT.
        $ref: '#/definitions/Inverter'
      max:
        description: Emits the maximum of the input signals.
        $ref: '#/definitions/Max'
      min:
        description: Emits the minimum of the input signals.
        $ref: '#/definitions/Min'
      nested_circuit:
        description: Nested circuit defines a sub-circuit as a high-level component.
          It consists of a list of components and a map of input and output ports.
        $ref: '#/definitions/NestedCircuit'
      nested_signal_egress:
        description: Nested signal egress is a special type of component that allows
          to extract a signal from a nested circuit.
        $ref: '#/definitions/NestedSignalEgress'
      nested_signal_ingress:
        description: Nested signal ingress is a special type of component that allows
          to inject a signal into a nested circuit.
        $ref: '#/definitions/NestedSignalIngress'
      or:
        description: Logical OR.
        $ref: '#/definitions/Or'
      pulse_generator:
        description: Generates 0 and 1 in turns.
        $ref: '#/definitions/PulseGenerator'
      query:
        description: Query components that are query databases such as Prometheus.
        $ref: '#/definitions/Query'
      signal_generator:
        description: Generates the specified signal.
        $ref: '#/definitions/SignalGenerator'
      switcher:
        description: Switcher acts as a switch that emits one of the two signals based
          on third signal.
        $ref: '#/definitions/Switcher'
      unary_operator:
        description: Takes an input signal and emits the square root of the input
          signal.
        $ref: '#/definitions/UnaryOperator'
      variable:
        description: Emits a variable signal which can be set to invalid.
        $ref: '#/definitions/Variable'
  ConcurrencyLimiter:
    description: |-
      :::info

<<<<<<< HEAD
      See also [_Concurrency Limiter_ overview](/concepts/integrations/flow-control/components/concurrency-limiter.md).
=======
      See also [Concurrency Limiter overview](/concepts/flow-control/components/concurrency-limiter.md).
>>>>>>> 7cbadb87

      :::

      It is based on the actuation strategy (e.g. load actuator) and workload scheduling which is based on Weighted Fair Queuing principles.
      Concurrency is calculated in terms of total tokens which translate to (avg. latency \* in-flight requests), i.e. Little's Law.

      ConcurrencyLimiter configuration is split into two parts: An actuation
      strategy and a scheduler. Right now, only `load_actuator` strategy is available.
    type: object
    title: _Concurrency Limiter_ is an actuator component that regulates flows in
      order to provide active service protection
    properties:
      flow_selector:
        description: |+
          Flow Selector decides the service and flows at which the concurrency limiter is applied.

        x-go-tag-validate: required
        $ref: '#/definitions/FlowSelector'
      load_actuator:
        description: |-
          Actuator based on limiting the accepted concurrency under incoming concurrency * load multiplier.

          Actuation strategy defines the input signal that will drive the scheduler.
        $ref: '#/definitions/LoadActuator'
      scheduler:
        description: |+
          Configuration of Weighted Fair Queuing-based workload scheduler.

          Contains configuration of per-agent scheduler, and also defines some
          output signals.

        x-go-tag-validate: required
        $ref: '#/definitions/Scheduler'
  ConstantSignal:
    description: Special constant input for ports and Variable component. Can provide
      either a constant value or special Nan/+-Inf value.
    type: object
    properties:
      special_value:
        description: |+
          A special value such as NaN, +Inf, -Inf.

        type: string
        enum:
        - NaN
        - +Inf
        - -Inf
        x-go-tag-validate: oneof=NaN +Inf -Inf
        x-oneof: NaN | +Inf | -Inf
      value:
        description: A constant value.
        type: number
        format: double
  Decider:
    description: |-
      The comparison operator can be greater-than, less-than, greater-than-or-equal, less-than-or-equal, equal, or not-equal.

      This component also supports time-based response, i.e. the output
      transitions between 1.0 or 0.0 signal if the decider condition is
      true or false for at least "true_for" or "false_for" duration. If
      `true_for` and `false_for` durations are zero then the transitions are
      instantaneous.
    type: object
    title: Type of combinator that computes the comparison operation on lhs and rhs
      signals
    properties:
      false_for:
        description: |+
          Duration of time to wait before a transition to false state.
          If the duration is zero, the transition will happen instantaneously.

        type: string
        default: 0s
        x-go-tag-default: 0s
      in_ports:
        description: Input ports for the Decider component.
        $ref: '#/definitions/DeciderIns'
      operator:
        description: |+
          Comparison operator that computes operation on lhs and rhs input signals.

        type: string
        enum:
        - gt
        - lt
        - gte
        - lte
        - eq
        - neq
        x-go-tag-validate: oneof=gt lt gte lte eq neq
        x-oneof: gt | lt | gte | lte | eq | neq
      out_ports:
        description: Output ports for the Decider component.
        $ref: '#/definitions/DeciderOuts'
      true_for:
        description: |+
          Duration of time to wait before a transition to true state.
          If the duration is zero, the transition will happen instantaneously.

        type: string
        default: 0s
        x-go-tag-default: 0s
  DeciderIns:
    description: Inputs for the Decider component.
    type: object
    properties:
      lhs:
        description: Left hand side input signal for the comparison operation.
        $ref: '#/definitions/InPort'
      rhs:
        description: Right hand side input signal for the comparison operation.
        $ref: '#/definitions/InPort'
  DeciderOuts:
    description: Outputs for the Decider component.
    type: object
    properties:
      output:
        description: Selected signal (1.0 or 0.0).
        $ref: '#/definitions/OutPort'
  DecreasingGradient:
    description: Decreasing Gradient defines a controller for scaling in based on
      Gradient Controller.
    type: object
    properties:
      in_ports:
        description: Input ports for the Gradient.
        $ref: '#/definitions/DecreasingGradientIns'
      parameters:
        title: |-
          Gradient parameters for the controller. Defaults and constraints:
          * slope = 1
          * min_gradient = -Inf (must be less than 1)
          * max_gradient = 1 (cannot be changed)
        $ref: '#/definitions/DecreasingGradientParameters'
  DecreasingGradientIns:
    description: Inputs for Gradient.
    type: object
    properties:
      setpoint:
        description: The setpoint to use for scale-in.
        $ref: '#/definitions/InPort'
      signal:
        description: The signal to use for scale-in.
        $ref: '#/definitions/InPort'
  DecreasingGradientParameters:
    description: This allows subset of parameters with constrained values compared
      to a regular gradient controller. For full documentation of these parameters,
      refer to the [GradientControllerParameters](#gradient-controller-parameters).
    type: object
    properties:
      min_gradient:
        type: number
        format: double
        default: -1.7976931348623157e+308
        x-go-tag-default: "-1.79769313486231570814527423731704356798070e+308"
        x-go-tag-validate: lte=1.0
      slope:
        type: number
        format: double
        default: 1
        x-go-tag-default: "1.0"
  Differentiator:
    description: Differentiator calculates rate of change per tick.
    type: object
    properties:
      in_ports:
        description: Input ports for the Differentiator component.
        $ref: '#/definitions/DifferentiatorIns'
      out_ports:
        description: Output ports for the Differentiator component.
        $ref: '#/definitions/DifferentiatorOuts'
      window:
        description: |+
          The window of time over which differentiator operates.

        type: string
        default: 5s
        x-go-tag-default: 5s
  DifferentiatorIns:
    description: Inputs for the Differentiator component.
    type: object
    properties:
      input:
        $ref: '#/definitions/InPort'
  DifferentiatorOuts:
    description: Outputs for the Differentiator component.
    type: object
    properties:
      output:
        $ref: '#/definitions/OutPort'
  EMA:
    description: |-
      At any time EMA component operates in one of the following states:
      1. Warm up state: The first warmup_window samples are used to compute the initial EMA.
         If an invalid reading is received during the warmup_window, the last good average is emitted and the state gets reset back to beginning of warm up state.
      2. Normal state: The EMA is computed using following formula.

      The EMA for a series $Y$ is calculated recursively as:

      $$
      \text{EMA} _t =
      \begin{cases}
        Y_0, &\text{for } t = 0 \\
        \alpha Y_t + (1 - \alpha) \text{EMA} _{t-1}, &\text{for }t > 0
      \end{cases}
      $$

      The coefficient $\alpha$ represents the degree of weighting decrease, a constant smoothing factor between 0 and 1.
      A higher $\alpha$ discounts older observations faster.
      The $\alpha$ is computed using ema\_window:

      $$
      \alpha = \frac{2}{N + 1} \quad\text{where } N = \frac{\text{ema\_window}}{\text{evaluation\_period}}
      $$
    type: object
    title: Exponential Moving Average (EMA) is a type of moving average that applies
      exponentially more weight to recent signal readings
    properties:
      in_ports:
        description: Input ports for the EMA component.
        $ref: '#/definitions/EMAIns'
      out_ports:
        description: Output ports for the EMA component.
        $ref: '#/definitions/EMAOuts'
      parameters:
        description: |+
          Parameters for the EMA component.

        x-go-tag-validate: required
        $ref: '#/definitions/EMAParameters'
  EMAIns:
    description: Inputs for the EMA component.
    type: object
    properties:
      input:
        description: Input signal to be used for the EMA computation.
        $ref: '#/definitions/InPort'
      max_envelope:
        description: |-
          Upper bound of the moving average.

          When the signal exceeds `max_envelope` it's multiplied by
          `correction_factor_on_max_envelope_violation` **once per tick**.

          :::note

          If the signal deviates from `max_envelope` faster than the correction
          faster, it might end up exceeding the envelope.

          :::
        $ref: '#/definitions/InPort'
      min_envelope:
        description: |-
          Lower bound of the moving average.

          Behavior is similar to `max_envelope`.
        $ref: '#/definitions/InPort'
  EMAOuts:
    description: Outputs for the EMA component.
    type: object
    properties:
      output:
        description: Exponential moving average of the series of reading as an output
          signal.
        $ref: '#/definitions/OutPort'
  EMAParameters:
    description: Parameters for the EMA component.
    type: object
    required:
    - ema_window
    - warmup_window
    properties:
      correction_factor_on_max_envelope_violation:
        description: |+
          Correction factor to apply on the output value if its in violation of the max envelope.

        type: number
        format: double
        default: 1
        minimum: 0
        x-go-tag-default: "1.0"
        x-go-tag-validate: gte=0,lte=1.0
      correction_factor_on_min_envelope_violation:
        description: |+
          Correction factor to apply on the output value if its in violation of the min envelope.

        type: number
        format: double
        default: 1
        x-go-tag-default: "1.0"
        x-go-tag-validate: gte=1.0
      ema_window:
        description: |+
          Duration of EMA sampling window.

        type: string
        x-go-tag-validate: required
      valid_during_warmup:
        description: |+
          Whether the output is valid during the warm up stage.

        type: boolean
        default: false
        x-go-tag-default: "false"
      warmup_window:
        description: |+
          Duration of EMA warming up window.

          The initial value of the EMA is the average of signal readings received during the warm up window.

        type: string
        x-go-tag-validate: required
  EqualsMatchExpression:
    description: Label selector expression of the equal form "label == value".
    type: object
    required:
    - label
    properties:
      label:
        description: |+
          Name of the label to equal match the value.

        type: string
        x-go-tag-validate: required
      value:
        description: Exact value that the label should be equal to.
        type: string
  Extractor:
    description: There are multiple variants of extractor, specify exactly one.
    type: object
    title: Defines a high-level way to specify how to extract a flow label value given
      http request metadata, without a need to write rego code
    properties:
      address:
        description: Display an address as a single string - `<ip>:<port>`.
        $ref: '#/definitions/AddressExtractor'
      from:
        description: |-
          Attribute path is a dot-separated path to attribute.

          Should be either:
          * one of the fields of [Attribute Context][attribute-context], or
          * a special "request.http.bearer" pseudo-attribute.
          Eg. "request.http.method" or "request.http.header.user-agent"

          Note: The same attribute path syntax is shared by other extractor variants,
          wherever attribute path is needed in their "from" syntax.

          Example:
          ```yaml
          from: request.http.headers.user-agent
          ```
          [attribute-context]: https://www.envoyproxy.io/docs/envoy/latest/api-v3/service/auth/v3/attribute_context.proto
        type: string
        title: Use an attribute with no conversion
      json:
        description: Deserialize a json, and extract one of the fields.
        $ref: '#/definitions/JSONExtractor'
      jwt:
        description: Parse the attribute as JWT and read the payload.
        $ref: '#/definitions/JWTExtractor'
      path_templates:
        description: Match HTTP Path to given path templates.
        $ref: '#/definitions/PathTemplateMatcher'
  Extrapolator:
    description: It does so until `maximum_extrapolation_interval` is reached, beyond
      which it emits invalid signal unless input signal becomes valid again.
    type: object
    title: Extrapolates the input signal by repeating the last valid value during
      the period in which it is invalid
    properties:
      in_ports:
        description: Input ports for the Extrapolator component.
        $ref: '#/definitions/ExtrapolatorIns'
      out_ports:
        description: Output ports for the Extrapolator component.
        $ref: '#/definitions/ExtrapolatorOuts'
      parameters:
        description: |+
          Parameters for the Extrapolator component.

        x-go-tag-validate: required
        $ref: '#/definitions/ExtrapolatorParameters'
  ExtrapolatorIns:
    description: Inputs for the Extrapolator component.
    type: object
    properties:
      input:
        description: Input signal for the Extrapolator component.
        $ref: '#/definitions/InPort'
  ExtrapolatorOuts:
    description: Outputs for the Extrapolator component.
    type: object
    properties:
      output:
        description: Extrapolated signal.
        $ref: '#/definitions/OutPort'
  ExtrapolatorParameters:
    description: Parameters for the Extrapolator component.
    type: object
    required:
    - max_extrapolation_interval
    properties:
      max_extrapolation_interval:
        description: |+
          Maximum time interval to repeat the last valid value of input signal.

        type: string
        x-go-tag-validate: required
  FirstValid:
    type: object
    title: Picks the first valid input signal from the array of input signals and
      emits it as an output signal
    properties:
      in_ports:
        description: Input ports for the FirstValid component.
        $ref: '#/definitions/FirstValidIns'
      out_ports:
        description: Output ports for the FirstValid component.
        $ref: '#/definitions/FirstValidOuts'
  FirstValidIns:
    description: Inputs for the FirstValid component.
    type: object
    properties:
      inputs:
        description: |+
          Array of input signals.

        type: array
        items:
          type: object
          $ref: '#/definitions/InPort'
        x-go-tag-validate: dive
  FirstValidOuts:
    description: Outputs for the FirstValid component.
    type: object
    properties:
      output:
        description: First valid input signal as an output signal.
        $ref: '#/definitions/OutPort'
  FlowControl:
    description: FlowControl components are used to regulate requests flow.
    type: object
    properties:
      aimd_concurrency_controller:
        description: AIMD Concurrency control component is based on Additive Increase
          and Multiplicative Decrease of Concurrency. It takes a signal and setpoint
          as inputs and reduces concurrency limits proportionally (or any arbitrary
          power) based on deviation of the signal from setpoint. Internally implemented
          as a nested circuit.
        $ref: '#/definitions/AIMDConcurrencyController'
      concurrency_limiter:
        description: _Concurrency Limiter_ provides service protection by applying
          prioritized load shedding of flows using a network scheduler (e.g. Weighted
          Fair Queuing).
        $ref: '#/definitions/ConcurrencyLimiter'
      flow_regulator:
        description: Flow Regulator is a component that regulates the flow of requests
          to the service by allowing only the specified percentage of requests or
          sticky sessions.
        $ref: '#/definitions/FlowRegulator'
      load_shaper:
        description: LoadShaper is a component that shapes the load of the service.
        $ref: '#/definitions/LoadShaper'
      load_shaper_series:
        description: LoadShaperSeries is a series of LoadShaper components that shape
          load one after another in series.
        $ref: '#/definitions/LoadShaperSeries'
      rate_limiter:
        description: _Rate Limiter_ provides service protection by applying rate limiter.
        $ref: '#/definitions/RateLimiter'
  FlowControlResources:
    type: object
    title: FlowControl Resources
    properties:
      classifiers:
        description: |+
          Classifiers are installed in the data-plane and are used to label the requests based on payload content.

          The flow labels created by Classifiers can be matched by Flux Meters to create metrics for control purposes.

        type: array
        items:
          type: object
          $ref: '#/definitions/Classifier'
        x-go-tag-validate: dive
      flux_meters:
        description: |+
          Flux Meters are installed in the data-plane and form the observability leg of the feedback loop.

          Flux Meter created metrics can be consumed as input to the circuit via the PromQL component.

        type: object
        additionalProperties:
          $ref: '#/definitions/FluxMeter'
        x-go-tag-validate: dive
  FlowMatcher:
    description: |-
      :::info

      See also [FlowSelector overview](/concepts/flow-control/flow-selector.md).

      :::
      Example:
      ```yaml
      control_point: ingress
      label_matcher:
        match_labels:
          user_tier: gold
        match_expressions:
          - key: query
            operator: In
            values:
              - insert
              - delete
        expression:
          label_matches:
              - label: user_agent
                regex: ^(?!.*Chrome).*Safari
      ```
    type: object
    title: |-
      Describes which flows a [flow control
      component](/concepts/flow-control/flow-control.md#components) should apply
      to
    required:
    - control_point
    properties:
      control_point:
        description: |+
          [Control Point](/concepts/flow-control/flow-selector.md#control-point)
          identifies the location of a Flow within a Service. For an SDK based insertion, a Control Point can represent a particular feature or execution
          block within a Service. In case of Service Mesh or Middleware insertion, a Control Point can identify ingress vs egress calls or distinct listeners
          or filter chains.

        type: string
        x-go-tag-validate: required
      label_matcher:
        description: |-
          :::info

          See also [Label Matcher overview](/concepts/flow-control/flow-selector.md#label-matcher).

          :::

          :::note

          [Classifiers](#classifier) _can_ use flow labels created by some other
          classifier, but only if they were created at some previous control point
          (and propagated in baggage).

          This limitation doesn't apply to selectors of other entities, like
          Flux Meters or Actuators. It's valid to create a flow label on a control
          point using classifier, and immediately use it for matching on the same
          control point.

          :::
        title: |-
          Label matcher allows to add _additional_ condition on
          [flow labels](/concepts/flow-control/flow-label.md)
          must also be satisfied (in addition to service+control point matching)
        $ref: '#/definitions/LabelMatcher'
  FlowRegulator:
    description: _Flow Regulator_ is a component that regulates the flow of requests
      to the service by allowing only the specified percentage of requests or sticky
      sessions.
    type: object
    properties:
      in_ports:
        description: Input ports for the _Flow Regulator_.
        $ref: '#/definitions/FlowRegulatorIns'
      parameters:
        description: Parameters for the _Flow Regulator_.
        $ref: '#/definitions/FlowRegulatorParameters'
  FlowRegulatorDynamicConfig:
    type: object
    title: Dynamic Configuration for _Flow Regulator_
    properties:
      enable_label_values:
        description: Specify certain label values to be accepted by this flow filter
          regardless of accept percentage.
        type: array
        items:
          type: string
  FlowRegulatorIns:
    type: object
    properties:
      accept_percentage:
        description: The percentage of requests to accept.
        $ref: '#/definitions/InPort'
  FlowRegulatorParameters:
    type: object
    properties:
      default_config:
        description: Default configuration.
        $ref: '#/definitions/FlowRegulatorDynamicConfig'
      dynamic_config_key:
        description: Configuration key for DynamicConfig.
        type: string
      flow_selector:
        description: |+
          _Flow Selector_ decides the service and flows at which the _Flow Regulator_  is applied.

        x-go-tag-validate: required
        $ref: '#/definitions/FlowSelector'
      label_key:
        description: |-
          The flow label key for identifying sessions.
          If label key is specified, _Flow Regulator_ acts as a sticky filter. The series of flows with the same value of label key get the same decision as long as the accept_percentage is same or higher.
          If label key is not specified, _Flow Regulator_ acts as a stateless filter. Percentage of flows are selected randomly.
        type: string
  FlowSelector:
    description: |-
      :::info

      See also [FlowSelector overview](/concepts/flow-control/flow-selector.md).

      :::
    type: object
    title: |-
      Describes which flow in which service a [flow control
      component](/concepts/flow-control/flow-control.md#components) should apply
      to
    properties:
      flow_matcher:
        title: Match control points and labels
        x-go-tag-validate: required
        $ref: '#/definitions/FlowMatcher'
      service_selector:
        title: Match agent group and service
        x-go-tag-validate: required
        $ref: '#/definitions/ServiceSelector'
  FluxMeter:
    description: |-
      Flux Meter gathers metrics for the traffic that matches its selector.
      The histogram created by Flux Meter measures the workload latency by default.

      :::info

      See also [Flux Meter overview](/concepts/flow-control/resources/flux-meter.md).

      :::
      Example:
      ```yaml
      static_buckets:
         buckets: [5.0,10.0,25.0,50.0,100.0,250.0,500.0,1000.0,2500.0,5000.0,10000.0]
      flow_selector:
        service_selector:
           agent_group: demoapp
           service: service1-demo-app.demoapp.svc.cluster.local
        flow_matcher:
           control_point: ingress
      attribute_key: response_duration_ms
      ```
    type: object
    properties:
      attribute_key:
        description: |+
          Key of the attribute in access log or span from which the metric for this flux meter is read.

          :::info

          For list of available attributes in Envoy access logs, refer
          [Envoy Filter](/get-started/integrations/flow-control/envoy/istio.md#envoy-filter)

          :::

        type: string
        default: workload_duration_ms
        x-go-tag-default: workload_duration_ms
      exponential_buckets:
        $ref: '#/definitions/FluxMeterExponentialBuckets'
      exponential_buckets_range:
        $ref: '#/definitions/FluxMeterExponentialBucketsRange'
      flow_selector:
        description: The selection criteria for the traffic that will be measured.
        $ref: '#/definitions/FlowSelector'
      linear_buckets:
        $ref: '#/definitions/FluxMeterLinearBuckets'
      static_buckets:
        $ref: '#/definitions/FluxMeterStaticBuckets'
  FluxMeterExponentialBuckets:
    description: |-
      ExponentialBuckets creates `count` number of buckets where the lowest bucket has an upper bound of `start`
      and each following bucket's upper bound is `factor` times the previous bucket's upper bound. The final +inf
      bucket is not counted.
    type: object
    properties:
      count:
        description: |+
          Number of buckets.

        type: integer
        format: int32
        minimum: 0
        exclusiveMinimum: true
        x-go-tag-validate: gt=0
      factor:
        description: |+
          Factor to be multiplied to the previous bucket's upper bound to calculate the following bucket's upper bound.

        type: number
        format: double
        x-go-tag-validate: gt=1.0
      start:
        description: |+
          Upper bound of the lowest bucket.

        type: number
        format: double
        x-go-tag-validate: gt=0.0
  FluxMeterExponentialBucketsRange:
    description: |-
      ExponentialBucketsRange creates `count` number of buckets where the lowest bucket is `min` and the highest
      bucket is `max`. The final +inf bucket is not counted.
    type: object
    properties:
      count:
        description: |+
          Number of buckets.

        type: integer
        format: int32
        minimum: 0
        exclusiveMinimum: true
        x-go-tag-validate: gt=0
      max:
        description: Highest bucket.
        type: number
        format: double
      min:
        description: |+
          Lowest bucket.

        type: number
        format: double
        x-go-tag-validate: gt=0.0
  FluxMeterLinearBuckets:
    description: |-
      LinearBuckets creates `count` number of buckets, each `width` wide, where the lowest bucket has an
      upper bound of `start`. The final +inf bucket is not counted.
    type: object
    properties:
      count:
        description: |+
          Number of buckets.

        type: integer
        format: int32
        minimum: 0
        exclusiveMinimum: true
        x-go-tag-validate: gt=0
      start:
        description: Upper bound of the lowest bucket.
        type: number
        format: double
      width:
        description: Width of each bucket.
        type: number
        format: double
  FluxMeterStaticBuckets:
    description: StaticBuckets holds the static value of the buckets where latency
      histogram will be stored.
    type: object
    properties:
      buckets:
        description: |+
          The buckets in which latency histogram will be stored.

        type: array
        default:
        - 5
        - 10
        - 25
        - 50
        - 100
        - 250
        - 500
        - 1000
        - 2500
        - 5000
        - 10000
        items:
          type: number
          format: double
        x-go-tag-default: '[5.0,10.0,25.0,50.0,100.0,250.0,500.0,1000.0,2500.0,5000.0,10000.0]'
  GetPoliciesResponse:
    type: object
    properties:
      policies:
        $ref: '#/definitions/Policies'
  GradientController:
    description: |-
      The `gradient` describes a corrective factor that should be applied to the
      control variable to get the signal closer to the setpoint. It is computed as follows:

      $$
      \text{gradient} = \left(\frac{\text{signal}}{\text{setpoint}}\right)^{\text{slope}}
      $$

      `gradient` is then clamped to `[min_gradient, max_gradient]` range.

      The output of gradient controller is computed as follows:
      $$
      \text{output} = \text{gradient}_{\text{clamped}} \cdot \text{control\_variable} + \text{optimize}.
      $$

      Note the additional `optimize` signal, that can be used to "nudge" the
      controller into desired idle state.

      The output can be _optionally_ clamped to desired range using `max` and
      `min` input.
    type: object
    title: |-
      Gradient controller is a type of controller which tries to adjust the
      control variable proportionally to the relative difference between setpoint
      and actual value of the signal
    properties:
      default_config:
        description: Default configuration.
        $ref: '#/definitions/GradientControllerDynamicConfig'
      dynamic_config_key:
        type: string
        title: Configuration key for DynamicConfig
      in_ports:
        description: Input ports of the Gradient Controller.
        $ref: '#/definitions/GradientControllerIns'
      out_ports:
        description: Output ports of the Gradient Controller.
        $ref: '#/definitions/GradientControllerOuts'
      parameters:
        description: |+
          Gradient Parameters.

        x-go-tag-validate: required
        $ref: '#/definitions/GradientControllerParameters'
  GradientControllerDynamicConfig:
    type: object
    title: Dynamic Configuration for a Controller
    properties:
      manual_mode:
        description: |+
          Decides whether the controller runs in "manual_mode".
          In manual mode, the controller does not adjust the control variable I.E. emits the same output as the control variable input.

        type: boolean
        default: false
        x-go-tag-default: "false"
  GradientControllerIns:
    description: Inputs for the Gradient Controller component.
    type: object
    properties:
      control_variable:
        description: |-
          Actual current value of the control variable.

          This signal is multiplied by the gradient to produce the output.
        $ref: '#/definitions/InPort'
      max:
        description: Maximum value to limit the output signal.
        $ref: '#/definitions/InPort'
      min:
        description: Minimum value to limit the output signal.
        $ref: '#/definitions/InPort'
      optimize:
        description: Optimize signal is added to the output of the gradient calculation.
        $ref: '#/definitions/InPort'
      setpoint:
        description: Setpoint to be used for the gradient computation.
        $ref: '#/definitions/InPort'
      signal:
        description: Signal to be used for the gradient computation.
        $ref: '#/definitions/InPort'
  GradientControllerOuts:
    description: Outputs for the Gradient Controller component.
    type: object
    properties:
      output:
        description: Computed desired value of the control variable.
        $ref: '#/definitions/OutPort'
  GradientControllerParameters:
    description: Gradient Parameters.
    type: object
    required:
    - slope
    properties:
      max_gradient:
        description: |+
          Maximum gradient which clamps the computed gradient value to the range, [min_gradient, max_gradient].

        type: number
        format: double
        default: 1.7976931348623157e+308
        x-go-tag-default: "1.79769313486231570814527423731704356798070e+308"
      min_gradient:
        description: |+
          Minimum gradient which clamps the computed gradient value to the range, [min_gradient, max_gradient].

        type: number
        format: double
        default: -1.7976931348623157e+308
        x-go-tag-default: "-1.79769313486231570814527423731704356798070e+308"
      slope:
        description: |+
          Slope controls the aggressiveness and direction of the Gradient Controller.

          Slope is used as exponent on the signal to setpoint ratio in computation
          of the gradient (see the [main description](#gradient-controller) for
          exact equation). Good intuition for this parameter is "What should the
          Gradient Controller do to the control variable when signal is too high",
          eg.:
          * $\text{slope} = 1$: when signal is too high, increase control variable,
          * $\text{slope} = -1$: when signal is too high, decrease control variable,
          * $\text{slope} = -0.5$: when signal is too high, decrease control variable slowly.

          The sign of slope depends on correlation between the signal and control variable:
          * Use $\text{slope} < 0$ if signal and control variable are _positively_
          correlated (eg. Per-pod CPU usage and total concurrency).
          * Use $\text{slope} > 0$ if signal and control variable are _negatively_
          correlated (eg. Per-pod CPU usage and number of pods).

          :::note

          You need to set _negative_ slope for a _positive_ correlation, as you're
          describing the _action_ which controller should make when the signal
          increases.

          :::

          The magnitude of slope describes how aggressively should the controller
          react to a deviation of signal.
          With $|\text{slope}| = 1$, the controller will aim to bring the signal to
          the setpoint in one tick (assuming linear correlation with signal and setpoint).
          Smaller magnitudes of slope will make the controller adjust the control
          variable more slowly.

          We recommend setting $|\text{slope}| < 1$ (eg. $\pm0.8$).
          If you experience overshooting, consider lowering the magnitude even more.
          Values of $|\text{slope}| > 1$ are not recommended.

          :::note

          Remember that the gradient and output signal can be (optionally) clamped,
          so the _slope_ might not fully describe aggressiveness of the controller.

          :::

        type: number
        format: double
        x-go-tag-validate: required
  GroupStatus:
    description: |-
      Groups is nested structure that holds status information about the node and a
      pointer to the next node.
    type: object
    properties:
      groups:
        type: object
        additionalProperties:
          $ref: '#/definitions/GroupStatus'
      status:
        $ref: '#/definitions/Status'
  Holder:
    description: |-
      Holds the last valid signal value for the specified duration then waits for next valid value to hold.
      If it's holding a value that means it ignores both valid and invalid new signals until the hold_for duration is finished.
    type: object
    properties:
      hold_for:
        description: |+
          Holding the last valid signal value for the hold_for duration.

        type: string
        default: 5s
        x-go-tag-default: 5s
      in_ports:
        description: Input ports for the Holder component.
        $ref: '#/definitions/HolderIns'
      out_ports:
        description: Output ports for the Holder component.
        $ref: '#/definitions/HolderOuts'
  HolderIns:
    description: Inputs for the Holder component.
    type: object
    properties:
      input:
        description: The input signal.
        $ref: '#/definitions/InPort'
      reset:
        description: Resets the holder output to the current input signal when reset
          signal is valid and non-zero.
        $ref: '#/definitions/InPort'
  HolderOuts:
    description: Outputs for the Holder component.
    type: object
    properties:
      output:
        description: The output signal.
        $ref: '#/definitions/OutPort'
  HostInfo:
    type: object
    properties:
      hostname:
        type: string
      local_ip:
        type: string
      uuid:
        type: string
  InPort:
    type: object
    title: Components receive input from other components via InPorts
    properties:
      constant_signal:
        description: Constant value to be used for this InPort instead of a signal.
        $ref: '#/definitions/ConstantSignal'
      signal_name:
        description: Name of the incoming Signal on the InPort.
        type: string
  IncreasingGradient:
    description: Increasing Gradient defines a controller for scaling out based on
      Gradient Controller.
    type: object
    properties:
      in_ports:
        description: Input ports for the Gradient.
        $ref: '#/definitions/IncreasingGradientIns'
      parameters:
        title: |-
          Gradient parameters for the controller. Defaults and constraints:
          * slope = 1
          * min_gradient = 1 (cannot be changed)
          * max_gradient = +Inf (must be greater than 1)
        $ref: '#/definitions/IncreasingGradientParameters'
  IncreasingGradientIns:
    description: Inputs for Gradient.
    type: object
    properties:
      setpoint:
        description: The setpoint to use for scale-out.
        $ref: '#/definitions/InPort'
      signal:
        description: The signal to use for scale-out.
        $ref: '#/definitions/InPort'
  IncreasingGradientParameters:
    description: This allows subset of parameters with constrained values compared
      to a regular gradient controller. For full documentation of these parameters,
      refer to the [GradientControllerParameters](#gradient-controller-parameters).
    type: object
    properties:
      max_gradient:
        type: number
        format: double
        default: 1.7976931348623157e+308
        x-go-tag-default: "1.79769313486231570814527423731704356798070e+308"
        x-go-tag-validate: gte=1.0
      slope:
        type: number
        format: double
        default: 1
        x-go-tag-default: "1.0"
  Integrator:
    description: Accumulates sum of signal every tick.
    type: object
    properties:
      in_ports:
        description: Input ports for the Integrator component.
        $ref: '#/definitions/IntegratorIns'
      out_ports:
        description: Output ports for the Integrator component.
        $ref: '#/definitions/IntegratorOuts'
  IntegratorIns:
    description: Inputs for the Integrator component.
    type: object
    properties:
      input:
        description: The input signal.
        $ref: '#/definitions/InPort'
      max:
        description: The maximum output.
        $ref: '#/definitions/InPort'
      min:
        description: The minimum output.
        $ref: '#/definitions/InPort'
      reset:
        description: Resets the integrator output to zero when reset signal is valid
          and non-zero. Reset also resets the max and min constraints.
        $ref: '#/definitions/InPort'
  IntegratorOuts:
    description: Outputs for the Integrator component.
    type: object
    properties:
      output:
        $ref: '#/definitions/OutPort'
  Inverter:
    description: |-
      Logical NOT.

      See [And component](#and) on how signals are mapped onto boolean values.
    type: object
    properties:
      in_ports:
        description: Input ports for the Inverter component.
        $ref: '#/definitions/InverterIns'
      out_ports:
        description: Output ports for the Inverter component.
        $ref: '#/definitions/InverterOuts'
  InverterIns:
    description: Inputs for the Inverter component.
    type: object
    properties:
      input:
        description: |+
          Signal to be negated.

        x-go-tag-validate: dive
        $ref: '#/definitions/InPort'
  InverterOuts:
    description: Output ports for the Inverter component.
    type: object
    properties:
      output:
        description: |-
          Logical negation of the input signal.

          Will always be 0 (false), 1 (true) or invalid (unknown).
        $ref: '#/definitions/OutPort'
  JSONExtractor:
    description: |-
      Example:
      ```yaml
      from: request.http.body
      pointer: /user/name
      ```
    type: object
    title: Deserialize a json, and extract one of the fields
    required:
    - from
    properties:
      from:
        description: |+
          Attribute path pointing to some strings - eg. "request.http.body".

        type: string
        x-go-tag-validate: required
      pointer:
        description: |-
          Json pointer represents a parsed json pointer which allows to select a specified field from the json payload.

          Note: Uses [json pointer](https://datatracker.ietf.org/doc/html/rfc6901) syntax,
          eg. `/foo/bar`. If the pointer points into an object, it'd be stringified.
        type: string
  JWTExtractor:
    description: |-
      Specify a field to be extracted from payload using "json_pointer".

      Note: The signature is not verified against the secret (we're assuming there's some
      other parts of the system that handles such verification).

      Example:
      ```yaml
      from: request.http.bearer
      json_pointer: /user/email
      ```
    type: object
    title: Parse the attribute as JWT and read the payload
    required:
    - from
    properties:
      from:
        description: |+
          Jwt token can be pulled from any input attribute, but most likely you'd want to use "request.http.bearer".

        type: string
        x-go-tag-validate: required
      json_pointer:
        description: |-
          Json pointer allowing to select a specified field from the json payload.

          Note: Uses [json pointer](https://datatracker.ietf.org/doc/html/rfc6901) syntax,
          eg. `/foo/bar`. If the pointer points into an object, it'd be stringified.
        type: string
  K8sLabelMatcherRequirement:
    description: Label selector requirement which is a selector that contains values,
      a key, and an operator that relates the key and values.
    type: object
    required:
    - key
    properties:
      key:
        description: |+
          Label key that the selector applies to.

        type: string
        x-go-tag-validate: required
      operator:
        description: |+
          Logical operator which represents a key's relationship to a set of values.
          Valid operators are In, NotIn, Exists and DoesNotExist.

        type: string
        enum:
        - In
        - NotIn
        - Exists
        - DoesNotExists
        x-go-tag-validate: oneof=In NotIn Exists DoesNotExists
        x-oneof: In | NotIn | Exists | DoesNotExists
      values:
        description: |-
          An array of string values that relates to the key by an operator.
          If the operator is In or NotIn, the values array must be non-empty.
          If the operator is Exists or DoesNotExist, the values array must be empty.
        type: array
        items:
          type: string
  KubernetesObjectSelector:
    description: |-
      Describes which pods a control or observability
      component should apply to.
    type: object
    required:
    - api_version
    - kind
    - name
    - namespace
    properties:
      agent_group:
        description: |+
          Which [agent-group](/concepts/flow-control/flow-selector.md#agent-group) this
          selector applies to.

        type: string
        default: default
        x-go-tag-default: default
      api_version:
        type: string
        title: API version of Kubernetes resource
        x-go-tag-validate: required
      kind:
        description: |+
          Kubernetes resource type.

        type: string
        x-go-tag-validate: required
      name:
        description: |+
          Kubernetes resource name.

        type: string
        x-go-tag-validate: required
      namespace:
        description: |+
          Kubernetes namespace that the resource belongs to.

        type: string
        x-go-tag-validate: required
  KubernetesReplicas:
    description: KubernetesReplicas defines a horizontal pod scaler for Kubernetes.
    type: object
    properties:
      default_config:
        description: Default configuration.
        $ref: '#/definitions/PodScalerScaleActuatorDynamicConfig'
      dynamic_config_key:
        type: string
        title: Configuration key for DynamicConfig
      kubernetes_object_selector:
        description: |+
          The Kubernetes object on which horizontal scaling is applied.

        x-go-tag-validate: required
        $ref: '#/definitions/KubernetesObjectSelector'
  LabelMatcher:
    description: |-
      It provides three ways to define requirements:
      - matchLabels
      - matchExpressions
      - arbitrary expression

      If multiple requirements are set, they are all ANDed.
      An empty label matcher always matches.
    type: object
    title: |-
      Allows to define rules whether a map of
      [labels](/concepts/flow-control/flow-label.md)
      should be considered a match or not
    properties:
      expression:
        description: An arbitrary expression to be evaluated on the labels.
        $ref: '#/definitions/MatchExpression'
      match_expressions:
        description: |-
          List of k8s-style label matcher requirements.

          Note: The requirements are ANDed.
        type: array
        items:
          type: object
          $ref: '#/definitions/K8sLabelMatcherRequirement'
      match_labels:
        description: |-
          A map of {key,value} pairs representing labels to be matched.
          A single {key,value} in the matchLabels requires that the label "key" is present and equal to "value".

          Note: The requirements are ANDed.
        type: object
        additionalProperties:
          type: string
  LoadActuator:
    type: object
    title: Takes the load multiplier input signal and publishes it to the schedulers
      in the data-plane
    properties:
      default_config:
        description: Default configuration.
        $ref: '#/definitions/LoadActuatorDynamicConfig'
      dynamic_config_key:
        description: Configuration key for DynamicConfig.
        type: string
      in_ports:
        description: Input ports for the Load Actuator component.
        $ref: '#/definitions/LoadActuatorIns'
  LoadActuatorDynamicConfig:
    type: object
    title: Dynamic Configuration for LoadActuator
    properties:
      dry_run:
        description: |-
          Decides whether to run the load actuator in dry-run mode. Dry run mode ensures that no traffic gets dropped by this load actuator.
          Useful for observing the behavior of Load Actuator without disrupting any real traffic.
        type: boolean
  LoadActuatorIns:
    description: Input for the Load Actuator component.
    type: object
    properties:
      load_multiplier:
        description: |-
          Load multiplier is ratio of [incoming
          concurrency](#scheduler-outs) that needs to be accepted.
        $ref: '#/definitions/InPort'
  LoadShaper:
    description: 'The _Load Shaper_ component shapes the load at a service by following
      a set of specified steps. The accept percentage begins at the target accept
      percentage defined in the first step, and subsequently transitions linearly
      from the previous step''s target accept percentage to the next target accept
      percentage, over the duration of time specified for each step. Each step is
      defined by two parameters: the target accept percentage and the duration of
      time it takes for the signal to transition from the previous step''s target
      accept percentage to the current step''s target accept percentage. The _Load
      Generator_ thus produces a smooth and continuous traffic load that changes gradually
      over time, based on the specified steps.'
    type: object
    properties:
      in_ports:
        $ref: '#/definitions/LoadShaperIns'
      out_ports:
        $ref: '#/definitions/LoadShaperOuts'
      parameters:
        x-go-tag-validate: required
        $ref: '#/definitions/LoadShaperParameters'
  LoadShaperIns:
    description: Inputs for the _Load Shaper_ component.
    type: object
    properties:
      backward:
        description: Whether to progress the _Load Shaper_ towards the previous step.
        $ref: '#/definitions/InPort'
      forward:
        description: Whether to progress the _Load Shaper_ towards the next step.
        $ref: '#/definitions/InPort'
      reset:
        description: Whether to reset the _Load Shaper_ to the first step.
        $ref: '#/definitions/InPort'
  LoadShaperOuts:
    description: Outputs for the _Load Shaper_ component.
    type: object
    properties:
      accept_percentage:
        description: The percentage of flows being accepted by the _Load Shaper_.
        $ref: '#/definitions/OutPort'
      at_end:
        description: A boolean signal indicating whether the _Load Shaper_ is at the
          end of signal generation.
        $ref: '#/definitions/OutPort'
      at_start:
        description: A boolean signal indicating whether the _Load Shaper_ is at the
          start of signal generation.
        $ref: '#/definitions/OutPort'
  LoadShaperParameters:
    description: Parameters for the _Load Shaper_ component.
    type: object
    required:
    - steps
    properties:
      flow_regulator_parameters:
        description: |+
          Parameters for the _Flow Regulator_.

        x-go-tag-validate: required
        $ref: '#/definitions/FlowRegulatorParameters'
      steps:
        type: array
        minItems: 1
        items:
          type: object
          $ref: '#/definitions/LoadShaperParametersStep'
        x-go-tag-validate: required,gt=0,dive
  LoadShaperParametersStep:
    type: object
    required:
    - duration
    properties:
      duration:
        description: |+
          Duration for which the step is active.

        type: string
        x-go-tag-validate: required
      target_accept_percentage:
        description: |+
          The value of the step.

        type: number
        format: double
        maximum: 100
        minimum: 0
        x-go-tag-validate: gte=0,lte=100
  LoadShaperSeries:
    description: _LoadShaperSeries_ is a component that applies a series of _Load
      Shapers_ in order.
    type: object
    properties:
      in_ports:
        $ref: '#/definitions/LoadShaperSeriesIns'
      parameters:
        x-go-tag-validate: required
        $ref: '#/definitions/LoadShaperSeriesParameters'
  LoadShaperSeriesIns:
    description: Inputs for the _LoadShaperSeries_ component.
    type: object
    properties:
      backward:
        description: Whether to progress the load shaper series towards the previous
          step.
        $ref: '#/definitions/InPort'
      forward:
        description: Whether to progress the load shaper series towards the next step.
        $ref: '#/definitions/InPort'
      reset:
        description: Whether to reset the load shaper series to the first step.
        $ref: '#/definitions/InPort'
  LoadShaperSeriesLoadShaperInstance:
    type: object
    properties:
      load_shaper:
        description: |+
          The load shaper.

        x-go-tag-validate: required
        $ref: '#/definitions/LoadShaperParameters'
      out_ports:
        $ref: '#/definitions/LoadShaperOuts'
  LoadShaperSeriesParameters:
    description: Parameters for the _LoadShaperSeries_ component.
    type: object
    required:
    - load_shapers
    properties:
      load_shapers:
        description: |+
          An ordered list of load shapers that get applied in order.

        type: array
        items:
          type: object
          $ref: '#/definitions/LoadShaperSeriesLoadShaperInstance'
        x-go-tag-validate: required,dive
  MatchExpression:
    description: |-
      MatchExpression has multiple variants, exactly one should be set.

      Example:
      ```yaml
      all:
        of:
          - label_exists: foo
          - label_equals: { label = app, value = frobnicator }
      ```
    type: object
    title: Defines a [map<string, string> → bool] expression to be evaluated on labels
    required:
    - label_exists
    properties:
      all:
        description: The expression is true when all subexpressions are true.
        $ref: '#/definitions/MatchExpressionList'
      any:
        description: The expression is true when any subexpression is true.
        $ref: '#/definitions/MatchExpressionList'
      label_equals:
        description: The expression is true when label value equals given value.
        $ref: '#/definitions/EqualsMatchExpression'
      label_exists:
        description: |+
          The expression is true when label with given name exists.

        type: string
        x-go-tag-validate: required
      label_matches:
        description: The expression is true when label matches given regex.
        $ref: '#/definitions/MatchesMatchExpression'
      not:
        description: The expression negates the result of subexpression.
        $ref: '#/definitions/MatchExpression'
  MatchExpressionList:
    description: 'eg. {any: {of: [expr1, expr2]}}.'
    type: object
    title: List of MatchExpressions that is used for all/any matching
    properties:
      of:
        description: List of subexpressions of the match expression.
        type: array
        items:
          type: object
          $ref: '#/definitions/MatchExpression'
  MatchesMatchExpression:
    description: Label selector expression of the matches form "label matches regex".
    type: object
    required:
    - label
    - regex
    properties:
      label:
        description: |+
          Name of the label to match the regular expression.

        type: string
        x-go-tag-validate: required
      regex:
        description: |+
          Regular expression that should match the label value.
          It uses [golang's regular expression syntax](https://github.com/google/re2/wiki/Syntax).

        type: string
        x-go-tag-validate: required
  Max:
    description: 'Max: output = max([]inputs).'
    type: object
    title: Takes a list of input signals and emits the signal with the maximum value
    properties:
      in_ports:
        description: Input ports for the Max component.
        $ref: '#/definitions/MaxIns'
      out_ports:
        description: Output ports for the Max component.
        $ref: '#/definitions/MaxOuts'
  MaxIns:
    description: Inputs for the Max component.
    type: object
    properties:
      inputs:
        description: |+
          Array of input signals.

        type: array
        items:
          type: object
          $ref: '#/definitions/InPort'
        x-go-tag-validate: dive
  MaxOuts:
    description: Output for the Max component.
    type: object
    properties:
      output:
        description: Signal with maximum value as an output signal.
        $ref: '#/definitions/OutPort'
  Min:
    description: |-
      Takes an array of input signals and emits the signal with the minimum value
      Min: output = min([]inputs).
    type: object
    properties:
      in_ports:
        description: Input ports for the Min component.
        $ref: '#/definitions/MinIns'
      out_ports:
        description: Output ports for the Min component.
        $ref: '#/definitions/MinOuts'
  MinIns:
    description: Inputs for the Min component.
    type: object
    properties:
      inputs:
        description: |+
          Array of input signals.

        type: array
        items:
          type: object
          $ref: '#/definitions/InPort'
        x-go-tag-validate: dive
  MinOuts:
    description: Output ports for the Min component.
    type: object
    properties:
      output:
        description: Signal with minimum value as an output signal.
        $ref: '#/definitions/OutPort'
  NestedCircuit:
    description: Nested circuit defines a sub-circuit as a high-level component. It
      consists of a list of components and a map of input and output ports.
    type: object
    properties:
      components:
        description: |+
          List of components in the nested circuit.

        type: array
        items:
          type: object
          $ref: '#/definitions/Component'
        x-go-tag-validate: dive
      in_ports_map:
        description: Maps input port names to input ports.
        type: object
        additionalProperties:
          $ref: '#/definitions/InPort'
      name:
        description: Name of the nested circuit component. This name is displayed
          by graph visualization tools.
        type: string
      out_ports_map:
        description: Maps output port names to output ports.
        type: object
        additionalProperties:
          $ref: '#/definitions/OutPort'
      short_description:
        description: Short description of the nested circuit component. This description
          is displayed by graph visualization tools.
        type: string
  NestedSignalEgress:
    description: Nested signal egress is a special type of component that allows to
      extract a signal from a nested circuit.
    type: object
    properties:
      in_ports:
        description: Input ports for the NestedSignalEgress component.
        $ref: '#/definitions/NestedSignalEgressIns'
      port_name:
        description: Name of the port.
        type: string
  NestedSignalEgressIns:
    description: Inputs for the NestedSignalEgress component.
    type: object
    properties:
      signal:
        description: The signal to be egressed.
        $ref: '#/definitions/InPort'
  NestedSignalIngress:
    description: Nested signal ingress is a special type of component that allows
      to inject a signal into a nested circuit.
    type: object
    properties:
      out_ports:
        description: Output ports for the NestedSignalIngress component.
        $ref: '#/definitions/NestedSignalIngressOuts'
      port_name:
        description: Name of the port.
        type: string
  NestedSignalIngressOuts:
    description: Outputs for the NestedSignalIngress component.
    type: object
    properties:
      signal:
        description: The signal to be ingressed.
        $ref: '#/definitions/OutPort'
  Or:
    description: |-
      Logical OR.

      See [And component](#and) on how signals are mapped onto boolean values.
    type: object
    properties:
      in_ports:
        description: Input ports for the Or component.
        $ref: '#/definitions/OrIns'
      out_ports:
        description: Output ports for the Or component.
        $ref: '#/definitions/OrOuts'
  OrIns:
    description: Inputs for the Or component.
    type: object
    properties:
      inputs:
        description: |+
          Array of input signals.

        type: array
        items:
          type: object
          $ref: '#/definitions/InPort'
        x-go-tag-validate: dive
  OrOuts:
    description: Output ports for the Or component.
    type: object
    properties:
      output:
        description: |-
          Result of logical OR of all the input signals.

          Will always be 0 (false), 1 (true) or invalid (unknown).
        $ref: '#/definitions/OutPort'
  OutPort:
    type: object
    title: Components produce output for other components via OutPorts
    properties:
      signal_name:
        description: Name of the outgoing Signal on the OutPort.
        type: string
  PathTemplateMatcher:
    description: |-
      HTTP path will be matched against given path templates.
      If a match occurs, the value associated with the path template will be treated as a result.
      In case of multiple path templates matching, the most specific one will be chosen.
    type: object
    title: Matches HTTP Path to given path templates
    properties:
      template_values:
        description: |+
          Template value keys are OpenAPI-inspired path templates.

          * Static path segment `/foo` matches a path segment exactly
          * `/{param}` matches arbitrary path segment.
            (The param name is ignored and can be omitted (`{}`))
          * The parameter must cover whole segment.
          * Additionally, path template can end with `/*` wildcard to match
            arbitrary number of trailing segments (0 or more).
          * Multiple consecutive `/` are ignored, as well as trailing `/`.
          * Parametrized path segments must come after static segments.
          * `*`, if present, must come last.
          * Most specific template "wins" (`/foo` over `/{}` and `/{}` over `/*`).

          See also <https://swagger.io/specification/#path-templating-matching>

          Example:
          ```yaml
          /register: register
          "/user/{userId}": user
          /static/*: other
          ```

        type: object
        minProperties: 1
        additionalProperties:
          type: string
        x-go-tag-validate: gt=0,dive,keys,required,endkeys,required
  PodAutoScaler:
    description: _PodAutoScaler_ provides auto-scaling functionality for scalable
      Kubernetes resource. Multiple _Controllers_ can be defined on the _PodAutoScaler_
      for performing scale-out or scale-in. The _PodAutoScaler_ interfaces with Kubernetes
      infrastructure APIs to perform auto-scale.
    type: object
    properties:
      cooldown_override_percentage:
        description: |+
          Cooldown override percentage defines a threshold change in scale-out beyond which previous cooldown is overridden.
          For example, if the cooldown is 5 minutes and the cooldown override percentage is 10%, then if the
          scale-increases by 10% or more, the previous cooldown is cancelled. Defaults to 50%.

        type: number
        format: double
        default: 50
        x-go-tag-default: "50"
      max_replicas:
        description: |+
          The maximum scale to which the _PodAutoScaler_ can scale-out.

        type: string
        format: int64
        default: "9223372036854775807"
        minLength: 1
        x-go-tag-default: "9223372036854775807"
        x-go-tag-validate: gt=0
      max_scale_in_percentage:
        description: |+
          The maximum decrease of replicas (e.g. pods) at one time. Defined as percentage of current scale value. Can never go below one even if percentage computation is less than one. Defaults to 1% of current scale value.

        type: number
        format: double
        default: 1
        x-go-tag-default: "1"
      max_scale_out_percentage:
        description: |+
          The maximum increase of replicas (e.g. pods) at one time. Defined as percentage of current scale value. Can never go below one even if percentage computation is less than one. Defaults to 10% of current scale value.

        type: number
        format: double
        default: 10
        x-go-tag-default: "10"
      min_replicas:
        description: |+
          The minimum replicas to which the _PodAutoScaler_ can scale-in.

        type: string
        format: int64
        default: "0"
        minLength: 0
        x-go-tag-default: "0"
        x-go-tag-validate: gte=0
      out_ports:
        description: Output ports for the _PodAutoScaler_.
        $ref: '#/definitions/PodAutoScalerOuts'
      pod_scaler:
        x-go-tag-validate: required
        $ref: '#/definitions/KubernetesReplicas'
      scale_in_alerter_parameters:
        description: Configuration for scale-in alerter.
        $ref: '#/definitions/AlerterParameters'
      scale_in_controllers:
        description: List of _Controllers_ for scaling in.
        type: array
        items:
          type: object
          $ref: '#/definitions/ScaleInController'
      scale_in_cooldown:
        description: |+
          The amount of time to wait after a scale-in operation for another scale-in operation.

        type: string
        default: 120s
        x-go-tag-default: 120s
      scale_out_alerter_parameters:
        description: Configuration for scale-out alerter.
        $ref: '#/definitions/AlerterParameters'
      scale_out_controllers:
        description: List of _Controllers_ for scaling out.
        type: array
        items:
          type: object
          $ref: '#/definitions/ScaleOutController'
      scale_out_cooldown:
        description: |+
          The amount of time to wait after a scale-out operation for another scale-out or scale-in operation.

        type: string
        default: 30s
        x-go-tag-default: 30s
  PodAutoScalerOuts:
    description: Outputs for _PodAutoScaler_.
    type: object
    properties:
      actual_replicas:
        $ref: '#/definitions/OutPort'
      configured_replicas:
        $ref: '#/definitions/OutPort'
      desired_replicas:
        $ref: '#/definitions/OutPort'
  PodScaler:
    description: Component for scaling pods based on a signal.
    type: object
    properties:
      kubernetes_object_selector:
        description: |+
          The Kubernetes object on which horizontal scaling is applied.

        x-go-tag-validate: required
        $ref: '#/definitions/KubernetesObjectSelector'
      scale_actuator:
        description: Actuates scaling of pods based on a signal.
        $ref: '#/definitions/PodScalerScaleActuator'
      scale_reporter:
        description: Reports actual and configured number of replicas.
        $ref: '#/definitions/PodScalerScaleReporter'
  PodScalerScaleActuator:
    description: Actuates scaling of pods based on a signal.
    type: object
    properties:
      default_config:
        description: Default configuration.
        $ref: '#/definitions/PodScalerScaleActuatorDynamicConfig'
      dynamic_config_key:
        type: string
        title: Configuration key for DynamicConfig
      in_ports:
        description: Input ports for the PodScaler component.
        $ref: '#/definitions/PodScalerScaleActuatorIns'
  PodScalerScaleActuatorDynamicConfig:
    type: object
    title: Dynamic Configuration for ScaleActuator
    properties:
      dry_run:
        description: |+
          Decides whether to run the pod scaler in dry-run mode. Dry run mode ensures that no scaling is invoked by this pod scaler.
          Useful for observing the behavior of Scaler without disrupting any real traffic.

        type: boolean
        default: false
        x-go-tag-default: "false"
  PodScalerScaleActuatorIns:
    description: Inputs for the PodScaler component.
    type: object
    properties:
      desired_replicas:
        $ref: '#/definitions/InPort'
  PodScalerScaleReporter:
    description: Reports actual and configured number of replicas.
    type: object
    properties:
      out_ports:
        description: Output ports for the PodScaler component.
        $ref: '#/definitions/PodScalerScaleReporterOuts'
  PodScalerScaleReporterOuts:
    description: Outputs for the PodScaler component.
    type: object
    properties:
      actual_replicas:
        description: The number of replicas that are currently running.
        $ref: '#/definitions/OutPort'
      configured_replicas:
        description: The number of replicas that are desired.
        $ref: '#/definitions/OutPort'
  Policies:
    type: object
    properties:
      policies:
        type: object
        additionalProperties:
          $ref: '#/definitions/Policy'
  Policy:
    description: |-
      Policy expresses observability-driven control logic.

      :::info

      See also [Policy overview](/concepts/policy/policy.md).

      :::

      Policy specification contains a circuit that defines the controller logic and resources that need to be setup.
    type: object
    properties:
      circuit:
        description: Defines the control-loop logic of the policy.
        $ref: '#/definitions/Circuit'
      resources:
        description: Resources (Flux Meters, Classifiers etc.) to setup.
        $ref: '#/definitions/Resources'
  ProcessInfo:
    type: object
    properties:
      extensions:
        type: array
        items:
          type: string
      start_time:
        type: string
        format: date-time
      uptime:
        type: string
  PromQL:
    type: object
    title: Component that runs a Prometheus query periodically and returns the result
      as an output signal
    properties:
      evaluation_interval:
        description: |+
          Describes the interval between successive evaluations of the Prometheus query.

        type: string
        default: 10s
        x-go-tag-default: 10s
      out_ports:
        description: Output ports for the PromQL component.
        $ref: '#/definitions/PromQLOuts'
      query_string:
        description: |-
          Describes the Prometheus query to be run.

          :::caution

          TODO we should describe how to construct the query, eg. how to employ the
          fluxmeters here or link to appropriate place in docs.

          :::
        type: string
  PromQLOuts:
    description: Output for the PromQL component.
    type: object
    properties:
      output:
        description: The result of the Prometheus query as an output signal.
        $ref: '#/definitions/OutPort'
  PulseGenerator:
    description: Generates 0 and 1 in turns.
    type: object
    properties:
      false_for:
        description: |+
          Emitting 0 for the false_for duration.

        type: string
        default: 5s
        x-go-tag-default: 5s
      out_ports:
        description: Output ports for the PulseGenerator component.
        $ref: '#/definitions/PulseGeneratorOuts'
      true_for:
        description: |+
          Emitting 1 for the true_for duration.

        type: string
        default: 5s
        x-go-tag-default: 5s
  PulseGeneratorOuts:
    description: Outputs for the PulseGenerator component.
    type: object
    properties:
      output:
        $ref: '#/definitions/OutPort'
  Query:
    description: Query components that are query databases such as Prometheus.
    type: object
    properties:
      promql:
        description: Periodically runs a Prometheus query in the background and emits
          the result.
        $ref: '#/definitions/PromQL'
  RateLimiter:
    description: |-
      :::info

<<<<<<< HEAD
      See also [_Rate Limiter_ overview](/concepts/integrations/flow-control/components/rate-limiter.md).
=======
      See also [Rate Limiter overview](/concepts/flow-control/components/rate-limiter.md).
>>>>>>> 7cbadb87

      :::

      Ratelimiting is done separately on per-label-value basis. Use _label\_key_
      to select which label should be used as key.
    type: object
    title: Limits the traffic on a control point to specified rate
    properties:
      default_config:
        title: Default configuration
        $ref: '#/definitions/RateLimiterDynamicConfig'
      dynamic_config_key:
        type: string
        title: Configuration key for DynamicConfig
      flow_selector:
        description: |+
          Which control point to apply this ratelimiter to.

        x-go-tag-validate: required
        $ref: '#/definitions/FlowSelector'
      in_ports:
        title: Input ports for the RateLimiter component
        x-go-tag-validate: required
        $ref: '#/definitions/RateLimiterIns'
      parameters:
        title: Parameters for the RateLimiter component
        x-go-tag-validate: required
        $ref: '#/definitions/RateLimiterParameters'
  RateLimiterDynamicConfig:
    type: object
    title: Dynamic Configuration for the rate limiter
    properties:
      overrides:
        description: |+
          Allows to specify different limits for particular label values.

        type: array
        items:
          type: object
          $ref: '#/definitions/RateLimiterOverride'
        x-go-tag-validate: dive
  RateLimiterIns:
    type: object
    title: Inputs for the RateLimiter component
    properties:
      limit:
        description: |+
          Number of flows allowed per _limit\_reset\_interval_ per each label.
          Negative values disable the ratelimiter.

          :::tip

          Negative limit can be useful to _conditionally_ enable the ratelimiter
          under certain circumstances. [Decider](#decider) might be helpful.

          :::

        x-go-tag-validate: required
        $ref: '#/definitions/InPort'
  RateLimiterOverride:
    type: object
    required:
    - label_value
    properties:
      label_value:
        description: |+
          Value of the label for which the override should be applied.

        type: string
        x-go-tag-validate: required
      limit_scale_factor:
        description: |+
          Amount by which the _in\_ports.limit_ should be multiplied for this label value.

        type: number
        format: double
        default: 1
        x-go-tag-default: "1.0"
  RateLimiterParameters:
    type: object
    required:
    - label_key
    properties:
      label_key:
        description: |+
          Specifies which label the ratelimiter should be keyed by.

          Rate limiting is done independently for each value of the
          [label](/concepts/flow-control/flow-label.md) with given key.
          Eg., to give each user a separate limit, assuming you have a _user_ flow
          label set up, set `label_key: "user"`.

        type: string
        x-go-tag-validate: required
      lazy_sync:
        title: Configuration of lazy-syncing behaviour of ratelimiter
        $ref: '#/definitions/RateLimiterParametersLazySync'
      limit_reset_interval:
        description: |+
          Time after which the limit for a given label value will be reset.

        type: string
        default: 60s
        x-go-tag-default: 60s
  RateLimiterParametersLazySync:
    type: object
    properties:
      enabled:
        type: boolean
        title: Enables lazy sync
        default: false
        x-go-tag-default: "false"
      num_sync:
        description: |+
          Number of times to lazy sync within the _limit\_reset\_interval_.

        type: integer
        format: int64
        default: 5
        minimum: 0
        exclusiveMinimum: true
        x-go-tag-default: "5"
        x-go-tag-validate: gt=0
  Rego:
    description: |-
      Rego define a set of labels that are extracted after evaluating a rego module.

      :::info

      You can use the [live-preview](/concepts/flow-control/resources/classifier.md#live-previewing-requests) feature to first preview the input to the classifier before writing the labeling logic.

      :::

      :::info

      Special rego variables:
      - `data.<package>.tokens`: Number of tokens for this request. This value is used by rate limiters and concurrency limiters when making decisions. The value provided here will override any value provided in the policy configuration for the workload. When this label is provided, it is not emitted as part of flow labels or telemetry and is solely used while processing the request.

      :::

      Example of Rego module which also disables telemetry visibility of label:
      ```yaml
      rego:
        labels:
          user:
            telemetry: false
        module: |
          package user_from_cookie
          cookies := split(input.attributes.request.http.headers.cookie, "; ")
          user := user {
              cookie := cookies[_]
              startswith(cookie, "session=")
              session := substring(cookie, count("session="), -1)
              parts := split(session, ".")
              object := json.unmarshal(base64url.decode(parts[0]))
              user := object.user
          }
      ```
    type: object
    required:
    - labels
    - module
    properties:
      labels:
        description: |+
          A map of {key, value} pairs mapping from
          [flow label](/concepts/flow-control/flow-label.md) keys to queries that define
          how to extract and propagate flow labels with that key.
          The name of the label maps to a variable in the rego module, i.e. it maps to `data.<package>.<label>` variable.

        type: object
        minProperties: 1
        additionalProperties:
          $ref: '#/definitions/RegoLabelProperties'
        x-go-tag-validate: required,gt=0,dive,keys,required,endkeys,required
      module:
        description: |+
          Source code of the rego module.

          :::Note

          Must include a "package" declaration.

          :::

        type: string
        x-go-tag-validate: required
  RegoLabelProperties:
    type: object
    properties:
      telemetry:
        description: |+
          :::note

          The flow label is always accessible in Aperture Policies regardless of this setting.

          :::

          :::caution

          When using [FluxNinja ARC extension](arc/extension.md), telemetry enabled
          labels are sent to FluxNinja ARC for observability. Telemetry should be disabled for
          sensitive labels.

          :::

        type: boolean
        title: |-
          Decides if the created flow label should be available as an attribute in OLAP telemetry and
          propagated in [baggage](/concepts/flow-control/flow-label.md#baggage)
        default: true
        x-go-tag-default: "true"
  Resources:
    description: |-
      :::info

      See also [Resources overview](/concepts/policy/resources.md).

      :::

      Resources are typically Flux Meters, Classifiers, etc. that can be used to create on-demand metrics or label the flows.
    type: object
    title: Resources that need to be setup for the policy to function
    properties:
      classifiers:
        description: |+
          Classifiers are installed in the data-plane and are used to label the requests based on payload content.

          The flow labels created by Classifiers can be matched by Flux Meters to create metrics for control purposes.

          Deprecated: v1.5.0. Use `flow_control.classifiers` instead.

        type: array
        items:
          type: object
          $ref: '#/definitions/Classifier'
        x-deprecated: true
        x-go-tag-validate: deprecated,dive
      flow_control:
        description: FlowControlResources are resources that are provided by flow
          control integration.
        $ref: '#/definitions/FlowControlResources'
      flux_meters:
        description: |+
          Flux Meters are installed in the data-plane and form the observability leg of the feedback loop.

          Flux Meter created metrics can be consumed as input to the circuit via the PromQL component.

          Deprecated: v1.5.0. Use `flow_control.flux_meters` instead.

        type: object
        additionalProperties:
          $ref: '#/definitions/FluxMeter'
        x-deprecated: true
        x-go-tag-validate: deprecated,dive
  Rule:
    description: |-
      Example of a JSON extractor:
      ```yaml
      extractor:
        json:
          from: request.http.body
          pointer: /user/name
      ```
    type: object
    title: Rule describes a single classification Rule
    properties:
      extractor:
        description: High-level declarative extractor.
        $ref: '#/definitions/Extractor'
      rego:
        description: |-
          Rego module to extract a value from.

          Deprecated: 1.5.0
        $ref: '#/definitions/RuleRego'
      telemetry:
        description: |+
          :::note

          The flow label is always accessible in Aperture Policies regardless of this setting.

          :::

          :::caution

          When using [FluxNinja ARC extension](arc/extension.md), telemetry enabled
          labels are sent to FluxNinja ARC for observability. Telemetry should be disabled for
          sensitive labels.

          :::

        type: boolean
        title: |-
          Decides if the created flow label should be available as an attribute in OLAP telemetry and
          propagated in [baggage](/concepts/flow-control/flow-label.md#baggage)
        default: true
        x-go-tag-default: "true"
  RuleRego:
    description: |-
      High-level extractor-based rules are compiled into a single rego query.

      Deprecated: 1.5.0
    type: object
    title: Raw rego rules are compiled 1:1 to rego queries
    required:
    - query
    - source
    properties:
      query:
        description: |+
          Query string to extract a value (eg. `data.<mymodulename>.<variablename>`).

          Note: The module name must match the package name from the "source".

        type: string
        x-deprecated: true
        x-go-tag-validate: deprecated,required
      source:
        description: |+
          Source code of the rego module.

          Note: Must include a "package" declaration.

        type: string
        x-deprecated: true
        x-go-tag-validate: deprecated,required
  ScaleInController:
    type: object
    properties:
      alerter_parameters:
        description: Configuration for embedded alerter.
        $ref: '#/definitions/AlerterParameters'
      controller:
        title: Controller
        $ref: '#/definitions/ScaleInControllerController'
  ScaleInControllerController:
    type: object
    properties:
      gradient:
        $ref: '#/definitions/DecreasingGradient'
  ScaleOutController:
    type: object
    properties:
      alerter_parameters:
        description: Configuration for embedded alerter.
        $ref: '#/definitions/AlerterParameters'
      controller:
        title: Controller
        x-go-tag-validate: required
        $ref: '#/definitions/ScaleOutControllerController'
  ScaleOutControllerController:
    type: object
    properties:
      gradient:
        $ref: '#/definitions/IncreasingGradient'
  Scheduler:
    description: |-
      :::note

      Each Agent instantiates an independent copy of the scheduler, but output
      signals for accepted and incoming concurrency are aggregated across all agents.

      :::

      See [ConcurrencyLimiter](#concurrency-limiter) for more context.
    type: object
    title: Weighted Fair Queuing-based workload scheduler
    properties:
      out_ports:
        description: Output ports for the Scheduler component.
        $ref: '#/definitions/SchedulerOuts'
      parameters:
        description: |+
          Scheduler parameters.

        x-go-tag-validate: required
        $ref: '#/definitions/SchedulerParameters'
  SchedulerOuts:
    description: Output for the Scheduler component.
    type: object
    properties:
      accepted_concurrency:
        description: |-
          Accepted concurrency is actual concurrency on a control point that this
          scheduler is applied on.

          :::info

          Concurrency is a unitless number describing mean number of
          [flows](/concepts/flow-control/flow-control.md#flow) being
          concurrently processed by the system (system = control point).
          Concurrency is calculated as _work_ done per unit of time (so
          work-seconds per world-seconds). Work-seconds are computed based on
          token-weights of of flows (which are either estimated via `auto_tokens`
          or specified by `Workload.tokens`).

          :::

          Value of this signal is aggregated from all the relevant schedulers.
        $ref: '#/definitions/OutPort'
      incoming_concurrency:
        description: |-
          Incoming concurrency is concurrency that'd be needed to accept all the
          flows entering the scheduler.

          This is computed in the same way as `accepted_concurrency`, but summing
          up work-seconds from all the flows entering scheduler, including
          rejected ones.
        $ref: '#/definitions/OutPort'
  SchedulerParameters:
    type: object
    title: Scheduler parameters
    properties:
      auto_tokens:
        description: |+
          Automatically estimate the size of a request in each workload, based on
          historical latency. Each workload's `tokens` will be set to average
          latency of flows in that workload during last few seconds (exact duration
          of this average can change).
          Make sure to not provide `tokens` in workload definitions or in the flow
          if you want to use this feature.

        type: boolean
        default: true
        x-go-tag-default: "true"
      default_workload_parameters:
        description: Parameters to be used if none of workloads specified in `workloads`
          match.
        $ref: '#/definitions/SchedulerWorkloadParameters'
      max_timeout:
        description: |+
          Max Timeout is the value with which the flow timeout is capped.
          When auto_tokens feature is not enabled, this value is used as the
          timeout for the flow, otherwise it is used as a cap for the timeout.

          :::caution

          This timeout needs to be strictly less than the timeout set on the
          client for the whole GRPC call:
          * in case of envoy, timeout set on `grpc_service` used in `ext_authz` filter,
          * in case of libraries, timeout configured... TODO.

          We're using fail-open logic in integrations, so if the GRPC timeout
          fires first, the flow will end up being unconditionally allowed while
          it're still waiting on the scheduler.

          To avoid such cases, the end-to-end GRPC timeout should also contain
          some headroom for constant overhead like serialization, etc. Default
          value for GRPC timeouts is 500ms, giving 50ms of headroom, so when
          tweaking this timeout, make sure to adjust the GRPC timeout accordingly.

          :::

        type: string
        default: 0.49s
        x-go-tag-default: 0.49s
      timeout_factor:
        description: |+
          Timeout as a factor of tokens for a flow in a workload in case auto_tokens is set to true.

          If a flow is not able to get tokens within `timeout_factor * tokens` of duration,
          it will be rejected.

          This value impacts the prioritization and fairness because the larger the timeout the higher the chance a request has to get scheduled.

        type: number
        format: double
        default: 0.5
        x-go-tag-default: "0.5"
        x-go-tag-validate: gte=0.0
      workloads:
        description: |+
          List of workloads to be used in scheduler.

          Categorizing [flows](/concepts/flow-control/flow-control.md#flow) into workloads
          allows for load-shedding to be "smarter" than just "randomly deny 50% of
          requests". There are two aspects of this "smartness":
          * Scheduler can more precisely calculate concurrency if it understands
            that flows belonging to different classes have different weights (eg.
            inserts vs lookups).
          * Setting different priorities to different workloads lets the scheduler
            avoid dropping important traffic during overload.

          Each workload in this list specifies also a matcher that's used to
          determine which flow will be categorized into which workload.
          In case of multiple matching workloads, the first matching one will be used.
          If none of workloads match, `default_workload` will be used.

          :::info

          See also [workload definition in the concepts
          section](/concepts/flow-control/components/concurrency-limiter.md#workload).

          :::

        type: array
        items:
          type: object
          $ref: '#/definitions/SchedulerWorkload'
        x-go-tag-validate: dive
  SchedulerWorkload:
    description: Workload defines a class of requests that preferably have similar
      properties such as response latency or desired priority.
    type: object
    properties:
      label_matcher:
        description: |+
          Label Matcher to select a Workload based on
          [flow labels](/concepts/flow-control/flow-label.md).

        x-go-tag-validate: required
        $ref: '#/definitions/LabelMatcher'
      parameters:
        description: |+
          Parameters associated with flows matching the label matcher.

        x-go-tag-validate: required
        $ref: '#/definitions/SchedulerWorkloadParameters'
  SchedulerWorkloadParameters:
    description: Parameters defines parameters such as priority, tokens and fairness
      key that are applicable to flows within a workload.
    type: object
    properties:
      fairness_key:
        description: |-
          Fairness key is a label key that can be used to provide fairness within a workload.
          Any [flow label](/concepts/flow-control/flow-label.md) can be used here. Eg. if
          you have a classifier that sets `user` flow label, you might want to set
          `fairness_key = "user"`.
        type: string
      priority:
        description: |+
          $$
          \text{virtual\_finish\_time} = \text{virtual\_time} + \left(\text{tokens} \cdot \left(\text{256} - \text{priority}\right)\right)
          $$

        type: integer
        format: int64
        title: |-
          Describes priority level of the requests within the workload.
          Priority level ranges from 0 to 255.
          Higher numbers means higher priority level.
          Priority levels have non-linear effect on the workload scheduling. The following formula is used to determine the position of a request in the queue based on virtual finish time:
        default: 0
        maximum: 255
        minimum: 0
        x-go-tag-default: "0"
        x-go-tag-validate: gte=0,lte=255
      tokens:
        description: |-
          Tokens determines the cost of admitting a single request the workload, which is typically defined as milliseconds of response latency.
          This override is applicable only if tokens for the request are not specified in the request.
        type: string
        format: uint64
  ServiceSelector:
    description: |-
      :::info

      See also [FlowSelector overview](/concepts/flow-control/flow-selector.md).

      :::
    type: object
    title: |-
      Describes which service a [flow control or observability
      component](/concepts/flow-control/flow-control.md#components) should apply
      to
    properties:
      agent_group:
        description: |+
          Which [agent-group](/concepts/flow-control/flow-selector.md#agent-group) this
          selector applies to.

          :::info

          Agent Groups are used to scope policies to a subset of agents connected to the same controller.
          This is especially useful in the Kubernetes sidecar installation because service discovery is switched off in that mode.
          The agents within an agent group form a peer to peer cluster and constantly share state.

          :::

        type: string
        default: default
        x-go-tag-default: default
      service:
        description: |+
          The Fully Qualified Domain Name of the
          [service](/concepts/flow-control/flow-selector.md) to select.

          In Kubernetes, this is the FQDN of the Service object.

          :::info

          `any` matches all services.

          :::

          :::info

          In the Kubernetes sidecar installation mode, service discovery is switched off by default.
          In order to scope policies to services, the `service` should be set to `any` and instead, `agent_group` name should be used.

          :::

          :::info

          An entity (e.g. Kubernetes pod) may belong to multiple services.

          :::

        type: string
        default: any
        x-go-tag-default: any
  SignalGenerator:
    description: 'The _Signal Generator_ component generates a signal by following
      a set of specified steps. The output signal begins at the target output defined
      in the first step, and subsequently transitions linearly from the previous step''s
      target output to the next target output, over the duration of time specified
      for each step. Each step is defined by two parameters: the target output and
      the duration of time it takes for the signal to transition from the previous
      step''s target output to the current step''s target output. The _Signal Generator_
      thus produces a smooth and continuous signal that changes gradually over time,
      based on the specified steps.The _Signal Generator_ is controlled to proceed
      forwards or backwards or reset to the start based on readings of input signals.'
    type: object
    properties:
      in_ports:
        $ref: '#/definitions/SignalGeneratorIns'
      out_ports:
        $ref: '#/definitions/SignalGeneratorOuts'
      parameters:
        description: |+
          Parameters for the _Signal Generator_ component.

        x-go-tag-validate: required
        $ref: '#/definitions/SignalGeneratorParameters'
  SignalGeneratorIns:
    description: Inputs for the _Signal Generator_ component.
    type: object
    properties:
      backward:
        description: Whether to progress the _Signal Generator_ towards the previous
          step.
        $ref: '#/definitions/InPort'
      forward:
        description: Whether to progress the _Signal Generator_ towards the next step.
        $ref: '#/definitions/InPort'
      reset:
        description: Whether to reset the _Signal Generator_ to the first step.
        $ref: '#/definitions/InPort'
  SignalGeneratorOuts:
    description: Outputs for the _Signal Generator_ component.
    type: object
    properties:
      at_end:
        description: A boolean signal indicating whether the _Signal Generator_ is
          at the end of signal generation.
        $ref: '#/definitions/OutPort'
      at_start:
        description: A boolean signal indicating whether the _Signal Generator_ is
          at the start of signal generation.
        $ref: '#/definitions/OutPort'
      output:
        description: The generated signal.
        $ref: '#/definitions/OutPort'
  SignalGeneratorParameters:
    description: Parameters for the _Signal Generator_ component.
    type: object
    required:
    - steps
    properties:
      steps:
        type: array
        minItems: 1
        items:
          type: object
          $ref: '#/definitions/SignalGeneratorParametersStep'
        x-go-tag-validate: required,gt=0,dive
  SignalGeneratorParametersStep:
    type: object
    required:
    - duration
    properties:
      duration:
        description: |+
          Duration for which the step is active.

        type: string
        x-go-tag-validate: required
      target_output:
        description: The value of the step.
        $ref: '#/definitions/ConstantSignal'
  Status:
    description: Status holds details about a status that can be reported to the registry.
    type: object
    properties:
      error:
        $ref: '#/definitions/StatusError'
      message:
        $ref: '#/definitions/googleprotobufAny'
      timestamp:
        type: string
        format: date-time
  StatusError:
    description: Error holds raw error message and its cause in a nested field.
    type: object
    properties:
      message:
        type: string
  Switcher:
    description: |-
      `on_signal` will be returned if switch input is valid and not equal to 0.0 ,
       otherwise `off_signal` will be returned.
    type: object
    title: Type of combinator that switches between `on_signal` and `off_signal` signals
      based on switch input
    properties:
      in_ports:
        description: Input ports for the Switcher component.
        $ref: '#/definitions/SwitcherIns'
      out_ports:
        description: Output ports for the Switcher component.
        $ref: '#/definitions/SwitcherOuts'
  SwitcherIns:
    description: Inputs for the Switcher component.
    type: object
    properties:
      off_signal:
        description: Output signal when switch is invalid or 0.0.
        $ref: '#/definitions/InPort'
      on_signal:
        description: Output signal when switch is valid and not 0.0.
        $ref: '#/definitions/InPort'
      switch:
        description: Decides whether to return `on_signal` or `off_signal`.
        $ref: '#/definitions/InPort'
  SwitcherOuts:
    description: Outputs for the Switcher component.
    type: object
    properties:
      output:
        description: Selected signal (`on_signal` or `off_signal`).
        $ref: '#/definitions/OutPort'
  UnaryOperator:
    description: |-
      $$
      \text{output} = \unary_operator{\text{input}}
      $$
    type: object
    title: Takes an input signal and emits the output after applying the specified
      unary operator
    properties:
      in_ports:
        description: Input ports for the UnaryOperator component.
        $ref: '#/definitions/UnaryOperatorIns'
      operator:
        description: |+
          Unary Operator to apply.

          The unary operator can be one of the following:
          * abs: Absolute value with the sign removed.
          * acos: arccosine, in radians.
          * acosh: Inverse hyperbolic cosine.
          * asin: arcsine, in radians.
          * asinh: Inverse hyperbolic sine.
          * atan: arctangent, in radians.
          * atanh: Inverse hyperbolic tangent.
          * cbrt: Cube root.
          * ceil: Least integer value greater than or equal to input signal.
          * cos: cosine, in radians.
          * cosh: Hyperbolic cosine.
          * erf: Error function.
          * erfc: Complementary error function.
          * erfcinv: Inverse complementary error function.
          * erfinv: Inverse error function.
          * exp: The base-e exponential of input signal.
          * exp2: The base-2 exponential of input signal.
          * expm1: The base-e exponential of input signal minus 1.
          * floor: Greatest integer value less than or equal to input signal.
          * gamma: Gamma function.
          * j0: Bessel function of the first kind of order 0.
          * j1: Bessel function of the first kind of order 1.
          * lgamma: Natural logarithm of the absolute value of the gamma function.
          * log: Natural logarithm of input signal.
          * log10: Base-10 logarithm of input signal.
          * log1p: Natural logarithm of input signal plus 1.
          * log2: Base-2 logarithm of input signal.
          * round: Round to nearest integer.
          * roundtoeven: Round to nearest integer, with ties going to the nearest even integer.
          * sin: sine, in radians.
          * sinh: Hyperbolic sine.
          * sqrt: Square root.
          * tan: tangent, in radians.
          * tanh: Hyperbolic tangent.
          * trunc: Truncate to integer.
          * y0: Bessel function of the second kind of order 0.
          * y1: Bessel function of the second kind of order 1.

        type: string
        enum:
        - abs
        - acos
        - acosh
        - asin
        - asinh
        - atan
        - atanh
        - cbrt
        - ceil
        - cos
        - cosh
        - erf
        - erfc
        - erfcinv
        - erfinv
        - exp
        - exp2
        - expm1
        - floor
        - gamma
        - j0
        - j1
        - lgamma
        - log
        - log10
        - log1p
        - log2
        - round
        - roundtoeven
        - sin
        - sinh
        - sqrt
        - tan
        - tanh
        - trunc
        - y0
        - y1
        x-go-tag-validate: oneof=abs acos acosh asin asinh atan atanh cbrt ceil cos
          cosh erf erfc erfcinv erfinv exp exp2 expm1 floor gamma j0 j1 lgamma log
          log10 log1p log2 round roundtoeven sin sinh sqrt tan tanh trunc y0 y1
        x-oneof: abs | acos | acosh | asin | asinh | atan | atanh | cbrt | ceil |
          cos | cosh | erf | erfc | erfcinv | erfinv | exp | exp2 | expm1 | floor
          | gamma | j0 | j1 | lgamma | log | log10 | log1p | log2 | round | roundtoeven
          | sin | sinh | sqrt | tan | tanh | trunc | y0 | y1
      out_ports:
        description: Output ports for the UnaryOperator component.
        $ref: '#/definitions/UnaryOperatorOuts'
  UnaryOperatorIns:
    description: Inputs for the UnaryOperator component.
    type: object
    properties:
      input:
        description: Input signal.
        $ref: '#/definitions/InPort'
  UnaryOperatorOuts:
    description: Outputs for the UnaryOperator component.
    type: object
    properties:
      output:
        description: Output signal.
        $ref: '#/definitions/OutPort'
  Variable:
    description: Component that emits a variable value as an output signal, can be
      defined in dynamic configuration.
    type: object
    properties:
      default_config:
        description: |+
          Default configuration.

        x-go-tag-validate: required
        $ref: '#/definitions/VariableDynamicConfig'
      dynamic_config_key:
        description: Configuration key for DynamicConfig.
        type: string
      out_ports:
        description: Output ports for the Variable component.
        $ref: '#/definitions/VariableOuts'
  VariableDynamicConfig:
    type: object
    properties:
      constant_signal:
        x-go-tag-validate: required
        $ref: '#/definitions/ConstantSignal'
  VariableOuts:
    description: Outputs for the Variable component.
    type: object
    properties:
      output:
        description: The value is emitted to the output port.
        $ref: '#/definitions/OutPort'
  VersionInfo:
    type: object
    properties:
      build_host:
        type: string
      build_os:
        type: string
      build_time:
        type: string
      git_branch:
        type: string
      git_commit_hash:
        type: string
      service:
        type: string
      version:
        type: string
  googleprotobufAny:
    description: |-
      `Any` contains an arbitrary serialized protocol buffer message along with a
      URL that describes the type of the serialized message.

      Protobuf library provides support to pack/unpack Any values in the form
      of utility functions or additional generated methods of the Any type.

      Example 1: Pack and unpack a message in C++.

          Foo foo = ...;
          Any any;
          any.PackFrom(foo);
          ...
          if (any.UnpackTo(&foo)) {
            ...
          }

      Example 2: Pack and unpack a message in Java.

          Foo foo = ...;
          Any any = Any.pack(foo);
          ...
          if (any.is(Foo.class)) {
            foo = any.unpack(Foo.class);
          }
          // or ...
          if (any.isSameTypeAs(Foo.getDefaultInstance())) {
            foo = any.unpack(Foo.getDefaultInstance());
          }

      Example 3: Pack and unpack a message in Python.

          foo = Foo(...)
          any = Any()
          any.Pack(foo)
          ...
          if any.Is(Foo.DESCRIPTOR):
            any.Unpack(foo)
            ...

      Example 4: Pack and unpack a message in Go

           foo := &pb.Foo{...}
           any, err := anypb.New(foo)
           if err != nil {
             ...
           }
           ...
           foo := &pb.Foo{}
           if err := any.UnmarshalTo(foo); err != nil {
             ...
           }

      The pack methods provided by protobuf library will by default use
      'type.googleapis.com/full.type.name' as the type URL and the unpack
      methods only use the fully qualified type name after the last '/'
      in the type URL, for example "foo.bar.com/x/y.z" will yield type
      name "y.z".

      JSON

      The JSON representation of an `Any` value uses the regular
      representation of the deserialized, embedded message, with an
      additional field `@type` which contains the type URL. Example:

          package google.profile;
          message Person {
            string first_name = 1;
            string last_name = 2;
          }

          {
            "@type": "type.googleapis.com/google.profile.Person",
            "firstName": <string>,
            "lastName": <string>
          }

      If the embedded message type is well-known and has a custom JSON
      representation, that representation will be embedded adding a field
      `value` which holds the custom JSON in addition to the `@type`
      field. Example (for message [google.protobuf.Duration][]):

          {
            "@type": "type.googleapis.com/google.protobuf.Duration",
            "value": "1.212s"
          }
    type: object
    properties:
      '@type':
        description: |-
          A URL/resource name that uniquely identifies the type of the serialized
          protocol buffer message. This string must contain at least
          one "/" character. The last segment of the URL's path must represent
          the fully qualified name of the type (as in
          `path/google.protobuf.Duration`). The name should be in a canonical form
          (e.g., leading "." is not accepted).

          In practice, teams usually precompile into the binary all types that they
          expect it to use in the context of Any. However, for URLs which use the
          scheme `http`, `https`, or no scheme, one can optionally set up a type
          server that maps type URLs to message definitions as follows:

          * If no scheme is provided, `https` is assumed.
          * An HTTP GET on the URL must yield a [google.protobuf.Type][]
            value in binary format, or produce an error.
          * Applications are allowed to cache lookup results based on the
            URL, or have them precompiled into a binary to avoid any
            lookup. Therefore, binary compatibility needs to be preserved
            on changes to types. (Use versioned type names to manage
            breaking changes.)

          Note: this functionality is not currently available in the official
          protobuf release, and it is not used for type URLs beginning with
          type.googleapis.com.

          Schemes other than `http`, `https` (or the empty scheme) might be
          used with implementation specific semantics.
        type: string
    additionalProperties: false
  googlerpcStatus:
    description: |-
      The `Status` type defines a logical error model that is suitable for
      different programming environments, including REST APIs and RPC APIs. It is
      used by [gRPC](https://github.com/grpc). Each `Status` message contains
      three pieces of data: error code, error message, and error details.

      You can find out more about this error model and how to work with it in the
      [API Design Guide](https://cloud.google.com/apis/design/errors).
    type: object
    properties:
      code:
        description: |-
          The status code, which should be an enum value of
          [google.rpc.Code][google.rpc.Code].
        type: integer
        format: int32
      details:
        description: |-
          A list of messages that carry the error details.  There is a common set of
          message types for APIs to use.
        type: array
        items:
          type: object
          $ref: '#/definitions/googleprotobufAny'
      message:
        description: |-
          A developer-facing error message, which should be in English. Any
          user-facing error message should be localized and sent in the
          [google.rpc.Status.details][google.rpc.Status.details] field, or localized
          by the client.
        type: string<|MERGE_RESOLUTION|>--- conflicted
+++ resolved
@@ -730,11 +730,7 @@
     description: |-
       :::info
 
-<<<<<<< HEAD
-      See also [_Concurrency Limiter_ overview](/concepts/integrations/flow-control/components/concurrency-limiter.md).
-=======
-      See also [Concurrency Limiter overview](/concepts/flow-control/components/concurrency-limiter.md).
->>>>>>> 7cbadb87
+      See also [_Concurrency Limiter_ overview](/concepts/flow-control/components/concurrency-limiter.md).
 
       :::
 
@@ -2766,11 +2762,7 @@
     description: |-
       :::info
 
-<<<<<<< HEAD
-      See also [_Rate Limiter_ overview](/concepts/integrations/flow-control/components/rate-limiter.md).
-=======
-      See also [Rate Limiter overview](/concepts/flow-control/components/rate-limiter.md).
->>>>>>> 7cbadb87
+      See also [_Rate Limiter_ overview](/concepts/flow-control/components/rate-limiter.md).
 
       :::
 
