--- conflicted
+++ resolved
@@ -108,7 +108,7 @@
         type: string
       flow_selector:
         description: |+
-          _Flow Selector_ decides the service and flows at which the concurrency limiter is applied.
+          Flow Selector decides the service and flows at which the concurrency limiter is applied.
 
         x-go-tag-validate: required
         $ref: '#/definitions/FlowSelector'
@@ -855,7 +855,7 @@
     description: |-
       :::info
 
-      See also [Concurrency Limiter overview](/concepts/integrations/flow-control/components/concurrency-limiter.md).
+      See also [_Concurrency Limiter_ overview](/concepts/integrations/flow-control/components/concurrency-limiter.md).
 
       :::
 
@@ -865,12 +865,12 @@
       ConcurrencyLimiter configuration is split into two parts: An actuation
       strategy and a scheduler. Right now, only `load_actuator` strategy is available.
     type: object
-    title: Concurrency Limiter is an actuator component that regulates flows in order
-      to provide active service protection
+    title: _Concurrency Limiter_ is an actuator component that regulates flows in
+      order to provide active service protection
     properties:
       flow_selector:
         description: |+
-          _Flow Selector_ decides the service and flows at which the concurrency limiter is applied.
+          Flow Selector decides the service and flows at which the concurrency limiter is applied.
 
         x-go-tag-validate: required
         $ref: '#/definitions/FlowSelector'
@@ -890,8 +890,8 @@
         x-go-tag-validate: required
         $ref: '#/definitions/Scheduler'
   ConstantSignal:
-    description: Constant signal for input ports, Variables etc. Can provide either
-      a constant value or special Nan/+-Inf value.
+    description: Special constant input for ports and Variable component. Can provide
+      either a constant value or special Nan/+-Inf value.
     type: object
     properties:
       special_value:
@@ -1266,18 +1266,24 @@
           as a nested circuit.
         $ref: '#/definitions/AIMDConcurrencyController'
       concurrency_limiter:
-        description: Concurrency Limiter provides service protection by applying prioritized
-          load shedding of flows using a network scheduler (e.g. Weighted Fair Queuing).
+        description: _Concurrency Limiter_ provides service protection by applying
+          prioritized load shedding of flows using a network scheduler (e.g. Weighted
+          Fair Queuing).
         $ref: '#/definitions/ConcurrencyLimiter'
       flow_regulator:
-        description: Flow Regulator is a component that regulates the flux of requests
-          to the service.
+        description: Flow Regulator is a component that regulates the flow of requests
+          to the service by allowing only the specified percentage of requests or
+          sticky sessions.
         $ref: '#/definitions/FlowRegulator'
       load_shaper:
         description: LoadShaper is a component that shapes the load of the service.
         $ref: '#/definitions/LoadShaper'
+      load_shaper_series:
+        description: LoadShaperSeries is a series of LoadShaper components that shape
+          load one after another in series.
+        $ref: '#/definitions/LoadShaperSeries'
       rate_limiter:
-        description: Rate Limiter provides service protection by applying rate limiter.
+        description: _Rate Limiter_ provides service protection by applying rate limiter.
         $ref: '#/definitions/RateLimiter'
   FlowControlResources:
     type: object
@@ -1371,6 +1377,9 @@
           must also be satisfied (in addition to service+control point matching)
         $ref: '#/definitions/LabelMatcher'
   FlowRegulator:
+    description: _Flow Regulator_ is a component that regulates the flow of requests
+      to the service by allowing only the specified percentage of requests or sticky
+      sessions.
     type: object
     properties:
       in_ports:
@@ -2138,6 +2147,7 @@
       steps:
         type: array
         items:
+          type: object
           $ref: '#/definitions/LoadShaperParametersStep'
         x-go-tag-validate: required,dive
   LoadShaperParametersStep:
@@ -2161,6 +2171,56 @@
 
         type: string
         x-go-tag-validate: required
+  LoadShaperSeries:
+    description: _LoadShaperSeries_ is a component that applies a series of _Load
+      Shapers_ in order.
+    type: object
+    properties:
+      in_ports:
+        $ref: '#/definitions/LoadShaperSeriesIns'
+      parameters:
+        x-go-tag-validate: required
+        $ref: '#/definitions/LoadShaperSeriesParameters'
+  LoadShaperSeriesIns:
+    description: Inputs for the _LoadShaperSeries_ component.
+    type: object
+    properties:
+      backward:
+        description: Whether to progress the load shaper series towards the previous
+          step.
+        $ref: '#/definitions/InPort'
+      forward:
+        description: Whether to progress the load shaper series towards the next step.
+        $ref: '#/definitions/InPort'
+      reset:
+        description: Whether to reset the load shaper series to the first step.
+        $ref: '#/definitions/InPort'
+  LoadShaperSeriesLoadShaperInstance:
+    type: object
+    properties:
+      load_shaper:
+        description: |+
+          The load shaper.
+
+        x-go-tag-validate: required
+        $ref: '#/definitions/LoadShaperParameters'
+      out_ports:
+        $ref: '#/definitions/LoadShaperOuts'
+  LoadShaperSeriesParameters:
+    description: Parameters for the _LoadShaperSeries_ component.
+    type: object
+    required:
+    - load_shapers
+    properties:
+      load_shapers:
+        description: |+
+          An ordered list of load shapers that get applied in order.
+
+        type: array
+        items:
+          type: object
+          $ref: '#/definitions/LoadShaperSeriesLoadShaperInstance'
+        x-go-tag-validate: required,dive
   MatchExpression:
     description: |-
       MatchExpression has multiple variants, exactly one should be set.
@@ -2614,7 +2674,7 @@
     description: |-
       :::info
 
-      See also [Rate Limiter overview](/concepts/integrations/flow-control/components/rate-limiter.md).
+      See also [_Rate Limiter_ overview](/concepts/integrations/flow-control/components/rate-limiter.md).
 
       :::
 
@@ -2631,7 +2691,7 @@
         title: Configuration key for DynamicConfig
       flow_selector:
         description: |+
-          _Flow Selector_ decides the service and flows at which the rate limiter is applied.
+          Which control point to apply this ratelimiter to.
 
         x-go-tag-validate: required
         $ref: '#/definitions/FlowSelector'
@@ -3197,8 +3257,8 @@
           :::
 
         type: string
-<<<<<<< HEAD
-        x-go-tag-validate: required
+        default: any
+        x-go-tag-default: any
   SignalGenerator:
     description: SignalGenerator generates a signal based on the steps specified.
     type: object
@@ -3251,6 +3311,7 @@
       steps:
         type: array
         items:
+          type: object
           $ref: '#/definitions/SignalGeneratorParametersStep'
         x-go-tag-validate: required,dive
   SignalGeneratorParametersStep:
@@ -3270,10 +3331,6 @@
 
         type: string
         x-go-tag-validate: required
-=======
-        default: any
-        x-go-tag-default: any
->>>>>>> a628e66e
   Status:
     description: Status holds details about a status that can be reported to the registry.
     type: object
