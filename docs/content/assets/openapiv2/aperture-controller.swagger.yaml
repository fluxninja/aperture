--- conflicted
+++ resolved
@@ -855,21 +855,13 @@
         $ref: '#/definitions/PulseGenerator'
       query:
         description: Query components that are query databases such as Prometheus.
-<<<<<<< HEAD
-        $ref: '#/definitions/v1Query'
-      sma:
-        description: Simple Moving Average filter.
-        $ref: '#/definitions/v1SMA'
-      sqrt:
-        description: Takes an input signal and emits the square root of the input
-          signal.
-        $ref: '#/definitions/v1Sqrt'
-=======
         $ref: '#/definitions/Query'
       signal_generator:
         description: Generates the specified signal.
         $ref: '#/definitions/SignalGenerator'
->>>>>>> c99b99d5
+      sma:
+        description: Simple Moving Average filter.
+        $ref: '#/definitions/SMA'
       switcher:
         description: Switcher acts as a switch that emits one of the two signals based
           on third signal.
@@ -3254,58 +3246,6 @@
         type: boolean
         title: |-
           Decides if the created flow label should be available as an attribute in OLAP telemetry and
-<<<<<<< HEAD
-          propagated in [baggage](/concepts/integrations/flow-control/flow-label.md#baggage)
-        x-go-validate: required
-  v1SMA:
-    description: Simple Moving Average (SMA) is a type of moving average that computes
-      the average of a fixed number of signal readings.
-    type: object
-    properties:
-      in_ports:
-        description: Input ports for the EMA component.
-        $ref: '#/definitions/v1SMAIns'
-      out_ports:
-        description: Output ports for the EMA component.
-        $ref: '#/definitions/v1SMAOuts'
-      parameters:
-        description: |-
-          Parameters for the EMA component.
-
-          @gotags: validate:"required"
-        x-go-validate: required
-        $ref: '#/definitions/v1SMAParameters'
-  v1SMAIns:
-    type: object
-    properties:
-      signal:
-        description: Signal to be used for the moving average computation.
-        $ref: '#/definitions/v1InPort'
-  v1SMAOuts:
-    type: object
-    properties:
-      output:
-        description: Computed moving average.
-        $ref: '#/definitions/v1OutPort'
-  v1SMAParameters:
-    type: object
-    properties:
-      valid_during_warmup:
-        description: |-
-          Whether output is valid during warm-up stage.
-
-          @gotags: default:"false"
-        type: boolean
-        x-go-default: false
-      window:
-        description: |-
-          Window of time over which the moving average is computed.
-
-          @gotags: default:"5s"
-        type: string
-        x-go-validate: 5s
-  v1Scheduler:
-=======
           propagated in [baggage](/concepts/flow-control/flow-label.md#baggage)
         default: true
         x-go-tag-default: "true"
@@ -3338,6 +3278,53 @@
         type: string
         x-deprecated: true
         x-go-tag-validate: deprecated,required
+  SMA:
+    description: Simple Moving Average (SMA) is a type of moving average that computes
+      the average of a fixed number of signal readings.
+    type: object
+    properties:
+      in_ports:
+        description: Input ports for the SMA component.
+        $ref: '#/definitions/SMAIns'
+      out_ports:
+        description: Output ports for the SMA component.
+        $ref: '#/definitions/SMAOuts'
+      parameters:
+        description: |+
+          Parameters for the SMA component.
+
+        x-go-tag-validate: required
+        $ref: '#/definitions/SMAParameters'
+  SMAIns:
+    type: object
+    properties:
+      signal:
+        description: Signal to be used for the moving average computation.
+        $ref: '#/definitions/InPort'
+  SMAOuts:
+    type: object
+    properties:
+      output:
+        description: Computed moving average.
+        $ref: '#/definitions/OutPort'
+  SMAParameters:
+    type: object
+    required:
+    - sma_window
+    properties:
+      sma_window:
+        description: |+
+          Window of time over which the moving average is computed.
+
+        type: string
+        x-go-tag-validate: required
+      valid_during_warmup:
+        description: |+
+          Whether output is valid during warm-up stage.
+
+        type: boolean
+        default: false
+        x-go-tag-default: "false"
   ScaleInController:
     type: object
     properties:
@@ -3368,7 +3355,6 @@
       gradient:
         $ref: '#/definitions/IncreasingGradient'
   Scheduler:
->>>>>>> c99b99d5
     description: |-
       :::note
 
