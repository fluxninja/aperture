consumes:
    - application/json
definitions:
    AIMDConcurrencyController:
        description: High level concurrency control component. Baselines a signal using exponential moving average and applies concurrency limits based on deviation of signal from the baseline. Internally implemented as a nested circuit.
        properties:
            alerter_parameters:
                $ref: '#/definitions/AlerterParameters'
                description: Configuration for embedded Alerter.
            default_config:
                $ref: '#/definitions/LoadActuatorDynamicConfig'
                description: Default configuration.
            dynamic_config_key:
                description: Dynamic configuration key for load actuation.
                type: string
            flow_selector:
                $ref: '#/definitions/FlowSelector'
                description: |+
                    Flow Selector decides the service and flows at which the concurrency limiter is applied.

                x-go-tag-validate: required
            gradient_parameters:
                $ref: '#/definitions/GradientControllerParameters'
                description: Gradient parameters for the controller.
            in_ports:
                $ref: '#/definitions/AIMDConcurrencyControllerIns'
                description: Input ports for the AIMDConcurrencyController component.
            load_multiplier_linear_increment:
                default: 0.0025
                description: |+
                    Linear increment to load multiplier in each execution tick when the system is not in overloaded state.

                format: double
                type: number
                x-go-tag-default: "0.0025"
            max_load_multiplier:
                default: 2
                description: |+
                    Current accepted concurrency is multiplied with this number to dynamically calculate the upper concurrency limit of a Service during normal (non-overload) state. This protects the Service from sudden spikes.

                format: double
                type: number
                x-go-tag-default: "2.0"
            out_ports:
                $ref: '#/definitions/AIMDConcurrencyControllerOuts'
                description: Output ports for the AIMDConcurrencyController component.
            scheduler_parameters:
                $ref: '#/definitions/SchedulerParameters'
                description: |+
                    Scheduler parameters.

                x-go-tag-validate: required
        type: object
    AIMDConcurrencyControllerIns:
        description: Inputs for the AIMDConcurrencyController component.
        properties:
            setpoint:
                $ref: '#/definitions/InPort'
                description: The setpoint to the controller.
            signal:
                $ref: '#/definitions/InPort'
                description: The signal to the controller.
        type: object
    AIMDConcurrencyControllerOuts:
        description: Outputs for the AIMDConcurrencyController component.
        properties:
            accepted_concurrency:
                $ref: '#/definitions/OutPort'
                description: Accepted concurrency is the number of concurrent requests that are accepted by the service.
            desired_load_multiplier:
                $ref: '#/definitions/OutPort'
                description: Desired Load multiplier is the ratio of desired concurrency to the incoming concurrency.
            incoming_concurrency:
                $ref: '#/definitions/OutPort'
                description: IncomingConcurrency is the number of concurrent requests that are received by the service.
            is_overload:
                $ref: '#/definitions/OutPort'
                description: Is overload is a Boolean signal that indicates whether the service is overloaded based on the deviation of the signal from the setpoint taking into account some tolerance.
            observed_load_multiplier:
                $ref: '#/definitions/OutPort'
                description: Observed Load multiplier is the ratio of accepted concurrency to the incoming concurrency.
        type: object
    AddressExtractor:
        description: |-
            IP addresses in attribute context are defined as objects with separate IP and port fields.
            This is a helper to display an address as a single string.

            :::caution

            This might introduce high-cardinality flow label values.

            :::

            [ext-authz-address]: https://www.envoyproxy.io/docs/envoy/latest/api-v3/config/core/v3/address.proto#config-core-v3-address

            Example:
            ```yaml
            from: "source.address # or destination.address"
            ```
        properties:
            from:
                description: |+
                    Attribute path pointing to some string - for example, `source.address`.

                type: string
                x-go-tag-validate: required
        required:
            - from
        title: Display an [Address][ext-authz-address] as a single string, for example, `<ip>:<port>`
        type: object
    Alerter:
        description: Alerter reacts to a signal and generates alert to send to alert manager.
        properties:
            in_ports:
                $ref: '#/definitions/AlerterIns'
                description: Input ports for the Alerter component.
            parameters:
                $ref: '#/definitions/AlerterParameters'
                title: Alerter configuration
                x-go-tag-validate: required
        type: object
    AlerterIns:
        description: Inputs for the Alerter component.
        properties:
            signal:
                $ref: '#/definitions/InPort'
                description: Signal which Alerter is monitoring. If the signal greater than 0, Alerter generates an alert.
        type: object
    AlerterParameters:
        description: Alerter Parameters configure parameters such as alert name, severity, resolve timeout, alert channels and labels.
        properties:
            alert_channels:
                description: A list of alert channel strings.
                items:
                    type: string
                type: array
            alert_name:
                description: |+
                    Name of the alert.

                type: string
                x-go-tag-validate: required
            labels:
                additionalProperties:
                    type: string
                description: Additional labels to add to alert.
                type: object
            resolve_timeout:
                default: 5s
                description: |+
                    Duration of alert resolver.

                type: string
                x-go-tag-default: 5s
            severity:
                default: info
                description: |+
                    Severity of the alert, one of 'info', 'warn' or 'crit'.

                enum:
                    - info
                    - warn
                    - crit
                type: string
                x-go-tag-default: info
                x-go-tag-validate: oneof=info warn crit
                x-oneof: info | warn | crit
        required:
            - alert_name
        type: object
    And:
        description: |-
            Logical AND.

            Signals are mapped to Boolean values as follows:
            * Zero is treated as false.
            * Any non-zero is treated as true.
            * Invalid inputs are considered unknown.

              :::note

              Treating invalid inputs as "unknowns" has a consequence that the result
              might end up being valid even when some inputs are invalid. For example, `unknown && false == false`,
              because the result would end up false no matter if
              first signal was true or false. Conversely, `unknown && true == unknown`.

              :::
        properties:
            in_ports:
                $ref: '#/definitions/AndIns'
                description: Input ports for the And component.
            out_ports:
                $ref: '#/definitions/AndOuts'
                description: Output ports for the And component.
        type: object
    AndIns:
        description: Inputs for the And component.
        properties:
            inputs:
                description: |+
                    Array of input signals.

                items:
                    $ref: '#/definitions/InPort'
                    type: object
                type: array
                x-go-tag-validate: dive
        type: object
    AndOuts:
        description: Output ports for the And component.
        properties:
            output:
                $ref: '#/definitions/OutPort'
                description: |-
                    Result of logical AND of all the input signals.

                    Will always be 0 (false), 1 (true) or invalid (unknown).
        type: object
    ArithmeticCombinator:
        properties:
            in_ports:
                $ref: '#/definitions/ArithmeticCombinatorIns'
                description: Input ports for the Arithmetic Combinator component.
            operator:
                description: |+
                    Operator of the arithmetic operation.

                    The arithmetic operation can be addition, subtraction, multiplication, division, XOR, right bit shift or left bit shift.
                    In case of XOR and bit shifts, value of signals is cast to integers before performing the operation.

                enum:
                    - add
                    - sub
                    - mul
                    - div
                    - xor
                    - lshift
                    - rshift
                type: string
                x-go-tag-validate: oneof=add sub mul div xor lshift rshift
                x-oneof: add | sub | mul | div | xor | lshift | rshift
            out_ports:
                $ref: '#/definitions/ArithmeticCombinatorOuts'
                description: Output ports for the Arithmetic Combinator component.
        title: Type of Combinator that computes the arithmetic operation on the operand signals
        type: object
    ArithmeticCombinatorIns:
        description: Inputs for the Arithmetic Combinator component.
        properties:
            lhs:
                $ref: '#/definitions/InPort'
                description: Left hand side of the arithmetic operation.
            rhs:
                $ref: '#/definitions/InPort'
                description: Right hand side of the arithmetic operation.
        type: object
    ArithmeticCombinatorOuts:
        description: Outputs for the Arithmetic Combinator component.
        properties:
            output:
                $ref: '#/definitions/OutPort'
                description: Result of arithmetic operation.
        type: object
    AutoScale:
        description: AutoScale components are used to scale a service.
        properties:
            auto_scaler:
                $ref: '#/definitions/AutoScaler'
                description: _AutoScaler_ provides auto-scaling functionality for any scalable resource.
            pod_auto_scaler:
                $ref: '#/definitions/PodAutoScaler'
                description: _PodAutoScaler_ provides auto-scaling functionality for scalable Kubernetes resource.
            pod_scaler:
                $ref: '#/definitions/PodScaler'
                description: PodScaler provides pod horizontal scaling functionality for scalable Kubernetes resources.
        type: object
    AutoScaleKubernetesControlPoint:
        properties:
            api_version:
                type: string
            kind:
                type: string
            name:
                type: string
            namespace:
                type: string
        type: object
    AutoScaleKubernetesControlPoints:
        properties:
            auto_scale_kubernetes_control_points:
                items:
                    $ref: '#/definitions/AutoScaleKubernetesControlPoint'
                    type: object
                type: array
        type: object
    AutoScaler:
        description: _AutoScaler_ provides auto-scaling functionality for any scalable resource. Multiple _Controllers_ can be defined on the _AutoScaler_ for performing scale-out or scale-in. The _AutoScaler_ can interface with infrastructure APIs such as Kubernetes to perform auto-scale.
        properties:
            cooldown_override_percentage:
                default: 50
                description: |+
                    Cooldown override percentage defines a threshold change in scale-out beyond which previous cooldown is overridden.
                    For example, if the cooldown is 5 minutes and the cooldown override percentage is 10%, then if the
                    scale-increases by 10% or more, the previous cooldown is cancelled. Defaults to 50%.

                format: double
                type: number
                x-go-tag-default: "50"
            max_scale:
                default: "9223372036854775807"
                description: |+
                    The maximum scale to which the _AutoScaler_ can scale-out. For example, in case of KubernetesReplicas Scaler, this is the maximum number of replicas.

                format: int64
                minLength: 1
                type: string
                x-go-tag-default: "9223372036854775807"
                x-go-tag-validate: gt=0
            max_scale_in_percentage:
                default: 1
                description: |+
                    The maximum decrease of scale (for example, pods) at one time. Defined as percentage of current scale value. Can never go below one even if percentage computation is less than one. Defaults to 1% of current scale value.

                format: double
                type: number
                x-go-tag-default: "1"
            max_scale_out_percentage:
                default: 10
                description: |+
                    The maximum increase of scale (for example, pods) at one time. Defined as percentage of current scale value. Can never go below one even if percentage computation is less than one. Defaults to 10% of current scale value.

                format: double
                type: number
                x-go-tag-default: "10"
            min_scale:
                default: "0"
                description: |+
                    The minimum scale to which the _AutoScaler_ can scale-in. For example, in case of KubernetesReplicas Scaler, this is the minimum number of replicas.

                format: int64
                minLength: 0
                type: string
                x-go-tag-default: "0"
                x-go-tag-validate: gte=0
            out_ports:
                $ref: '#/definitions/AutoScalerOuts'
                description: Output ports for the _AutoScaler_.
            scale_in_alerter_parameters:
                $ref: '#/definitions/AlerterParameters'
                description: Configuration for scale-in Alerter.
            scale_in_controllers:
                description: List of _Controllers_ for scaling in.
                items:
                    $ref: '#/definitions/ScaleInController'
                    type: object
                type: array
            scale_in_cooldown:
                default: 120s
                description: |+
                    The amount of time to wait after a scale-in operation for another scale-in operation.

                type: string
                x-go-tag-default: 120s
            scale_out_alerter_parameters:
                $ref: '#/definitions/AlerterParameters'
                description: Configuration for scale-out Alerter.
            scale_out_controllers:
                description: List of _Controllers_ for scaling out.
                items:
                    $ref: '#/definitions/ScaleOutController'
                    type: object
                type: array
            scale_out_cooldown:
                default: 30s
                description: |+
                    The amount of time to wait after a scale-out operation for another scale-out or scale-in operation.

                type: string
                x-go-tag-default: 30s
            scaler:
                $ref: '#/definitions/AutoScalerScaler'
                x-go-tag-validate: required
        type: object
    AutoScalerOuts:
        description: Outputs for _AutoScaler_.
        properties:
            actual_scale:
                $ref: '#/definitions/OutPort'
            configured_scale:
                $ref: '#/definitions/OutPort'
            desired_scale:
                $ref: '#/definitions/OutPort'
        type: object
    AutoScalerScaler:
        properties:
            kubernetes_replicas:
                $ref: '#/definitions/KubernetesReplicas'
        type: object
    CheckHTTPRequest:
        properties:
            control_point:
                description: |-
                    For an SDK based insertion, a Control Point can represent a particular feature or execution block within a Service.
                    In case of Service Mesh or Middleware insertion, a Control Point can identify ingress vs egress calls or distinct listeners or filter chains.
                type: string
            destination:
                $ref: '#/definitions/SocketAddress'
                description: |-
                    The destination of a network activity, such as accepting a TCP connection.
                    In a multi hop network activity, the destination represents the receiver of
                    the last hop.
            request:
                $ref: '#/definitions/CheckHTTPRequestHttpRequest'
                description: Represents a network request, such as an HTTP request.
            source:
                $ref: '#/definitions/SocketAddress'
                description: |-
                    The source of a network activity, such as starting a TCP connection.
                    In a multi hop network activity, the source represents the sender of the
                    last hop.
        type: object
    CheckHTTPRequestHttpRequest:
        description: |-
            This message defines attributes for an HTTP request.
            HTTP/1.x, HTTP/2, gRPC are all considered as HTTP requests.
        properties:
            body:
                description: The HTTP request body.
                type: string
            headers:
                additionalProperties:
                    type: string
                description: The HTTP request headers.
                type: object
            host:
                description: The HTTP request `Host` header value.
                type: string
            method:
                description: The HTTP request method, such as `GET`, `POST`.
                type: string
            path:
                description: |-
                    The request target, as it appears in the first line of the HTTP request. This includes
                    the URL path and query-string. No decoding is performed.
                type: string
            protocol:
                description: The network protocol used with the request, such as "HTTP/1.0", "HTTP/1.1", or "HTTP/2".
                type: string
            scheme:
                description: The HTTP URL scheme, such as `http` and `https`.
                type: string
            size:
                description: The HTTP request size in bytes. If unknown, it must be -1.
                format: int64
                type: string
        type: object
    CheckHTTPResponse:
        properties:
            denied_response:
                $ref: '#/definitions/DeniedHttpResponse'
                description: Supplies http attributes for a denied response.
            dynamic_metadata:
                description: |-
                    Optional response metadata that will be emitted as dynamic metadata to be consumed by the next
                    filter.
                type: object
            ok_response:
                $ref: '#/definitions/OkHttpResponse'
                description: Supplies http attributes for an ok response.
            status:
                $ref: '#/definitions/googlerpcStatus'
                title: Status `OK` allows the request. Any other status indicates the request should be denied
        type: object
    CheckResponse:
        description: CheckResponse contains fields that represent decision made by Check call.
        properties:
            classifier_infos:
                description: classifiers that were matched for this request.
                items:
                    $ref: '#/definitions/ClassifierInfo'
                    type: object
                type: array
            control_point:
                title: control_point of request
                type: string
            decision_type:
                $ref: '#/definitions/CheckResponseDecisionType'
                description: decision_type contains what the decision was.
            end:
                format: date-time
                title: end timestamp
                type: string
            flow_label_keys:
                description: flow label keys that were matched for this request.
                items:
                    type: string
                type: array
            flux_meter_infos:
                description: flux meters that were matched for this request.
                items:
                    $ref: '#/definitions/FluxMeterInfo'
                    type: object
                type: array
            limiter_decisions:
                description: limiter_decisions contains information about decision made by each limiter.
                items:
                    $ref: '#/definitions/LimiterDecision'
                    type: object
                type: array
            reject_reason:
                $ref: '#/definitions/CheckResponseRejectReason'
                description: reject_reason contains the reason for the rejection.
            services:
                items:
                    type: string
                title: services that matched
                type: array
            start:
                format: date-time
                title: start timestamp
                type: string
            telemetry_flow_labels:
                additionalProperties:
                    type: string
                description: telemetry_flow_labels are labels for telemetry purpose. The keys in telemetry_flow_labels is subset of flow_label_keys.
                type: object
        type: object
    CheckResponseDecisionType:
        default: DECISION_TYPE_ACCEPTED
        description: DecisionType contains fields that represent decision made by Check call.
        enum:
            - DECISION_TYPE_ACCEPTED
            - DECISION_TYPE_REJECTED
        type: string
    CheckResponseRejectReason:
        default: REJECT_REASON_NONE
        description: RejectReason contains fields that give further information about rejection.
        enum:
            - REJECT_REASON_NONE
            - REJECT_REASON_RATE_LIMITED
            - REJECT_REASON_CONCURRENCY_LIMITED
            - REJECT_REASON_FLOW_REGULATED
        type: string
    Circuit:
        description: |-
            Circuit is graph of inter-connected signal processing components.

            :::info

            See also [Circuit overview](/concepts/policy/circuit.md).

            :::

            Signals flow between components through ports.
            As signals traverse the circuit, they get processed, stored within components or get acted upon (for example, load-shed, rate-limit, auto-scale and so on).
            Circuit is evaluated periodically to respond to changes in signal readings.

            :::info Signals

            Signals are floating point values.

            A signal can also have a special **Invalid** value. It's usually used to
            communicate that signal does not have a meaningful value at the moment, for example,
            [PromQL](#prom-q-l) emits such a value if it cannot execute a query.
            Components know when their input signals are invalid and can act
            accordingly. They can either propagate the invalid signal, by making their
            output itself invalid (for example,
            [ArithmeticCombinator](#arithmetic-combinator)) or use some different
            logic, for example, [Extrapolator](#extrapolator). Refer to a component's
            docs on how exactly it handles invalid inputs.

            :::
        properties:
            components:
                description: |+
                    Defines a signal processing graph as a list of components.

                items:
                    $ref: '#/definitions/Component'
                    type: object
                type: array
                x-go-tag-validate: dive
            evaluation_interval:
                default: 0.5s
                description: |+
                    Evaluation interval (tick) is the time between consecutive runs of the policy circuit.
                    This interval is typically aligned with how often the corrective action (actuation) needs to be taken.

                type: string
                x-go-tag-default: 0.5s
        type: object
    Classifier:
        description: |-
            :::info

            See also [Classifier overview](/concepts/flow-control/resources/classifier.md).

            :::
            Example
            ```yaml
            flow_selector:
              service_selector:
                 agent_group: demoapp
                 service: service1-demo-app.demoapp.svc.cluster.local
              flow_matcher:
                 control_point: ingress
                 label_matcher:
                    match_labels:
                      user_tier: gold
                    match_expressions:
                      - key: user_type
                        operator: In
            rules:
              user:
               extractor:
                 from: request.http.headers.user-agent
              telemetry: false
            ```
        properties:
            flow_selector:
                $ref: '#/definitions/FlowSelector'
                description: |+
                    Defines where to apply the flow classification rule.

                x-go-tag-validate: required
            rego:
                $ref: '#/definitions/Rego'
                description: |-
                    Rego is a policy language used to express complex policies in a concise and declarative way.
                    It can be used to define flow classification rules by writing custom queries that extract values from request metadata.
                    For simple cases, such as directly reading a value from header or a field from JSON body, declarative extractors are recommended.
                title: Rego based classification
            rules:
                additionalProperties:
                    $ref: '#/definitions/Rule'
                description: |+
                    A map of {key, value} pairs mapping from
                    [flow label](/concepts/flow-control/flow-label.md) keys to rules that define
                    how to extract and propagate flow labels with that key.

                type: object
                x-go-tag-validate: dive,keys,required,endkeys,required
        title: Set of classification rules sharing a common selector
        type: object
    ClassifierInfo:
        description: ClassifierInfo describes details for each ClassifierInfo.
        properties:
            classifier_index:
                format: int64
                type: string
            error:
                $ref: '#/definitions/ClassifierInfoError'
            policy_hash:
                type: string
            policy_name:
                type: string
        type: object
    ClassifierInfoError:
        default: ERROR_NONE
        description: Error information.
        enum:
            - ERROR_NONE
            - ERROR_EVAL_FAILED
            - ERROR_EMPTY_RESULTSET
            - ERROR_AMBIGUOUS_RESULTSET
            - ERROR_MULTI_EXPRESSION
            - ERROR_EXPRESSION_NOT_MAP
        type: string
    ClientToServerHello:
        properties:
            name:
                type: string
            next_id:
                format: uint64
                type: string
        type: object
    CommonAttributes:
        properties:
            component_id:
                description: The id of Component within the circuit.
                type: string
            policy_hash:
                description: Hash of the entire Policy spec.
                type: string
            policy_name:
                description: Name of the Policy.
                type: string
        type: object
    Component:
        description: |-
            :::info

            See also [Components overview](/concepts/policy/circuit.md#components).

            :::

            Signals flow into the components from input ports and results are emitted on output ports.
            Components are wired to each other based on signal names forming an execution graph of the circuit.

            :::note

            Loops are broken by the runtime at the earliest component index that is part of the loop.
            The looped signals are saved in the tick they're generated and served in the subsequent tick.

            :::

            There are three categories of components:
            * "source" components: they take some sort of input from "the real world" and output
              a signal based on this input. Example: [PromQL](#prom-q-l). In the UI
              they're represented by green color.
            * signal processor components: processing components that do not interact with the external systems.
              Examples: [GradientController](#gradient-controller), [Max](#max).

              :::note

              Signal processor components' output can depend on their internal state, in addition to the inputs.
              Eg. see the [Exponential Moving Average filter](#e-m-a).

              :::

            * "sink" components: they affect the real world.
              [ConcurrencyLimiter](#concurrency-limiter) and [RateLimiter](#rate-limiter).
              In the UI, represented by orange color.  Sink components usually come in pairs with a
              "sources" component which emits a feedback signal, like
              `accepted_concurrency` emitted by ConcurrencyLimiter.

            :::tip

            Sometimes you might want to use a constant value as one of component's inputs.
            You can create an input port containing the constant value instead of being connected to a signal.
            To do so, use the [InPort](#in_port)'s .withConstantSignal(constant_signal) method.
            You can also use it to provide special math values such as NaN and +- Inf.
            If You need to provide the same constant signal to multiple components,
            You can use the [Variable](#variable) component.

            :::

            See also [Policy](#policy) for a higher-level explanation of circuits.
        properties:
            alerter:
                $ref: '#/definitions/Alerter'
                description: Alerter reacts to a signal and generates alert to send to alert manager.
            and:
                $ref: '#/definitions/And'
                description: Logical AND.
            arithmetic_combinator:
                $ref: '#/definitions/ArithmeticCombinator'
                description: Applies the given operator on input operands (signals) and emits the result.
            auto_scale:
                $ref: '#/definitions/AutoScale'
                description: AutoScale components are used to scale the service.
            decider:
                $ref: '#/definitions/Decider'
                description: Decider emits the binary result of comparison operator on two operands.
            differentiator:
                $ref: '#/definitions/Differentiator'
                description: Differentiator calculates rate of change per tick.
            ema:
                $ref: '#/definitions/EMA'
                description: Exponential Moving Average filter.
            extrapolator:
                $ref: '#/definitions/Extrapolator'
                description: Takes an input signal and emits the extrapolated value; either mirroring the input value or repeating the last known value up to the maximum extrapolation interval.
            first_valid:
                $ref: '#/definitions/FirstValid'
                description: Picks the first valid input signal and emits it.
            flow_control:
                $ref: '#/definitions/FlowControl'
                description: FlowControl components are used to regulate requests flow.
            gradient_controller:
                $ref: '#/definitions/GradientController'
                description: |-
                    Gradient controller calculates the ratio between the signal and the setpoint to determine the magnitude of the correction that need to be applied.
                    This controller can be used to build AIMD (Additive Increase, Multiplicative Decrease) or MIMD style response.
            holder:
                $ref: '#/definitions/Holder'
                description: Holds the last valid signal value for the specified duration then waits for next valid value to hold.
            integrator:
                $ref: '#/definitions/Integrator'
                description: Accumulates sum of signal every tick.
            inverter:
                $ref: '#/definitions/Inverter'
                description: Logical NOT.
            max:
                $ref: '#/definitions/Max'
                description: Emits the maximum of the input signals.
            min:
                $ref: '#/definitions/Min'
                description: Emits the minimum of the input signals.
            nested_circuit:
                $ref: '#/definitions/NestedCircuit'
                description: Nested circuit defines a sub-circuit as a high-level component. It consists of a list of components and a map of input and output ports.
            nested_signal_egress:
                $ref: '#/definitions/NestedSignalEgress'
                description: Nested signal egress is a special type of component that allows to extract a signal from a nested circuit.
            nested_signal_ingress:
                $ref: '#/definitions/NestedSignalIngress'
                description: Nested signal ingress is a special type of component that allows to inject a signal into a nested circuit.
            or:
                $ref: '#/definitions/Or'
                description: Logical OR.
            pulse_generator:
                $ref: '#/definitions/PulseGenerator'
                description: Generates 0 and 1 in turns.
            query:
                $ref: '#/definitions/Query'
                description: Query components that are query databases such as Prometheus.
            signal_generator:
                $ref: '#/definitions/SignalGenerator'
                description: Generates the specified signal.
            switcher:
                $ref: '#/definitions/Switcher'
                description: Switcher acts as a switch that emits one of the two signals based on third signal.
            unary_operator:
                $ref: '#/definitions/UnaryOperator'
                description: Takes an input signal and emits the square root of the input signal.
            variable:
                $ref: '#/definitions/Variable'
                description: Emits a variable signal which can be set to invalid.
        title: Computational block that forms the circuit
        type: object
    ConcurrencyLimiter:
        description: |-
            :::info

            See also [_Concurrency Limiter_ overview](/concepts/flow-control/components/concurrency-limiter.md).

            :::

            It's based on the actuation strategy (for example, load actuator) and workload scheduling which is based on Weighted Fair Queuing principles.
            Concurrency is calculated in terms of total tokens which translate to (avg. latency \* in-flight requests) (Little's Law).

            ConcurrencyLimiter configuration is split into two parts: An actuation
            strategy and a scheduler. At this time, only `load_actuator` strategy is available.
        properties:
            flow_selector:
                $ref: '#/definitions/FlowSelector'
                description: |+
                    Flow Selector decides the service and flows at which the concurrency limiter is applied.

                x-go-tag-validate: required
            load_actuator:
                $ref: '#/definitions/LoadActuator'
                description: |-
                    Actuator based on limiting the accepted concurrency under incoming concurrency * load multiplier.

                    Actuation strategy defines the input signal that will drive the scheduler.
            scheduler:
                $ref: '#/definitions/Scheduler'
                description: |+
                    Configuration of Weighted Fair Queuing-based workload scheduler.

                    Contains configuration of per-agent scheduler, and also defines some
                    output signals.

                x-go-tag-validate: required
<<<<<<< HEAD
        title: _Concurrency Limiter_ is an actuator component that regulates flows in order to provide active service protection
=======
        title: Concurrency Limiter is an actuator component that regulates flows to provide active service protection
>>>>>>> a3ec2bc0
        type: object
    ConstantSignal:
        description: Special constant input for ports and Variable component. Can provide either a constant value or special Nan/+-Inf value.
        properties:
            special_value:
                description: |+
                    A special value such as NaN, +Inf, -Inf.

                enum:
                    - NaN
                    - +Inf
                    - -Inf
                type: string
                x-go-tag-validate: oneof=NaN +Inf -Inf
                x-oneof: NaN | +Inf | -Inf
            value:
                description: A constant value.
                format: double
                type: number
        type: object
    ControllerInfo:
        properties:
            id:
                type: string
        type: object
    DMap:
        properties:
            length:
                format: int64
                type: string
            num_tables:
                format: int64
                type: string
            slab_info:
                $ref: '#/definitions/SlabInfo'
        type: object
    DMaps:
        properties:
            delete_hits:
                format: int64
                type: string
            delete_misses:
                format: int64
                type: string
            entries_total:
                format: int64
                type: string
            evicted_total:
                format: int64
                type: string
            get_hits:
                format: int64
                type: string
            get_misses:
                format: int64
                type: string
        type: object
    DTopics:
        properties:
            current_listeners:
                format: int64
                type: string
            listeners_total:
                format: int64
                type: string
            published_total:
                format: int64
                type: string
        type: object
    Decider:
        description: |-
            The comparison operator can be greater-than, less-than, greater-than-or-equal, less-than-or-equal, equal, or not-equal.

            This component also supports time-based response (the output)
            transitions between 1.0 or 0.0 signal if the decider condition is
            true or false for at least `true_for` or `false_for` duration. If
            `true_for` and `false_for` durations are zero then the transitions are
            instantaneous.
        properties:
            false_for:
                default: 0s
                description: |+
                    Duration of time to wait before changing to false state.
                    If the duration is zero, the change will happen instantaneously.

                type: string
                x-go-tag-default: 0s
            in_ports:
                $ref: '#/definitions/DeciderIns'
                description: Input ports for the Decider component.
            operator:
                description: |+
                    Comparison operator that computes operation on LHS and RHS input signals.

                enum:
                    - gt
                    - lt
                    - gte
                    - lte
                    - eq
                    - neq
                type: string
                x-go-tag-validate: oneof=gt lt gte lte eq neq
                x-oneof: gt | lt | gte | lte | eq | neq
            out_ports:
                $ref: '#/definitions/DeciderOuts'
                description: Output ports for the Decider component.
            true_for:
                default: 0s
                title: |-
                    Duration of time to wait before changing to true state.
                    If the duration is zero, the change will happen instantaneously.```
                type: string
                x-go-tag-default: 0s
        title: Type of Combinator that computes the comparison operation on LHS and RHS signals
        type: object
    DeciderIns:
        description: Inputs for the Decider component.
        properties:
            lhs:
                $ref: '#/definitions/InPort'
                description: Left hand side input signal for the comparison operation.
            rhs:
                $ref: '#/definitions/InPort'
                description: Right hand side input signal for the comparison operation.
        type: object
    DeciderOuts:
        description: Outputs for the Decider component.
        properties:
            output:
                $ref: '#/definitions/OutPort'
                description: Selected signal (1.0 or 0.0).
        type: object
    DecreasingGradient:
        description: Decreasing Gradient defines a controller for scaling in based on Gradient Controller.
        properties:
            in_ports:
                $ref: '#/definitions/DecreasingGradientIns'
                description: Input ports for the Gradient.
            parameters:
                $ref: '#/definitions/DecreasingGradientParameters'
                title: |-
                    Gradient parameters for the controller. Defaults and constraints:
                    * `slope` = 1
                    * `min_gradient` = -Inf (must be less than 1)
                    * `max_gradient` = 1 (cannot be changed)
        type: object
    DecreasingGradientIns:
        description: Inputs for Gradient.
        properties:
            setpoint:
                $ref: '#/definitions/InPort'
                description: The setpoint to use for scale-in.
            signal:
                $ref: '#/definitions/InPort'
                description: The signal to use for scale-in.
        type: object
    DecreasingGradientParameters:
        description: This allows subset of parameters with constrained values compared to a regular gradient controller. For full documentation of these parameters, refer to the [GradientControllerParameters](#gradient-controller-parameters).
        properties:
            min_gradient:
                default: -1.7976931348623157e+308
                format: double
                type: number
                x-go-tag-default: "-1.79769313486231570814527423731704356798070e+308"
                x-go-tag-validate: lte=1.0
            slope:
                default: 1
                format: double
                type: number
                x-go-tag-default: "1.0"
        type: object
    DeniedHttpResponse:
        description: HTTP attributes for a denied response.
        properties:
            body:
                description: |-
                    This field allows the authorization service to send a response body data
                    to the downstream client.
                type: string
            headers:
                additionalProperties:
                    type: string
                description: |-
                    This field allows the authorization service to send HTTP response headers
                    to the downstream client.
                type: object
            status:
                description: |-
                    This field allows the authorization service to send an HTTP response status code to the
                    downstream client. If not set, Envoy sends `403 Forbidden` HTTP status code by default.
                format: int32
                type: integer
        type: object
    Differentiator:
        description: Differentiator calculates rate of change per tick.
        properties:
            in_ports:
                $ref: '#/definitions/DifferentiatorIns'
                description: Input ports for the Differentiator component.
            out_ports:
                $ref: '#/definitions/DifferentiatorOuts'
                description: Output ports for the Differentiator component.
            window:
                default: 5s
                description: |+
                    The window of time over which differentiator operates.

                type: string
                x-go-tag-default: 5s
        type: object
    DifferentiatorIns:
        description: Inputs for the Differentiator component.
        properties:
            input:
                $ref: '#/definitions/InPort'
        type: object
    DifferentiatorOuts:
        description: Outputs for the Differentiator component.
        properties:
            output:
                $ref: '#/definitions/OutPort'
        type: object
    EMA:
        description: |-
            At any time EMA component operates in one of the following states:
            1. Warm up state: The first `warmup_window` samples are used to compute the initial EMA.
               If an invalid reading is received during the `warmup_window`, the last good average is emitted and the state gets reset back to beginning of warm up state.
            2. Normal state: The EMA is computed using following formula.

            The EMA for a series $Y$ is calculated recursively as:
            <!-- vale off -->
            $$
            \text{EMA} _t =
            \begin{cases}
              Y_0, &\text{for } t = 0 \\
              \alpha Y_t + (1 - \alpha) \text{EMA}_{t-1}, &\text{for }t > 0
            \end{cases}
            $$

            The coefficient $\alpha$ represents the degree of weighting decrease, a constant smoothing factor between 0 and 1.
            A higher $\alpha$ discounts older observations faster.
            The $\alpha$ is computed using ema\_window:

            $$
            \alpha = \frac{2}{N + 1} \quad\text{where } N = \frac{\text{ema\_window}}{\text{evaluation\_period}}
            $$
            <!-- vale on -->
        properties:
            in_ports:
                $ref: '#/definitions/EMAIns'
                description: Input ports for the EMA component.
            out_ports:
                $ref: '#/definitions/EMAOuts'
                description: Output ports for the EMA component.
            parameters:
                $ref: '#/definitions/EMAParameters'
                description: |+
                    Parameters for the EMA component.

                x-go-tag-validate: required
        title: Exponential Moving Average (EMA) is a type of moving average that applies exponentially more weight to recent signal readings
        type: object
    EMAIns:
        description: Inputs for the EMA component.
        properties:
            input:
                $ref: '#/definitions/InPort'
                description: Input signal to be used for the EMA computation.
            max_envelope:
                $ref: '#/definitions/InPort'
                description: |-
                    Upper bound of the moving average.

                    When the signal exceeds `max_envelope` it is multiplied by
                    `correction_factor_on_max_envelope_violation` **once per tick**.

                    :::note

                    If the signal deviates from `max_envelope` faster than the correction
                    faster, it might end up exceeding the envelope.

                    :::
            min_envelope:
                $ref: '#/definitions/InPort'
                description: |-
                    Lower bound of the moving average.

                    Behavior is similar to `max_envelope`.
        type: object
    EMAOuts:
        description: Outputs for the EMA component.
        properties:
            output:
                $ref: '#/definitions/OutPort'
                description: Exponential moving average of the series of reading as an output signal.
        type: object
    EMAParameters:
        description: Parameters for the EMA component.
        properties:
            correction_factor_on_max_envelope_violation:
                default: 1
                description: |+
                    Correction factor to apply on the output value if its in violation of the max envelope.

                format: double
                minimum: 0
                type: number
                x-go-tag-default: "1.0"
                x-go-tag-validate: gte=0,lte=1.0
            correction_factor_on_min_envelope_violation:
                default: 1
                description: |+
                    Correction factor to apply on the output value if its in violation of the min envelope.

                format: double
                type: number
                x-go-tag-default: "1.0"
                x-go-tag-validate: gte=1.0
            ema_window:
                description: |+
                    Duration of EMA sampling window.

                type: string
                x-go-tag-validate: required
            valid_during_warmup:
                default: false
                description: |+
                    Whether the output is valid during the warm up stage.

                type: boolean
                x-go-tag-default: "false"
            warmup_window:
                description: |+
                    Duration of EMA warming up window.

                    The initial value of the EMA is the average of signal readings received during the warm up window.

                type: string
                x-go-tag-validate: required
        required:
            - ema_window
            - warmup_window
        type: object
    Entities:
        description: Entities contains both mappings of ip address to entity and entity name to entity.
        properties:
            entities_by_ip_address:
                $ref: '#/definitions/EntitiesEntities'
            entities_by_name:
                $ref: '#/definitions/EntitiesEntities'
        type: object
    EntitiesEntities:
        description: Entities defines mapping of entities.
        properties:
            entities:
                additionalProperties:
                    $ref: '#/definitions/Entity'
                type: object
        type: object
    Entity:
        description: Entity represents a pod, VM, and so on.
        properties:
            ip_address:
                description: |+
                    IP address of the entity.

                pattern: ^((25[0-5]|2[0-4][0-9]|[01]?[0-9][0-9]?)\.){3}(25[0-5]|2[0-4][0-9]|[01]?[0-9][0-9]?)$
                type: string
                x-go-tag-validate: required,ip
                x-pattern-rules: ip
            name:
                description: Name of the entity. For example, pod name.
                type: string
            namespace:
                description: Namespace of the entity. For example, pod namespace.
                type: string
            node_name:
                description: Node name of the entity. For example, Hostname.
                type: string
            services:
                description: |+
                    Services of the entity.

                items:
                    type: string
                minItems: 1
                type: array
                x-go-tag-validate: gt=0
            uid:
                description: |+
                    Unique identifier of the entity.

                type: string
                x-go-tag-validate: required
        required:
            - ip_address
            - uid
        type: object
    EqualsMatchExpression:
        description: Label selector expression of the equal form `label == value`.
        properties:
            label:
                description: |+
                    Name of the label to equal match the value.

                type: string
                x-go-tag-validate: required
            value:
                description: Exact value that the label should be equal to.
                type: string
        required:
            - label
        type: object
    Extractor:
        description: There are multiple variants of extractor, specify exactly one.
        properties:
            address:
                $ref: '#/definitions/AddressExtractor'
                description: Display an address as a single string - `<ip>:<port>`.
            from:
                description: |-
                    Attribute path is a dot-separated path to attribute.

                    Should be either:
                    * one of the fields of [Attribute Context](https://www.envoyproxy.io/docs/envoy/latest/api-v3/service/auth/v3/attribute_context.proto), or
                    * a special `request.http.bearer` pseudo-attribute.
                    For example, `request.http.method` or `request.http.header.user-agent`

                    Note: The same attribute path syntax is shared by other extractor variants,
                    wherever attribute path is needed in their "from" syntax.

                    Example:
                    ```yaml
                    from: request.http.headers.user-agent
                    ```
                title: Use an attribute with no conversion
                type: string
            json:
                $ref: '#/definitions/JSONExtractor'
                description: Parse JSON, and extract one of the fields.
            jwt:
                $ref: '#/definitions/JWTExtractor'
                description: Parse the attribute as JWT and read the payload.
            path_templates:
                $ref: '#/definitions/PathTemplateMatcher'
                description: Match HTTP Path to given path templates.
        title: Defines a high-level way to specify how to extract a flow label value given HTTP request metadata, without a need to write Rego code
        type: object
    Extrapolator:
        description: It does so until `maximum_extrapolation_interval` is reached, beyond which it emits invalid signal unless input signal becomes valid again.
        properties:
            in_ports:
                $ref: '#/definitions/ExtrapolatorIns'
                description: Input ports for the Extrapolator component.
            out_ports:
                $ref: '#/definitions/ExtrapolatorOuts'
                description: Output ports for the Extrapolator component.
            parameters:
                $ref: '#/definitions/ExtrapolatorParameters'
                description: |+
                    Parameters for the Extrapolator component.

                x-go-tag-validate: required
        title: Extrapolates the input signal by repeating the last valid value during the period in which it is invalid
        type: object
    ExtrapolatorIns:
        description: Inputs for the Extrapolator component.
        properties:
            input:
                $ref: '#/definitions/InPort'
                description: Input signal for the Extrapolator component.
        type: object
    ExtrapolatorOuts:
        description: Outputs for the Extrapolator component.
        properties:
            output:
                $ref: '#/definitions/OutPort'
                description: Extrapolated signal.
        type: object
    ExtrapolatorParameters:
        description: Parameters for the Extrapolator component.
        properties:
            max_extrapolation_interval:
                description: |+
                    Maximum time interval to repeat the last valid value of input signal.

                type: string
                x-go-tag-validate: required
        required:
            - max_extrapolation_interval
        type: object
    FirstValid:
        properties:
            in_ports:
                $ref: '#/definitions/FirstValidIns'
                description: Input ports for the FirstValid component.
            out_ports:
                $ref: '#/definitions/FirstValidOuts'
                description: Output ports for the FirstValid component.
        title: Picks the first valid input signal from the array of input signals and emits it as an output signal
        type: object
    FirstValidIns:
        description: Inputs for the FirstValid component.
        properties:
            inputs:
                description: |+
                    Array of input signals.

                items:
                    $ref: '#/definitions/InPort'
                    type: object
                type: array
                x-go-tag-validate: dive
        type: object
    FirstValidOuts:
        description: Outputs for the FirstValid component.
        properties:
            output:
                $ref: '#/definitions/OutPort'
                description: First valid input signal as an output signal.
        type: object
    FlowControl:
        description: FlowControl components are used to regulate requests flow.
        properties:
            aimd_concurrency_controller:
                $ref: '#/definitions/AIMDConcurrencyController'
                description: AIMD Concurrency control component is based on Additive Increase and Multiplicative Decrease of Concurrency. It takes a signal and setpoint as inputs and reduces concurrency limits proportionally (or any arbitrary power) based on deviation of the signal from setpoint. Internally implemented as a nested circuit.
            concurrency_limiter:
                $ref: '#/definitions/ConcurrencyLimiter'
<<<<<<< HEAD
                description: _Concurrency Limiter_ provides service protection by applying prioritized load shedding of flows using a network scheduler (e.g. Weighted Fair Queuing).
            flow_regulator:
                $ref: '#/definitions/FlowRegulator'
                description: Flow Regulator is a component that regulates the flow of requests to the service by allowing only the specified percentage of requests or sticky sessions.
            load_shaper:
                $ref: '#/definitions/LoadShaper'
                description: LoadShaper is a component that shapes the load of the service.
            load_shaper_series:
                $ref: '#/definitions/LoadShaperSeries'
                description: LoadShaperSeries is a series of LoadShaper components that shape load one after another in series.
=======
                description: Concurrency Limiter provides service protection by applying prioritized load shedding of flows using a network scheduler (for example, Weighted Fair Queuing).
>>>>>>> a3ec2bc0
            rate_limiter:
                $ref: '#/definitions/RateLimiter'
                description: _Rate Limiter_ provides service protection by applying rate limiter.
        type: object
    FlowControlPoint:
        properties:
            control_point:
                type: string
            service:
                type: string
            type:
                type: string
        type: object
    FlowControlPoints:
        properties:
            flow_control_points:
                items:
                    $ref: '#/definitions/FlowControlPoint'
                    type: object
                type: array
        type: object
    FlowControlResources:
        properties:
            classifiers:
                description: |+
                    Classifiers are installed in the data-plane and are used to label the requests based on payload content.

                    The flow labels created by Classifiers can be matched by Flux Meters to create metrics for control purposes.

                items:
                    $ref: '#/definitions/Classifier'
                    type: object
                type: array
                x-go-tag-validate: dive
            flux_meters:
                additionalProperties:
                    $ref: '#/definitions/FluxMeter'
                description: |+
                    Flux Meters are installed in the data-plane and form the observability leg of the feedback loop.

                    Flux Meter created metrics can be consumed as input to the circuit through the PromQL component.

                type: object
                x-go-tag-validate: dive
        title: FlowControl Resources
        type: object
    FlowMatcher:
        description: |-
            :::info

            See also [FlowSelector overview](/concepts/flow-control/flow-selector.md).

            :::
            Example:
            ```yaml
            control_point: ingress
            label_matcher:
              match_labels:
                user_tier: gold
              match_expressions:
                - key: query
                  operator: In
                  values:
                    - insert
                    - delete
              expression:
                label_matches:
                    - label: user_agent
                      regex: ^(?!.*Chrome).*Safari
            ```
        properties:
            control_point:
                description: |+
                    [Control Point](/concepts/flow-control/flow-selector.md#control-point)
                    identifies the location of a Flow within a Service. For an SDK based insertion, a Control Point can represent a particular feature or execution
                    block within a Service. In case of Service Mesh or Middleware insertion, a Control Point can identify ingress or egress calls or distinct listeners
                    or filter chains.

                type: string
                x-go-tag-validate: required
            label_matcher:
                $ref: '#/definitions/LabelMatcher'
                description: |-
                    :::info

                    See also [Label Matcher overview](/concepts/flow-control/flow-selector.md#label-matcher).

                    :::

                    :::note

                    [Classifiers](#classifier) _can_ use flow labels created by some other
                    classifier, but only if they were created at some previous control point
                    (and propagated in baggage).

                    This limitation does not apply to selectors of other entities, like
                    Flux Meters or Actuators. It's valid to create a flow label on a control
                    point using classifier, and immediately use it for matching on the same
                    control point.

                    :::
                title: |-
                    Label matcher allows to add _additional_ condition on
                    [flow labels](/concepts/flow-control/flow-label.md)
                    must also be satisfied (in addition to service+control point matching)
        required:
            - control_point
        title: |-
            Describes which flows a [flow control
            component](/concepts/flow-control/flow-control.md#components) should apply
            to
        type: object
    FlowRegulator:
        description: _Flow Regulator_ is a component that regulates the flow of requests to the service by allowing only the specified percentage of requests or sticky sessions.
        properties:
            default_config:
                $ref: '#/definitions/FlowRegulatorDynamicConfig'
                description: Default configuration.
            dynamic_config_key:
                description: Configuration key for DynamicConfig.
                type: string
            in_ports:
                $ref: '#/definitions/FlowRegulatorIns'
                description: Input ports for the _Flow Regulator_.
            parameters:
                $ref: '#/definitions/FlowRegulatorParameters'
                description: Parameters for the _Flow Regulator_.
        type: object
    FlowRegulatorDynamicConfig:
        properties:
            enable_label_values:
                description: Specify certain label values to be accepted by this flow filter regardless of accept percentage.
                items:
                    type: string
                type: array
        title: Dynamic Configuration for _Flow Regulator_
        type: object
    FlowRegulatorIns:
        properties:
            accept_percentage:
                $ref: '#/definitions/InPort'
                description: The percentage of requests to accept.
        type: object
    FlowRegulatorParameters:
        properties:
            flow_selector:
                $ref: '#/definitions/FlowSelector'
                description: |+
                    _Flow Selector_ decides the service and flows at which the _Flow Regulator_ is applied.

                x-go-tag-validate: required
            label_key:
                description: |-
                    The flow label key for identifying sessions.
                    If label key is specified, _Flow Regulator_ acts as a sticky filter. The series of flows with the same value of label key get the same decision as long as the accept_percentage is same or higher.
                    If label key is not specified, _Flow Regulator_ acts as a stateless filter. Percentage of flows are selected randomly.
                type: string
        type: object
    FlowSelector:
        description: |-
            :::info

            See also [FlowSelector overview](/concepts/flow-control/flow-selector.md).

            :::
        properties:
            flow_matcher:
                $ref: '#/definitions/FlowMatcher'
                title: Match control points and labels
                x-go-tag-validate: required
            service_selector:
                $ref: '#/definitions/ServiceSelector'
                title: Match agent group and service
                x-go-tag-validate: required
        title: |-
            Describes which flow in which service a [flow control
            component](/concepts/flow-control/flow-control.md#components) should apply
            to
        type: object
    FluxMeter:
        description: |-
            Flux Meter gathers metrics for the traffic that matches its selector.
            The histogram created by Flux Meter measures the workload latency by default.

            :::info

            See also [Flux Meter overview](/concepts/flow-control/resources/flux-meter.md).

            :::
            Example:
            ```yaml
            static_buckets:
               buckets: [5.0,10.0,25.0,50.0,100.0,250.0,500.0,1000.0,2500.0,5000.0,10000.0]
            flow_selector:
              service_selector:
                 agent_group: demoapp
                 service: service1-demo-app.demoapp.svc.cluster.local
              flow_matcher:
                 control_point: ingress
            attribute_key: response_duration_ms
            ```
        properties:
            attribute_key:
                default: workload_duration_ms
                description: |+
                    Key of the attribute in access log or span from which the metric for this flux meter is read.

                    :::info

                    For list of available attributes in Envoy access logs, refer
                    [Envoy Filter](/get-started/integrations/flow-control/envoy/istio.md#envoy-filter)

                    :::

                type: string
                x-go-tag-default: workload_duration_ms
            exponential_buckets:
                $ref: '#/definitions/FluxMeterExponentialBuckets'
            exponential_buckets_range:
                $ref: '#/definitions/FluxMeterExponentialBucketsRange'
            flow_selector:
                $ref: '#/definitions/FlowSelector'
                description: The selection criteria for the traffic that will be measured.
            linear_buckets:
                $ref: '#/definitions/FluxMeterLinearBuckets'
            static_buckets:
                $ref: '#/definitions/FluxMeterStaticBuckets'
        type: object
    FluxMeterExponentialBuckets:
        description: |-
            ExponentialBuckets creates `count` number of buckets where the lowest bucket has an upper bound of `start`
            and each following bucket's upper bound is `factor` times the previous bucket's upper bound. The final +inf
            bucket is not counted.
        properties:
            count:
                description: |+
                    Number of buckets.

                exclusiveMinimum: true
                format: int32
                minimum: 0
                type: integer
                x-go-tag-validate: gt=0
            factor:
                description: |+
                    Factor to be multiplied to the previous bucket's upper bound to calculate the following bucket's upper bound.

                format: double
                type: number
                x-go-tag-validate: gt=1.0
            start:
                description: |+
                    Upper bound of the lowest bucket.

                format: double
                type: number
                x-go-tag-validate: gt=0.0
        type: object
    FluxMeterExponentialBucketsRange:
        description: |-
            ExponentialBucketsRange creates `count` number of buckets where the lowest bucket is `min` and the highest
            bucket is `max`. The final +inf bucket is not counted.
        properties:
            count:
                description: |+
                    Number of buckets.

                exclusiveMinimum: true
                format: int32
                minimum: 0
                type: integer
                x-go-tag-validate: gt=0
            max:
                description: Highest bucket.
                format: double
                type: number
            min:
                description: |+
                    Lowest bucket.

                format: double
                type: number
                x-go-tag-validate: gt=0.0
        type: object
    FluxMeterInfo:
        description: FluxMeterInfo describes detail for each FluxMeterInfo.
        properties:
            flux_meter_name:
                type: string
        type: object
    FluxMeterLinearBuckets:
        description: |-
            LinearBuckets creates `count` number of buckets, each `width` wide, where the lowest bucket has an
            upper bound of `start`. The final +inf bucket is not counted.
        properties:
            count:
                description: |+
                    Number of buckets.

                exclusiveMinimum: true
                format: int32
                minimum: 0
                type: integer
                x-go-tag-validate: gt=0
            start:
                description: Upper bound of the lowest bucket.
                format: double
                type: number
            width:
                description: Width of each bucket.
                format: double
                type: number
        type: object
    FluxMeterStaticBuckets:
        description: StaticBuckets holds the static value of the buckets where latency histogram will be stored.
        properties:
            buckets:
                default:
                    - 5
                    - 10
                    - 25
                    - 50
                    - 100
                    - 250
                    - 500
                    - 1000
                    - 2500
                    - 5000
                    - 10000
                description: |+
                    The buckets in which latency histogram will be stored.

                items:
                    format: double
                    type: number
                type: array
                x-go-tag-default: '[5.0,10.0,25.0,50.0,100.0,250.0,500.0,1000.0,2500.0,5000.0,10000.0]'
        type: object
    GetPoliciesResponse:
        properties:
            policies:
                $ref: '#/definitions/Policies'
        type: object
    GlobalAutoScaleControlPoint:
        properties:
            agent_group:
                type: string
            auto_scale_control_point:
                $ref: '#/definitions/AutoScaleKubernetesControlPoint'
        type: object
    GlobalFlowControlPoint:
        description: |-
            GlobalFlowControlPoint contains info about a control point on a given
            service with explicit Agent Group.
        properties:
            agent_group:
                type: string
            flow_control_point:
                $ref: '#/definitions/FlowControlPoint'
        type: object
    GlobalService:
        description: GlobalService is a service with explicit agent group.
        properties:
            agent_group:
                type: string
            name:
                type: string
        type: object
    GradientController:
        description: |-
            The `gradient` describes a corrective factor that should be applied to the
            control variable to get the signal closer to the setpoint. It's computed as follows:

            $$
            \text{gradient} = \left(\frac{\text{signal}}{\text{setpoint}}\right)^{\text{slope}}
            $$

            `gradient` is then clamped to `[min_gradient, max_gradient]` range.

            The output of gradient controller is computed as follows:
            $$
            \text{output} = \text{gradient}_{\text{clamped}} \cdot \text{control\_variable} + \text{optimize}.
            $$

            Note the additional `optimize` signal, that can be used to "nudge" the
            controller into desired idle state.

            The output can be _optionally_ clamped to desired range using `max` and
            `min` input.
        properties:
            default_config:
                $ref: '#/definitions/GradientControllerDynamicConfig'
                description: Default configuration.
            dynamic_config_key:
                title: Configuration key for DynamicConfig
                type: string
            in_ports:
                $ref: '#/definitions/GradientControllerIns'
                description: Input ports of the Gradient Controller.
            out_ports:
                $ref: '#/definitions/GradientControllerOuts'
                description: Output ports of the Gradient Controller.
            parameters:
                $ref: '#/definitions/GradientControllerParameters'
                description: |+
                    Gradient Parameters.

                x-go-tag-validate: required
        title: |-
            Gradient controller is a type of controller which tries to adjust the
            control variable proportionally to the relative difference between setpoint
            and actual value of the signal
        type: object
    GradientControllerDynamicConfig:
        properties:
            manual_mode:
                default: false
                description: |+
                    Decides whether the controller runs in `manual_mode`.
                    In manual mode, the controller does not adjust the control variable It emits the same output as the control variable input.

                type: boolean
                x-go-tag-default: "false"
        title: Dynamic Configuration for a Controller
        type: object
    GradientControllerIns:
        description: Inputs for the Gradient Controller component.
        properties:
            control_variable:
                $ref: '#/definitions/InPort'
                description: |-
                    Actual current value of the control variable.

                    This signal is multiplied by the gradient to produce the output.
            max:
                $ref: '#/definitions/InPort'
                description: Maximum value to limit the output signal.
            min:
                $ref: '#/definitions/InPort'
                description: Minimum value to limit the output signal.
            optimize:
                $ref: '#/definitions/InPort'
                description: Optimize signal is added to the output of the gradient calculation.
            setpoint:
                $ref: '#/definitions/InPort'
                description: Setpoint to be used for the gradient computation.
            signal:
                $ref: '#/definitions/InPort'
                description: Signal to be used for the gradient computation.
        type: object
    GradientControllerOuts:
        description: Outputs for the Gradient Controller component.
        properties:
            output:
                $ref: '#/definitions/OutPort'
                description: Computed desired value of the control variable.
        type: object
    GradientControllerParameters:
        description: Gradient Parameters.
        properties:
            max_gradient:
                default: 1.7976931348623157e+308
                description: |+
                    Maximum gradient which clamps the computed gradient value to the range, `[min_gradient, max_gradient]`.

                format: double
                type: number
                x-go-tag-default: "1.79769313486231570814527423731704356798070e+308"
            min_gradient:
                default: -1.7976931348623157e+308
                description: |+
                    Minimum gradient which clamps the computed gradient value to the range, `[min_gradient, max_gradient]`.

                format: double
                type: number
                x-go-tag-default: "-1.79769313486231570814527423731704356798070e+308"
            slope:
                description: |+
                    Slope controls the aggressiveness and direction of the Gradient Controller.

                    Slope is used as exponent on the signal to setpoint ratio in computation
                    of the gradient (see the [main description](#gradient-controller) for
                    exact equation). This parameter decides how aggressive the controller
                    responds to the deviation of signal from the setpoint.
                    for example:
                    * $\text{slope} = 1$: when signal is too high, increase control variable,
                    * $\text{slope} = -1$: when signal is too high, decrease control variable,
                    * $\text{slope} = -0.5$: when signal is too high, decrease control variable gradually.

                    The sign of slope depends on correlation between the signal and control variable:
                    * Use $\text{slope} < 0$ if there is a _positive_ correlation between the signal and
                    the control variable (for example, Per-pod CPU usage and total concurrency).
                    * Use $\text{slope} > 0$ if there is a _negative_ correlation between the signal and
                    the control variable (for example, Per-pod CPU usage and number of pods).

                    :::note

                    You need to set _negative_ slope for a _positive_ correlation, as you're
                    describing the _action_ which controller should make when the signal
                    increases.

                    :::

                    The magnitude of slope describes how aggressively should the controller
                    react to a deviation of signal.
                    With $|\text{slope}| = 1$, the controller will aim to bring the signal to
                    the setpoint in one tick (assuming linear correlation with signal and setpoint).
                    Smaller magnitudes of slope will make the controller adjust the control
                    variable gradually.

                    Setting $|\text{slope}| < 1$ (for example, $\pm0.8$) is recommended.
                    If you experience overshooting, consider lowering the magnitude even more.
                    Values of $|\text{slope}| > 1$ aren't recommended.

                    :::note

                    Remember that the gradient and output signal can be (optionally) clamped,
                    so the _slope_ might not fully describe aggressiveness of the controller.

                    :::

                format: double
                type: number
                x-go-tag-validate: required
        required:
            - slope
        type: object
    GroupStatus:
        description: |-
            Groups is nested structure that holds status information about the node and a
            pointer to the next node.
        properties:
            groups:
                additionalProperties:
                    $ref: '#/definitions/GroupStatus'
                type: object
            status:
                $ref: '#/definitions/Status'
        type: object
    Holder:
        description: |-
            Holds the last valid signal value for the specified duration then waits for next valid value to hold.
            If it is holding a value that means it ignores both valid and invalid new signals until the `hold_for` duration is finished.
        properties:
            hold_for:
                default: 5s
                description: |+
                    Holding the last valid signal value for the `hold_for` duration.

                type: string
                x-go-tag-default: 5s
            in_ports:
                $ref: '#/definitions/HolderIns'
                description: Input ports for the Holder component.
            out_ports:
                $ref: '#/definitions/HolderOuts'
                description: Output ports for the Holder component.
        type: object
    HolderIns:
        description: Inputs for the Holder component.
        properties:
            input:
                $ref: '#/definitions/InPort'
                description: The input signal.
            reset:
                $ref: '#/definitions/InPort'
                description: Resets the holder output to the current input signal when reset signal is valid and non-zero.
        type: object
    HolderOuts:
        description: Outputs for the Holder component.
        properties:
            output:
                $ref: '#/definitions/OutPort'
                description: The output signal.
        type: object
    HostInfo:
        properties:
            hostname:
                type: string
            local_ip:
                type: string
            uuid:
                type: string
        type: object
    InPort:
        properties:
            constant_signal:
                $ref: '#/definitions/ConstantSignal'
                description: Constant value to be used for this InPort instead of a signal.
            signal_name:
                description: Name of the incoming Signal on the InPort.
                type: string
        title: Components receive input from other components through InPorts
        type: object
    IncreasingGradient:
        description: Increasing Gradient defines a controller for scaling out based on Gradient Controller.
        properties:
            in_ports:
                $ref: '#/definitions/IncreasingGradientIns'
                description: Input ports for the Gradient.
            parameters:
                $ref: '#/definitions/IncreasingGradientParameters'
                title: |-
                    Gradient parameters for the controller. Defaults and constraints:
                    * `slope` = 1
                    * `min_gradient` = 1 (cannot be changed)
                    * `max_gradient` = +Inf (must be greater than 1)
        type: object
    IncreasingGradientIns:
        description: Inputs for Gradient.
        properties:
            setpoint:
                $ref: '#/definitions/InPort'
                description: The setpoint to use for scale-out.
            signal:
                $ref: '#/definitions/InPort'
                description: The signal to use for scale-out.
        type: object
    IncreasingGradientParameters:
        description: This allows subset of parameters with constrained values compared to a regular gradient controller. For full documentation of these parameters, refer to the [GradientControllerParameters](#gradient-controller-parameters).
        properties:
            max_gradient:
                default: 1.7976931348623157e+308
                format: double
                type: number
                x-go-tag-default: "1.79769313486231570814527423731704356798070e+308"
                x-go-tag-validate: gte=1.0
            slope:
                default: 1
                format: double
                type: number
                x-go-tag-default: "1.0"
        type: object
    Integrator:
        description: Accumulates sum of signal every tick.
        properties:
            in_ports:
                $ref: '#/definitions/IntegratorIns'
                description: Input ports for the Integrator component.
            out_ports:
                $ref: '#/definitions/IntegratorOuts'
                description: Output ports for the Integrator component.
        type: object
    IntegratorIns:
        description: Inputs for the Integrator component.
        properties:
            input:
                $ref: '#/definitions/InPort'
                description: The input signal.
            max:
                $ref: '#/definitions/InPort'
                description: The maximum output.
            min:
                $ref: '#/definitions/InPort'
                description: The minimum output.
            reset:
                $ref: '#/definitions/InPort'
                description: Resets the integrator output to zero when reset signal is valid and non-zero. Reset also resets the max and min constraints.
        type: object
    IntegratorOuts:
        description: Outputs for the Integrator component.
        properties:
            output:
                $ref: '#/definitions/OutPort'
        type: object
    Inverter:
        description: |-
            Logical NOT.

            See [And component](#and) on how signals are mapped onto Boolean values.
        properties:
            in_ports:
                $ref: '#/definitions/InverterIns'
                description: Input ports for the Inverter component.
            out_ports:
                $ref: '#/definitions/InverterOuts'
                description: Output ports for the Inverter component.
        type: object
    InverterIns:
        description: Inputs for the Inverter component.
        properties:
            input:
                $ref: '#/definitions/InPort'
                description: |+
                    Signal to be negated.

                x-go-tag-validate: dive
        type: object
    InverterOuts:
        description: Output ports for the Inverter component.
        properties:
            output:
                $ref: '#/definitions/OutPort'
                description: |-
                    Logical negation of the input signal.

                    Will always be 0 (false), 1 (true) or invalid (unknown).
        type: object
    JSONExtractor:
        description: |-
            Example:
            ```yaml
            from: request.http.body
            pointer: /user/name
            ```
        properties:
            from:
                description: |+
                    Attribute path pointing to some strings - for example, `request.http.body`.

                type: string
                x-go-tag-validate: required
            pointer:
                description: |-
                    JSON pointer represents a parsed JSON pointer which allows to select a specified field from the payload.

                    Note: Uses [JSON pointer](https://datatracker.ietf.org/doc/html/rfc6901) syntax,
                    for example, `/foo/bar`. If the pointer points into an object, it'd be converted to a string.
                type: string
        required:
            - from
        title: Parse JSON, and extract one of the fields
        type: object
    JWTExtractor:
        description: |-
            Specify a field to be extracted from payload using `json_pointer`.

            Note: The signature is not verified against the secret (assuming there's some
            other part of the system that handles such verification).

            Example:
            ```yaml
            from: request.http.bearer
            json_pointer: /user/email
            ```
        properties:
            from:
                description: |+
                    JWT (JSON Web Token) can be extracted from any input attribute, but most likely you'd want to use `request.http.bearer`.

                type: string
                x-go-tag-validate: required
            json_pointer:
                description: |-
                    JSON pointer allowing to select a specified field from the payload.

                    Note: Uses [JSON pointer](https://datatracker.ietf.org/doc/html/rfc6901) syntax,
                    for example, `/foo/bar`. If the pointer points into an object, it'd be converted to a string.
                type: string
        required:
            - from
        title: Parse the attribute as JWT and read the payload
        type: object
    K8sLabelMatcherRequirement:
        description: Label selector requirement which is a selector that contains values, a key, and an operator that relates the key and values.
        properties:
            key:
                description: |+
                    Label key that the selector applies to.

                type: string
                x-go-tag-validate: required
            operator:
                description: |+
                    Logical operator which represents a key's relationship to a set of values.
                    Valid operators are In, NotIn, Exists and DoesNotExist.

                enum:
                    - In
                    - NotIn
                    - Exists
                    - DoesNotExists
                type: string
                x-go-tag-validate: oneof=In NotIn Exists DoesNotExists
                x-oneof: In | NotIn | Exists | DoesNotExists
            values:
                description: |-
                    An array of string values that relates to the key by an operator.
                    If the operator is In or NotIn, the values array must be non-empty.
                    If the operator is Exists or DoesNotExist, the values array must be empty.
                items:
                    type: string
                type: array
        required:
            - key
        type: object
    KubernetesObjectSelector:
        description: |-
            Describes which pods a control or observability
            component should apply to.
        properties:
            agent_group:
                default: default
                description: |+
                    Which [agent-group](/concepts/flow-control/flow-selector.md#agent-group) this
                    selector applies to.

                type: string
                x-go-tag-default: default
            api_version:
                title: API version of Kubernetes resource
                type: string
                x-go-tag-validate: required
            kind:
                description: |+
                    Kubernetes resource type.

                type: string
                x-go-tag-validate: required
            name:
                description: |+
                    Kubernetes resource name.

                type: string
                x-go-tag-validate: required
            namespace:
                description: |+
                    Kubernetes namespace that the resource belongs to.

                type: string
                x-go-tag-validate: required
        required:
            - api_version
            - kind
            - name
            - namespace
        type: object
    KubernetesReplicas:
        description: KubernetesReplicas defines a horizontal pod scaler for Kubernetes.
        properties:
            default_config:
                $ref: '#/definitions/PodScalerScaleActuatorDynamicConfig'
                description: Default configuration.
            dynamic_config_key:
                title: Configuration key for DynamicConfig
                type: string
            kubernetes_object_selector:
                $ref: '#/definitions/KubernetesObjectSelector'
                description: |+
                    The Kubernetes object on which horizontal scaling is applied.

                x-go-tag-validate: required
        type: object
    LabelMatcher:
        description: |-
            It provides three ways to define requirements:
            - match labels
            - match expressions
            - arbitrary expression

            If multiple requirements are set, they're all combined using the logical AND operator.
            An empty label matcher always matches.
        properties:
            expression:
                $ref: '#/definitions/MatchExpression'
                description: An arbitrary expression to be evaluated on the labels.
            match_expressions:
                description: |-
                    List of Kubernetes-style label matcher requirements.

                    Note: The requirements are combined using the logical AND operator.
                items:
                    $ref: '#/definitions/K8sLabelMatcherRequirement'
                    type: object
                type: array
            match_labels:
                additionalProperties:
                    type: string
                description: |-
                    A map of {key,value} pairs representing labels to be matched.
                    A single {key,value} in the `match_labels` requires that the label `key` is present and equal to `value`.

                    Note: The requirements are combined using the logical AND operator.
                type: object
        title: |-
            Allows to define rules whether a map of
            [labels](/concepts/flow-control/flow-label.md)
            should be considered a match or not
        type: object
    LimiterDecision:
        description: LimiterDecision describes details for each limiter.
        properties:
            component_id:
                type: string
            concurrency_limiter_info:
                $ref: '#/definitions/LimiterDecisionConcurrencyLimiterInfo'
            dropped:
                type: boolean
            flow_regulator_info:
                $ref: '#/definitions/LimiterDecisionFlowRegulatorInfo'
            policy_hash:
                type: string
            policy_name:
                type: string
            rate_limiter_info:
                $ref: '#/definitions/LimiterDecisionRateLimiterInfo'
            reason:
                $ref: '#/definitions/LimiterDecisionLimiterReason'
        type: object
    LimiterDecisionConcurrencyLimiterInfo:
        properties:
            workload_index:
                type: string
        type: object
    LimiterDecisionFlowRegulatorInfo:
        properties:
            label:
                type: string
        type: object
    LimiterDecisionLimiterReason:
        default: LIMITER_REASON_UNSPECIFIED
        enum:
            - LIMITER_REASON_UNSPECIFIED
            - LIMITER_REASON_KEY_NOT_FOUND
        type: string
    LimiterDecisionRateLimiterInfo:
        properties:
            current:
                format: int64
                type: string
            label:
                type: string
            remaining:
                format: int64
                type: string
        type: object
    ListAgentsResponse:
        properties:
            agents:
                items:
                    type: string
                type: array
        type: object
    ListAutoScaleControlPointsControllerResponse:
        properties:
            errors_count:
                format: int64
                type: integer
            global_auto_scale_control_points:
                items:
                    $ref: '#/definitions/GlobalAutoScaleControlPoint'
                    type: object
                type: array
        type: object
    ListDiscoveryEntitiesAgentResponse:
        properties:
            entities:
                additionalProperties:
                    $ref: '#/definitions/Entity'
                type: object
        type: object
    ListDiscoveryEntitiesControllerResponse:
        properties:
            entities:
                $ref: '#/definitions/ListDiscoveryEntitiesAgentResponse'
            errors_count:
                format: int64
                type: integer
        type: object
    ListDiscoveryEntityAgentResponse:
        properties:
            entity:
                $ref: '#/definitions/Entity'
        type: object
    ListFlowControlPointsControllerResponse:
        properties:
            errors_count:
                format: int64
                type: integer
            global_flow_control_points:
                items:
                    $ref: '#/definitions/GlobalFlowControlPoint'
                    type: object
                type: array
        type: object
    ListServicesControllerResponse:
        properties:
            errors_count:
                format: int64
                type: integer
            services:
                items:
                    $ref: '#/definitions/GlobalService'
                    type: object
                type: array
        type: object
    LoadActuator:
        properties:
            default_config:
                $ref: '#/definitions/LoadActuatorDynamicConfig'
                description: Default configuration.
            dynamic_config_key:
                description: Configuration key for DynamicConfig.
                type: string
            in_ports:
                $ref: '#/definitions/LoadActuatorIns'
                description: Input ports for the Load Actuator component.
        title: Takes the load multiplier input signal and publishes it to the schedulers in the data-plane
        type: object
    LoadActuatorDynamicConfig:
        properties:
            dry_run:
                description: |-
                    Decides whether to run the load actuator in dry-run mode. Dry run mode ensures that no traffic gets dropped by this load actuator.
                    Useful for observing the behavior of Load Actuator without disrupting any real traffic.
                type: boolean
        title: Dynamic Configuration for LoadActuator
        type: object
    LoadActuatorIns:
        description: Input for the Load Actuator component.
        properties:
            load_multiplier:
                $ref: '#/definitions/InPort'
                description: |-
                    Load multiplier is ratio of [incoming
                    concurrency](#scheduler-outs) that needs to be accepted.
        type: object
    LoadShaper:
        description: 'The _Load Shaper_ component shapes the load at a service by following a set of specified steps. The accept percentage begins at the target accept percentage defined in the first step, and subsequently transitions linearly from the previous step''s target accept percentage to the next target accept percentage, over the duration of time specified for each step. Each step is defined by two parameters: the target accept percentage and the duration of time it takes for the signal to transition from the previous step''s target accept percentage to the current step''s target accept percentage. The _Load Shaper thus produces a smooth and continuous traffic load that changes gradually over time, based on the specified steps.'
        properties:
            default_config:
                $ref: '#/definitions/FlowRegulatorDynamicConfig'
                description: Default configuration.
            dynamic_config_key:
                description: Dynamic configuration key for flow regulator.
                type: string
            in_ports:
                $ref: '#/definitions/LoadShaperIns'
            out_ports:
                $ref: '#/definitions/LoadShaperOuts'
            parameters:
                $ref: '#/definitions/LoadShaperParameters'
                x-go-tag-validate: required
        type: object
    LoadShaperIns:
        description: Inputs for the _Load Shaper_ component.
        properties:
            backward:
                $ref: '#/definitions/InPort'
                description: Whether to progress the _Load Shaper_ towards the previous step.
            forward:
                $ref: '#/definitions/InPort'
                description: Whether to progress the _Load Shaper_ towards the next step.
            reset:
                $ref: '#/definitions/InPort'
                description: Whether to reset the _Load Shaper_ to the first step.
        type: object
    LoadShaperOuts:
        description: Outputs for the _Load Shaper_ component.
        properties:
            accept_percentage:
                $ref: '#/definitions/OutPort'
                description: The percentage of flows being accepted by the _Load Shaper_.
            at_end:
                $ref: '#/definitions/OutPort'
                description: A boolean signal indicating whether the _Load Shaper_ is at the end of signal generation.
            at_start:
                $ref: '#/definitions/OutPort'
                description: A boolean signal indicating whether the _Load Shaper_ is at the start of signal generation.
        type: object
    LoadShaperParameters:
        description: Parameters for the _Load Shaper_ component.
        properties:
            flow_regulator_parameters:
                $ref: '#/definitions/FlowRegulatorParameters'
                description: |+
                    Parameters for the _Flow Regulator_.

                x-go-tag-validate: required
            steps:
                items:
                    $ref: '#/definitions/LoadShaperParametersStep'
                    type: object
                minItems: 1
                type: array
                x-go-tag-validate: required,gt=0,dive
        required:
            - steps
        type: object
    LoadShaperParametersStep:
        properties:
            duration:
                description: |+
                    Duration for which the step is active.

                type: string
                x-go-tag-validate: required
            target_accept_percentage:
                description: |+
                    The value of the step.

                format: double
                maximum: 100
                minimum: 0
                type: number
                x-go-tag-validate: gte=0,lte=100
        required:
            - duration
        type: object
    LoadShaperSeries:
        description: _LoadShaperSeries_ is a component that applies a series of _Load Shapers_ in order.
        properties:
            in_ports:
                $ref: '#/definitions/LoadShaperSeriesIns'
            parameters:
                $ref: '#/definitions/LoadShaperSeriesParameters'
                x-go-tag-validate: required
        type: object
    LoadShaperSeriesIns:
        description: Inputs for the _LoadShaperSeries_ component.
        properties:
            backward:
                $ref: '#/definitions/InPort'
                description: Whether to progress the load shaper series towards the previous step.
            forward:
                $ref: '#/definitions/InPort'
                description: Whether to progress the load shaper series towards the next step.
            reset:
                $ref: '#/definitions/InPort'
                description: Whether to reset the load shaper series to the first step.
        type: object
    LoadShaperSeriesLoadShaperInstance:
        properties:
            load_shaper:
                $ref: '#/definitions/LoadShaperParameters'
                description: |+
                    The load shaper.

                x-go-tag-validate: required
            out_ports:
                $ref: '#/definitions/LoadShaperOuts'
        type: object
    LoadShaperSeriesParameters:
        description: Parameters for the _LoadShaperSeries_ component.
        properties:
            load_shapers:
                description: |+
                    An ordered list of load shapers that get applied in order.

                items:
                    $ref: '#/definitions/LoadShaperSeriesLoadShaperInstance'
                    type: object
                type: array
                x-go-tag-validate: required,dive
        required:
            - load_shapers
        type: object
    MatchExpression:
        description: |-
            MatchExpression has multiple variants, exactly one should be set.

            Example:
            ```yaml
            all:
              of:
                - label_exists: foo
                - label_equals: { label = app, value = frobnicator }
            ```
        properties:
            all:
                $ref: '#/definitions/MatchExpressionList'
                description: The expression is true when all sub expressions are true.
            any:
                $ref: '#/definitions/MatchExpressionList'
                description: The expression is true when any sub expression is true.
            label_equals:
                $ref: '#/definitions/EqualsMatchExpression'
                description: The expression is true when label value equals given value.
            label_exists:
                description: |+
                    The expression is true when label with given name exists.

                type: string
                x-go-tag-validate: required
            label_matches:
                $ref: '#/definitions/MatchesMatchExpression'
                description: The expression is true when label matches given regular expression.
            not:
                $ref: '#/definitions/MatchExpression'
                description: The expression negates the result of sub expression.
        required:
            - label_exists
        title: Defines a `[map<string, string> → bool]` expression to be evaluated on labels
        type: object
    MatchExpressionList:
        description: 'for example, `{any: {of: [expr1, expr2]}}`.'
        properties:
            of:
                description: List of sub expressions of the match expression.
                items:
                    $ref: '#/definitions/MatchExpression'
                    type: object
                type: array
        title: List of MatchExpressions that is used for all or any matching
        type: object
    MatchesMatchExpression:
        description: Label selector expression of the form `label matches regex`.
        properties:
            label:
                description: |+
                    Name of the label to match the regular expression.

                type: string
                x-go-tag-validate: required
            regex:
                description: |+
                    Regular expression that should match the label value.
                    It uses [Go's regular expression syntax](https://github.com/google/re2/wiki/Syntax).

                type: string
                x-go-tag-validate: required
        required:
            - label
            - regex
        type: object
    Max:
        description: 'Max: output = max([]inputs).'
        properties:
            in_ports:
                $ref: '#/definitions/MaxIns'
                description: Input ports for the Max component.
            out_ports:
                $ref: '#/definitions/MaxOuts'
                description: Output ports for the Max component.
        title: Takes a list of input signals and emits the signal with the maximum value
        type: object
    MaxIns:
        description: Inputs for the Max component.
        properties:
            inputs:
                description: |+
                    Array of input signals.

                items:
                    $ref: '#/definitions/InPort'
                    type: object
                type: array
                x-go-tag-validate: dive
        type: object
    MaxOuts:
        description: Output for the Max component.
        properties:
            output:
                $ref: '#/definitions/OutPort'
                description: Signal with maximum value as an output signal.
        type: object
    Member:
        properties:
            birthdate:
                format: int64
                type: string
            id:
                format: uint64
                type: string
            name:
                type: string
        type: object
    Min:
        description: |-
            Takes an array of input signals and emits the signal with the minimum value
            Min: output = min([]inputs).
        properties:
            in_ports:
                $ref: '#/definitions/MinIns'
                description: Input ports for the Min component.
            out_ports:
                $ref: '#/definitions/MinOuts'
                description: Output ports for the Min component.
        type: object
    MinIns:
        description: Inputs for the Min component.
        properties:
            inputs:
                description: |+
                    Array of input signals.

                items:
                    $ref: '#/definitions/InPort'
                    type: object
                type: array
                x-go-tag-validate: dive
        type: object
    MinOuts:
        description: Output ports for the Min component.
        properties:
            output:
                $ref: '#/definitions/OutPort'
                description: Signal with minimum value as an output signal.
        type: object
    NestedCircuit:
        description: Nested circuit defines a sub-circuit as a high-level component. It consists of a list of components and a map of input and output ports.
        properties:
            components:
                description: |+
                    List of components in the nested circuit.

                items:
                    $ref: '#/definitions/Component'
                    type: object
                type: array
                x-go-tag-validate: dive
            in_ports_map:
                additionalProperties:
                    $ref: '#/definitions/InPort'
                description: Maps input port names to input ports.
                type: object
            name:
                description: Name of the nested circuit component. This name is displayed by graph visualization tools.
                type: string
            out_ports_map:
                additionalProperties:
                    $ref: '#/definitions/OutPort'
                description: Maps output port names to output ports.
                type: object
            short_description:
                description: Short description of the nested circuit component. This description is displayed by graph visualization tools.
                type: string
        type: object
    NestedSignalEgress:
        description: Nested signal egress is a special type of component that allows to extract a signal from a nested circuit.
        properties:
            in_ports:
                $ref: '#/definitions/NestedSignalEgressIns'
                description: Input ports for the NestedSignalEgress component.
            port_name:
                description: Name of the port.
                type: string
        type: object
    NestedSignalEgressIns:
        description: Inputs for the NestedSignalEgress component.
        properties:
            signal:
                $ref: '#/definitions/InPort'
                description: Egress signal.
        type: object
    NestedSignalIngress:
        description: Nested signal ingress is a special type of component that allows to inject a signal into a nested circuit.
        properties:
            out_ports:
                $ref: '#/definitions/NestedSignalIngressOuts'
                description: Output ports for the NestedSignalIngress component.
            port_name:
                description: Name of the port.
                type: string
        type: object
    NestedSignalIngressOuts:
        description: Outputs for the NestedSignalIngress component.
        properties:
            signal:
                $ref: '#/definitions/OutPort'
                description: Ingress signal.
        type: object
    Network:
        properties:
            commands_total:
                format: int64
                type: string
            connections_total:
                format: int64
                type: string
            current_connections:
                format: int64
                type: string
            read_bytes_total:
                format: int64
                type: string
            written_bytes_total:
                format: int64
                type: string
        type: object
    OkHttpResponse:
        description: HTTP attributes for an OK response.
        properties:
            dynamic_metadata:
                type: object
            headers:
                additionalProperties:
                    type: string
                description: HTTP entity headers in addition to the original request headers.
                type: object
        type: object
    Or:
        description: |-
            Logical OR.

            See [And component](#and) on how signals are mapped onto Boolean values.
        properties:
            in_ports:
                $ref: '#/definitions/OrIns'
                description: Input ports for the Or component.
            out_ports:
                $ref: '#/definitions/OrOuts'
                description: Output ports for the Or component.
        type: object
    OrIns:
        description: Inputs for the Or component.
        properties:
            inputs:
                description: |+
                    Array of input signals.

                items:
                    $ref: '#/definitions/InPort'
                    type: object
                type: array
                x-go-tag-validate: dive
        type: object
    OrOuts:
        description: Output ports for the Or component.
        properties:
            output:
                $ref: '#/definitions/OutPort'
                description: |-
                    Result of logical OR of all the input signals.

                    Will always be 0 (false), 1 (true) or invalid (unknown).
        type: object
    OutPort:
        properties:
            signal_name:
                description: Name of the outgoing Signal on the OutPort.
                type: string
        title: Components produce output for other components through OutPorts
        type: object
    OverlappingService:
        description: OverlappingService contains info about a service that overlaps with another one.
        properties:
            entities_count:
                format: int32
                type: integer
            service1:
                type: string
            service2:
                type: string
        type: object
    Partition:
        properties:
            backups:
                items:
                    $ref: '#/definitions/Member'
                    type: object
                type: array
            d_maps:
                additionalProperties:
                    $ref: '#/definitions/DMap'
                type: object
            length:
                format: int64
                type: string
            previous_owners:
                items:
                    $ref: '#/definitions/Member'
                    type: object
                type: array
        type: object
    PathTemplateMatcher:
        description: |-
            HTTP path will be matched against given path templates.
            If a match occurs, the value associated with the path template will be treated as a result.
            In case of multiple path templates matching, the most specific one will be chosen.
        properties:
            template_values:
                additionalProperties:
                    type: string
                description: |+
                    Template value keys are OpenAPI-inspired path templates.

                    * Static path segment `/foo` matches a path segment exactly
                    * `/{param}` matches arbitrary path segment.
                      (The parameter name is ignored and can be omitted (`{}`))
                    * The parameter must cover whole segment.
                    * Additionally, path template can end with `/*` wildcard to match
                      arbitrary number of trailing segments (0 or more).
                    * Multiple consecutive `/` are ignored, as well as trailing `/`.
                    * Parametrized path segments must come after static segments.
                    * `*`, if present, must come last.
                    * Most specific template "wins" (`/foo` over `/{}` and `/{}` over `/*`).

                    See also <https://swagger.io/specification/#path-templating-matching>

                    Example:
                    ```yaml
                    /register: register
                    "/user/{userId}": user
                    /static/*: other
                    ```

                minProperties: 1
                type: object
                x-go-tag-validate: gt=0,dive,keys,required,endkeys,required
        title: Matches HTTP Path to given path templates
        type: object
    Peer:
        description: Peer holds peer info and services.
        properties:
            address:
                type: string
            hostname:
                type: string
            services:
                additionalProperties:
                    type: string
                type: object
        type: object
    Peers:
        description: Peers holds the peer info of this peer and a mapping of address to other peers.
        properties:
            peers:
                additionalProperties:
                    $ref: '#/definitions/Peer'
                type: object
            self_peer:
                $ref: '#/definitions/Peer'
        type: object
    PodAutoScaler:
        description: _PodAutoScaler_ provides auto-scaling functionality for scalable Kubernetes resource. Multiple _Controllers_ can be defined on the _PodAutoScaler_ for performing scale-out or scale-in. The _PodAutoScaler_ interfaces with Kubernetes infrastructure APIs to perform auto-scale.
        properties:
            cooldown_override_percentage:
                default: 50
                description: |+
                    Cooldown override percentage defines a threshold change in scale-out beyond which previous cooldown is overridden.
                    For example, if the cooldown is 5 minutes and the cooldown override percentage is 10%, then if the
                    scale-increases by 10% or more, the previous cooldown is cancelled. Defaults to 50%.

                format: double
                type: number
                x-go-tag-default: "50"
            max_replicas:
                default: "9223372036854775807"
                description: |+
                    The maximum scale to which the _PodAutoScaler_ can scale-out.

                format: int64
                minLength: 1
                type: string
                x-go-tag-default: "9223372036854775807"
                x-go-tag-validate: gt=0
            max_scale_in_percentage:
                default: 1
                description: |+
                    The maximum decrease of replicas (for example, pods) at one time. Defined as percentage of current scale value. Can never go below one even if percentage computation is less than one. Defaults to 1% of current scale value.

                format: double
                type: number
                x-go-tag-default: "1"
            max_scale_out_percentage:
                default: 10
                description: |+
                    The maximum increase of replicas (for example, pods) at one time. Defined as percentage of current scale value. Can never go below one even if percentage computation is less than one. Defaults to 10% of current scale value.

                format: double
                type: number
                x-go-tag-default: "10"
            min_replicas:
                default: "0"
                description: |+
                    The minimum replicas to which the _PodAutoScaler_ can scale-in.

                format: int64
                minLength: 0
                type: string
                x-go-tag-default: "0"
                x-go-tag-validate: gte=0
            out_ports:
                $ref: '#/definitions/PodAutoScalerOuts'
                description: Output ports for the _PodAutoScaler_.
            pod_scaler:
                $ref: '#/definitions/KubernetesReplicas'
                x-go-tag-validate: required
            scale_in_alerter_parameters:
                $ref: '#/definitions/AlerterParameters'
                description: Configuration for scale-in Alerter.
            scale_in_controllers:
                description: List of _Controllers_ for scaling in.
                items:
                    $ref: '#/definitions/ScaleInController'
                    type: object
                type: array
            scale_in_cooldown:
                default: 120s
                description: |+
                    The amount of time to wait after a scale-in operation for another scale-in operation.

                type: string
                x-go-tag-default: 120s
            scale_out_alerter_parameters:
                $ref: '#/definitions/AlerterParameters'
                description: Configuration for scale-out Alerter.
            scale_out_controllers:
                description: List of _Controllers_ for scaling out.
                items:
                    $ref: '#/definitions/ScaleOutController'
                    type: object
                type: array
            scale_out_cooldown:
                default: 30s
                description: |+
                    The amount of time to wait after a scale-out operation for another scale-out or scale-in operation.

                type: string
                x-go-tag-default: 30s
        type: object
    PodAutoScalerOuts:
        description: Outputs for _PodAutoScaler_.
        properties:
            actual_replicas:
                $ref: '#/definitions/OutPort'
            configured_replicas:
                $ref: '#/definitions/OutPort'
            desired_replicas:
                $ref: '#/definitions/OutPort'
        type: object
    PodScaler:
        description: Component for scaling pods based on a signal.
        properties:
            kubernetes_object_selector:
                $ref: '#/definitions/KubernetesObjectSelector'
                description: |+
                    The Kubernetes object on which horizontal scaling is applied.

                x-go-tag-validate: required
            scale_actuator:
                $ref: '#/definitions/PodScalerScaleActuator'
                description: Actuates scaling of pods based on a signal.
            scale_reporter:
                $ref: '#/definitions/PodScalerScaleReporter'
                description: Reports actual and configured number of replicas.
        type: object
    PodScalerScaleActuator:
        description: Actuates scaling of pods based on a signal.
        properties:
            default_config:
                $ref: '#/definitions/PodScalerScaleActuatorDynamicConfig'
                description: Default configuration.
            dynamic_config_key:
                title: Configuration key for DynamicConfig
                type: string
            in_ports:
                $ref: '#/definitions/PodScalerScaleActuatorIns'
                description: Input ports for the PodScaler component.
        type: object
    PodScalerScaleActuatorDynamicConfig:
        properties:
            dry_run:
                default: false
                description: |+
                    Decides whether to run the pod scaler in dry-run mode. Dry run mode ensures that no scaling is invoked by this pod scaler.
                    Useful for observing the behavior of Scaler without disrupting any real traffic.

                type: boolean
                x-go-tag-default: "false"
        title: Dynamic Configuration for ScaleActuator
        type: object
    PodScalerScaleActuatorIns:
        description: Inputs for the PodScaler component.
        properties:
            desired_replicas:
                $ref: '#/definitions/InPort'
        type: object
    PodScalerScaleReporter:
        description: Reports actual and configured number of replicas.
        properties:
            out_ports:
                $ref: '#/definitions/PodScalerScaleReporterOuts'
                description: Output ports for the PodScaler component.
        type: object
    PodScalerScaleReporterOuts:
        description: Outputs for the PodScaler component.
        properties:
            actual_replicas:
                $ref: '#/definitions/OutPort'
                description: The number of replicas that are currently running.
            configured_replicas:
                $ref: '#/definitions/OutPort'
                description: The number of replicas that are desired.
        type: object
    Policies:
        properties:
            policies:
                additionalProperties:
                    $ref: '#/definitions/Policy'
                type: object
        type: object
    Policy:
        description: |-
            Policy expresses observability-driven control logic.

            :::info

            See also [Policy overview](/concepts/policy/policy.md).

            :::

            Policy specification contains a circuit that defines the controller logic and resources that need to be setup.
        properties:
            circuit:
                $ref: '#/definitions/Circuit'
                description: Defines the control-loop logic of the policy.
            resources:
                $ref: '#/definitions/Resources'
                description: Resources (such as Flux Meters, Classifiers) to setup.
        type: object
    PolicyWrapper:
        properties:
            common_attributes:
                $ref: '#/definitions/CommonAttributes'
                title: CommonAttributes
            policy:
                $ref: '#/definitions/Policy'
                title: Policy
        type: object
    PolicyWrappers:
        properties:
            policy_wrappers:
                additionalProperties:
                    $ref: '#/definitions/PolicyWrapper'
                type: object
        type: object
    PreviewFlowLabelsControllerResponse:
        properties:
            response:
                $ref: '#/definitions/PreviewFlowLabelsResponse'
        type: object
    PreviewFlowLabelsResponse:
        properties:
            samples:
                items:
                    $ref: '#/definitions/PreviewFlowLabelsResponseFlowLabels'
                    type: object
                type: array
        type: object
    PreviewFlowLabelsResponseFlowLabels:
        properties:
            labels:
                additionalProperties:
                    type: string
                type: object
        type: object
    PreviewHTTPRequestsControllerResponse:
        properties:
            response:
                $ref: '#/definitions/PreviewHTTPRequestsResponse'
        type: object
    PreviewHTTPRequestsResponse:
        properties:
            samples:
                items:
                    type: object
                type: array
        type: object
    PreviewRequest:
        properties:
            control_point:
                description: Control point to preview.
                type: string
            label_matcher:
                $ref: '#/definitions/LabelMatcher'
                description: Flow labels to match. Optional parameter for advanced filtering.
            samples:
                description: Number of samples to collect.
                format: int64
                type: string
            service:
                description: Service to preview.
                type: string
        type: object
    ProcessInfo:
        properties:
            extensions:
                items:
                    type: string
                type: array
            start_time:
                format: date-time
                type: string
            uptime:
                type: string
        type: object
    PromQL:
        properties:
            evaluation_interval:
                default: 10s
                description: |+
                    Describes the interval between successive evaluations of the Prometheus query.

                type: string
                x-go-tag-default: 10s
            out_ports:
                $ref: '#/definitions/PromQLOuts'
                description: Output ports for the PromQL component.
            query_string:
                description: |-
                    Describes the Prometheus query to be run.

<<<<<<< HEAD
                    :::note

                    The query must return a single value either as a scalar or as a vector with a single element.
                    Flux Meter metrics can be referred inside this PromQL. Flux Meter defines histogram type of metrics in Prometheus. Thus one can refer to flux_meter_sum, flux_meter_count and flux_meter_bucket. The particular Flux Meter can be identified with the `flux_meter_name` label. There are additional labels available on a Flux Meter such as `valid`, `flow_status`, `http_status_code` and `decision_type`.
=======
                    :::info

                    PromQL [reference](https://prometheus.io/docs/prometheus/latest/querying/basics/)
                    Flow Metrics [reference](/reference/observability/flow-metrics/flow-metrics.md)
                    OpenTelemetry Metrics [reference](/get-started/integrations/metrics/metrics.md)
>>>>>>> a3ec2bc0

                    :::
                type: string
        title: Component that runs a Prometheus query periodically and returns the result as an output signal
        type: object
    PromQLOuts:
        description: Output for the PromQL component.
        properties:
            output:
                $ref: '#/definitions/OutPort'
                description: The result of the Prometheus query as an output signal.
        type: object
    PulseGenerator:
        description: Generates 0 and 1 in turns.
        properties:
            false_for:
                default: 5s
                description: |+
                    Emitting 0 for the `false_for` duration.

                type: string
                x-go-tag-default: 5s
            out_ports:
                $ref: '#/definitions/PulseGeneratorOuts'
                description: Output ports for the PulseGenerator component.
            true_for:
                default: 5s
                description: |+
                    Emitting 1 for the `true_for` duration.

                type: string
                x-go-tag-default: 5s
        type: object
    PulseGeneratorOuts:
        description: Outputs for the PulseGenerator component.
        properties:
            output:
                $ref: '#/definitions/OutPort'
        type: object
    Query:
        description: Query components that are query databases such as Prometheus.
        properties:
            promql:
                $ref: '#/definitions/PromQL'
                description: Periodically runs a Prometheus query in the background and emits the result.
        type: object
    RateLimiter:
        description: |-
            :::info

            See also [_Rate Limiter_ overview](/concepts/flow-control/components/rate-limiter.md).

            :::

            RateLimiting is done on per-label-value basis. Use `label_key`
            to select which label should be used as key.
        properties:
            default_config:
                $ref: '#/definitions/RateLimiterDynamicConfig'
                title: Default configuration
            dynamic_config_key:
                title: Configuration key for DynamicConfig
                type: string
            flow_selector:
                $ref: '#/definitions/FlowSelector'
                description: |+
                    Which control point to apply this rate limiter to.

                x-go-tag-validate: required
            in_ports:
                $ref: '#/definitions/RateLimiterIns'
                title: Input ports for the RateLimiter component
                x-go-tag-validate: required
            parameters:
                $ref: '#/definitions/RateLimiterParameters'
                title: Parameters for the RateLimiter component
                x-go-tag-validate: required
        title: Limits the traffic on a control point to specified rate
        type: object
    RateLimiterDynamicConfig:
        properties:
            overrides:
                description: |+
                    Allows to specify different limits for particular label values.

                items:
                    $ref: '#/definitions/RateLimiterOverride'
                    type: object
                type: array
                x-go-tag-validate: dive
        title: Dynamic Configuration for the rate limiter
        type: object
    RateLimiterIns:
        properties:
            limit:
                $ref: '#/definitions/InPort'
                description: |+
                    Number of flows allowed per `limit_reset_interval` per each label.
                    Negative values disable the rate limiter.

                    :::tip

                    Negative limit can be useful to _conditionally_ enable the rate limiter
                    under certain circumstances. [Decider](#decider) might be helpful.

                    :::

                x-go-tag-validate: required
        title: Inputs for the RateLimiter component
        type: object
    RateLimiterOverride:
        properties:
            label_value:
                description: |+
                    Value of the label for which the override should be applied.

                type: string
                x-go-tag-validate: required
            limit_scale_factor:
                default: 1
                description: |+
                    Amount by which the `in_ports.limit` should be multiplied for
                    this label value.

                format: double
                type: number
                x-go-tag-default: "1.0"
        required:
            - label_value
        type: object
    RateLimiterParameters:
        properties:
            label_key:
                description: |+
                    Specifies which label the rate limiter should be keyed by.

                    Rate limiting is done independently for each value of the
                    [label](/concepts/flow-control/flow-label.md) with given key.
                    For example, to give each user a separate limit, assuming you
                    have a _user_ flow
                    label set up, set `label_key: "user"`.

                type: string
                x-go-tag-validate: required
            lazy_sync:
                $ref: '#/definitions/RateLimiterParametersLazySync'
                title: Configuration of lazy-syncing behaviour of rate limiter
            limit_reset_interval:
                default: 60s
                description: |+
                    Time after which the limit for a given label value will be reset.

                type: string
                x-go-tag-default: 60s
        required:
            - label_key
        type: object
    RateLimiterParametersLazySync:
        properties:
            enabled:
                default: false
                title: Enables lazy sync
                type: boolean
                x-go-tag-default: "false"
            num_sync:
                default: 5
                description: |+
                    Number of times to lazy sync within the `limit_reset_interval`.

                exclusiveMinimum: true
                format: int64
                minimum: 0
                type: integer
                x-go-tag-default: "5"
                x-go-tag-validate: gt=0
        type: object
    Rego:
        description: |-
            Rego define a set of labels that are extracted after evaluating a Rego module.

            :::info

            You can use the [live-preview](/concepts/flow-control/resources/classifier.md#live-previewing-requests) feature to first preview the input to the classifier before writing the labeling logic.

            :::

            :::info

            Special Rego variables:
            - `data.<package>.tokens`: Number of tokens for this request. This value is used by rate limiters and concurrency limiters when making decisions. The value provided here will override any value provided in the policy configuration for the workload. When this label is provided, it is not emitted as part of flow labels or telemetry and is solely used while processing the request.

            :::

            Example of Rego module which also disables telemetry visibility of label:
            ```yaml
            rego:
              labels:
                user:
                  telemetry: false
              module: |
                package user_from_cookie
                cookies := split(input.attributes.request.http.headers.cookie, "; ")
                user := user {
                    cookie := cookies[_]
                    startswith(cookie, "session=")
                    session := substring(cookie, count("session="), -1)
                    parts := split(session, ".")
                    object := json.unmarshal(base64url.decode(parts[0]))
                    user := object.user
                }
            ```
        properties:
            labels:
                additionalProperties:
                    $ref: '#/definitions/RegoLabelProperties'
                description: |+
                    A map of {key, value} pairs mapping from
                    [flow label](/concepts/flow-control/flow-label.md) keys to queries that define
                    how to extract and propagate flow labels with that key.
                    The name of the label maps to a variable in the Rego module. It maps to `data.<package>.<label>` variable.

                minProperties: 1
                type: object
                x-go-tag-validate: required,gt=0,dive,keys,required,endkeys,required
            module:
                description: |+
                    Source code of the Rego module.

                    :::Note

                    Must include a "package" declaration.

                    :::

                type: string
                x-go-tag-validate: required
        required:
            - labels
            - module
        type: object
    RegoLabelProperties:
        properties:
            telemetry:
                default: true
                description: |+
                    :::note

                    The flow label is always accessible in Aperture Policies regardless of this setting.

                    :::

                    :::caution

                    When using [FluxNinja ARC extension](arc/extension.md), telemetry enabled
                    labels are sent to FluxNinja ARC for observability. Telemetry should be disabled for
                    sensitive labels.

                    :::

                title: |-
                    Decides if the created flow label should be available as an attribute in OLAP telemetry and
                    propagated in [baggage](/concepts/flow-control/flow-label.md#baggage)
                type: boolean
                x-go-tag-default: "true"
        type: object
    ReportRequest:
        properties:
            agent_group:
                type: string
            all_statuses:
                $ref: '#/definitions/GroupStatus'
            auto_scale_kubernetes_control_points:
                $ref: '#/definitions/AutoScaleKubernetesControlPoints'
            controller_info:
                $ref: '#/definitions/ControllerInfo'
            flow_control_points:
                $ref: '#/definitions/FlowControlPoints'
            host_info:
                $ref: '#/definitions/HostInfo'
            installation_mode:
                type: string
            peers:
                $ref: '#/definitions/Peers'
            policies:
                $ref: '#/definitions/PolicyWrappers'
            process_info:
                $ref: '#/definitions/ProcessInfo'
            services_list:
                $ref: '#/definitions/ServicesList'
            version_info:
                $ref: '#/definitions/VersionInfo'
        type: object
    ReportResponse:
        description: ReportResponse is empty for now.
        type: object
    Request:
        properties:
            id:
                description: |-
                    Id of the request, this should be unique per client connection. First
                    request id on the connection should be equal to nextID from the Hello
                    message.
                format: uint64
                type: string
            payload:
                $ref: '#/definitions/googleprotobufAny'
                description: Request payload. The method on the callee will be dispatched by request's type.
            timeout:
                description: |-
                    Mandatory timeout for processing request. Timeout is handled on
                    caller-side. After it passes, caller is no longer interested in a response,
                    and callee can forget about the request.
                type: string
        type: object
    Resources:
        description: |-
            :::info

            See also [Resources overview](/concepts/policy/resources.md).

            :::
        properties:
            classifiers:
                description: |+
                    Classifiers are installed in the data-plane and are used to label the requests based on payload content.

                    The flow labels created by Classifiers can be matched by Flux Meters to create metrics for control purposes.

                    Deprecated: v1.5.0. Use `flow_control.classifiers` instead.

                items:
                    $ref: '#/definitions/Classifier'
                    type: object
                type: array
                x-deprecated: true
                x-go-tag-validate: deprecated,dive
            flow_control:
                $ref: '#/definitions/FlowControlResources'
                description: FlowControlResources are resources that are provided by flow control integration.
            flux_meters:
                additionalProperties:
                    $ref: '#/definitions/FluxMeter'
                description: |+
                    Flux Meters are installed in the data-plane and form the observability leg of the feedback loop.

                    Flux Meter created metrics can be consumed as input to the circuit through the PromQL component.

                    Deprecated: v1.5.0. Use `flow_control.flux_meters` instead.

                type: object
                x-deprecated: true
                x-go-tag-validate: deprecated,dive
        title: Resources that need to be setup for the policy to function
        type: object
    Response:
        properties:
            error:
                $ref: '#/definitions/googlerpcStatus'
            id:
                format: uint64
                type: string
            payload:
                description: Payload is a message of a type implied by request kind.
                format: byte
                type: string
        type: object
    Rule:
        description: |-
            Example of a JSON extractor:
            ```yaml
            extractor:
              json:
                from: request.http.body
                pointer: /user/name
            ```
        properties:
            extractor:
                $ref: '#/definitions/Extractor'
                description: High-level declarative extractor.
            rego:
                $ref: '#/definitions/RuleRego'
                description: |-
                    Rego module to extract a value from.

                    Deprecated: 1.5.0
            telemetry:
                default: true
                description: |+
                    :::note

                    The flow label is always accessible in Aperture Policies regardless of this setting.

                    :::

                    :::caution

                    When using [FluxNinja ARC extension](arc/extension.md), telemetry enabled
                    labels are sent to FluxNinja ARC for observability. Telemetry should be disabled for
                    sensitive labels.

                    :::

                title: |-
                    Decides if the created flow label should be available as an attribute in OLAP telemetry and
                    propagated in [baggage](/concepts/flow-control/flow-label.md#baggage)
                type: boolean
                x-go-tag-default: "true"
        title: Rule describes a single classification Rule
        type: object
    RuleRego:
        description: |-
            High-level extractor-based rules are compiled into a single Rego query.

            Deprecated: 1.5.0
        properties:
            query:
                description: |+
                    Query string to extract a value (for example, `data.<mymodulename>.<variablename>`).

                    Note: The module name must match the package name from the `source`.

                type: string
                x-deprecated: true
                x-go-tag-validate: deprecated,required
            source:
                description: |+
                    Source code of the Rego module.

                    Note: Must include a "package" declaration.

                type: string
                x-deprecated: true
                x-go-tag-validate: deprecated,required
        required:
            - query
            - source
        title: Raw Rego rules are compiled 1:1 to Rego queries
        type: object
    ScaleInController:
        properties:
            alerter_parameters:
                $ref: '#/definitions/AlerterParameters'
                description: Configuration for embedded Alerter.
            controller:
                $ref: '#/definitions/ScaleInControllerController'
                title: Controller
        type: object
    ScaleInControllerController:
        properties:
            gradient:
                $ref: '#/definitions/DecreasingGradient'
        type: object
    ScaleOutController:
        properties:
            alerter_parameters:
                $ref: '#/definitions/AlerterParameters'
                description: Configuration for embedded Alerter.
            controller:
                $ref: '#/definitions/ScaleOutControllerController'
                title: Controller
                x-go-tag-validate: required
        type: object
    ScaleOutControllerController:
        properties:
            gradient:
                $ref: '#/definitions/IncreasingGradient'
        type: object
    Scheduler:
        description: |-
            :::note

            Each Agent instantiates an independent copy of the scheduler, but output
            signals for accepted and incoming concurrency are aggregated across all agents.

            :::

            See [ConcurrencyLimiter](#concurrency-limiter) for more context.
        properties:
            out_ports:
                $ref: '#/definitions/SchedulerOuts'
                description: Output ports for the Scheduler component.
            parameters:
                $ref: '#/definitions/SchedulerParameters'
                description: |+
                    Scheduler parameters.

                x-go-tag-validate: required
        title: Weighted Fair Queuing-based workload scheduler
        type: object
    SchedulerOuts:
        description: Output for the Scheduler component.
        properties:
            accepted_concurrency:
                $ref: '#/definitions/OutPort'
                description: |-
                    Accepted concurrency is actual concurrency on a control point that this
                    scheduler is applied on.

                    :::info

                    Concurrency is a unit less number describing mean number of
                    [flows](/concepts/flow-control/flow-control.md#flow) being
                    concurrently processed by the system (system = control point).
                    Concurrency is calculated as _work_ done per unit of time (so
                    work-seconds per world-seconds). Work-seconds are computed based on
                    token-weights of flows (which are either estimated using the `auto_tokens` feature or specified by `Workload.tokens` setting).

                    :::

                    Value of this signal is aggregated from all the relevant schedulers.
            incoming_concurrency:
                $ref: '#/definitions/OutPort'
                description: |-
                    Incoming concurrency is concurrency that'd be needed to accept all the
                    flows entering the scheduler.

                    This is computed in the same way as `accepted_concurrency`, but summing
                    up work-seconds from all the flows entering scheduler, including
                    rejected ones.
        type: object
    SchedulerParameters:
        properties:
            auto_tokens:
                default: true
                description: |+
                    Automatically estimate the size of a request in each workload, based on
                    historical latency. Each workload's `tokens` will be set to average
                    latency of flows in that workload during last few seconds (exact duration
                    of this average can change).
                    Verify that the `tokens` in workload definitions
                    or the flow aren't set if you want
                    to use this feature.

                type: boolean
                x-go-tag-default: "true"
            default_workload_parameters:
                $ref: '#/definitions/SchedulerWorkloadParameters'
                description: Parameters to be used if none of workloads specified in `workloads` match.
            max_timeout:
                default: 0.49s
                description: |+
                    Max Timeout is the value with which the flow timeout is capped.
                    When `auto_tokens` feature is not enabled, this value is used as the
                    timeout for the flow, otherwise it is used as a cap for the timeout.

                    :::caution

                    This timeout needs to be less than the timeout set on the
                    client for the whole GRPC call:
                    * in case of envoy, timeout set on `grpc_service` used in `ext_authz` filter,
                    * in case of libraries, is configured during the client initialization.

                    Fail-open logic is use for flow control APIs, so if the GRPC timeout
                    fires first, the flow will end up being unconditionally allowed while
                    it is still waiting on the scheduler.

                    To avoid such cases, the end-to-end GRPC timeout should also contain
                    some headroom for constant overhead like serialization and other processing delays. Default
                    value for GRPC timeouts is 500ms, giving 10ms of headroom, so when
                    tweaking this timeout, adjust the GRPC timeout accordingly.

                    :::

                type: string
                x-go-tag-default: 0.49s
            timeout_factor:
                default: 0.5
                description: |+
                    Timeout as a factor of tokens for a flow in a workload in case `auto_tokens` is set to true.

                    If a flow is not able to get tokens within `timeout_factor * tokens` of duration,
                    it will be rejected.

                    This value impacts the prioritization and fairness because the larger the timeout the higher the chance a request has to get scheduled.

                format: double
                type: number
                x-go-tag-default: "0.5"
                x-go-tag-validate: gte=0.0
            workloads:
                description: |+
                    List of workloads to be used in scheduler.

                    Categorizing [flows](/concepts/flow-control/flow-control.md#flow) into workloads
                    allows for load-shedding to be "intelligent" compared to random rejections.
                    There are two aspects of this "intelligence":
                    * Scheduler can more precisely calculate concurrency if it understands
                      that flows belonging to different classes have different weights (for example, insert queries compared to select queries).
                    * Setting different priorities to different workloads lets the scheduler
                      avoid dropping important traffic during overload.

                    Each workload in this list specifies also a matcher that is used to
                    determine which flow will be categorized into which workload.
                    In case of multiple matching workloads, the first matching one will be used.
                    If none of workloads match, `default_workload` will be used.

                    :::info

                    See also [workload definition in the concepts
                    section](/concepts/flow-control/components/concurrency-limiter.md#workload).

                    :::

                items:
                    $ref: '#/definitions/SchedulerWorkload'
                    type: object
                type: array
                x-go-tag-validate: dive
        title: Scheduler parameters
        type: object
    SchedulerWorkload:
        description: Workload defines a class of requests that preferably have similar properties such as response latency or desired priority.
        properties:
            label_matcher:
                $ref: '#/definitions/LabelMatcher'
                description: |+
                    Label Matcher to select a Workload based on
                    [flow labels](/concepts/flow-control/flow-label.md).

                x-go-tag-validate: required
            parameters:
                $ref: '#/definitions/SchedulerWorkloadParameters'
                description: |+
                    Parameters associated with flows matching the label matcher.

                x-go-tag-validate: required
        type: object
    SchedulerWorkloadParameters:
        description: Parameters defines parameters such as priority, tokens and fairness key that are applicable to flows within a workload.
        properties:
            fairness_key:
                description: |-
                    Fairness key is a label key that can be used to provide fairness within a workload.
                    Any [flow label](/concepts/flow-control/flow-label.md) can be used here. For example, if
                    you have a classifier that sets `user` flow label, you might want to set
                    `fairness_key = "user"`.
                type: string
            priority:
                default: 0
                description: |+
                    $$
                    \text{virtual\_finish\_time} = \text{virtual\_time} + \left(\text{tokens} \cdot \left(\text{256} - \text{priority}\right)\right)
                    $$

                format: int64
                maximum: 255
                minimum: 0
                title: |-
                    Describes priority level of the requests within the workload.
                    Priority level ranges from 0 to 255.
                    Higher numbers means higher priority level.
                    Priority levels have non-linear effect on the workload scheduling. The following formula is used to determine the position of a request in the queue based on virtual finish time:
                type: integer
                x-go-tag-default: "0"
                x-go-tag-validate: gte=0,lte=255
            tokens:
                description: |-
                    Tokens determines the cost of admitting a single request the workload, which is typically defined as milliseconds of response latency.
                    This override is applicable only if tokens for the request aren't specified in the request.
                format: uint64
                type: string
        type: object
    ServerToClient:
        properties:
            cancel_id:
                description: |-
                    Cancels in-flight request.

                    After cancellation, the response is not expected to be received, but
                    might happen that it will be received. If so, it should be ignored.
                format: uint64
                type: string
            request:
                $ref: '#/definitions/Request'
                description: |-
                    Make a request to client. Expect AgentToController message in the
                    future containing Response with the same id.
        type: object
    Service:
        description: |-
            Service contains information about single service discovered in agent group by a
            particular agent.
        properties:
            entities_count:
                format: int32
                type: integer
            name:
                type: string
        type: object
    ServiceSelector:
        description: |-
            :::info

            See also [FlowSelector overview](/concepts/flow-control/flow-selector.md).

            :::
        properties:
            agent_group:
                default: default
                description: |+
                    Which [agent-group](/concepts/flow-control/flow-selector.md#agent-group) this
                    selector applies to.

                    :::info

                    Agent Groups are used to scope policies to a subset of agents connected to the same controller.
                    This is especially useful in the Kubernetes sidecar installation because service discovery is switched off in that mode.
                    The agents within an agent group form a peer to peer cluster and constantly share state.

                    :::

                type: string
                x-go-tag-default: default
            service:
                default: any
                description: |+
                    The Fully Qualified Domain Name of the
                    [service](/concepts/flow-control/flow-selector.md) to select.

                    In Kubernetes, this is the FQDN of the Service object.

                    :::info

                    `any` matches all services.

                    :::

                    :::info

                    In the Kubernetes sidecar installation mode, service discovery is switched off by default.
                    To scope policies to services, the `service` should be set to `any` and instead, `agent_group` name should be used.

                    :::

                    :::info

                    An entity (for example, Kubernetes pod) might belong to multiple services.

                    :::

                type: string
                x-go-tag-default: any
        title: |-
            Describes which service a [flow control or observability
            component](/concepts/flow-control/flow-control.md#components) should apply
            to
        type: object
    ServicesList:
        properties:
            overlapping_services:
                items:
                    $ref: '#/definitions/OverlappingService'
                    type: object
                type: array
            services:
                items:
                    $ref: '#/definitions/Service'
                    type: object
                type: array
        type: object
    SignalGenerator:
        description: 'The _Signal Generator_ component generates a signal by following a set of specified steps. The output signal begins at the target output defined in the first step, and subsequently transitions linearly from the previous step''s target output to the next target output, over the duration of time specified for each step. Each step is defined by two parameters: the target output and the duration of time it takes for the signal to transition from the previous step''s target output to the current step''s target output. The _Signal Generator_ thus produces a smooth and continuous signal that changes gradually over time, based on the specified steps.The _Signal Generator_ is controlled to proceed forwards or backwards or reset to the start based on readings of input signals.'
        properties:
            in_ports:
                $ref: '#/definitions/SignalGeneratorIns'
            out_ports:
                $ref: '#/definitions/SignalGeneratorOuts'
            parameters:
                $ref: '#/definitions/SignalGeneratorParameters'
                description: |+
                    Parameters for the _Signal Generator_ component.

                x-go-tag-validate: required
        type: object
    SignalGeneratorIns:
        description: Inputs for the _Signal Generator_ component.
        properties:
            backward:
                $ref: '#/definitions/InPort'
                description: Whether to progress the _Signal Generator_ towards the previous step.
            forward:
                $ref: '#/definitions/InPort'
                description: Whether to progress the _Signal Generator_ towards the next step.
            reset:
                $ref: '#/definitions/InPort'
                description: Whether to reset the _Signal Generator_ to the first step.
        type: object
    SignalGeneratorOuts:
        description: Outputs for the _Signal Generator_ component.
        properties:
            at_end:
                $ref: '#/definitions/OutPort'
                description: A boolean signal indicating whether the _Signal Generator_ is at the end of signal generation.
            at_start:
                $ref: '#/definitions/OutPort'
                description: A boolean signal indicating whether the _Signal Generator_ is at the start of signal generation.
            output:
                $ref: '#/definitions/OutPort'
                description: The generated signal.
        type: object
    SignalGeneratorParameters:
        description: Parameters for the _Signal Generator_ component.
        properties:
            steps:
                items:
                    $ref: '#/definitions/SignalGeneratorParametersStep'
                    type: object
                minItems: 1
                type: array
                x-go-tag-validate: required,gt=0,dive
        required:
            - steps
        type: object
    SignalGeneratorParametersStep:
        properties:
            duration:
                description: |+
                    Duration for which the step is active.

                type: string
                x-go-tag-validate: required
            target_output:
                $ref: '#/definitions/ConstantSignal'
                description: The value of the step.
        required:
            - duration
        type: object
    SlabInfo:
        properties:
            allocated:
                format: int64
                type: string
            garbage:
                format: int64
                type: string
            inuse:
                format: int64
                type: string
        type: object
    SocketAddress:
        properties:
            address:
                description: The address for this socket.
                type: string
            port:
                description: The port for this socket.
                format: int64
                type: integer
            protocol:
                $ref: '#/definitions/SocketAddressProtocol'
        type: object
    SocketAddressProtocol:
        default: TCP
        enum:
            - TCP
            - UDP
        type: string
    Stats:
        properties:
            backups:
                additionalProperties:
                    $ref: '#/definitions/Partition'
                type: object
            cluster_coordinator:
                $ref: '#/definitions/Member'
            cluster_members:
                additionalProperties:
                    $ref: '#/definitions/Member'
                type: object
            cmdline:
                items:
                    type: string
                type: array
            d_maps:
                $ref: '#/definitions/DMaps'
            d_topics:
                $ref: '#/definitions/DTopics'
            member:
                $ref: '#/definitions/Member'
            network:
                $ref: '#/definitions/Network'
            partitions:
                additionalProperties:
                    $ref: '#/definitions/Partition'
                type: object
            release_version:
                type: string
            runtime:
                type: object
            uptime_seconds:
                format: int64
                type: string
        type: object
    Status:
        description: Status holds details about a status that can be reported to the registry.
        properties:
            error:
                $ref: '#/definitions/StatusError'
            message:
                $ref: '#/definitions/googleprotobufAny'
            timestamp:
                format: date-time
                type: string
        type: object
    StatusError:
        description: Error holds raw error message and its cause in a nested field.
        properties:
            message:
                type: string
        type: object
    Switcher:
        description: |-
            `on_signal` will be returned if switch input is valid and not equal to 0.0 ,
             otherwise `off_signal` will be returned.
        properties:
            in_ports:
                $ref: '#/definitions/SwitcherIns'
                description: Input ports for the Switcher component.
            out_ports:
                $ref: '#/definitions/SwitcherOuts'
                description: Output ports for the Switcher component.
        title: Type of Combinator that switches between `on_signal` and `off_signal` signals based on switch input
        type: object
    SwitcherIns:
        description: Inputs for the Switcher component.
        properties:
            off_signal:
                $ref: '#/definitions/InPort'
                description: Output signal when switch is invalid or 0.0.
            on_signal:
                $ref: '#/definitions/InPort'
                description: Output signal when switch is valid and not 0.0.
            switch:
                $ref: '#/definitions/InPort'
                description: Decides whether to return `on_signal` or `off_signal`.
        type: object
    SwitcherOuts:
        description: Outputs for the Switcher component.
        properties:
            output:
                $ref: '#/definitions/OutPort'
                description: Selected signal (`on_signal` or `off_signal`).
        type: object
    UnaryOperator:
        description: |-
            $$
            \text{output} = \unary_operator{\text{input}}
            $$
        properties:
            in_ports:
                $ref: '#/definitions/UnaryOperatorIns'
                description: Input ports for the UnaryOperator component.
            operator:
                description: |+
                    Unary Operator to apply.

                    The unary operator can be one of the following:
                    * `abs`: Absolute value with the sign removed.
                    * `acos`: `arccosine`, in radians.
                    * `acosh`: Inverse hyperbolic cosine.
                    * `asin`: `arcsine`, in radians.
                    * `asinh`: Inverse hyperbolic sine.
                    * `atan`: `arctangent`, in radians.
                    * `atanh`: Inverse hyperbolic tangent.
                    * `cbrt`: Cube root.
                    * `ceil`: Least integer value greater than or equal to input signal.
                    * `cos`: `cosine`, in radians.
                    * `cosh`: Hyperbolic cosine.
                    * `erf`: Error function.
                    * `erfc`: Complementary error function.
                    * `erfcinv`: Inverse complementary error function.
                    * `erfinv`: Inverse error function.
                    * `exp`: The base-e exponential of input signal.
                    * `exp2`: The base-2 exponential of input signal.
                    * `expm1`: The base-e exponential of input signal minus 1.
                    * `floor`: Greatest integer value less than or equal to input signal.
                    * `gamma`: Gamma function.
                    * `j0`: Bessel function of the first kind of order 0.
                    * `j1`: Bessel function of the first kind of order 1.
                    * `lgamma`: Natural logarithm of the absolute value of the gamma function.
                    * `log`: Natural logarithm of input signal.
                    * `log10`: Base-10 logarithm of input signal.
                    * `log1p`: Natural logarithm of input signal plus 1.
                    * `log2`: Base-2 logarithm of input signal.
                    * `round`: Round to nearest integer.
                    * `roundtoeven`: Round to nearest integer, with ties going to the nearest even integer.
                    * `sin`: `sine`, in radians.
                    * `sinh`: Hyperbolic sine.
                    * `sqrt`: Square root.
                    * `tan`: `tangent`, in radians.
                    * `tanh`: Hyperbolic tangent.
                    * `trunc`: Truncate to integer.
                    * `y0`: Bessel function of the second kind of order 0.
                    * `y1`: Bessel function of the second kind of order 1.

                enum:
                    - abs
                    - acos
                    - acosh
                    - asin
                    - asinh
                    - atan
                    - atanh
                    - cbrt
                    - ceil
                    - cos
                    - cosh
                    - erf
                    - erfc
                    - erfcinv
                    - erfinv
                    - exp
                    - exp2
                    - expm1
                    - floor
                    - gamma
                    - j0
                    - j1
                    - lgamma
                    - log
                    - log10
                    - log1p
                    - log2
                    - round
                    - roundtoeven
                    - sin
                    - sinh
                    - sqrt
                    - tan
                    - tanh
                    - trunc
                    - y0
                    - y1
                type: string
                x-go-tag-validate: oneof=abs acos acosh asin asinh atan atanh cbrt ceil cos cosh erf erfc erfcinv erfinv exp exp2 expm1 floor gamma j0 j1 lgamma log log10 log1p log2 round roundtoeven sin sinh sqrt tan tanh trunc y0 y1
                x-oneof: abs | acos | acosh | asin | asinh | atan | atanh | cbrt | ceil | cos | cosh | erf | erfc | erfcinv | erfinv | exp | exp2 | expm1 | floor | gamma | j0 | j1 | lgamma | log | log10 | log1p | log2 | round | roundtoeven | sin | sinh | sqrt | tan | tanh | trunc | y0 | y1
            out_ports:
                $ref: '#/definitions/UnaryOperatorOuts'
                description: Output ports for the UnaryOperator component.
        title: Takes an input signal and emits the output after applying the specified unary operator
        type: object
    UnaryOperatorIns:
        description: Inputs for the UnaryOperator component.
        properties:
            input:
                $ref: '#/definitions/InPort'
                description: Input signal.
        type: object
    UnaryOperatorOuts:
        description: Outputs for the UnaryOperator component.
        properties:
            output:
                $ref: '#/definitions/OutPort'
                description: Output signal.
        type: object
    Variable:
        description: Component that emits a variable value as an output signal, can be defined in dynamic configuration.
        properties:
            default_config:
                $ref: '#/definitions/VariableDynamicConfig'
                description: |+
                    Default configuration.

                x-go-tag-validate: required
            dynamic_config_key:
                description: Configuration key for DynamicConfig.
                type: string
            out_ports:
                $ref: '#/definitions/VariableOuts'
                description: Output ports for the Variable component.
        type: object
    VariableDynamicConfig:
        properties:
            constant_signal:
                $ref: '#/definitions/ConstantSignal'
                x-go-tag-validate: required
        type: object
    VariableOuts:
        description: Outputs for the Variable component.
        properties:
            output:
                $ref: '#/definitions/OutPort'
                description: The value is emitted to the output port.
        type: object
    VersionInfo:
        properties:
            build_host:
                type: string
            build_os:
                type: string
            build_time:
                type: string
            git_branch:
                type: string
            git_commit_hash:
                type: string
            service:
                type: string
            version:
                type: string
        type: object
    googleprotobufAny:
        additionalProperties: {}
        description: |-
            `Any` contains an arbitrary serialized protocol buffer message along with a
            URL that describes the type of the serialized message.

            Protobuf library provides support to pack/unpack Any values in the form
            of utility functions or additional generated methods of the Any type.

            Example 1: Pack and unpack a message in C++.

                Foo foo = ...;
                Any any;
                any.PackFrom(foo);
                ...
                if (any.UnpackTo(&foo)) {
                  ...
                }

            Example 2: Pack and unpack a message in Java.

                Foo foo = ...;
                Any any = Any.pack(foo);
                ...
                if (any.is(Foo.class)) {
                  foo = any.unpack(Foo.class);
                }
                // or ...
                if (any.isSameTypeAs(Foo.getDefaultInstance())) {
                  foo = any.unpack(Foo.getDefaultInstance());
                }

            Example 3: Pack and unpack a message in Python.

                foo = Foo(...)
                any = Any()
                any.Pack(foo)
                ...
                if any.Is(Foo.DESCRIPTOR):
                  any.Unpack(foo)
                  ...

            Example 4: Pack and unpack a message in Go

                 foo := &pb.Foo{...}
                 any, err := anypb.New(foo)
                 if err != nil {
                   ...
                 }
                 ...
                 foo := &pb.Foo{}
                 if err := any.UnmarshalTo(foo); err != nil {
                   ...
                 }

            The pack methods provided by protobuf library will by default use
            'type.googleapis.com/full.type.name' as the type URL and the unpack
            methods only use the fully qualified type name after the last '/'
            in the type URL, for example "foo.bar.com/x/y.z" will yield type
            name "y.z".

            JSON

            The JSON representation of an `Any` value uses the regular
            representation of the deserialized, embedded message, with an
            additional field `@type` which contains the type URL. Example:

                package google.profile;
                message Person {
                  string first_name = 1;
                  string last_name = 2;
                }

                {
                  "@type": "type.googleapis.com/google.profile.Person",
                  "firstName": <string>,
                  "lastName": <string>
                }

            If the embedded message type is well-known and has a custom JSON
            representation, that representation will be embedded adding a field
            `value` which holds the custom JSON in addition to the `@type`
            field. Example (for message [google.protobuf.Duration][]):

                {
                  "@type": "type.googleapis.com/google.protobuf.Duration",
                  "value": "1.212s"
                }
        properties:
            '@type':
                description: |-
                    A URL/resource name that uniquely identifies the type of the serialized
                    protocol buffer message. This string must contain at least
                    one "/" character. The last segment of the URL's path must represent
                    the fully qualified name of the type (as in
                    `path/google.protobuf.Duration`). The name should be in a canonical form
                    (e.g., leading "." is not accepted).

                    In practice, teams usually precompile into the binary all types that they
                    expect it to use in the context of Any. However, for URLs which use the
                    scheme `http`, `https`, or no scheme, one can optionally set up a type
                    server that maps type URLs to message definitions as follows:

                    * If no scheme is provided, `https` is assumed.
                    * An HTTP GET on the URL must yield a [google.protobuf.Type][]
                      value in binary format, or produce an error.
                    * Applications are allowed to cache lookup results based on the
                      URL, or have them precompiled into a binary to avoid any
                      lookup. Therefore, binary compatibility needs to be preserved
                      on changes to types. (Use versioned type names to manage
                      breaking changes.)

                    Note: this functionality is not currently available in the official
                    protobuf release, and it is not used for type URLs beginning with
                    type.googleapis.com.

                    Schemes other than `http`, `https` (or the empty scheme) might be
                    used with implementation specific semantics.
                type: string
        type: object
    googleprotobufNullValue:
        default: NULL_VALUE
        description: |-
            `NullValue` is a singleton enumeration to represent the null value for the
            `Value` type union.

             The JSON representation for `NullValue` is JSON `null`.

             - NULL_VALUE: Null value.
        enum:
            - NULL_VALUE
        type: string
    googlerpcStatus:
        description: |-
            The `Status` type defines a logical error model that is suitable for
            different programming environments, including REST APIs and RPC APIs. It is
            used by [gRPC](https://github.com/grpc). Each `Status` message contains
            three pieces of data: error code, error message, and error details.

            You can find out more about this error model and how to work with it in the
            [API Design Guide](https://cloud.google.com/apis/design/errors).
        properties:
            code:
                description: |-
                    The status code, which should be an enum value of
                    [google.rpc.Code][google.rpc.Code].
                format: int32
                type: integer
            details:
                description: |-
                    A list of messages that carry the error details.  There is a common set of
                    message types for APIs to use.
                items:
                    $ref: '#/definitions/googleprotobufAny'
                    type: object
                type: array
            message:
                description: |-
                    A developer-facing error message, which should be in English. Any
                    user-facing error message should be localized and sent in the
                    [google.rpc.Status.details][google.rpc.Status.details] field, or localized
                    by the client.
                type: string
        type: object
info:
    title: Aperture API
    version: "1.0"
paths:
    /fluxninja/v1/controllerinfo:
        get:
            operationId: ControllerInfoService_GetControllerInfo
            responses:
                "200":
                    description: A successful response.
                    schema:
                        $ref: '#/definitions/ControllerInfo'
                default:
                    description: An unexpected error response.
                    schema:
                        $ref: '#/definitions/googlerpcStatus'
            tags:
                - ControllerInfoService
    /fluxninja/v1/report:
        post:
            operationId: FluxNinjaService_Report
            parameters:
                - in: body
                  name: body
                  required: true
                  schema:
                    $ref: '#/definitions/ReportRequest'
            responses:
                "200":
                    description: A successful response.
                    schema:
                        $ref: '#/definitions/ReportResponse'
                default:
                    description: An unexpected error response.
                    schema:
                        $ref: '#/definitions/googlerpcStatus'
            summary: Report accepts information about agents' health and applied configurations/policies.
            tags:
                - FluxNinjaService
    /v1/autoscale/kubernetes/controlpoints:
        get:
            operationId: AutoScaleKubernetesControlPointsService_GetControlPoints
            responses:
                "200":
                    description: A successful response.
                    schema:
                        $ref: '#/definitions/AutoScaleKubernetesControlPoints'
                default:
                    description: An unexpected error response.
                    schema:
                        $ref: '#/definitions/googlerpcStatus'
            tags:
                - aperture-agent
    /v1/discovery/entities:
        get:
            operationId: EntitiesService_GetEntities
            responses:
                "200":
                    description: A successful response.
                    schema:
                        $ref: '#/definitions/Entities'
                default:
                    description: An unexpected error response.
                    schema:
                        $ref: '#/definitions/googlerpcStatus'
            tags:
                - aperture-agent
    /v1/discovery/entities/ip-address/{ip_address}:
        get:
            operationId: EntitiesService_GetEntityByIPAddress
            parameters:
                - in: path
                  name: ip_address
                  required: true
                  type: string
            responses:
                "200":
                    description: A successful response.
                    schema:
                        $ref: '#/definitions/Entity'
                default:
                    description: An unexpected error response.
                    schema:
                        $ref: '#/definitions/googlerpcStatus'
            tags:
                - aperture-agent
    /v1/discovery/entities/name/{name}:
        get:
            operationId: EntitiesService_GetEntityByName
            parameters:
                - in: path
                  name: name
                  required: true
                  type: string
            responses:
                "200":
                    description: A successful response.
                    schema:
                        $ref: '#/definitions/Entity'
                default:
                    description: An unexpected error response.
                    schema:
                        $ref: '#/definitions/googlerpcStatus'
            tags:
                - aperture-agent
    /v1/distcache/stats:
        get:
            operationId: DistCacheService_GetStats
            responses:
                "200":
                    description: A successful response.
                    schema:
                        $ref: '#/definitions/Stats'
                default:
                    description: An unexpected error response.
                    schema:
                        $ref: '#/definitions/googlerpcStatus'
            tags:
                - aperture-agent
    /v1/flowcontrol/checkhttp:
        post:
            operationId: FlowControlServiceHTTP_CheckHTTP
            parameters:
                - in: body
                  name: body
                  required: true
                  schema:
                    $ref: '#/definitions/CheckHTTPRequest'
            responses:
                "200":
                    description: A successful response.
                    schema:
                        $ref: '#/definitions/CheckHTTPResponse'
                default:
                    description: An unexpected error response.
                    schema:
                        $ref: '#/definitions/googlerpcStatus'
            tags:
                - aperture-agent
    /v1/flowcontrol/controlpoints:
        get:
            operationId: FlowControlPointsService_GetControlPoints
            responses:
                "200":
                    description: A successful response.
                    schema:
                        $ref: '#/definitions/FlowControlPoints'
                default:
                    description: An unexpected error response.
                    schema:
                        $ref: '#/definitions/googlerpcStatus'
            tags:
                - aperture-agent
    /v1/flowcontrol/preview/http_requests/{control_point}:
        post:
            operationId: FlowPreviewService_PreviewHTTPRequests2
            parameters:
                - description: Control point to preview.
                  in: path
                  name: control_point
                  required: true
                  type: string
                - description: Flow labels to match. Optional parameter for advanced filtering.
                  in: body
                  name: label_matcher
                  required: true
                  schema:
                    $ref: '#/definitions/LabelMatcher'
                - description: Number of samples to collect.
                  format: int64
                  in: query
                  name: samples
                  required: false
                  type: string
                - description: Service to preview.
                  in: query
                  name: service
                  required: false
                  type: string
            responses:
                "200":
                    description: A successful response.
                    schema:
                        $ref: '#/definitions/PreviewHTTPRequestsResponse'
                default:
                    description: An unexpected error response.
                    schema:
                        $ref: '#/definitions/googlerpcStatus'
            tags:
                - aperture-agent
    /v1/flowcontrol/preview/http_requests/{service}/{control_point}:
        post:
            operationId: FlowPreviewService_PreviewHTTPRequests
            parameters:
                - description: Service to preview.
                  in: path
                  name: service
                  required: true
                  type: string
                - description: Control point to preview.
                  in: path
                  name: control_point
                  required: true
                  type: string
                - description: Flow labels to match. Optional parameter for advanced filtering.
                  in: body
                  name: label_matcher
                  required: true
                  schema:
                    $ref: '#/definitions/LabelMatcher'
                - description: Number of samples to collect.
                  format: int64
                  in: query
                  name: samples
                  required: false
                  type: string
            responses:
                "200":
                    description: A successful response.
                    schema:
                        $ref: '#/definitions/PreviewHTTPRequestsResponse'
                default:
                    description: An unexpected error response.
                    schema:
                        $ref: '#/definitions/googlerpcStatus'
            tags:
                - aperture-agent
    /v1/flowcontrol/preview/labels/{control_point}:
        post:
            operationId: FlowPreviewService_PreviewFlowLabels2
            parameters:
                - description: Control point to preview.
                  in: path
                  name: control_point
                  required: true
                  type: string
                - description: Flow labels to match. Optional parameter for advanced filtering.
                  in: body
                  name: label_matcher
                  required: true
                  schema:
                    $ref: '#/definitions/LabelMatcher'
                - description: Number of samples to collect.
                  format: int64
                  in: query
                  name: samples
                  required: false
                  type: string
                - description: Service to preview.
                  in: query
                  name: service
                  required: false
                  type: string
            responses:
                "200":
                    description: A successful response.
                    schema:
                        $ref: '#/definitions/PreviewFlowLabelsResponse'
                default:
                    description: An unexpected error response.
                    schema:
                        $ref: '#/definitions/googlerpcStatus'
            tags:
                - aperture-agent
    /v1/flowcontrol/preview/labels/{service}/{control_point}:
        post:
            operationId: FlowPreviewService_PreviewFlowLabels
            parameters:
                - description: Service to preview.
                  in: path
                  name: service
                  required: true
                  type: string
                - description: Control point to preview.
                  in: path
                  name: control_point
                  required: true
                  type: string
                - description: Flow labels to match. Optional parameter for advanced filtering.
                  in: body
                  name: label_matcher
                  required: true
                  schema:
                    $ref: '#/definitions/LabelMatcher'
                - description: Number of samples to collect.
                  format: int64
                  in: query
                  name: samples
                  required: false
                  type: string
            responses:
                "200":
                    description: A successful response.
                    schema:
                        $ref: '#/definitions/PreviewFlowLabelsResponse'
                default:
                    description: An unexpected error response.
                    schema:
                        $ref: '#/definitions/googlerpcStatus'
            tags:
                - aperture-agent
    /v1/info/host:
        get:
            operationId: InfoService_Host
            responses:
                "200":
                    description: A successful response.
                    schema:
                        $ref: '#/definitions/HostInfo'
                default:
                    description: An unexpected error response.
                    schema:
                        $ref: '#/definitions/googlerpcStatus'
            tags:
                - aperture-agent
                - aperture-controller
    /v1/info/process:
        get:
            operationId: InfoService_Process
            responses:
                "200":
                    description: A successful response.
                    schema:
                        $ref: '#/definitions/ProcessInfo'
                default:
                    description: An unexpected error response.
                    schema:
                        $ref: '#/definitions/googlerpcStatus'
            tags:
                - aperture-agent
                - aperture-controller
    /v1/info/version:
        get:
            operationId: InfoService_Version
            responses:
                "200":
                    description: A successful response.
                    schema:
                        $ref: '#/definitions/VersionInfo'
                default:
                    description: An unexpected error response.
                    schema:
                        $ref: '#/definitions/googlerpcStatus'
            tags:
                - aperture-agent
                - aperture-controller
    /v1/peers:
        get:
            operationId: PeerDiscoveryService_GetPeers
            responses:
                "200":
                    description: A successful response.
                    schema:
                        $ref: '#/definitions/Peers'
                default:
                    description: An unexpected error response.
                    schema:
                        $ref: '#/definitions/googlerpcStatus'
            tags:
                - aperture-agent
    /v1/peers/address/{address}:
        get:
            operationId: PeerDiscoveryService_GetPeer
            parameters:
                - in: path
                  name: address
                  required: true
                  type: string
            responses:
                "200":
                    description: A successful response.
                    schema:
                        $ref: '#/definitions/Peer'
                default:
                    description: An unexpected error response.
                    schema:
                        $ref: '#/definitions/googlerpcStatus'
            tags:
                - aperture-agent
    /v1/policies:
        get:
            operationId: PolicyService_GetPolicies
            responses:
                "200":
                    description: A successful response.
                    schema:
                        $ref: '#/definitions/GetPoliciesResponse'
                default:
                    description: An unexpected error response.
                    schema:
                        $ref: '#/definitions/googlerpcStatus'
            tags:
                - aperture-controller
    /v1/status/{path}:
        get:
            operationId: StatusService_GetGroupStatus
            parameters:
                - in: path
                  name: path
                  pattern: .+
                  required: true
                  type: string
            responses:
                "200":
                    description: A successful response.
                    schema:
                        $ref: '#/definitions/GroupStatus'
                default:
                    description: An unexpected error response.
                    schema:
                        $ref: '#/definitions/googlerpcStatus'
            tags:
                - aperture-agent
                - aperture-controller
produces:
    - application/json
swagger: "2.0"
tags:
    - name: AutoScaleKubernetesControlPointsService
    - name: EntitiesService
    - name: FlowControlPointsService
    - name: FlowPreviewService
    - name: Controller
    - name: DistCacheService
    - name: FlowControlService
    - name: FlowControlServiceHTTP
    - name: InfoService
    - name: PeerDiscoveryService
    - name: PolicyService
    - name: StatusService
    - name: FluxNinjaService
    - name: ControllerInfoService
    - name: Coordinator<|MERGE_RESOLUTION|>--- conflicted
+++ resolved
@@ -854,11 +854,7 @@
                     output signals.
 
                 x-go-tag-validate: required
-<<<<<<< HEAD
-        title: _Concurrency Limiter_ is an actuator component that regulates flows in order to provide active service protection
-=======
         title: Concurrency Limiter is an actuator component that regulates flows to provide active service protection
->>>>>>> a3ec2bc0
         type: object
     ConstantSignal:
         description: Special constant input for ports and Variable component. Can provide either a constant value or special Nan/+-Inf value.
@@ -1389,8 +1385,7 @@
                 description: AIMD Concurrency control component is based on Additive Increase and Multiplicative Decrease of Concurrency. It takes a signal and setpoint as inputs and reduces concurrency limits proportionally (or any arbitrary power) based on deviation of the signal from setpoint. Internally implemented as a nested circuit.
             concurrency_limiter:
                 $ref: '#/definitions/ConcurrencyLimiter'
-<<<<<<< HEAD
-                description: _Concurrency Limiter_ provides service protection by applying prioritized load shedding of flows using a network scheduler (e.g. Weighted Fair Queuing).
+                description: Concurrency Limiter provides service protection by applying prioritized load shedding of flows using a network scheduler (for example, Weighted Fair Queuing).
             flow_regulator:
                 $ref: '#/definitions/FlowRegulator'
                 description: Flow Regulator is a component that regulates the flow of requests to the service by allowing only the specified percentage of requests or sticky sessions.
@@ -1400,9 +1395,6 @@
             load_shaper_series:
                 $ref: '#/definitions/LoadShaperSeries'
                 description: LoadShaperSeries is a series of LoadShaper components that shape load one after another in series.
-=======
-                description: Concurrency Limiter provides service protection by applying prioritized load shedding of flows using a network scheduler (for example, Weighted Fair Queuing).
->>>>>>> a3ec2bc0
             rate_limiter:
                 $ref: '#/definitions/RateLimiter'
                 description: _Rate Limiter_ provides service protection by applying rate limiter.
@@ -1557,8 +1549,11 @@
             label_key:
                 description: |-
                     The flow label key for identifying sessions.
-                    If label key is specified, _Flow Regulator_ acts as a sticky filter. The series of flows with the same value of label key get the same decision as long as the accept_percentage is same or higher.
-                    If label key is not specified, _Flow Regulator_ acts as a stateless filter. Percentage of flows are selected randomly.
+                    - When label key is specified, _Flow Regulator_ acts as a sticky filter.
+                      The series of flows with the same value of label key get the same
+                      decision provided that the `accept_percentage` is same or higher.
+                    - When label key is not specified, _Flow Regulator_ acts as a stateless filter.
+                      Percentage of flows are selected randomly for rejection.
                 type: string
         type: object
     FlowSelector:
@@ -2421,7 +2416,20 @@
                     concurrency](#scheduler-outs) that needs to be accepted.
         type: object
     LoadShaper:
-        description: 'The _Load Shaper_ component shapes the load at a service by following a set of specified steps. The accept percentage begins at the target accept percentage defined in the first step, and subsequently transitions linearly from the previous step''s target accept percentage to the next target accept percentage, over the duration of time specified for each step. Each step is defined by two parameters: the target accept percentage and the duration of time it takes for the signal to transition from the previous step''s target accept percentage to the current step''s target accept percentage. The _Load Shaper thus produces a smooth and continuous traffic load that changes gradually over time, based on the specified steps.'
+        description: |-
+            The _Load Shaper_ produces a smooth and continuous traffic load
+            that changes progressively over time, based on the specified steps.
+
+            Each step is defined by two parameters:
+            - The `target_accept_percentage`.
+            - The `duration` for the signal to change from the
+              previous step's `target_accept_percentage` to the current step's
+              `target_accept_percentage`.
+
+            The percentage of requests accepted starts at the `target_accept_percentage`
+            defined in the first step and gradually ramps up or down linearly from
+            the previous step's `target_accept_percentage` to the next
+            `target_accept_percentage`, over the `duration` specified for each step.
         properties:
             default_config:
                 $ref: '#/definitions/FlowRegulatorDynamicConfig'
@@ -2458,10 +2466,10 @@
                 description: The percentage of flows being accepted by the _Load Shaper_.
             at_end:
                 $ref: '#/definitions/OutPort'
-                description: A boolean signal indicating whether the _Load Shaper_ is at the end of signal generation.
+                description: A Boolean signal indicating whether the _Load Shaper_ is at the end of signal generation.
             at_start:
                 $ref: '#/definitions/OutPort'
-                description: A boolean signal indicating whether the _Load Shaper_ is at the start of signal generation.
+                description: A Boolean signal indicating whether the _Load Shaper_ is at the start of signal generation.
         type: object
     LoadShaperParameters:
         description: Parameters for the _Load Shaper_ component.
@@ -3195,20 +3203,26 @@
                 description: Output ports for the PromQL component.
             query_string:
                 description: |-
-                    Describes the Prometheus query to be run.
-
-<<<<<<< HEAD
+                    Describes the [PromQL](https://prometheus.io/docs/prometheus/latest/querying/basics/) query to be run.
+
                     :::note
 
                     The query must return a single value either as a scalar or as a vector with a single element.
-                    Flux Meter metrics can be referred inside this PromQL. Flux Meter defines histogram type of metrics in Prometheus. Thus one can refer to flux_meter_sum, flux_meter_count and flux_meter_bucket. The particular Flux Meter can be identified with the `flux_meter_name` label. There are additional labels available on a Flux Meter such as `valid`, `flow_status`, `http_status_code` and `decision_type`.
-=======
-                    :::info
-
-                    PromQL [reference](https://prometheus.io/docs/prometheus/latest/querying/basics/)
-                    Flow Metrics [reference](/reference/observability/flow-metrics/flow-metrics.md)
-                    OpenTelemetry Metrics [reference](/get-started/integrations/metrics/metrics.md)
->>>>>>> a3ec2bc0
+
+                    :::
+
+                    :::info Usage with Flux Meter
+
+                    [Flux Meter](/concepts/flow-control/resources/flux-meter.md) metrics can be queries using PromQL. Flux Meter defines histogram type of metrics in Prometheus.
+                    Therefore, one can refer to `flux_meter_sum`, `flux_meter_count` and `flux_meter_bucket`.
+                    The particular Flux Meter can be identified with the `flux_meter_name` label.
+                    There are additional labels available on a Flux Meter such as `valid`, `flow_status`, `http_status_code` and `decision_type`.
+
+                    :::
+
+                    :::info Usage with OpenTelemetry Metrics
+
+                    Aperture supports OpenTelemetry metrics. See [reference](/get-started/integrations/metrics/metrics.md) for more details.
 
                     :::
                 type: string
@@ -3970,7 +3984,17 @@
                 type: array
         type: object
     SignalGenerator:
-        description: 'The _Signal Generator_ component generates a signal by following a set of specified steps. The output signal begins at the target output defined in the first step, and subsequently transitions linearly from the previous step''s target output to the next target output, over the duration of time specified for each step. Each step is defined by two parameters: the target output and the duration of time it takes for the signal to transition from the previous step''s target output to the current step''s target output. The _Signal Generator_ thus produces a smooth and continuous signal that changes gradually over time, based on the specified steps.The _Signal Generator_ is controlled to proceed forwards or backwards or reset to the start based on readings of input signals.'
+        description: |-
+            The _Signal Generator_ component generates a smooth and continuous signal
+            by following a sequence of specified steps. Each step has two parameters:
+            - `target_output`: The desired output value at the end of the step.
+            - `duration`: The time it takes for the signal to change linearly from the
+              previous step's `target_output` to the current step's `target_output`.
+
+            The output signal starts at the `target_output` of the first step and
+            changes linearly between steps based on their `duration`. The _Signal
+            Generator_ can be controlled to move forwards, backwards, or reset to the
+            beginning based on input signals.
         properties:
             in_ports:
                 $ref: '#/definitions/SignalGeneratorIns'
@@ -4001,10 +4025,10 @@
         properties:
             at_end:
                 $ref: '#/definitions/OutPort'
-                description: A boolean signal indicating whether the _Signal Generator_ is at the end of signal generation.
+                description: A Boolean signal indicating whether the _Signal Generator_ is at the end of signal generation.
             at_start:
                 $ref: '#/definitions/OutPort'
-                description: A boolean signal indicating whether the _Signal Generator_ is at the start of signal generation.
+                description: A Boolean signal indicating whether the _Signal Generator_ is at the start of signal generation.
             output:
                 $ref: '#/definitions/OutPort'
                 description: The generated signal.
