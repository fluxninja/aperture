consumes:
    - application/json
definitions:
    AIMDConcurrencyController:
        description: High level concurrency control component. Baselines a signal via exponential moving average and applies concurrency limits based on deviation of signal from the baseline. Internally implemented as a nested circuit.
        properties:
            alerter_parameters:
                $ref: '#/definitions/AlerterParameters'
                description: Configuration for embedded alerter.
            default_config:
                $ref: '#/definitions/LoadActuatorDynamicConfig'
                description: Default configuration.
            dynamic_config_key:
                description: Configuration key for load actuation.
                type: string
            flow_selector:
                $ref: '#/definitions/FlowSelector'
                description: |+
                    Flow Selector decides the service and flows at which the concurrency limiter is applied.

                x-go-tag-validate: required
            gradient_parameters:
                $ref: '#/definitions/GradientControllerParameters'
                description: Gradient parameters for the controller.
            in_ports:
                $ref: '#/definitions/AIMDConcurrencyControllerIns'
                description: Input ports for the AIMDConcurrencyController component.
            load_multiplier_linear_increment:
                default: 0.0025
                description: |+
                    Linear increment to load multiplier in each execution tick when the system is not in overloaded state.

                format: double
                type: number
                x-go-tag-default: "0.0025"
            max_load_multiplier:
                default: 2
                description: |+
                    Current accepted concurrency is multiplied with this number to dynamically calculate the upper concurrency limit of a Service during normal (non-overload) state. This protects the Service from sudden spikes.

                format: double
                type: number
                x-go-tag-default: "2.0"
            out_ports:
                $ref: '#/definitions/AIMDConcurrencyControllerOuts'
                description: Output ports for the AIMDConcurrencyController component.
            scheduler_parameters:
                $ref: '#/definitions/SchedulerParameters'
                description: |+
                    Scheduler parameters.

                x-go-tag-validate: required
        type: object
    AIMDConcurrencyControllerIns:
        description: Inputs for the AIMDConcurrencyController component.
        properties:
            setpoint:
                $ref: '#/definitions/InPort'
                description: The setpoint to the controller.
            signal:
                $ref: '#/definitions/InPort'
                description: The signal to the controller.
        type: object
    AIMDConcurrencyControllerOuts:
        description: Outputs for the AIMDConcurrencyController component.
        properties:
            accepted_concurrency:
                $ref: '#/definitions/OutPort'
                description: Accepted concurrency is the number of concurrent requests that are accepted by the service.
            desired_load_multiplier:
                $ref: '#/definitions/OutPort'
                description: Desired Load multiplier is the ratio of desired concurrency to the incoming concurrency.
            incoming_concurrency:
                $ref: '#/definitions/OutPort'
                description: IncomingConcurrency is the number of concurrent requests that are received by the service.
            is_overload:
                $ref: '#/definitions/OutPort'
                description: Is overload is a boolean signal that indicates whether the service is overloaded based on the deviation of the signal from the setpoint taking into account some tolerance.
            observed_load_multiplier:
                $ref: '#/definitions/OutPort'
                description: Observed Load multiplier is the ratio of accepted concurrency to the incoming concurrency.
        type: object
    AddressExtractor:
        description: |-
            IP addresses in attribute context are defined as objects with separate ip and port fields.
            This is a helper to display an address as a single string.

            Note: Use with care, as it might accidentally introduce a high-cardinality flow label values.

            [ext-authz-address]: https://www.envoyproxy.io/docs/envoy/latest/api-v3/config/core/v3/address.proto#config-core-v3-address

            Example:
            ```yaml
            from: "source.address # or destination.address"
            ```
        properties:
            from:
                description: |+
                    Attribute path pointing to some string - eg. "source.address".

                type: string
                x-go-tag-validate: required
        required:
            - from
        title: Display an [Address][ext-authz-address] as a single string, eg. `<ip>:<port>`
        type: object
    Alerter:
        description: Alerter reacts to a signal and generates alert to send to alert manager.
        properties:
            in_ports:
                $ref: '#/definitions/AlerterIns'
                description: Input ports for the Alerter component.
            parameters:
                $ref: '#/definitions/AlerterParameters'
                title: Alerter configuration
                x-go-tag-validate: required
        type: object
    AlerterIns:
        description: Inputs for the Alerter component.
        properties:
            signal:
                $ref: '#/definitions/InPort'
                description: Signal which Alerter is monitoring. If the signal greater than 0, Alerter generates an alert.
        type: object
    AlerterParameters:
        description: Alerter Parameters is a common config for separate alerter components and alerters embedded in other components.
        properties:
            alert_channels:
                description: A list of alert channel strings.
                items:
                    type: string
                type: array
            alert_name:
                description: |+
                    Name of the alert.

                type: string
                x-go-tag-validate: required
            labels:
                additionalProperties:
                    type: string
                description: Additional labels to add to alert.
                type: object
            resolve_timeout:
                default: 5s
                description: |+
                    Duration of alert resolver.

                type: string
                x-go-tag-default: 5s
            severity:
                default: info
                description: |+
                    Severity of the alert, one of 'info', 'warn' or 'crit'.

                enum:
                    - info
                    - warn
                    - crit
                type: string
                x-go-tag-default: info
                x-go-tag-validate: oneof=info warn crit
                x-oneof: info | warn | crit
        required:
            - alert_name
        type: object
    And:
        description: |-
            Logical AND.

            Signals are mapped to boolean values as follows:
            * Zero is treated as false.
            * Any non-zero is treated as true.
            * Invalid inputs are considered unknown.

              :::note

              Treating invalid inputs as "unknowns" has a consequence that the result
              might end up being valid even when some inputs are invalid. Eg. `unknown && false == false`,
              because the result would end up false no matter if
              first signal was true or false. On the other hand, `unknown && true == unknown`.

              :::
        properties:
            in_ports:
                $ref: '#/definitions/AndIns'
                description: Input ports for the And component.
            out_ports:
                $ref: '#/definitions/AndOuts'
                description: Output ports for the And component.
        type: object
    AndIns:
        description: Inputs for the And component.
        properties:
            inputs:
                description: |+
                    Array of input signals.

                items:
                    $ref: '#/definitions/InPort'
                type: array
                x-go-tag-validate: dive
        type: object
    AndOuts:
        description: Output ports for the And component.
        properties:
            output:
                $ref: '#/definitions/OutPort'
                description: |-
                    Result of logical AND of all the input signals.

                    Will always be 0 (false), 1 (true) or invalid (unknown).
        type: object
    ArithmeticCombinator:
        properties:
            in_ports:
                $ref: '#/definitions/ArithmeticCombinatorIns'
                description: Input ports for the Arithmetic Combinator component.
            operator:
                description: |+
                    Operator of the arithmetic operation.

                    The arithmetic operation can be addition, subtraction, multiplication, division, XOR, right bit shift or left bit shift.
                    In case of XOR and bitshifts, value of signals is cast to integers before performing the operation.

                enum:
                    - add
                    - sub
                    - mul
                    - div
                    - xor
                    - lshift
                    - rshift
                type: string
                x-go-tag-validate: oneof=add sub mul div xor lshift rshift
                x-oneof: add | sub | mul | div | xor | lshift | rshift
            out_ports:
                $ref: '#/definitions/ArithmeticCombinatorOuts'
                description: Output ports for the Arithmetic Combinator component.
        title: Type of combinator that computes the arithmetic operation on the operand signals
        type: object
    ArithmeticCombinatorIns:
        description: Inputs for the Arithmetic Combinator component.
        properties:
            lhs:
                $ref: '#/definitions/InPort'
                description: Left hand side of the arithmetic operation.
            rhs:
                $ref: '#/definitions/InPort'
                description: Right hand side of the arithmetic operation.
        type: object
    ArithmeticCombinatorOuts:
        description: Outputs for the Arithmetic Combinator component.
        properties:
            output:
                $ref: '#/definitions/OutPort'
                description: Result of arithmetic operation.
        type: object
    AutoScale:
        description: AutoScale components are used to scale a service.
        properties:
<<<<<<< HEAD
            auto_scaler:
                $ref: '#/definitions/AutoScaler'
                description: AutoScaler provides auto scaling functionality for any scalable resource.
=======
            autoscaler:
                $ref: '#/definitions/AutoScaler'
                description: AutoScaler provides auto scaling functionality for any resource.
>>>>>>> ca5352d5
            pod_scaler:
                $ref: '#/definitions/PodScaler'
                description: PodScaler provides pod horizontal scaling functionality for scalable Kubernetes resources.
        type: object
<<<<<<< HEAD
    AutoScaler:
        description: 'AutoScaler: AutoScaler provides auto scaling functionality for any scalable resource. Multiple Controllers can be defined on the AutoScaler for performing scale-out or scale-in. The AutoScaler can interface with infrastructure APIs such as Kubernetes to perform auto-scale.'
=======
    AutoScaleKubernetesControlPoint:
        properties:
            api_version:
                type: string
            kind:
                type: string
            name:
                type: string
            namespace:
                type: string
        type: object
    AutoScaleKubernetesControlPoints:
        properties:
            auto_scale_kubernetes_control_points:
                items:
                    $ref: '#/definitions/AutoScaleKubernetesControlPoint'
                type: array
        type: object
    AutoScaler:
>>>>>>> ca5352d5
        properties:
            cooldown_override_percentage:
                default: 50
                description: |+
                    Cooldown override percentage defines a threshold change in scale-out beyond which previous cooldown is overridden.
                    For example, if the cooldown is 5 minutes and the cooldown override percentage is 10%, then if the
                    scale-increases by 10% or more, the previous cooldown is cancelled. Defaults to 50%.

                format: double
                type: number
                x-go-tag-default: "50"
            max_scale:
                default: "9223372036854775807"
                description: |+
                    The maximum scale to which the autoscaler can scale-out. E.g. in case of KubernetesReplicas Scaler, this is the maximum number of replicas.

                format: int64
                minLength: 1
                type: string
                x-go-tag-default: "9223372036854775807"
                x-go-tag-validate: gt=0
            max_scale_in_percentage:
                default: 1
                description: |+
                    The maximum decrease of scale (e.g. pods) at one time. Defined as percentage of current scale value. Can never go below one even if percentage computation is less than one. Defaults to 1% of current scale value.

                format: double
                type: number
                x-go-tag-default: "1"
            max_scale_out_percentage:
                default: 10
                description: |+
                    The maximum increase of scale (e.g. pods) at one time. Defined as percentage of current scale value. Can never go below one even if percentage computation is less than one. Defaults to 10% of current scale value.

                format: double
                type: number
                x-go-tag-default: "10"
            min_scale:
                default: "0"
                description: |+
                    The minimum scale to which the autoscaler can scale-in. E.g. in case of KubernetesReplicas Scaler, this is the minimum number of replicas.

                format: int64
                minLength: 0
                type: string
                x-go-tag-default: "0"
                x-go-tag-validate: gte=0
            out_ports:
                $ref: '#/definitions/AutoScalerOuts'
                description: Output ports for the AutoScaler.
            scale_in_alerter_parameters:
                $ref: '#/definitions/AlerterParameters'
                description: Configuration for scale-in alerter.
            scale_in_controllers:
                description: List of Controllers for scaling in.
                items:
                    $ref: '#/definitions/AutoScalerScaleInController'
                type: array
            scale_in_cooldown:
                default: 120s
                description: |+
                    The amount of time to wait after a scale-in operation for another scale-in operation.

                type: string
                x-go-tag-default: 120s
            scale_out_alerter_parameters:
                $ref: '#/definitions/AlerterParameters'
                description: Configuration for scale-out alerter.
            scale_out_controllers:
                description: List of Controllers for scaling out.
                items:
                    $ref: '#/definitions/AutoScalerScaleOutController'
                type: array
            scale_out_cooldown:
                default: 30s
                description: |+
                    The amount of time to wait after a scale-out operation for another scale-out or scale-in operation.

                type: string
                x-go-tag-default: 30s
            scaler:
                $ref: '#/definitions/AutoScalerScaler'
                x-go-tag-validate: required
<<<<<<< HEAD
=======
        title: AutoScaler
>>>>>>> ca5352d5
        type: object
    AutoScalerDecreasingGradient:
        description: Decreasing Gradient defines a controller for scaling in based on Gradient Controller.
        properties:
            in_ports:
                $ref: '#/definitions/AutoScalerDecreasingGradientIns'
                description: Input ports for the Gradient.
            parameters:
                $ref: '#/definitions/AutoScalerDecreasingGradientParameters'
                title: |-
                    Gradient parameters for the controller. Defaults and constraints:
                    * slope = 1
                    * min_gradient = -Inf (must be less than 1)
                    * max_gradient = 1 (cannot be changed)
        type: object
    AutoScalerDecreasingGradientIns:
        description: Inputs for Gradient.
        properties:
            setpoint:
                $ref: '#/definitions/InPort'
                description: The setpoint to use for scale-in.
            signal:
                $ref: '#/definitions/InPort'
                description: The signal to use for scale-in.
        type: object
    AutoScalerDecreasingGradientParameters:
        description: This allows subset of parameters with constrained values compared to a regular gradient controller. For full documentation of these parameters, refer to the [GradientControllerParameters](#gradient-controller-parameters).
        properties:
            min_gradient:
                default: -1.7976931348623157e+308
                format: double
                type: number
                x-go-tag-default: "-1.79769313486231570814527423731704356798070e+308"
                x-go-tag-validate: lte=1.0
            slope:
                default: 1
                format: double
                type: number
                x-go-tag-default: "1.0"
        type: object
    AutoScalerIncreasingGradient:
        description: Increasing Gradient defines a controller for scaling out based on Gradient Controller.
        properties:
            in_ports:
                $ref: '#/definitions/AutoScalerIncreasingGradientIns'
                description: Input ports for the Gradient.
            parameters:
                $ref: '#/definitions/AutoScalerIncreasingGradientParameters'
                title: |-
                    Gradient parameters for the controller. Defaults and constraints:
                    * slope = 1
                    * min_gradient = 1 (cannot be changed)
                    * max_gradient = +Inf (must be greater than 1)
        type: object
    AutoScalerIncreasingGradientIns:
        description: Inputs for Gradient.
        properties:
            setpoint:
                $ref: '#/definitions/InPort'
                description: The setpoint to use for scale-out.
            signal:
                $ref: '#/definitions/InPort'
                description: The signal to use for scale-out.
        type: object
    AutoScalerIncreasingGradientParameters:
        description: This allows subset of parameters with constrained values compared to a regular gradient controller. For full documentation of these parameters, refer to the [GradientControllerParameters](#gradient-controller-parameters).
        properties:
            max_gradient:
                default: 1.7976931348623157e+308
                format: double
                type: number
                x-go-tag-default: "1.79769313486231570814527423731704356798070e+308"
                x-go-tag-validate: gte=1.0
            slope:
                default: 1
                format: double
                type: number
                x-go-tag-default: "1.0"
        type: object
    AutoScalerKubernetesReplicas:
        description: KubernetesReplicas defines a horizontal pod scaler for Kubernetes.
        properties:
            default_config:
                $ref: '#/definitions/PodScalerScaleActuatorDynamicConfig'
                description: Default configuration.
            dynamic_config_key:
                title: Configuration key for DynamicConfig
                type: string
            kubernetes_object_selector:
                $ref: '#/definitions/KubernetesObjectSelector'
                description: |+
                    The Kubernetes object on which horizontal scaling is applied.

                x-go-tag-validate: required
        type: object
    AutoScalerOuts:
        description: Outputs for AutoScaler.
        properties:
            actual_scale:
                $ref: '#/definitions/OutPort'
            configured_scale:
                $ref: '#/definitions/OutPort'
            desired_scale:
                $ref: '#/definitions/OutPort'
        type: object
    AutoScalerScaleInController:
        properties:
            alerter_parameters:
                $ref: '#/definitions/AlerterParameters'
                description: Configuration for embedded alerter.
            controller:
                $ref: '#/definitions/AutoScalerScaleInControllerController'
                title: Controller
        type: object
    AutoScalerScaleInControllerController:
        properties:
            gradient:
                $ref: '#/definitions/AutoScalerDecreasingGradient'
        type: object
    AutoScalerScaleOutController:
        properties:
            alerter_parameters:
                $ref: '#/definitions/AlerterParameters'
                description: Configuration for embedded alerter.
            controller:
                $ref: '#/definitions/AutoScalerScaleOutControllerController'
                title: Controller
                x-go-tag-validate: required
        type: object
    AutoScalerScaleOutControllerController:
        properties:
            gradient:
                $ref: '#/definitions/AutoScalerIncreasingGradient'
        type: object
    AutoScalerScaler:
        properties:
            kubernetes_replicas:
                $ref: '#/definitions/AutoScalerKubernetesReplicas'
        type: object
    CheckResponse:
        description: CheckResponse contains fields that represent decision made by Check call.
        properties:
            classifier_infos:
                description: classifiers that were matched for this request.
                items:
                    $ref: '#/definitions/ClassifierInfo'
                type: array
            control_point:
                title: control_point of request
                type: string
            decision_type:
                $ref: '#/definitions/CheckResponseDecisionType'
                description: decision_type contains what the decision was.
            end:
                format: date-time
                title: end timestamp
                type: string
            flow_label_keys:
                description: flow label keys that were matched for this request.
                items:
                    type: string
                type: array
            flux_meter_infos:
                description: flux meters that were matched for this request.
                items:
                    $ref: '#/definitions/FluxMeterInfo'
                type: array
            limiter_decisions:
                description: limiter_decisions contains information about decision made by each limiter.
                items:
                    $ref: '#/definitions/LimiterDecision'
                type: array
            reject_reason:
                $ref: '#/definitions/CheckResponseRejectReason'
                description: reject_reason contains the reason for the rejection.
            services:
                items:
                    type: string
                title: services that matched
                type: array
            start:
                format: date-time
                title: start timestamp
                type: string
            telemetry_flow_labels:
                additionalProperties:
                    type: string
                description: telemetry_flow_labels are labels for telemetry purpose. The keys in telemetry_flow_labels is subset of flow_label_keys.
                type: object
        type: object
    CheckResponseDecisionType:
        default: DECISION_TYPE_ACCEPTED
        description: DecisionType contains fields that represent decision made by Check call.
        enum:
            - DECISION_TYPE_ACCEPTED
            - DECISION_TYPE_REJECTED
        type: string
    CheckResponseRejectReason:
        default: REJECT_REASON_NONE
        description: RejectReason contains fields that give further information about rejection.
        enum:
            - REJECT_REASON_NONE
            - REJECT_REASON_RATE_LIMITED
            - REJECT_REASON_CONCURRENCY_LIMITED
        type: string
    Circuit:
        description: |-
            :::info

            See also [Circuit overview](/concepts/policy/circuit.md).

            :::

            Signals flow between components via ports.
            As signals traverse the circuit, they get processed, stored within components or get acted upon (e.g. load-shed, rate-limit, auto-scale etc.).
            Circuit is evaluated periodically in order to respond to changes in signal readings.

            :::info

            **Signal**

            Signals are floating-point values.

            A signal can also have a special **Invalid** value. It's usually used to
            communicate that signal doesn't have a meaningful value at the moment, eg.
            [PromQL](#prom-q-l) emits such a value if it cannot execute a query.
            Components know when their input signals are invalid and can act
            accordingly. They can either propagate the invalidness, by making their
            output itself invalid (like eg.
            [ArithmeticCombinator](#arithmetic-combinator)) or use some different
            logic, like eg. [Extrapolator](#extrapolator). Refer to a component's
            docs on how exactly it handles invalid inputs.

            :::
        properties:
            components:
                description: |+
                    Defines a signal processing graph as a list of components.

                items:
                    $ref: '#/definitions/Component'
                type: array
                x-go-tag-validate: dive
            evaluation_interval:
                default: 0.5s
                description: |+
                    Evaluation interval (tick) is the time period between consecutive runs of the policy circuit.
                    This interval is typically aligned with how often the corrective action (actuation) needs to be taken.

                type: string
                x-go-tag-default: 0.5s
        title: Circuit is defined as a dataflow graph of inter-connected components
        type: object
    Classifier:
        description: |-
            :::info

            See also [Classifier overview](/concepts/integrations/flow-control/resources/classifier.md).

            :::
            Example
            ```yaml
            flow_selector:
              service_selector:
                 agent_group: demoapp
                 service: service1-demo-app.demoapp.svc.cluster.local
              flow_matcher:
                 control_point: ingress
                 label_matcher:
                    match_labels:
                      user_tier: gold
                    match_expressions:
                      - key: user_type
                        operator: In
            rules:
              user:
               extractor:
                 from: request.http.headers.user-agent
              telemetry: false
            ```
        properties:
            flow_selector:
                $ref: '#/definitions/FlowSelector'
                description: |+
                    Defines where to apply the flow classification rule.

                x-go-tag-validate: required
            rules:
                additionalProperties:
                    $ref: '#/definitions/Rule'
                description: |+
                    A map of {key, value} pairs mapping from
                    [flow label](/concepts/integrations/flow-control/flow-label.md) keys to rules that define
                    how to extract and propagate flow labels with that key.

                minProperties: 1
                type: object
                x-go-tag-validate: required,gt=0,dive,keys,required,endkeys,required
        required:
            - rules
        title: Set of classification rules sharing a common selector
        type: object
    ClassifierInfo:
        description: ClassifierInfo describes details for each ClassifierInfo.
        properties:
            classifier_index:
                format: int64
                type: string
            error:
                $ref: '#/definitions/ClassifierInfoError'
            label_key:
                type: string
            policy_hash:
                type: string
            policy_name:
                type: string
        type: object
    ClassifierInfoError:
        default: ERROR_NONE
        description: Error information.
        enum:
            - ERROR_NONE
            - ERROR_EVAL_FAILED
            - ERROR_EMPTY_RESULTSET
            - ERROR_AMBIGUOUS_RESULTSET
            - ERROR_MULTI_EXPRESSION
            - ERROR_EXPRESSION_NOT_MAP
        type: string
    ClientToServerHello:
        properties:
            name:
                type: string
            next_id:
                format: uint64
                type: string
        type: object
    CommonAttributes:
        properties:
            component_id:
                description: The id of Component within the circuit.
                type: string
            policy_hash:
                description: Hash of the entire Policy spec.
                type: string
            policy_name:
                description: Name of the Policy.
                type: string
        type: object
    Component:
        description: |-
            :::info

            See also [Components overview](/concepts/policy/circuit.md#components).

            :::

            Signals flow into the components via input ports and results are emitted on output ports.
            Components are wired to each other based on signal names forming an execution graph of the circuit.

            :::note

            Loops are broken by the runtime at the earliest component index that is part of the loop.
            The looped signals are saved in the tick they are generated and served in the subsequent tick.

            :::

            There are three categories of components:
            * "source" components – they take some sort of input from "the real world" and output
              a signal based on this input. Example: [PromQL](#prom-q-l). In the UI
              they're represented by green color.
            * signal processor components – "pure" components that don't interact with the "real world".
              Examples: [GradientController](#gradient-controller), [Max](#max).

              :::note

              Signal processor components's output can depend on their internal state, in addition to the inputs.
              Eg. see the [Exponential Moving Average filter](#e-m-a).

              :::

            * "sink" components – they affect the real world.
              [ConcurrencyLimiter.LoadActuator](#concurrency-limiter) and [RateLimiter](#rate-limiter).
              In the UI, represented by orange color.  Sink components usually come in pairs with a
              "sources" component which emits a feedback signal, like
              `accepted_concurrency` emitted by ConcurrencyLimiter.Scheduler.

            :::tip

            Sometimes you may want to use a constant value as one of component's inputs.
            You can create an input port containing the constant value instead of being connected to a signal.
            To do so, use the [InPort](#in_port)'s .withConstantSignal(constant_signal) method.
            You can also use it to provide special math values such as NaN and +- Inf.
            If You need to provide the same constant signal to multiple components,
            You can use the [Variable](#variable) component.

            :::

            See also [Policy](#policy) for a higher-level explanation of circuits.
        properties:
            alerter:
                $ref: '#/definitions/Alerter'
                description: Alerter reacts to a signal and generates alert to send to alert manager.
            and:
                $ref: '#/definitions/And'
                description: Logical AND.
            arithmetic_combinator:
                $ref: '#/definitions/ArithmeticCombinator'
                description: Applies the given operator on input operands (signals) and emits the result.
            auto_scale:
                $ref: '#/definitions/AutoScale'
                description: AutoScale components are used to scale the service.
            decider:
                $ref: '#/definitions/Decider'
                description: Decider emits the binary result of comparison operator on two operands.
            differentiator:
                $ref: '#/definitions/Differentiator'
                description: Differentiator calculates rate of change per tick.
            ema:
                $ref: '#/definitions/EMA'
                description: Exponential Moving Average filter.
            extrapolator:
                $ref: '#/definitions/Extrapolator'
                description: Takes an input signal and emits the extrapolated value; either mirroring the input value or repeating the last known value up to the maximum extrapolation interval.
            first_valid:
                $ref: '#/definitions/FirstValid'
                description: Picks the first valid input signal and emits it.
            flow_control:
                $ref: '#/definitions/FlowControl'
                description: FlowControl components are used to regulate requests flow.
            gradient_controller:
                $ref: '#/definitions/GradientController'
                description: |-
                    Gradient controller basically calculates the ratio between the signal and the setpoint to determine the magnitude of the correction that need to be applied.
                    This controller can be used to build AIMD (Additive Increase, Multiplicative Decrease) or MIMD style response.
            holder:
                $ref: '#/definitions/Holder'
                description: Holds the last valid signal value for the specified duration then waits for next valid value to hold.
            integrator:
                $ref: '#/definitions/Integrator'
                description: Accumulates sum of signal every tick.
            inverter:
                $ref: '#/definitions/Inverter'
                description: Logical NOT.
            max:
                $ref: '#/definitions/Max'
                description: Emits the maximum of the input signals.
            min:
                $ref: '#/definitions/Min'
                description: Emits the minimum of the input signals.
            nested_circuit:
                $ref: '#/definitions/NestedCircuit'
                description: Nested circuit defines a sub-circuit as a high-level component. It consists of a list of components and a map of input and output ports.
            nested_signal_egress:
                $ref: '#/definitions/NestedSignalEgress'
                description: Nested signal egress is a special type of component that allows to extract a signal from a nested circuit.
            nested_signal_ingress:
                $ref: '#/definitions/NestedSignalIngress'
                description: Nested signal ingress is a special type of component that allows to inject a signal into a nested circuit.
            or:
                $ref: '#/definitions/Or'
                description: Logical OR.
            pulse_generator:
                $ref: '#/definitions/PulseGenerator'
                description: Generates 0 and 1 in turns.
            query:
                $ref: '#/definitions/Query'
                description: Query components that are query databases such as Prometheus.
            switcher:
                $ref: '#/definitions/Switcher'
                description: Switcher acts as a switch that emits one of the two signals based on third signal.
            unary_operator:
                $ref: '#/definitions/UnaryOperator'
                description: Takes an input signal and emits the square root of the input signal.
            variable:
                $ref: '#/definitions/Variable'
                description: Emits a variable signal which can be set to invalid.
        title: Computational block that form the circuit
        type: object
    ConcurrencyLimiter:
        description: |-
            :::info

            See also [Concurrency Limiter overview](/concepts/integrations/flow-control/components/concurrency-limiter.md).

            :::

            It is based on the actuation strategy (e.g. load actuator) and workload scheduling which is based on Weighted Fair Queuing principles.
            Concurrency is calculated in terms of total tokens which translate to (avg. latency \* in-flight requests), i.e. Little's Law.

            ConcurrencyLimiter configuration is split into two parts: An actuation
            strategy and a scheduler. Right now, only `load_actuator` strategy is available.
        properties:
            flow_selector:
                $ref: '#/definitions/FlowSelector'
                description: |+
                    Flow Selector decides the service and flows at which the concurrency limiter is applied.

                x-go-tag-validate: required
            load_actuator:
                $ref: '#/definitions/LoadActuator'
                description: |-
                    Actuator based on limiting the accepted concurrency under incoming concurrency * load multiplier.

                    Actuation strategy defines the input signal that will drive the scheduler.
            scheduler:
                $ref: '#/definitions/Scheduler'
                description: |+
                    Configuration of Weighted Fair Queuing-based workload scheduler.

                    Contains configuration of per-agent scheduler, and also defines some
                    output signals.

                x-go-tag-validate: required
        title: Concurrency Limiter is an actuator component that regulates flows in order to provide active service protection
        type: object
    ConstantSignal:
        description: Special constant input for ports and Variable component. Can provide either a constant value or special Nan/+-Inf value.
        properties:
            special_value:
                description: |+
                    A special value such as NaN, +Inf, -Inf.

                enum:
                    - NaN
                    - +Inf
                    - -Inf
                type: string
                x-go-tag-validate: oneof=NaN +Inf -Inf
                x-oneof: NaN | +Inf | -Inf
            value:
                description: A constant value.
                format: double
                type: number
        type: object
    ControllerInfo:
        properties:
            id:
                type: string
        type: object
    DMap:
        properties:
            length:
                format: int64
                type: string
            num_tables:
                format: int64
                type: string
            slab_info:
                $ref: '#/definitions/SlabInfo'
        type: object
    DMaps:
        properties:
            delete_hits:
                format: int64
                type: string
            delete_misses:
                format: int64
                type: string
            entries_total:
                format: int64
                type: string
            evicted_total:
                format: int64
                type: string
            get_hits:
                format: int64
                type: string
            get_misses:
                format: int64
                type: string
        type: object
    DTopics:
        properties:
            current_listeners:
                format: int64
                type: string
            listeners_total:
                format: int64
                type: string
            published_total:
                format: int64
                type: string
        type: object
    Decider:
        description: |-
            The comparison operator can be greater-than, less-than, greater-than-or-equal, less-than-or-equal, equal, or not-equal.

            This component also supports time-based response, i.e. the output
            transitions between 1.0 or 0.0 signal if the decider condition is
            true or false for at least "true_for" or "false_for" duration. If
            `true_for` and `false_for` durations are zero then the transitions are
            instantaneous.
        properties:
            false_for:
                default: 0s
                description: |+
                    Duration of time to wait before a transition to false state.
                    If the duration is zero, the transition will happen instantaneously.

                type: string
                x-go-tag-default: 0s
            in_ports:
                $ref: '#/definitions/DeciderIns'
                description: Input ports for the Decider component.
            operator:
                description: |+
                    Comparison operator that computes operation on lhs and rhs input signals.

                enum:
                    - gt
                    - lt
                    - gte
                    - lte
                    - eq
                    - neq
                type: string
                x-go-tag-validate: oneof=gt lt gte lte eq neq
                x-oneof: gt | lt | gte | lte | eq | neq
            out_ports:
                $ref: '#/definitions/DeciderOuts'
                description: Output ports for the Decider component.
            true_for:
                default: 0s
                description: |+
                    Duration of time to wait before a transition to true state.
                    If the duration is zero, the transition will happen instantaneously.

                type: string
                x-go-tag-default: 0s
        title: Type of combinator that computes the comparison operation on lhs and rhs signals
        type: object
    DeciderIns:
        description: Inputs for the Decider component.
        properties:
            lhs:
                $ref: '#/definitions/InPort'
                description: Left hand side input signal for the comparison operation.
            rhs:
                $ref: '#/definitions/InPort'
                description: Right hand side input signal for the comparison operation.
        type: object
    DeciderOuts:
        description: Outputs for the Decider component.
        properties:
            output:
                $ref: '#/definitions/OutPort'
                description: Selected signal (1.0 or 0.0).
        type: object
    Differentiator:
        description: Differentiator calculates rate of change per tick.
        properties:
            in_ports:
                $ref: '#/definitions/DifferentiatorIns'
                description: Input ports for the Differentiator component.
            out_ports:
                $ref: '#/definitions/DifferentiatorOuts'
                description: Output ports for the Differentiator component.
            window:
                default: 5s
                description: |+
                    The window of time over which differentiator operates.

                type: string
                x-go-tag-default: 5s
        type: object
    DifferentiatorIns:
        description: Inputs for the Differentiator component.
        properties:
            input:
                $ref: '#/definitions/InPort'
        type: object
    DifferentiatorOuts:
        description: Outputs for the Differentiator component.
        properties:
            output:
                $ref: '#/definitions/OutPort'
        type: object
    EMA:
        description: |-
            At any time EMA component operates in one of the following states:
            1. Warm up state: The first warmup_window samples are used to compute the initial EMA.
               If an invalid reading is received during the warmup_window, the last good average is emitted and the state gets reset back to beginning of warm up state.
            2. Normal state: The EMA is computed using following formula.

            The EMA for a series $Y$ is calculated recursively as:

            $$
            \text{EMA} _t =
            \begin{cases}
              Y_0, &\text{for } t = 0 \\
              \alpha Y_t + (1 - \alpha) \text{EMA} _{t-1}, &\text{for }t > 0
            \end{cases}
            $$

            The coefficient $\alpha$ represents the degree of weighting decrease, a constant smoothing factor between 0 and 1.
            A higher $\alpha$ discounts older observations faster.
            The $\alpha$ is computed using ema\_window:

            $$
            \alpha = \frac{2}{N + 1} \quad\text{where } N = \frac{\text{ema\_window}}{\text{evaluation\_period}}
            $$
        properties:
            in_ports:
                $ref: '#/definitions/EMAIns'
                description: Input ports for the EMA component.
            out_ports:
                $ref: '#/definitions/EMAOuts'
                description: Output ports for the EMA component.
            parameters:
                $ref: '#/definitions/EMAParameters'
                description: |+
                    Parameters for the EMA component.

                x-go-tag-validate: required
        title: Exponential Moving Average (EMA) is a type of moving average that applies exponentially more weight to recent signal readings
        type: object
    EMAIns:
        description: Inputs for the EMA component.
        properties:
            input:
                $ref: '#/definitions/InPort'
                description: Input signal to be used for the EMA computation.
            max_envelope:
                $ref: '#/definitions/InPort'
                description: |-
                    Upper bound of the moving average.

                    When the signal exceeds `max_envelope` it's multiplied by
                    `correction_factor_on_max_envelope_violation` **once per tick**.

                    :::note

                    If the signal deviates from `max_envelope` faster than the correction
                    faster, it might end up exceeding the envelope.

                    :::
            min_envelope:
                $ref: '#/definitions/InPort'
                description: |-
                    Lower bound of the moving average.

                    Behavior is similar to `max_envelope`.
        type: object
    EMAOuts:
        description: Outputs for the EMA component.
        properties:
            output:
                $ref: '#/definitions/OutPort'
                description: Exponential moving average of the series of reading as an output signal.
        type: object
    EMAParameters:
        description: Parameters for the EMA component.
        properties:
            correction_factor_on_max_envelope_violation:
                default: 1
                description: |+
                    Correction factor to apply on the output value if its in violation of the max envelope.

                format: double
                minimum: 0
                type: number
                x-go-tag-default: "1.0"
                x-go-tag-validate: gte=0,lte=1.0
            correction_factor_on_min_envelope_violation:
                default: 1
                description: |+
                    Correction factor to apply on the output value if its in violation of the min envelope.

                format: double
                type: number
                x-go-tag-default: "1.0"
                x-go-tag-validate: gte=1.0
            ema_window:
                description: |+
                    Duration of EMA sampling window.

                type: string
                x-go-tag-validate: required
            valid_during_warmup:
                default: false
                description: |+
                    Whether the output is valid during the warm up stage.

                type: boolean
                x-go-tag-default: "false"
            warmup_window:
                description: |+
                    Duration of EMA warming up window.

                    The initial value of the EMA is the average of signal readings received during the warm up window.

                type: string
                x-go-tag-validate: required
        required:
            - ema_window
            - warmup_window
        type: object
    Entities:
        description: Entities contains both mappings of ip address to entity and entity name to entity.
        properties:
            entities_by_ip_address:
                $ref: '#/definitions/EntitiesEntities'
            entities_by_name:
                $ref: '#/definitions/EntitiesEntities'
        type: object
    EntitiesEntities:
        description: Entities defines mapping of entities.
        properties:
            entities:
                additionalProperties:
                    $ref: '#/definitions/Entity'
                type: object
        type: object
    Entity:
        description: Entity represents a pod, vm, etc.
        properties:
            ip_address:
                description: |+
                    IP address of the entity.

                pattern: ^((25[0-5]|2[0-4][0-9]|[01]?[0-9][0-9]?)\.){3}(25[0-5]|2[0-4][0-9]|[01]?[0-9][0-9]?)$
                type: string
                x-go-tag-validate: required,ip
                x-pattern-rules: ip
            name:
                description: Name of the entity. For example, pod name.
                type: string
            namespace:
                description: Namespace of the entity. For example, pod namespace.
                type: string
            node_name:
                description: Node name of the entity. For example, host name.
                type: string
            services:
                description: |+
                    Services of the entity.

                items:
                    type: string
                minItems: 1
                type: array
                x-go-tag-validate: gt=0
            uid:
                description: |+
                    Unique identifier of the entity.

                type: string
                x-go-tag-validate: required
        required:
            - ip_address
            - uid
        type: object
    EqualsMatchExpression:
        description: Label selector expression of the equal form "label == value".
        properties:
            label:
                description: |+
                    Name of the label to equal match the value.

                type: string
                x-go-tag-validate: required
            value:
                description: Exact value that the label should be equal to.
                type: string
        required:
            - label
        type: object
    Extractor:
        description: There are multiple variants of extractor, specify exactly one.
        properties:
            address:
                $ref: '#/definitions/AddressExtractor'
                description: Display an address as a single string - `<ip>:<port>`.
            from:
                description: |-
                    Attribute path is a dot-separated path to attribute.

                    Should be either:
                    * one of the fields of [Attribute Context][attribute-context], or
                    * a special "request.http.bearer" pseudo-attribute.
                    Eg. "request.http.method" or "request.http.header.user-agent"

                    Note: The same attribute path syntax is shared by other extractor variants,
                    wherever attribute path is needed in their "from" syntax.

                    Example:
                    ```yaml
                    from: request.http.headers.user-agent
                    ```
                    [attribute-context]: https://www.envoyproxy.io/docs/envoy/latest/api-v3/service/auth/v3/attribute_context.proto
                title: Use an attribute with no conversion
                type: string
            json:
                $ref: '#/definitions/JSONExtractor'
                description: Deserialize a json, and extract one of the fields.
            jwt:
                $ref: '#/definitions/JWTExtractor'
                description: Parse the attribute as JWT and read the payload.
            path_templates:
                $ref: '#/definitions/PathTemplateMatcher'
                description: Match HTTP Path to given path templates.
        title: Defines a high-level way to specify how to extract a flow label value given http request metadata, without a need to write rego code
        type: object
    Extrapolator:
        description: It does so until `maximum_extrapolation_interval` is reached, beyond which it emits invalid signal unless input signal becomes valid again.
        properties:
            in_ports:
                $ref: '#/definitions/ExtrapolatorIns'
                description: Input ports for the Extrapolator component.
            out_ports:
                $ref: '#/definitions/ExtrapolatorOuts'
                description: Output ports for the Extrapolator component.
            parameters:
                $ref: '#/definitions/ExtrapolatorParameters'
                description: |+
                    Parameters for the Extrapolator component.

                x-go-tag-validate: required
        title: Extrapolates the input signal by repeating the last valid value during the period in which it is invalid
        type: object
    ExtrapolatorIns:
        description: Inputs for the Extrapolator component.
        properties:
            input:
                $ref: '#/definitions/InPort'
                description: Input signal for the Extrapolator component.
        type: object
    ExtrapolatorOuts:
        description: Outputs for the Extrapolator component.
        properties:
            output:
                $ref: '#/definitions/OutPort'
                description: Extrapolated signal.
        type: object
    ExtrapolatorParameters:
        description: Parameters for the Extrapolator component.
        properties:
            max_extrapolation_interval:
                description: |+
                    Maximum time interval to repeat the last valid value of input signal.

                type: string
                x-go-tag-validate: required
        required:
            - max_extrapolation_interval
        type: object
    FirstValid:
        properties:
            in_ports:
                $ref: '#/definitions/FirstValidIns'
                description: Input ports for the FirstValid component.
            out_ports:
                $ref: '#/definitions/FirstValidOuts'
                description: Output ports for the FirstValid component.
        title: Picks the first valid input signal from the array of input signals and emits it as an output signal
        type: object
    FirstValidIns:
        description: Inputs for the FirstValid component.
        properties:
            inputs:
                description: |+
                    Array of input signals.

                items:
                    $ref: '#/definitions/InPort'
                type: array
                x-go-tag-validate: dive
        type: object
    FirstValidOuts:
        description: Outputs for the FirstValid component.
        properties:
            output:
                $ref: '#/definitions/OutPort'
                description: First valid input signal as an output signal.
        type: object
    FlowControl:
        description: FlowControl components are used to regulate requests flow.
        properties:
            aimd_concurrency_controller:
                $ref: '#/definitions/AIMDConcurrencyController'
                description: AIMD Concurrency control component is based on Additive Increase and Multiplicative Decrease of Concurrency. It takes a signal and setpoint as inputs and reduces concurrency limits proportionally (or any arbitrary power) based on deviation of the signal from setpoint. Internally implemented as a nested circuit.
            concurrency_limiter:
                $ref: '#/definitions/ConcurrencyLimiter'
                description: Concurrency Limiter provides service protection by applying prioritized load shedding of flows using a network scheduler (e.g. Weighted Fair Queuing).
            rate_limiter:
                $ref: '#/definitions/RateLimiter'
                description: Rate Limiter provides service protection by applying rate limiter.
        type: object
    FlowControlPoint:
        properties:
            control_point:
                type: string
            service:
                type: string
        type: object
    FlowControlPoints:
        properties:
            flow_control_points:
                items:
                    $ref: '#/definitions/FlowControlPoint'
                type: array
        type: object
    FlowMatcher:
        description: |-
            :::info

            See also [FlowSelector overview](/concepts/integrations/flow-control/flow-selector.md).

            :::
            Example:
            ```yaml
            control_point: ingress
            label_matcher:
              match_labels:
                user_tier: gold
              match_expressions:
                - key: query
                  operator: In
                  values:
                    - insert
                    - delete
              expression:
                label_matches:
                    - label: user_agent
                      regex: ^(?!.*Chrome).*Safari
            ```
        properties:
            control_point:
                description: |+
                    [Control Point](/concepts/integrations/flow-control/flow-selector.md#control-point)
                    identifies the location of a Flow within a Service. For an SDK based insertion, a Control Point can represent a particular feature or execution
                    block within a Service. In case of Service Mesh or Middleware insertion, a Control Point can identify ingress vs egress calls or distinct listeners
                    or filter chains.

                type: string
                x-go-tag-validate: required
            label_matcher:
                $ref: '#/definitions/LabelMatcher'
                description: |-
                    :::info

                    See also [Label Matcher overview](/concepts/integrations/flow-control/flow-selector.md#label-matcher).

                    :::

                    :::note

                    [Classifiers](#classifier) _can_ use flow labels created by some other
                    classifier, but only if they were created at some previous control point
                    (and propagated in baggage).

                    This limitation doesn't apply to selectors of other entities, like
                    Flux Meters or Actuators. It's valid to create a flow label on a control
                    point using classifier, and immediately use it for matching on the same
                    control point.

                    :::
                title: |-
                    Label matcher allows to add _additional_ condition on
                    [flow labels](/concepts/integrations/flow-control/flow-label.md)
                    must also be satisfied (in addition to service+control point matching)
        required:
            - control_point
        title: |-
            Describes which flows a [flow control
            component](/concepts/integrations/flow-control/flow-control.md#components) should apply
            to
        type: object
    FlowSelector:
        description: |-
            :::info

            See also [FlowSelector overview](/concepts/integrations/flow-control/flow-selector.md).

            :::
        properties:
            flow_matcher:
                $ref: '#/definitions/FlowMatcher'
                title: Match control points and labels
                x-go-tag-validate: required
            service_selector:
                $ref: '#/definitions/ServiceSelector'
                title: Match agent group and service
                x-go-tag-validate: required
        title: |-
            Describes which flow in which service a [flow control
            component](/concepts/integrations/flow-control/flow-control.md#components) should apply
            to
        type: object
    FluxMeter:
        description: |-
            Flux Meter gathers metrics for the traffic that matches its selector.
            The histogram created by Flux Meter measures the workload latency by default.

            :::info

            See also [Flux Meter overview](/concepts/integrations/flow-control/resources/flux-meter.md).

            :::
            Example:
            ```yaml
            static_buckets:
               buckets: [5.0,10.0,25.0,50.0,100.0,250.0,500.0,1000.0,2500.0,5000.0,10000.0]
            flow_selector:
              service_selector:
                 agent_group: demoapp
                 service: service1-demo-app.demoapp.svc.cluster.local
              flow_matcher:
                 control_point: ingress
            attribute_key: response_duration_ms
            ```
        properties:
            attribute_key:
                default: workload_duration_ms
                description: |+
                    Key of the attribute in access log or span from which the metric for this flux meter is read.

                    :::info

                    For list of available attributes in Envoy access logs, refer
                    [Envoy Filter](/get-started/integrations/flow-control/envoy/istio.md#envoy-filter)

                    :::

                type: string
                x-go-tag-default: workload_duration_ms
            exponential_buckets:
                $ref: '#/definitions/FluxMeterExponentialBuckets'
            exponential_buckets_range:
                $ref: '#/definitions/FluxMeterExponentialBucketsRange'
            flow_selector:
                $ref: '#/definitions/FlowSelector'
                description: The selection criteria for the traffic that will be measured.
            linear_buckets:
                $ref: '#/definitions/FluxMeterLinearBuckets'
            static_buckets:
                $ref: '#/definitions/FluxMeterStaticBuckets'
        type: object
    FluxMeterExponentialBuckets:
        description: |-
            ExponentialBuckets creates `count` number of buckets where the lowest bucket has an upper bound of `start`
            and each following bucket's upper bound is `factor` times the previous bucket's upper bound. The final +inf
            bucket is not counted.
        properties:
            count:
                description: |+
                    Number of buckets.

                exclusiveMinimum: true
                format: int32
                minimum: 0
                type: integer
                x-go-tag-validate: gt=0
            factor:
                description: |+
                    Factor to be multiplied to the previous bucket's upper bound to calculate the following bucket's upper bound.

                format: double
                type: number
                x-go-tag-validate: gt=1.0
            start:
                description: |+
                    Upper bound of the lowest bucket.

                format: double
                type: number
                x-go-tag-validate: gt=0.0
        type: object
    FluxMeterExponentialBucketsRange:
        description: |-
            ExponentialBucketsRange creates `count` number of buckets where the lowest bucket is `min` and the highest
            bucket is `max`. The final +inf bucket is not counted.
        properties:
            count:
                description: |+
                    Number of buckets.

                exclusiveMinimum: true
                format: int32
                minimum: 0
                type: integer
                x-go-tag-validate: gt=0
            max:
                description: Highest bucket.
                format: double
                type: number
            min:
                description: |+
                    Lowest bucket.

                format: double
                type: number
                x-go-tag-validate: gt=0.0
        type: object
    FluxMeterInfo:
        description: FluxMeterInfo describes detail for each FluxMeterInfo.
        properties:
            flux_meter_name:
                type: string
        type: object
    FluxMeterLinearBuckets:
        description: |-
            LinearBuckets creates `count` number of buckets, each `width` wide, where the lowest bucket has an
            upper bound of `start`. The final +inf bucket is not counted.
        properties:
            count:
                description: |+
                    Number of buckets.

                exclusiveMinimum: true
                format: int32
                minimum: 0
                type: integer
                x-go-tag-validate: gt=0
            start:
                description: Upper bound of the lowest bucket.
                format: double
                type: number
            width:
                description: Width of each bucket.
                format: double
                type: number
        type: object
    FluxMeterStaticBuckets:
        description: StaticBuckets holds the static value of the buckets where latency histogram will be stored.
        properties:
            buckets:
                default:
                    - 5
                    - 10
                    - 25
                    - 50
                    - 100
                    - 250
                    - 500
                    - 1000
                    - 2500
                    - 5000
                    - 10000
                description: |+
                    The buckets in which latency histogram will be stored.

                items:
                    format: double
                    type: number
                type: array
                x-go-tag-default: '[5.0,10.0,25.0,50.0,100.0,250.0,500.0,1000.0,2500.0,5000.0,10000.0]'
        type: object
    GetPoliciesResponse:
        properties:
            policies:
                $ref: '#/definitions/Policies'
        type: object
    GlobalFlowControlPoint:
        description: |-
            GlobalFlowControlPoint contains info about a control point on a given
            service with explicit Agent Group.
        properties:
            agent_group:
                type: string
            flow_control_point:
                $ref: '#/definitions/FlowControlPoint'
        type: object
    GlobalService:
        description: GlobalService is a service with explicit agent group.
        properties:
            agent_group:
                type: string
            name:
                type: string
        type: object
    GradientController:
        description: |-
            The `gradient` describes a corrective factor that should be applied to the
            control variable to get the signal closer to the setpoint. It is computed as follows:

            $$
            \text{gradient} = \left(\frac{\text{signal}}{\text{setpoint}}\right)^{\text{slope}}
            $$

            `gradient` is then clamped to `[min_gradient, max_gradient]` range.

            The output of gradient controller is computed as follows:
            $$
            \text{output} = \text{gradient}_{\text{clamped}} \cdot \text{control\_variable} + \text{optimize}.
            $$

            Note the additional `optimize` signal, that can be used to "nudge" the
            controller into desired idle state.

            The output can be _optionally_ clamped to desired range using `max` and
            `min` input.
        properties:
            default_config:
                $ref: '#/definitions/GradientControllerDynamicConfig'
                description: Default configuration.
            dynamic_config_key:
                title: Configuration key for DynamicConfig
                type: string
            in_ports:
                $ref: '#/definitions/GradientControllerIns'
                description: Input ports of the Gradient Controller.
            out_ports:
                $ref: '#/definitions/GradientControllerOuts'
                description: Output ports of the Gradient Controller.
            parameters:
                $ref: '#/definitions/GradientControllerParameters'
                description: |+
                    Gradient Parameters.

                x-go-tag-validate: required
        title: |-
            Gradient controller is a type of controller which tries to adjust the
            control variable proportionally to the relative difference between setpoint
            and actual value of the signal
        type: object
    GradientControllerDynamicConfig:
        properties:
            manual_mode:
                default: false
                description: |+
                    Decides whether the controller runs in "manual_mode".
                    In manual mode, the controller does not adjust the control variable I.E. emits the same output as the control variable input.

                type: boolean
                x-go-tag-default: "false"
        title: Dynamic Configuration for a Controller
        type: object
    GradientControllerIns:
        description: Inputs for the Gradient Controller component.
        properties:
            control_variable:
                $ref: '#/definitions/InPort'
                description: |-
                    Actual current value of the control variable.

                    This signal is multiplied by the gradient to produce the output.
            max:
                $ref: '#/definitions/InPort'
                description: Maximum value to limit the output signal.
            min:
                $ref: '#/definitions/InPort'
                description: Minimum value to limit the output signal.
            optimize:
                $ref: '#/definitions/InPort'
                description: Optimize signal is added to the output of the gradient calculation.
            setpoint:
                $ref: '#/definitions/InPort'
                description: Setpoint to be used for the gradient computation.
            signal:
                $ref: '#/definitions/InPort'
                description: Signal to be used for the gradient computation.
        type: object
    GradientControllerOuts:
        description: Outputs for the Gradient Controller component.
        properties:
            output:
                $ref: '#/definitions/OutPort'
                description: Computed desired value of the control variable.
        type: object
    GradientControllerParameters:
        description: Gradient Parameters.
        properties:
            max_gradient:
                default: 1.7976931348623157e+308
                description: |+
                    Maximum gradient which clamps the computed gradient value to the range, [min_gradient, max_gradient].

                format: double
                type: number
                x-go-tag-default: "1.79769313486231570814527423731704356798070e+308"
            min_gradient:
                default: -1.7976931348623157e+308
                description: |+
                    Minimum gradient which clamps the computed gradient value to the range, [min_gradient, max_gradient].

                format: double
                type: number
                x-go-tag-default: "-1.79769313486231570814527423731704356798070e+308"
            slope:
                description: |+
                    Slope controls the aggressiveness and direction of the Gradient Controller.

                    Slope is used as exponent on the signal to setpoint ratio in computation
                    of the gradient (see the [main description](#gradient-controller) for
                    exact equation). Good intuition for this parameter is "What should the
                    Gradient Controller do to the control variable when signal is too high",
                    eg.:
                    * $\text{slope} = 1$: when signal is too high, increase control variable,
                    * $\text{slope} = -1$: when signal is too high, decrease control variable,
                    * $\text{slope} = -0.5$: when signal is too high, decrease control variable slowly.

                    The sign of slope depends on correlation between the signal and control variable:
                    * Use $\text{slope} < 0$ if signal and control variable are _positively_
                    correlated (eg. Per-pod CPU usage and total concurrency).
                    * Use $\text{slope} > 0$ if signal and control variable are _negatively_
                    correlated (eg. Per-pod CPU usage and number of pods).

                    :::note

                    You need to set _negative_ slope for a _positive_ correlation, as you're
                    describing the _action_ which controller should make when the signal
                    increases.

                    :::

                    The magnitude of slope describes how aggressively should the controller
                    react to a deviation of signal.
                    With $|\text{slope}| = 1$, the controller will aim to bring the signal to
                    the setpoint in one tick (assuming linear correlation with signal and setpoint).
                    Smaller magnitudes of slope will make the controller adjust the control
                    variable more slowly.

                    We recommend setting $|\text{slope}| < 1$ (eg. $\pm0.8$).
                    If you experience overshooting, consider lowering the magnitude even more.
                    Values of $|\text{slope}| > 1$ are not recommended.

                    :::note

                    Remember that the gradient and output signal can be (optionally) clamped,
                    so the _slope_ might not fully describe aggressiveness of the controller.

                    :::

                format: double
                type: number
                x-go-tag-validate: required
        required:
            - slope
        type: object
    GroupStatus:
        description: |-
            Groups is nested structure that holds status information about the node and a
            pointer to the next node.
        properties:
            groups:
                additionalProperties:
                    $ref: '#/definitions/GroupStatus'
                type: object
            status:
                $ref: '#/definitions/Status'
        type: object
    Holder:
        description: |-
            Holds the last valid signal value for the specified duration then waits for next valid value to hold.
            If it's holding a value that means it ignores both valid and invalid new signals until the hold_for duration is finished.
        properties:
            hold_for:
                default: 5s
                description: |+
                    Holding the last valid signal value for the hold_for duration.

                type: string
                x-go-tag-default: 5s
            in_ports:
                $ref: '#/definitions/HolderIns'
                description: Input ports for the Holder component.
            out_ports:
                $ref: '#/definitions/HolderOuts'
                description: Output ports for the Holder component.
        type: object
    HolderIns:
        description: Inputs for the Holder component.
        properties:
            input:
                $ref: '#/definitions/InPort'
                description: The input signal.
            reset:
                $ref: '#/definitions/InPort'
                description: Resets the holder output to the current input signal when reset signal is valid and non-zero.
        type: object
    HolderOuts:
        description: Outputs for the Holder component.
        properties:
            output:
                $ref: '#/definitions/OutPort'
                description: The output signal.
        type: object
    HostInfo:
        properties:
            hostname:
                type: string
            local_ip:
                type: string
            uuid:
                type: string
        type: object
    InPort:
        properties:
            constant_signal:
                $ref: '#/definitions/ConstantSignal'
                description: Constant value to be used for this InPort instead of a signal.
            signal_name:
                description: Name of the incoming Signal on the InPort.
                type: string
        title: Components receive input from other components via InPorts
        type: object
    Integrator:
        description: Accumulates sum of signal every tick.
        properties:
            in_ports:
                $ref: '#/definitions/IntegratorIns'
                description: Input ports for the Integrator component.
            out_ports:
                $ref: '#/definitions/IntegratorOuts'
                description: Output ports for the Integrator component.
        type: object
    IntegratorIns:
        description: Inputs for the Integrator component.
        properties:
            input:
                $ref: '#/definitions/InPort'
                description: The input signal.
            max:
                $ref: '#/definitions/InPort'
                description: The maximum output.
            min:
                $ref: '#/definitions/InPort'
                description: The minimum output.
            reset:
                $ref: '#/definitions/InPort'
                description: Resets the integrator output to zero when reset signal is valid and non-zero. Reset also resets the max and min constraints.
        type: object
    IntegratorOuts:
        description: Outputs for the Integrator component.
        properties:
            output:
                $ref: '#/definitions/OutPort'
        type: object
    Inverter:
        description: |-
            Logical NOT.

            See [And component](#and) on how signals are mapped onto boolean values.
        properties:
            in_ports:
                $ref: '#/definitions/InverterIns'
                description: Input ports for the Inverter component.
            out_ports:
                $ref: '#/definitions/InverterOuts'
                description: Output ports for the Inverter component.
        type: object
    InverterIns:
        description: Inputs for the Inverter component.
        properties:
            input:
                $ref: '#/definitions/InPort'
                description: |+
                    Signal to be negated.

                x-go-tag-validate: dive
        type: object
    InverterOuts:
        description: Output ports for the Inverter component.
        properties:
            output:
                $ref: '#/definitions/OutPort'
                description: |-
                    Logical negation of the input signal.

                    Will always be 0 (false), 1 (true) or invalid (unknown).
        type: object
    JSONExtractor:
        description: |-
            Example:
            ```yaml
            from: request.http.body
            pointer: /user/name
            ```
        properties:
            from:
                description: |+
                    Attribute path pointing to some strings - eg. "request.http.body".

                type: string
                x-go-tag-validate: required
            pointer:
                description: |-
                    Json pointer represents a parsed json pointer which allows to select a specified field from the json payload.

                    Note: Uses [json pointer](https://datatracker.ietf.org/doc/html/rfc6901) syntax,
                    eg. `/foo/bar`. If the pointer points into an object, it'd be stringified.
                type: string
        required:
            - from
        title: Deserialize a json, and extract one of the fields
        type: object
    JWTExtractor:
        description: |-
            Specify a field to be extracted from payload using "json_pointer".

            Note: The signature is not verified against the secret (we're assuming there's some
            other parts of the system that handles such verification).

            Example:
            ```yaml
            from: request.http.bearer
            json_pointer: /user/email
            ```
        properties:
            from:
                description: |+
                    Jwt token can be pulled from any input attribute, but most likely you'd want to use "request.http.bearer".

                type: string
                x-go-tag-validate: required
            json_pointer:
                description: |-
                    Json pointer allowing to select a specified field from the json payload.

                    Note: Uses [json pointer](https://datatracker.ietf.org/doc/html/rfc6901) syntax,
                    eg. `/foo/bar`. If the pointer points into an object, it'd be stringified.
                type: string
        required:
            - from
        title: Parse the attribute as JWT and read the payload
        type: object
    K8sLabelMatcherRequirement:
        description: Label selector requirement which is a selector that contains values, a key, and an operator that relates the key and values.
        properties:
            key:
                description: |+
                    Label key that the selector applies to.

                type: string
                x-go-tag-validate: required
            operator:
                description: |+
                    Logical operator which represents a key's relationship to a set of values.
                    Valid operators are In, NotIn, Exists and DoesNotExist.

                enum:
                    - In
                    - NotIn
                    - Exists
                    - DoesNotExists
                type: string
                x-go-tag-validate: oneof=In NotIn Exists DoesNotExists
                x-oneof: In | NotIn | Exists | DoesNotExists
            values:
                description: |-
                    An array of string values that relates to the key by an operator.
                    If the operator is In or NotIn, the values array must be non-empty.
                    If the operator is Exists or DoesNotExist, the values array must be empty.
                items:
                    type: string
                type: array
        required:
            - key
        type: object
    KubernetesObjectSelector:
        description: |-
            Describes which pods a control or observability
            component should apply to.
        properties:
            agent_group:
                default: default
                description: |+
                    Which [agent-group](/concepts/integrations/flow-control/flow-selector.md#agent-group) this
                    selector applies to.

                type: string
                x-go-tag-default: default
            api_version:
                title: API version of Kubernetes resource
                type: string
                x-go-tag-validate: required
            kind:
                description: |+
                    Kubernetes resource type.

                type: string
                x-go-tag-validate: required
            name:
                description: |+
                    Kubernetes resource name.

                type: string
                x-go-tag-validate: required
            namespace:
                description: |+
                    Kubernetes namespace that the resource belongs to.

                type: string
                x-go-tag-validate: required
        required:
            - api_version
            - kind
            - name
            - namespace
        type: object
    LabelMatcher:
        description: |-
            It provides three ways to define requirements:
            - matchLabels
            - matchExpressions
            - arbitrary expression

            If multiple requirements are set, they are all ANDed.
            An empty label matcher always matches.
        properties:
            expression:
                $ref: '#/definitions/MatchExpression'
                description: An arbitrary expression to be evaluated on the labels.
            match_expressions:
                description: |-
                    List of k8s-style label matcher requirements.

                    Note: The requirements are ANDed.
                items:
                    $ref: '#/definitions/K8sLabelMatcherRequirement'
                type: array
            match_labels:
                additionalProperties:
                    type: string
                description: |-
                    A map of {key,value} pairs representing labels to be matched.
                    A single {key,value} in the matchLabels requires that the label "key" is present and equal to "value".

                    Note: The requirements are ANDed.
                type: object
        title: |-
            Allows to define rules whether a map of
            [labels](/concepts/integrations/flow-control/flow-label.md)
            should be considered a match or not
        type: object
    LimiterDecision:
        description: LimiterDecision describes details for each limiter.
        properties:
            component_id:
                type: string
            concurrency_limiter_info:
                $ref: '#/definitions/LimiterDecisionConcurrencyLimiterInfo'
            dropped:
                type: boolean
            policy_hash:
                type: string
            policy_name:
                type: string
            rate_limiter_info:
                $ref: '#/definitions/LimiterDecisionRateLimiterInfo'
            reason:
                $ref: '#/definitions/LimiterDecisionLimiterReason'
        type: object
    LimiterDecisionConcurrencyLimiterInfo:
        properties:
            workload_index:
                type: string
        type: object
    LimiterDecisionLimiterReason:
        default: LIMITER_REASON_UNSPECIFIED
        enum:
            - LIMITER_REASON_UNSPECIFIED
            - LIMITER_REASON_KEY_NOT_FOUND
        type: string
    LimiterDecisionRateLimiterInfo:
        properties:
            current:
                format: int64
                type: string
            label:
                type: string
            remaining:
                format: int64
                type: string
        type: object
    ListAgentsResponse:
        properties:
            agents:
                items:
                    type: string
                type: array
        type: object
    ListFlowControlPointsControllerResponse:
        properties:
            errors_count:
                format: int64
                type: integer
            global_flow_control_points:
                items:
                    $ref: '#/definitions/GlobalFlowControlPoint'
                type: array
        type: object
    ListServicesControllerResponse:
        properties:
            errors_count:
                format: int64
                type: integer
            services:
                items:
                    $ref: '#/definitions/GlobalService'
                type: array
        type: object
    LoadActuator:
        properties:
            default_config:
                $ref: '#/definitions/LoadActuatorDynamicConfig'
                description: Default configuration.
            dynamic_config_key:
                description: Configuration key for DynamicConfig.
                type: string
            in_ports:
                $ref: '#/definitions/LoadActuatorIns'
                description: Input ports for the Load Actuator component.
        title: Takes the load multiplier input signal and publishes it to the schedulers in the data-plane
        type: object
    LoadActuatorDynamicConfig:
        properties:
            dry_run:
                description: |-
                    Decides whether to run the load actuator in dry-run mode. Dry run mode ensures that no traffic gets dropped by this load actuator.
                    Useful for observing the behavior of Load Actuator without disrupting any real traffic.
                type: boolean
        title: Dynamic Configuration for LoadActuator
        type: object
    LoadActuatorIns:
        description: Input for the Load Actuator component.
        properties:
            load_multiplier:
                $ref: '#/definitions/InPort'
                description: |-
                    Load multiplier is ratio of [incoming
                    concurrency](#scheduler-outs) that needs to be accepted.
        type: object
    MatchExpression:
        description: |-
            MatchExpression has multiple variants, exactly one should be set.

            Example:
            ```yaml
            all:
              of:
                - label_exists: foo
                - label_equals: { label = app, value = frobnicator }
            ```
        properties:
            all:
                $ref: '#/definitions/MatchExpressionList'
                description: The expression is true when all subexpressions are true.
            any:
                $ref: '#/definitions/MatchExpressionList'
                description: The expression is true when any subexpression is true.
            label_equals:
                $ref: '#/definitions/EqualsMatchExpression'
                description: The expression is true when label value equals given value.
            label_exists:
                description: |+
                    The expression is true when label with given name exists.

                type: string
                x-go-tag-validate: required
            label_matches:
                $ref: '#/definitions/MatchesMatchExpression'
                description: The expression is true when label matches given regex.
            not:
                $ref: '#/definitions/MatchExpression'
                description: The expression negates the result of subexpression.
        required:
            - label_exists
        title: Defines a [map<string, string> → bool] expression to be evaluated on labels
        type: object
    MatchExpressionList:
        description: 'eg. {any: {of: [expr1, expr2]}}.'
        properties:
            of:
                description: List of subexpressions of the match expression.
                items:
                    $ref: '#/definitions/MatchExpression'
                type: array
        title: List of MatchExpressions that is used for all/any matching
        type: object
    MatchesMatchExpression:
        description: Label selector expression of the matches form "label matches regex".
        properties:
            label:
                description: |+
                    Name of the label to match the regular expression.

                type: string
                x-go-tag-validate: required
            regex:
                description: |+
                    Regular expression that should match the label value.
                    It uses [golang's regular expression syntax](https://github.com/google/re2/wiki/Syntax).

                type: string
                x-go-tag-validate: required
        required:
            - label
            - regex
        type: object
    Max:
        description: 'Max: output = max([]inputs).'
        properties:
            in_ports:
                $ref: '#/definitions/MaxIns'
                description: Input ports for the Max component.
            out_ports:
                $ref: '#/definitions/MaxOuts'
                description: Output ports for the Max component.
        title: Takes a list of input signals and emits the signal with the maximum value
        type: object
    MaxIns:
        description: Inputs for the Max component.
        properties:
            inputs:
                description: |+
                    Array of input signals.

                items:
                    $ref: '#/definitions/InPort'
                type: array
                x-go-tag-validate: dive
        type: object
    MaxOuts:
        description: Output for the Max component.
        properties:
            output:
                $ref: '#/definitions/OutPort'
                description: Signal with maximum value as an output signal.
        type: object
    Member:
        properties:
            birthdate:
                format: int64
                type: string
            id:
                format: uint64
                type: string
            name:
                type: string
        type: object
    Min:
        description: |-
            Takes an array of input signals and emits the signal with the minimum value
            Min: output = min([]inputs).
        properties:
            in_ports:
                $ref: '#/definitions/MinIns'
                description: Input ports for the Min component.
            out_ports:
                $ref: '#/definitions/MinOuts'
                description: Output ports for the Min component.
        type: object
    MinIns:
        description: Inputs for the Min component.
        properties:
            inputs:
                description: |+
                    Array of input signals.

                items:
                    $ref: '#/definitions/InPort'
                type: array
                x-go-tag-validate: dive
        type: object
    MinOuts:
        description: Output ports for the Min component.
        properties:
            output:
                $ref: '#/definitions/OutPort'
                description: Signal with minimum value as an output signal.
        type: object
    NestedCircuit:
        description: Nested circuit defines a sub-circuit as a high-level component. It consists of a list of components and a map of input and output ports.
        properties:
            components:
                description: |+
                    List of components in the nested circuit.

                items:
                    $ref: '#/definitions/Component'
                type: array
                x-go-tag-validate: dive
            in_ports_map:
                additionalProperties:
                    $ref: '#/definitions/InPort'
                description: Maps input port names to input ports.
                type: object
            name:
                description: Name of the nested circuit component. This name is displayed by graph visualization tools.
                type: string
            out_ports_map:
                additionalProperties:
                    $ref: '#/definitions/OutPort'
                description: Maps output port names to output ports.
                type: object
            short_description:
                description: Short description of the nested circuit component. This description is displayed by graph visualization tools.
                type: string
        type: object
    NestedSignalEgress:
        description: Nested signal egress is a special type of component that allows to extract a signal from a nested circuit.
        properties:
            in_ports:
                $ref: '#/definitions/NestedSignalEgressIns'
                description: Input ports for the NestedSignalEgress component.
            port_name:
                description: Name of the port.
                type: string
        type: object
    NestedSignalEgressIns:
        description: Inputs for the NestedSignalEgress component.
        properties:
            signal:
                $ref: '#/definitions/InPort'
                description: The signal to be egressed.
        type: object
    NestedSignalIngress:
        description: Nested signal ingress is a special type of component that allows to inject a signal into a nested circuit.
        properties:
            out_ports:
                $ref: '#/definitions/NestedSignalIngressOuts'
                description: Output ports for the NestedSignalIngress component.
            port_name:
                description: Name of the port.
                type: string
        type: object
    NestedSignalIngressOuts:
        description: Outputs for the NestedSignalIngress component.
        properties:
            signal:
                $ref: '#/definitions/OutPort'
                description: The signal to be ingressed.
        type: object
    Network:
        properties:
            commands_total:
                format: int64
                type: string
            connections_total:
                format: int64
                type: string
            current_connections:
                format: int64
                type: string
            read_bytes_total:
                format: int64
                type: string
            written_bytes_total:
                format: int64
                type: string
        type: object
    Or:
        description: |-
            Logical OR.

            See [And component](#and) on how signals are mapped onto boolean values.
        properties:
            in_ports:
                $ref: '#/definitions/OrIns'
                description: Input ports for the Or component.
            out_ports:
                $ref: '#/definitions/OrOuts'
                description: Output ports for the Or component.
        type: object
    OrIns:
        description: Inputs for the Or component.
        properties:
            inputs:
                description: |+
                    Array of input signals.

                items:
                    $ref: '#/definitions/InPort'
                type: array
                x-go-tag-validate: dive
        type: object
    OrOuts:
        description: Output ports for the Or component.
        properties:
            output:
                $ref: '#/definitions/OutPort'
                description: |-
                    Result of logical OR of all the input signals.

                    Will always be 0 (false), 1 (true) or invalid (unknown).
        type: object
    OutPort:
        properties:
            signal_name:
                description: Name of the outgoing Signal on the OutPort.
                type: string
        title: Components produce output for other components via OutPorts
        type: object
    OverlappingService:
        description: OverlappingService contains info about a service that overlaps with another one.
        properties:
            entities_count:
                format: int32
                type: integer
            service1:
                type: string
            service2:
                type: string
        type: object
    Partition:
        properties:
            backups:
                items:
                    $ref: '#/definitions/Member'
                type: array
            d_maps:
                additionalProperties:
                    $ref: '#/definitions/DMap'
                type: object
            length:
                format: int64
                type: string
            previous_owners:
                items:
                    $ref: '#/definitions/Member'
                type: array
        type: object
    PathTemplateMatcher:
        description: |-
            HTTP path will be matched against given path templates.
            If a match occurs, the value associated with the path template will be treated as a result.
            In case of multiple path templates matching, the most specific one will be chosen.
        properties:
            template_values:
                additionalProperties:
                    type: string
                description: |+
                    Template value keys are OpenAPI-inspired path templates.

                    * Static path segment `/foo` matches a path segment exactly
                    * `/{param}` matches arbitrary path segment.
                      (The param name is ignored and can be omitted (`{}`))
                    * The parameter must cover whole segment.
                    * Additionally, path template can end with `/*` wildcard to match
                      arbitrary number of trailing segments (0 or more).
                    * Multiple consecutive `/` are ignored, as well as trailing `/`.
                    * Parametrized path segments must come after static segments.
                    * `*`, if present, must come last.
                    * Most specific template "wins" (`/foo` over `/{}` and `/{}` over `/*`).

                    See also <https://swagger.io/specification/#path-templating-matching>

                    Example:
                    ```yaml
                    /register: register
                    "/user/{userId}": user
                    /static/*: other
                    ```

                minProperties: 1
                type: object
                x-go-tag-validate: gt=0,dive,keys,required,endkeys,required
        title: Matches HTTP Path to given path templates
        type: object
    Peer:
        description: Peer holds peer info and services.
        properties:
            address:
                type: string
            hostname:
                type: string
            services:
                additionalProperties:
                    type: string
                type: object
        type: object
    Peers:
        description: Peers holds the peer info of this peer and a mapping of address to other peers.
        properties:
            peers:
                additionalProperties:
                    $ref: '#/definitions/Peer'
                type: object
            self_peer:
                $ref: '#/definitions/Peer'
        type: object
    PodScaler:
        description: Component for scaling pods based on a signal.
        properties:
            kubernetes_object_selector:
                $ref: '#/definitions/KubernetesObjectSelector'
                description: |+
                    The Kubernetes object on which horizontal scaling is applied.

                x-go-tag-validate: required
            scale_actuator:
                $ref: '#/definitions/PodScalerScaleActuator'
                description: Actuates scaling of pods based on a signal.
            scale_reporter:
                $ref: '#/definitions/PodScalerScaleReporter'
                description: Reports actual and configured number of replicas.
        type: object
    PodScalerScaleActuator:
        description: Actuates scaling of pods based on a signal.
        properties:
            default_config:
                $ref: '#/definitions/PodScalerScaleActuatorDynamicConfig'
                description: Default configuration.
            dynamic_config_key:
                title: Configuration key for DynamicConfig
                type: string
            in_ports:
                $ref: '#/definitions/PodScalerScaleActuatorIns'
                description: Input ports for the PodScaler component.
        type: object
    PodScalerScaleActuatorDynamicConfig:
        properties:
            dry_run:
                default: false
                description: |+
                    Decides whether to run the pod scaler in dry-run mode. Dry run mode ensures that no scaling is invoked by this pod scaler.
                    Useful for observing the behavior of Scaler without disrupting any real traffic.

                type: boolean
                x-go-tag-default: "false"
        title: Dynamic Configuration for ScaleActuator
        type: object
    PodScalerScaleActuatorIns:
        description: Inputs for the PodScaler component.
        properties:
            desired_replicas:
                $ref: '#/definitions/InPort'
        type: object
    PodScalerScaleReporter:
        description: Reports actual and configured number of replicas.
        properties:
            out_ports:
                $ref: '#/definitions/PodScalerScaleReporterOuts'
                description: Output ports for the PodScaler component.
        type: object
    PodScalerScaleReporterOuts:
        description: Outputs for the PodScaler component.
        properties:
            actual_replicas:
                $ref: '#/definitions/OutPort'
                description: The number of replicas that are currently running.
            configured_replicas:
                $ref: '#/definitions/OutPort'
                description: The number of replicas that are desired.
        type: object
    Policies:
        properties:
            policies:
                additionalProperties:
                    $ref: '#/definitions/Policy'
                type: object
        type: object
    Policy:
        description: |-
            Policy expresses observability-driven control logic.

            :::info

            See also [Policy overview](/concepts/policy/policy.md).

            :::

            Policy specification contains a circuit that defines the controller logic and resources that need to be setup.
        properties:
            circuit:
                $ref: '#/definitions/Circuit'
                description: Defines the control-loop logic of the policy.
            resources:
                $ref: '#/definitions/Resources'
                description: Resources (Flux Meters, Classifiers etc.) to setup.
        type: object
    PolicyWrapper:
        properties:
            common_attributes:
                $ref: '#/definitions/CommonAttributes'
                title: CommonAttributes
            policy:
                $ref: '#/definitions/Policy'
                title: Policy
        type: object
    PolicyWrappers:
        properties:
            policy_wrappers:
                additionalProperties:
                    $ref: '#/definitions/PolicyWrapper'
                type: object
        type: object
    PreviewFlowLabelsControllerResponse:
        properties:
            response:
                $ref: '#/definitions/PreviewFlowLabelsResponse'
        type: object
    PreviewFlowLabelsResponse:
        properties:
            samples:
                items:
                    $ref: '#/definitions/PreviewFlowLabelsResponseFlowLabels'
                type: array
        type: object
    PreviewFlowLabelsResponseFlowLabels:
        properties:
            labels:
                additionalProperties:
                    type: string
                type: object
        type: object
    PreviewHTTPRequestsControllerResponse:
        properties:
            response:
                $ref: '#/definitions/PreviewHTTPRequestsResponse'
        type: object
    PreviewHTTPRequestsResponse:
        properties:
            samples:
                items:
                    type: object
                type: array
        type: object
    PreviewRequest:
        properties:
            control_point:
                description: |+
                    Control point to preview.

                type: string
                x-go-tag-validate: required
            label_matcher:
                $ref: '#/definitions/LabelMatcher'
                description: Flow labels to match. Optional parameter for advanced filtering.
            samples:
                default: "10"
                description: |+
                    Number of samples to collect.

                format: int64
                minLength: 1
                type: string
                x-go-tag-default: "10"
                x-go-tag-validate: min=1
            service:
                description: Service to preview.
                type: string
        required:
            - control_point
        type: object
    ProcessInfo:
        properties:
            start_time:
                format: date-time
                type: string
            uptime:
                type: string
        type: object
    PromQL:
        properties:
            evaluation_interval:
                default: 10s
                description: |+
                    Describes the interval between successive evaluations of the Prometheus query.

                type: string
                x-go-tag-default: 10s
            out_ports:
                $ref: '#/definitions/PromQLOuts'
                description: Output ports for the PromQL component.
            query_string:
                description: |-
                    Describes the Prometheus query to be run.

                    :::caution

                    TODO we should describe how to construct the query, eg. how to employ the
                    fluxmeters here or link to appropriate place in docs.

                    :::
                type: string
        title: Component that runs a Prometheus query periodically and returns the result as an output signal
        type: object
    PromQLOuts:
        description: Output for the PromQL component.
        properties:
            output:
                $ref: '#/definitions/OutPort'
                description: The result of the Prometheus query as an output signal.
        type: object
    PulseGenerator:
        description: Generates 0 and 1 in turns.
        properties:
            false_for:
                default: 5s
                description: |+
                    Emitting 0 for the false_for duration.

                type: string
                x-go-tag-default: 5s
            out_ports:
                $ref: '#/definitions/PulseGeneratorOuts'
                description: Output ports for the PulseGenerator component.
            true_for:
                default: 5s
                description: |+
                    Emitting 1 for the true_for duration.

                type: string
                x-go-tag-default: 5s
        type: object
    PulseGeneratorOuts:
        description: Outputs for the PulseGenerator component.
        properties:
            output:
                $ref: '#/definitions/OutPort'
        type: object
    Query:
        description: Query components that are query databases such as Prometheus.
        properties:
            promql:
                $ref: '#/definitions/PromQL'
                description: Periodically runs a Prometheus query in the background and emits the result.
        type: object
    RateLimiter:
        description: |-
            :::info

            See also [Rate Limiter overview](/concepts/integrations/flow-control/components/rate-limiter.md).

            :::

            Ratelimiting is done separately on per-label-value basis. Use _label\_key_
            to select which label should be used as key.
        properties:
            default_config:
                $ref: '#/definitions/RateLimiterDynamicConfig'
                title: Default configuration
            dynamic_config_key:
                title: Configuration key for DynamicConfig
                type: string
            flow_selector:
                $ref: '#/definitions/FlowSelector'
                description: |+
                    Which control point to apply this ratelimiter to.

                x-go-tag-validate: required
            in_ports:
                $ref: '#/definitions/RateLimiterIns'
                title: Input ports for the RateLimiter component
                x-go-tag-validate: required
            parameters:
                $ref: '#/definitions/RateLimiterParameters'
                title: Parameters for the RateLimiter component
                x-go-tag-validate: required
        title: Limits the traffic on a control point to specified rate
        type: object
    RateLimiterDynamicConfig:
        properties:
            overrides:
                description: |+
                    Allows to specify different limits for particular label values.

                items:
                    $ref: '#/definitions/RateLimiterOverride'
                type: array
                x-go-tag-validate: dive
        title: Dynamic Configuration for the rate limiter
        type: object
    RateLimiterIns:
        properties:
            limit:
                $ref: '#/definitions/InPort'
                description: |+
                    Number of flows allowed per _limit\_reset\_interval_ per each label.
                    Negative values disable the ratelimiter.

                    :::tip

                    Negative limit can be useful to _conditionally_ enable the ratelimiter
                    under certain circumstances. [Decider](#decider) might be helpful.

                    :::

                x-go-tag-validate: required
        title: Inputs for the RateLimiter component
        type: object
    RateLimiterOverride:
        properties:
            label_value:
                description: |+
                    Value of the label for which the override should be applied.

                type: string
                x-go-tag-validate: required
            limit_scale_factor:
                default: 1
                description: |+
                    Amount by which the _in\_ports.limit_ should be multiplied for this label value.

                format: double
                type: number
                x-go-tag-default: "1.0"
        required:
            - label_value
        type: object
    RateLimiterParameters:
        properties:
            label_key:
                description: |+
                    Specifies which label the ratelimiter should be keyed by.

                    Rate limiting is done independently for each value of the
                    [label](/concepts/integrations/flow-control/flow-label.md) with given key.
                    Eg., to give each user a separate limit, assuming you have a _user_ flow
                    label set up, set `label_key: "user"`.

                type: string
                x-go-tag-validate: required
            lazy_sync:
                $ref: '#/definitions/RateLimiterParametersLazySync'
                title: Configuration of lazy-syncing behaviour of ratelimiter
            limit_reset_interval:
                default: 60s
                description: |+
                    Time after which the limit for a given label value will be reset.

                type: string
                x-go-tag-default: 60s
        required:
            - label_key
        type: object
    RateLimiterParametersLazySync:
        properties:
            enabled:
                default: false
                title: Enables lazy sync
                type: boolean
                x-go-tag-default: "false"
            num_sync:
                default: 5
                description: |+
                    Number of times to lazy sync within the _limit\_reset\_interval_.

                exclusiveMinimum: true
                format: int64
                minimum: 0
                type: integer
                x-go-tag-default: "5"
                x-go-tag-validate: gt=0
        type: object
    ReportRequest:
        properties:
            agent_group:
                type: string
            all_statuses:
                $ref: '#/definitions/GroupStatus'
            auto_scale_kubernetes_control_points:
                items:
                    $ref: '#/definitions/AutoScaleKubernetesControlPoint'
                type: array
            controller_info:
                $ref: '#/definitions/ControllerInfo'
            flow_control_points:
                items:
                    $ref: '#/definitions/FlowControlPoint'
                type: array
            host_info:
                $ref: '#/definitions/HostInfo'
            installation_mode:
                type: string
            peers:
                $ref: '#/definitions/Peers'
            policies:
                $ref: '#/definitions/PolicyWrappers'
            process_info:
                $ref: '#/definitions/ProcessInfo'
            services_list:
                $ref: '#/definitions/ServicesList'
            version_info:
                $ref: '#/definitions/VersionInfo'
        type: object
    ReportResponse:
        description: ReportResponse is empty for now.
        type: object
    Request:
        properties:
            id:
                description: |-
                    Id of the request, this should be unique per client connection. First
                    request id on the connection should be equal to nextID from the Hello
                    message.
                format: uint64
                type: string
            payload:
                $ref: '#/definitions/googleprotobufAny'
                description: Request payload. The method on the callee will be dispatched by request's type.
            timeout:
                description: |-
                    Mandatory timeout for processing request. Timeout is handled on
                    caller-side. After it passes, caller is no longer interested in a response,
                    and callee can forget about the request.
                type: string
        type: object
    Resources:
        description: |-
            :::info

            See also [Resources overview](/concepts/policy/resources.md).

            :::

            Resources are typically Flux Meters, Classifiers, etc. that can be used to create on-demand metrics or label the flows.
        properties:
            classifiers:
                description: |+
                    Classifiers are installed in the data-plane and are used to label the requests based on payload content.

                    The flow labels created by Classifiers can be matched by Flux Meters to create metrics for control purposes.

                items:
                    $ref: '#/definitions/Classifier'
                type: array
                x-go-tag-validate: dive
            flux_meters:
                additionalProperties:
                    $ref: '#/definitions/FluxMeter'
                description: |+
                    Flux Meters are installed in the data-plane and form the observability leg of the feedback loop.

                    Flux Meter created metrics can be consumed as input to the circuit via the PromQL component.

                type: object
                x-go-tag-validate: dive
        title: Resources that need to be setup for the policy to function
        type: object
    Response:
        properties:
            error:
                $ref: '#/definitions/googlerpcStatus'
            id:
                format: uint64
                type: string
            payload:
                description: Payload is a message of a type implied by request kind.
                format: byte
                type: string
        type: object
    Rule:
        description: |-
            Classification rule extracts a value from request metadata.
            More specifically, from `input`, which has the same spec as [Envoy's External Authorization Attribute Context][attribute-context].
            See https://play.openpolicyagent.org/p/gU7vcLkc70 for an example input.
            There are two ways to define a flow classification rule:
            * Using a declarative extractor – suitable from simple cases, such as directly reading a value from header or a field from json body.
            * Rego expression.

            Performance note: It's recommended to use declarative extractors where possible, as they may be slightly performant than Rego expressions.

            Example of Declarative JSON extractor:
            ```yaml
            extractor:
              json:
                from: request.http.body
                pointer: /user/name
            ```

            Example of Rego module which also disables telemetry visibility of label:
            ```yaml
            rego:
              query: data.user_from_cookie.user
              source: |
                package user_from_cookie
                cookies := split(input.attributes.request.http.headers.cookie, "; ")
                user := user {
                    cookie := cookies[_]
                    startswith(cookie, "session=")
                    session := substring(cookie, count("session="), -1)
                    parts := split(session, ".")
                    object := json.unmarshal(base64url.decode(parts[0]))
                    user := object.user
                }
            telemetry: false
            ```
            [attribute-context]: https://www.envoyproxy.io/docs/envoy/latest/api-v3/service/auth/v3/attribute_context.proto
        properties:
            extractor:
                $ref: '#/definitions/Extractor'
                description: High-level declarative extractor.
            rego:
                $ref: '#/definitions/RuleRego'
                description: Rego module to extract a value from.
            telemetry:
                default: true
                description: |+
                    :::note

                    The flow label is always accessible in Aperture Policies regardless of this setting.

                    :::

                    :::caution

                    When using [FluxNinja ARC plugin](arc/plugin.md), telemetry enabled
                    labels are sent to FluxNinja ARC for observability. Telemetry should be disabled for
                    sensitive labels.

                    :::

                title: |-
                    Decides if the created flow label should be available as an attribute in OLAP telemetry and
                    propagated in [baggage](/concepts/integrations/flow-control/flow-label.md#baggage)
                type: boolean
                x-go-tag-default: "true"
        title: Rule describes a single classification Rule
        type: object
    RuleRego:
        description: High-level extractor-based rules are compiled into a single rego query.
        properties:
            query:
                description: |+
                    Query string to extract a value (eg. `data.<mymodulename>.<variablename>`).

                    Note: The module name must match the package name from the "source".

                type: string
                x-go-tag-validate: required
            source:
                description: |+
                    Source code of the rego module.

                    Note: Must include a "package" declaration.

                type: string
                x-go-tag-validate: required
        required:
            - query
            - source
        title: Raw rego rules are compiled 1:1 to rego queries
        type: object
    Scheduler:
        description: |-
            :::note

            Each Agent instantiates an independent copy of the scheduler, but output
            signals for accepted and incoming concurrency are aggregated across all agents.

            :::

            See [ConcurrencyLimiter](#concurrency-limiter) for more context.
        properties:
            out_ports:
                $ref: '#/definitions/SchedulerOuts'
                description: Output ports for the Scheduler component.
            parameters:
                $ref: '#/definitions/SchedulerParameters'
                description: |+
                    Scheduler parameters.

                x-go-tag-validate: required
        title: Weighted Fair Queuing-based workload scheduler
        type: object
    SchedulerOuts:
        description: Output for the Scheduler component.
        properties:
            accepted_concurrency:
                $ref: '#/definitions/OutPort'
                description: |-
                    Accepted concurrency is actual concurrency on a control point that this
                    scheduler is applied on.

                    :::info

                    Concurrency is a unitless number describing mean number of
                    [flows](/concepts/integrations/flow-control/flow-control.md#flow) being
                    concurrently processed by the system (system = control point).
                    Concurrency is calculated as _work_ done per unit of time (so
                    work-seconds per world-seconds). Work-seconds are computed based on
                    token-weights of of flows (which are either estimated via `auto_tokens`
                    or specified by `Workload.tokens`).

                    :::

                    Value of this signal is aggregated from all the relevant schedulers.
            incoming_concurrency:
                $ref: '#/definitions/OutPort'
                description: |-
                    Incoming concurrency is concurrency that'd be needed to accept all the
                    flows entering the scheduler.

                    This is computed in the same way as `accepted_concurrency`, but summing
                    up work-seconds from all the flows entering scheduler, including
                    rejected ones.
        type: object
    SchedulerParameters:
        properties:
            auto_tokens:
                default: true
                description: |+
                    Automatically estimate the size of a request in each workload, based on
                    historical latency. Each workload's `tokens` will be set to average
                    latency of flows in that workload during last few seconds (exact duration
                    of this average can change).

                type: boolean
                x-go-tag-default: "true"
            default_workload_parameters:
                $ref: '#/definitions/SchedulerWorkloadParameters'
                description: Parameters to be used if none of workloads specified in `workloads` match.
            max_timeout:
                default: 0.49s
                description: |+
                    :::caution

                    This timeout needs to be strictly less than the timeout set on the
                    client for the whole GRPC call:
                    * in case of envoy, timeout set on `grpc_service` used in `ext_authz` filter,
                    * in case of libraries, timeout configured... TODO.

                    We're using fail-open logic in integrations, so if the GRPC timeout
                    fires first, the flow will end up being unconditionally allowed while
                    it're still waiting on the scheduler.

                    To avoid such cases, the end-to-end GRPC timeout should also contain
                    some headroom for constant overhead like serialization, etc. Default
                    value for GRPC timeouts is 500ms, giving 50ms of headeroom, so when
                    tweaking this timeout, make sure to adjust the GRPC timeout accordingly.

                    :::

                title: Max Timeout is the value with which the flow timeout calculated by `timeout_factor` is capped
                type: string
                x-go-tag-default: 0.49s
            timeout_factor:
                default: 0.5
                description: |+
                    If a flow is not able to get tokens within `timeout_factor * tokens` of duration,
                    it will be rejected.

                    This value impacts the prioritization and fairness because the larger the timeout the higher the chance a request has to get scheduled.

                format: double
                title: Timeout as a factor of tokens for a flow in a workload
                type: number
                x-go-tag-default: "0.5"
                x-go-tag-validate: gte=0.0
            workloads:
                description: |+
                    List of workloads to be used in scheduler.

                    Categorizing [flows](/concepts/integrations/flow-control/flow-control.md#flow) into workloads
                    allows for load-shedding to be "smarter" than just "randomly deny 50% of
                    requests". There are two aspects of this "smartness":
                    * Scheduler can more precisely calculate concurrency if it understands
                      that flows belonging to different classes have different weights (eg.
                      inserts vs lookups).
                    * Setting different priorities to different workloads lets the scheduler
                      avoid dropping important traffic during overload.

                    Each workload in this list specifies also a matcher that's used to
                    determine which flow will be categorized into which workload.
                    In case of multiple matching workloads, the first matching one will be used.
                    If none of workloads match, `default_workload` will be used.

                    :::info

                    See also [workload definition in the concepts
                    section](/concepts/integrations/flow-control/components/concurrency-limiter.md#workload).

                    :::

                items:
                    $ref: '#/definitions/SchedulerWorkload'
                type: array
                x-go-tag-validate: dive
        title: Scheduler parameters
        type: object
    SchedulerWorkload:
        description: Workload defines a class of requests that preferably have similar properties such as response latency or desired priority.
        properties:
            label_matcher:
                $ref: '#/definitions/LabelMatcher'
                description: |+
                    Label Matcher to select a Workload based on
                    [flow labels](/concepts/integrations/flow-control/flow-label.md).

                x-go-tag-validate: required
            parameters:
                $ref: '#/definitions/SchedulerWorkloadParameters'
                description: |+
                    Parameters associated with flows matching the label matcher.

                x-go-tag-validate: required
        type: object
    SchedulerWorkloadParameters:
        description: Parameters defines parameters such as priority, tokens and fairness key that are applicable to flows within a workload.
        properties:
            fairness_key:
                description: |-
                    Fairness key is a label key that can be used to provide fairness within a workload.
                    Any [flow label](/concepts/integrations/flow-control/flow-label.md) can be used here. Eg. if
                    you have a classifier that sets `user` flow label, you might want to set
                    `fairness_key = "user"`.
                type: string
            priority:
                default: 0
                description: |+
                    $$
                    \text{virtual\_finish\_time} = \text{virtual\_time} + \left(\text{tokens} \cdot \left(\text{256} - \text{priority}\right)\right)
                    $$

                format: int64
                maximum: 255
                minimum: 0
                title: |-
                    Describes priority level of the requests within the workload.
                    Priority level ranges from 0 to 255.
                    Higher numbers means higher priority level.
                    Priority levels have non-linear effect on the workload scheduling. The following formula is used to determine the position of a request in the queue based on virtual finish time:
                type: integer
                x-go-tag-default: "0"
                x-go-tag-validate: gte=0,lte=255
            tokens:
                default: "1"
                description: |+
                    Tokens determines the cost of admitting a single request the workload, which is typically defined as milliseconds of response latency.
                    This override is applicable only if `auto_tokens` is set to false.

                format: int64
                minLength: 1
                type: string
                x-go-tag-default: "1"
                x-go-tag-validate: gt=0
        type: object
    ServerToClient:
        properties:
            cancel_id:
                description: |-
                    Cancels in-flight request.

                    After cancellation, the response is not expected to be received, but
                    might happen that it will be received. If so, it should be ignored.
                format: uint64
                type: string
            request:
                $ref: '#/definitions/Request'
                description: |-
                    Make a request to client. Expect AgentToController message in the
                    future containing Response with the same id.
        type: object
    Service:
        description: |-
            Service contains information about single service discovered in agent group by a
            particular agent.
        properties:
            entities_count:
                format: int32
                type: integer
            name:
                type: string
        type: object
    ServiceSelector:
        description: |-
            :::info

            See also [FlowSelector overview](/concepts/integrations/flow-control/flow-selector.md).

            :::
        properties:
            agent_group:
                default: default
                description: |+
                    Which [agent-group](/concepts/integrations/flow-control/flow-selector.md#agent-group) this
                    selector applies to.

                    :::info

                    Agent Groups are used to scope policies to a subset of agents connected to the same controller. This is especially useful in the Kubernetes sidecar installation because service discovery is switched off in that mode. The agents within an agent group form a peer to peer cluster and constantly share state.

                    :::

                type: string
                x-go-tag-default: default
            service:
                description: |+
                    The Fully Qualified Domain Name of the
                    [service](/concepts/integrations/flow-control/flow-selector.md) to select.

                    In Kubernetes, this is the FQDN of the Service object.

                    "all" means all services within an agent group (catch-all).

                    :::info

                    In the Kubernetes sidecar installation mode, service discovery is switched off by default. In order to scope policies to services, the `service` should be set to `all` and instead, `agent_group` name should be used.

                    :::

                    :::info

                    An entity (e.g. Kubernetes pod) may belong to multiple services.

                    :::

                type: string
                x-go-tag-validate: required
        required:
            - service
        title: |-
            Describes which service a [flow control or observability
            component](/concepts/integrations/flow-control/flow-control.md#components) should apply
            to
        type: object
    ServicesList:
        properties:
            overlapping_services:
                items:
                    $ref: '#/definitions/OverlappingService'
                type: array
            services:
                items:
                    $ref: '#/definitions/Service'
                type: array
        type: object
    SlabInfo:
        properties:
            allocated:
                format: int64
                type: string
            garbage:
                format: int64
                type: string
            inuse:
                format: int64
                type: string
        type: object
    Stats:
        properties:
            backups:
                additionalProperties:
                    $ref: '#/definitions/Partition'
                type: object
            cluster_coordinator:
                $ref: '#/definitions/Member'
            cluster_members:
                additionalProperties:
                    $ref: '#/definitions/Member'
                type: object
            cmdline:
                items:
                    type: string
                type: array
            d_maps:
                $ref: '#/definitions/DMaps'
            d_topics:
                $ref: '#/definitions/DTopics'
            member:
                $ref: '#/definitions/Member'
            network:
                $ref: '#/definitions/Network'
            partitions:
                additionalProperties:
                    $ref: '#/definitions/Partition'
                type: object
            release_version:
                type: string
            runtime:
                type: object
            uptime_seconds:
                format: int64
                type: string
        type: object
    Status:
        description: Status holds details about a status that can be reported to the registry.
        properties:
            error:
                $ref: '#/definitions/StatusError'
            message:
                $ref: '#/definitions/googleprotobufAny'
            timestamp:
                format: date-time
                type: string
        type: object
    StatusError:
        description: Error holds raw error message and its cause in a nested field.
        properties:
            message:
                type: string
        type: object
    Switcher:
        description: |-
            `on_signal` will be returned if switch input is valid and not equal to 0.0 ,
             otherwise `off_signal` will be returned.
        properties:
            in_ports:
                $ref: '#/definitions/SwitcherIns'
                description: Input ports for the Switcher component.
            out_ports:
                $ref: '#/definitions/SwitcherOuts'
                description: Output ports for the Switcher component.
        title: Type of combinator that switches between `on_signal` and `off_signal` signals based on switch input
        type: object
    SwitcherIns:
        description: Inputs for the Switcher component.
        properties:
            off_signal:
                $ref: '#/definitions/InPort'
                description: Output signal when switch is invalid or 0.0.
            on_signal:
                $ref: '#/definitions/InPort'
                description: Output signal when switch is valid and not 0.0.
            switch:
                $ref: '#/definitions/InPort'
                description: Decides whether to return `on_signal` or `off_signal`.
        type: object
    SwitcherOuts:
        description: Outputs for the Switcher component.
        properties:
            output:
                $ref: '#/definitions/OutPort'
                description: Selected signal (`on_signal` or `off_signal`).
        type: object
    UnaryOperator:
        description: |-
            $$
            \text{output} = \unary_operator{\text{input}}
            $$
        properties:
            in_ports:
                $ref: '#/definitions/UnaryOperatorIns'
                description: Input ports for the UnaryOperator component.
            operator:
                description: |+
                    Unary Operator to apply.

                    The unary operator can be one of the following:
                    * abs: Absolute value with the sign removed.
                    * acos: arccosine, in radians.
                    * acosh: Inverse hyperbolic cosine.
                    * asin: arcsine, in radians.
                    * asinh: Inverse hyperbolic sine.
                    * atan: arctangent, in radians.
                    * atanh: Inverse hyperbolic tangent.
                    * cbrt: Cube root.
                    * ceil: Least integer value greater than or equal to input signal.
                    * cos: cosine, in radians.
                    * cosh: Hyperbolic cosine.
                    * erf: Error function.
                    * erfc: Complementary error function.
                    * erfcinv: Inverse complementary error function.
                    * erfinv: Inverse error function.
                    * exp: The base-e exponential of input signal.
                    * exp2: The base-2 exponential of input signal.
                    * expm1: The base-e exponential of input signal minus 1.
                    * floor: Greatest integer value less than or equal to input signal.
                    * gamma: Gamma function.
                    * j0: Bessel function of the first kind of order 0.
                    * j1: Bessel function of the first kind of order 1.
                    * lgamma: Natural logarithm of the absolute value of the gamma function.
                    * log: Natural logarithm of input signal.
                    * log10: Base-10 logarithm of input signal.
                    * log1p: Natural logarithm of input signal plus 1.
                    * log2: Base-2 logarithm of input signal.
                    * round: Round to nearest integer.
                    * roundtoeven: Round to nearest integer, with ties going to the nearest even integer.
                    * sin: sine, in radians.
                    * sinh: Hyperbolic sine.
                    * sqrt: Square root.
                    * tan: tangent, in radians.
                    * tanh: Hyperbolic tangent.
                    * trunc: Truncate to integer.
                    * y0: Bessel function of the second kind of order 0.
                    * y1: Bessel function of the second kind of order 1.

                enum:
                    - abs
                    - acos
                    - acosh
                    - asin
                    - asinh
                    - atan
                    - atanh
                    - cbrt
                    - ceil
                    - cos
                    - cosh
                    - erf
                    - erfc
                    - erfcinv
                    - erfinv
                    - exp
                    - exp2
                    - expm1
                    - floor
                    - gamma
                    - j0
                    - j1
                    - lgamma
                    - log
                    - log10
                    - log1p
                    - log2
                    - round
                    - roundtoeven
                    - sin
                    - sinh
                    - sqrt
                    - tan
                    - tanh
                    - trunc
                    - y0
                    - y1
                type: string
                x-go-tag-validate: oneof=abs acos acosh asin asinh atan atanh cbrt ceil cos cosh erf erfc erfcinv erfinv exp exp2 expm1 floor gamma j0 j1 lgamma log log10 log1p log2 round roundtoeven sin sinh sqrt tan tanh trunc y0 y1
                x-oneof: abs | acos | acosh | asin | asinh | atan | atanh | cbrt | ceil | cos | cosh | erf | erfc | erfcinv | erfinv | exp | exp2 | expm1 | floor | gamma | j0 | j1 | lgamma | log | log10 | log1p | log2 | round | roundtoeven | sin | sinh | sqrt | tan | tanh | trunc | y0 | y1
            out_ports:
                $ref: '#/definitions/UnaryOperatorOuts'
                description: Output ports for the UnaryOperator component.
        title: Takes an input signal and emits the output after applying the specified unary operator
        type: object
    UnaryOperatorIns:
        description: Inputs for the UnaryOperator component.
        properties:
            input:
                $ref: '#/definitions/InPort'
                description: Input signal.
        type: object
    UnaryOperatorOuts:
        description: Outputs for the UnaryOperator component.
        properties:
            output:
                $ref: '#/definitions/OutPort'
                description: Output signal.
        type: object
    Variable:
        description: Component that emits a variable value as an output signal, can be defined in dynamic configuration.
        properties:
            default_config:
                $ref: '#/definitions/VariableDynamicConfig'
                description: Default configuration.
            dynamic_config_key:
                description: Configuration key for DynamicConfig.
                type: string
            out_ports:
                $ref: '#/definitions/VariableOuts'
                description: Output ports for the Variable component.
        type: object
    VariableDynamicConfig:
        properties:
            constant_signal:
                $ref: '#/definitions/ConstantSignal'
        type: object
    VariableOuts:
        description: Outputs for the Variable component.
        properties:
            output:
                $ref: '#/definitions/OutPort'
                description: The value is emitted to the output port.
        type: object
    VersionInfo:
        properties:
            build_host:
                type: string
            build_os:
                type: string
            build_time:
                type: string
            git_branch:
                type: string
            git_commit_hash:
                type: string
            service:
                type: string
            version:
                type: string
        type: object
    googleprotobufAny:
        additionalProperties: {}
        description: |-
            `Any` contains an arbitrary serialized protocol buffer message along with a
            URL that describes the type of the serialized message.

            Protobuf library provides support to pack/unpack Any values in the form
            of utility functions or additional generated methods of the Any type.

            Example 1: Pack and unpack a message in C++.

                Foo foo = ...;
                Any any;
                any.PackFrom(foo);
                ...
                if (any.UnpackTo(&foo)) {
                  ...
                }

            Example 2: Pack and unpack a message in Java.

                Foo foo = ...;
                Any any = Any.pack(foo);
                ...
                if (any.is(Foo.class)) {
                  foo = any.unpack(Foo.class);
                }
                // or ...
                if (any.isSameTypeAs(Foo.getDefaultInstance())) {
                  foo = any.unpack(Foo.getDefaultInstance());
                }

            Example 3: Pack and unpack a message in Python.

                foo = Foo(...)
                any = Any()
                any.Pack(foo)
                ...
                if any.Is(Foo.DESCRIPTOR):
                  any.Unpack(foo)
                  ...

            Example 4: Pack and unpack a message in Go

                 foo := &pb.Foo{...}
                 any, err := anypb.New(foo)
                 if err != nil {
                   ...
                 }
                 ...
                 foo := &pb.Foo{}
                 if err := any.UnmarshalTo(foo); err != nil {
                   ...
                 }

            The pack methods provided by protobuf library will by default use
            'type.googleapis.com/full.type.name' as the type URL and the unpack
            methods only use the fully qualified type name after the last '/'
            in the type URL, for example "foo.bar.com/x/y.z" will yield type
            name "y.z".

            JSON

            The JSON representation of an `Any` value uses the regular
            representation of the deserialized, embedded message, with an
            additional field `@type` which contains the type URL. Example:

                package google.profile;
                message Person {
                  string first_name = 1;
                  string last_name = 2;
                }

                {
                  "@type": "type.googleapis.com/google.profile.Person",
                  "firstName": <string>,
                  "lastName": <string>
                }

            If the embedded message type is well-known and has a custom JSON
            representation, that representation will be embedded adding a field
            `value` which holds the custom JSON in addition to the `@type`
            field. Example (for message [google.protobuf.Duration][]):

                {
                  "@type": "type.googleapis.com/google.protobuf.Duration",
                  "value": "1.212s"
                }
        properties:
            '@type':
                description: |-
                    A URL/resource name that uniquely identifies the type of the serialized
                    protocol buffer message. This string must contain at least
                    one "/" character. The last segment of the URL's path must represent
                    the fully qualified name of the type (as in
                    `path/google.protobuf.Duration`). The name should be in a canonical form
                    (e.g., leading "." is not accepted).

                    In practice, teams usually precompile into the binary all types that they
                    expect it to use in the context of Any. However, for URLs which use the
                    scheme `http`, `https`, or no scheme, one can optionally set up a type
                    server that maps type URLs to message definitions as follows:

                    * If no scheme is provided, `https` is assumed.
                    * An HTTP GET on the URL must yield a [google.protobuf.Type][]
                      value in binary format, or produce an error.
                    * Applications are allowed to cache lookup results based on the
                      URL, or have them precompiled into a binary to avoid any
                      lookup. Therefore, binary compatibility needs to be preserved
                      on changes to types. (Use versioned type names to manage
                      breaking changes.)

                    Note: this functionality is not currently available in the official
                    protobuf release, and it is not used for type URLs beginning with
                    type.googleapis.com.

                    Schemes other than `http`, `https` (or the empty scheme) might be
                    used with implementation specific semantics.
                type: string
        type: object
    googleprotobufNullValue:
        default: NULL_VALUE
        description: |-
            `NullValue` is a singleton enumeration to represent the null value for the
            `Value` type union.

             The JSON representation for `NullValue` is JSON `null`.

             - NULL_VALUE: Null value.
        enum:
            - NULL_VALUE
        type: string
    googlerpcStatus:
        description: |-
            The `Status` type defines a logical error model that is suitable for
            different programming environments, including REST APIs and RPC APIs. It is
            used by [gRPC](https://github.com/grpc). Each `Status` message contains
            three pieces of data: error code, error message, and error details.

            You can find out more about this error model and how to work with it in the
            [API Design Guide](https://cloud.google.com/apis/design/errors).
        properties:
            code:
                description: |-
                    The status code, which should be an enum value of
                    [google.rpc.Code][google.rpc.Code].
                format: int32
                type: integer
            details:
                description: |-
                    A list of messages that carry the error details.  There is a common set of
                    message types for APIs to use.
                items:
                    $ref: '#/definitions/googleprotobufAny'
                type: array
            message:
                description: |-
                    A developer-facing error message, which should be in English. Any
                    user-facing error message should be localized and sent in the
                    [google.rpc.Status.details][google.rpc.Status.details] field, or localized
                    by the client.
                type: string
        type: object
info:
    title: Aperture API
    version: "1.0"
paths:
    /plugins/fluxninja/v1/controllerinfo:
        get:
            operationId: ControllerInfoService_GetControllerInfo
            responses:
                "200":
                    description: A successful response.
                    schema:
                        $ref: '#/definitions/ControllerInfo'
                default:
                    description: An unexpected error response.
                    schema:
                        $ref: '#/definitions/googlerpcStatus'
            tags:
                - ControllerInfoService
    /plugins/fluxninja/v1/report:
        post:
            operationId: FluxNinjaService_Report
            parameters:
                - in: body
                  name: body
                  required: true
                  schema:
                    $ref: '#/definitions/ReportRequest'
            responses:
                "200":
                    description: A successful response.
                    schema:
                        $ref: '#/definitions/ReportResponse'
                default:
                    description: An unexpected error response.
                    schema:
                        $ref: '#/definitions/googlerpcStatus'
            summary: Report accepts information about agents' health and applied configurations/policies.
            tags:
                - FluxNinjaService
    /v1/autoscale/kubernetes/controlpoints:
        get:
            operationId: AutoScaleKubernetesControlPointsService_GetControlPoints
            responses:
                "200":
                    description: A successful response.
                    schema:
                        $ref: '#/definitions/AutoScaleKubernetesControlPoints'
                default:
                    description: An unexpected error response.
                    schema:
                        $ref: '#/definitions/googlerpcStatus'
            tags:
                - aperture-agent
    /v1/discovery/entities:
        get:
            operationId: EntitiesService_GetEntities
            responses:
                "200":
                    description: A successful response.
                    schema:
                        $ref: '#/definitions/Entities'
                default:
                    description: An unexpected error response.
                    schema:
                        $ref: '#/definitions/googlerpcStatus'
            tags:
                - aperture-agent
    /v1/discovery/entities/ip-address/{ip_address}:
        get:
            operationId: EntitiesService_GetEntityByIPAddress
            parameters:
                - in: path
                  name: ip_address
                  required: true
                  type: string
            responses:
                "200":
                    description: A successful response.
                    schema:
                        $ref: '#/definitions/Entity'
                default:
                    description: An unexpected error response.
                    schema:
                        $ref: '#/definitions/googlerpcStatus'
            tags:
                - aperture-agent
    /v1/discovery/entities/name/{name}:
        get:
            operationId: EntitiesService_GetEntityByName
            parameters:
                - in: path
                  name: name
                  required: true
                  type: string
            responses:
                "200":
                    description: A successful response.
                    schema:
                        $ref: '#/definitions/Entity'
                default:
                    description: An unexpected error response.
                    schema:
                        $ref: '#/definitions/googlerpcStatus'
            tags:
                - aperture-agent
    /v1/distcache/stats:
        get:
            operationId: DistCacheService_GetStats
            responses:
                "200":
                    description: A successful response.
                    schema:
                        $ref: '#/definitions/Stats'
                default:
                    description: An unexpected error response.
                    schema:
                        $ref: '#/definitions/googlerpcStatus'
            tags:
                - aperture-agent
    /v1/flowcontrol/controlpoints:
        get:
            operationId: FlowControlPointsService_GetControlPoints
            responses:
                "200":
                    description: A successful response.
                    schema:
                        $ref: '#/definitions/FlowControlPoints'
                default:
                    description: An unexpected error response.
                    schema:
                        $ref: '#/definitions/googlerpcStatus'
            tags:
                - aperture-agent
    /v1/flowcontrol/preview/http_requests/{service}/{control_point}:
        post:
            operationId: FlowPreviewService_PreviewHTTPRequests
            parameters:
                - description: Service to preview.
                  in: path
                  name: service
                  required: true
                  type: string
                - description: |+
                    Control point to preview.

                  in: path
                  name: control_point
                  required: true
                  type: string
                  x-go-tag-validate: required
                - description: Flow labels to match. Optional parameter for advanced filtering.
                  in: body
                  name: label_matcher
                  required: true
                  schema:
                    $ref: '#/definitions/LabelMatcher'
                - description: |+
                    Number of samples to collect.

                  format: int64
                  in: query
                  name: samples
                  required: false
                  type: string
                  x-go-tag-default: "10"
                  x-go-tag-validate: min=1
            responses:
                "200":
                    description: A successful response.
                    schema:
                        $ref: '#/definitions/PreviewHTTPRequestsResponse'
                default:
                    description: An unexpected error response.
                    schema:
                        $ref: '#/definitions/googlerpcStatus'
            tags:
                - aperture-agent
    /v1/flowcontrol/preview/labels/{service}/{control_point}:
        post:
            operationId: FlowPreviewService_PreviewFlowLabels
            parameters:
                - description: Service to preview.
                  in: path
                  name: service
                  required: true
                  type: string
                - description: |+
                    Control point to preview.

                  in: path
                  name: control_point
                  required: true
                  type: string
                  x-go-tag-validate: required
                - description: Flow labels to match. Optional parameter for advanced filtering.
                  in: body
                  name: label_matcher
                  required: true
                  schema:
                    $ref: '#/definitions/LabelMatcher'
                - description: |+
                    Number of samples to collect.

                  format: int64
                  in: query
                  name: samples
                  required: false
                  type: string
                  x-go-tag-default: "10"
                  x-go-tag-validate: min=1
            responses:
                "200":
                    description: A successful response.
                    schema:
                        $ref: '#/definitions/PreviewFlowLabelsResponse'
                default:
                    description: An unexpected error response.
                    schema:
                        $ref: '#/definitions/googlerpcStatus'
            tags:
                - aperture-agent
    /v1/info/host:
        get:
            operationId: InfoService_Host
            responses:
                "200":
                    description: A successful response.
                    schema:
                        $ref: '#/definitions/HostInfo'
                default:
                    description: An unexpected error response.
                    schema:
                        $ref: '#/definitions/googlerpcStatus'
            tags:
                - aperture-agent
                - aperture-controller
    /v1/info/process:
        get:
            operationId: InfoService_Process
            responses:
                "200":
                    description: A successful response.
                    schema:
                        $ref: '#/definitions/ProcessInfo'
                default:
                    description: An unexpected error response.
                    schema:
                        $ref: '#/definitions/googlerpcStatus'
            tags:
                - aperture-agent
                - aperture-controller
    /v1/info/version:
        get:
            operationId: InfoService_Version
            responses:
                "200":
                    description: A successful response.
                    schema:
                        $ref: '#/definitions/VersionInfo'
                default:
                    description: An unexpected error response.
                    schema:
                        $ref: '#/definitions/googlerpcStatus'
            tags:
                - aperture-agent
                - aperture-controller
    /v1/peers:
        get:
            operationId: PeerDiscoveryService_GetPeers
            responses:
                "200":
                    description: A successful response.
                    schema:
                        $ref: '#/definitions/Peers'
                default:
                    description: An unexpected error response.
                    schema:
                        $ref: '#/definitions/googlerpcStatus'
            tags:
                - aperture-agent
    /v1/peers/address/{address}:
        get:
            operationId: PeerDiscoveryService_GetPeer
            parameters:
                - in: path
                  name: address
                  required: true
                  type: string
            responses:
                "200":
                    description: A successful response.
                    schema:
                        $ref: '#/definitions/Peer'
                default:
                    description: An unexpected error response.
                    schema:
                        $ref: '#/definitions/googlerpcStatus'
            tags:
                - aperture-agent
    /v1/policies:
        get:
            operationId: PolicyService_GetPolicies
            responses:
                "200":
                    description: A successful response.
                    schema:
                        $ref: '#/definitions/GetPoliciesResponse'
                default:
                    description: An unexpected error response.
                    schema:
                        $ref: '#/definitions/googlerpcStatus'
            tags:
                - aperture-controller
    /v1/status/{path}:
        get:
            operationId: StatusService_GetGroupStatus
            parameters:
                - in: path
                  name: path
                  pattern: .+
                  required: true
                  type: string
            responses:
                "200":
                    description: A successful response.
                    schema:
                        $ref: '#/definitions/GroupStatus'
                default:
                    description: An unexpected error response.
                    schema:
                        $ref: '#/definitions/googlerpcStatus'
            tags:
                - aperture-agent
                - aperture-controller
produces:
    - application/json
swagger: "2.0"
tags:
    - name: AutoScaleKubernetesControlPointsService
    - name: FlowControlPointsService
    - name: FlowPreviewService
    - name: Controller
    - name: EntitiesService
    - name: DistCacheService
    - name: FlowControlService
    - name: InfoService
    - name: PeerDiscoveryService
    - name: PolicyService
    - name: StatusService
    - name: FluxNinjaService
    - name: ControllerInfoService
    - name: Coordinator<|MERGE_RESOLUTION|>--- conflicted
+++ resolved
@@ -259,23 +259,13 @@
     AutoScale:
         description: AutoScale components are used to scale a service.
         properties:
-<<<<<<< HEAD
             auto_scaler:
                 $ref: '#/definitions/AutoScaler'
                 description: AutoScaler provides auto scaling functionality for any scalable resource.
-=======
-            autoscaler:
-                $ref: '#/definitions/AutoScaler'
-                description: AutoScaler provides auto scaling functionality for any resource.
->>>>>>> ca5352d5
             pod_scaler:
                 $ref: '#/definitions/PodScaler'
                 description: PodScaler provides pod horizontal scaling functionality for scalable Kubernetes resources.
         type: object
-<<<<<<< HEAD
-    AutoScaler:
-        description: 'AutoScaler: AutoScaler provides auto scaling functionality for any scalable resource. Multiple Controllers can be defined on the AutoScaler for performing scale-out or scale-in. The AutoScaler can interface with infrastructure APIs such as Kubernetes to perform auto-scale.'
-=======
     AutoScaleKubernetesControlPoint:
         properties:
             api_version:
@@ -295,7 +285,7 @@
                 type: array
         type: object
     AutoScaler:
->>>>>>> ca5352d5
+        description: 'AutoScaler: AutoScaler provides auto scaling functionality for any scalable resource. Multiple Controllers can be defined on the AutoScaler for performing scale-out or scale-in. The AutoScaler can interface with infrastructure APIs such as Kubernetes to perform auto-scale.'
         properties:
             cooldown_override_percentage:
                 default: 50
@@ -379,10 +369,6 @@
             scaler:
                 $ref: '#/definitions/AutoScalerScaler'
                 x-go-tag-validate: required
-<<<<<<< HEAD
-=======
-        title: AutoScaler
->>>>>>> ca5352d5
         type: object
     AutoScalerDecreasingGradient:
         description: Decreasing Gradient defines a controller for scaling in based on Gradient Controller.
