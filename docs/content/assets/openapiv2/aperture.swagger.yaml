consumes:
    - application/json
definitions:
    AIMDConcurrencyController:
        description: High level concurrency control component. Baselines a signal via exponential moving average and applies concurrency limits based on deviation of signal from the baseline. Internally implemented as a nested circuit.
        properties:
            alerter_parameters:
                $ref: '#/definitions/AlerterParameters'
                description: Configuration for embedded alerter.
            default_config:
                $ref: '#/definitions/LoadActuatorDynamicConfig'
                description: Default configuration.
            dynamic_config_key:
                description: Configuration key for load actuation.
                type: string
            flow_selector:
                $ref: '#/definitions/FlowSelector'
                description: |+
                    Flow Selector decides the service and flows at which the concurrency limiter is applied.

                x-go-tag-validate: required
            gradient_parameters:
                $ref: '#/definitions/GradientControllerParameters'
                title: |-
                    Gradient parameters for the controller. Defaults to:
                    * slope = -1
                    * min_gradient = 0.1
                    * max_gradient = 1
            in_ports:
                $ref: '#/definitions/AIMDConcurrencyControllerIns'
                description: Input ports for the AIMDConcurrencyController component.
            load_multiplier_linear_increment:
                default: 0.0025
                description: |+
                    Linear increment to load multiplier in each execution tick when the system is not in overloaded state.

                format: double
                type: number
                x-go-tag-default: "0.0025"
            max_load_multiplier:
                default: 2
                description: |+
                    Current accepted concurrency is multiplied with this number to dynamically calculate the upper concurrency limit of a Service during normal (non-overload) state. This protects the Service from sudden spikes.

                format: double
                type: number
                x-go-tag-default: "2.0"
            out_ports:
                $ref: '#/definitions/AIMDConcurrencyControllerOuts'
                description: Output ports for the AIMDConcurrencyController component.
            scheduler_parameters:
                $ref: '#/definitions/SchedulerParameters'
                description: |+
                    Scheduler parameters.

                x-go-tag-validate: required
        required:
            - flow_selector
            - scheduler_parameters
        type: object
    AIMDConcurrencyControllerIns:
        description: Inputs for the AIMDConcurrencyController component.
        properties:
            setpoint:
                $ref: '#/definitions/InPort'
                description: The setpoint to the controller.
            signal:
                $ref: '#/definitions/InPort'
                description: The signal to the controller.
        type: object
    AIMDConcurrencyControllerOuts:
        description: Outputs for the AIMDConcurrencyController component.
        properties:
            accepted_concurrency:
                $ref: '#/definitions/OutPort'
                description: Accepted concurrency is the number of concurrent requests that are accepted by the service.
            desired_load_multiplier:
                $ref: '#/definitions/OutPort'
                description: Desired Load multiplier is the ratio of desired concurrency to the incoming concurrency.
            incoming_concurrency:
                $ref: '#/definitions/OutPort'
                description: IncomingConcurrency is the number of concurrent requests that are received by the service.
            is_overload:
                $ref: '#/definitions/OutPort'
                description: Is overload is a boolean signal that indicates whether the service is overloaded based on the deviation of the signal from the setpoint taking into account some tolerance.
            observed_load_multiplier:
                $ref: '#/definitions/OutPort'
                description: Observed Load multiplier is the ratio of accepted concurrency to the incoming concurrency.
        type: object
    AddressExtractor:
        description: |-
            IP addresses in attribute context are defined as objects with separate ip and port fields.
            This is a helper to display an address as a single string.

            Note: Use with care, as it might accidentally introduce a high-cardinality flow label values.

            [ext-authz-address]: https://www.envoyproxy.io/docs/envoy/latest/api-v3/config/core/v3/address.proto#config-core-v3-address

            Example:
            ```yaml
            from: "source.address # or destination.address"
            ```
        properties:
            from:
                description: |+
                    Attribute path pointing to some string - eg. "source.address".

                type: string
                x-go-tag-validate: required
        required:
            - from
        title: Display an [Address][ext-authz-address] as a single string, eg. `<ip>:<port>`
        type: object
    Alerter:
        description: Alerter reacts to a signal and generates alert to send to alert manager.
        properties:
            in_ports:
                $ref: '#/definitions/AlerterIns'
                description: Input ports for the Alerter component.
            parameters:
                $ref: '#/definitions/AlerterParameters'
                description: ""
                title: Alerter configuration
                x-go-tag-validate: required
        required:
            - parameters
        type: object
    AlerterIns:
        description: Inputs for the Alerter component.
        properties:
            signal:
                $ref: '#/definitions/InPort'
                description: Signal which Alerter is monitoring. If the signal greater than 0, Alerter generates an alert.
        type: object
    AlerterParameters:
        description: Alerter Parameters is a common config for separate alerter components and alerters embedded in other components.
        properties:
            alert_channels:
                description: A list of alert channel strings.
                items:
                    type: string
                type: array
            alert_name:
                description: |+
                    Name of the alert.

                type: string
                x-go-tag-validate: required
            labels:
                additionalProperties:
                    type: string
                description: Additional labels to add to alert.
                type: object
            resolve_timeout:
                default: 5s
                description: |+
                    Duration of alert resolver.

                type: string
                x-go-tag-default: 5s
            severity:
                default: info
                description: |+
                    Severity of the alert, one of 'info', 'warn' or 'crit'.

                type: string
                x-go-tag-default: info
                x-go-tag-validate: oneof=info warn crit
        required:
            - alert_name
        type: object
    And:
        description: |-
            Logical AND.

            Signals are mapped to boolean values as follows:
            * Zero is treated as false.
            * Any non-zero is treated as true.
            * Invalid inputs are considered unknown.

              :::note

              Treating invalid inputs as "unknowns" has a consequence that the result
              might end up being valid even when some inputs are invalid. Eg. `unknown && false == false`,
              because the result would end up false no matter if
              first signal was true or false. On the other hand, `unknown && true == unknown`.

              :::
        properties:
            in_ports:
                $ref: '#/definitions/AndIns'
                description: Input ports for the And component.
            out_ports:
                $ref: '#/definitions/AndOuts'
                description: Output ports for the And component.
        type: object
    AndIns:
        description: Inputs for the And component.
        properties:
            inputs:
                description: |+
                    Array of input signals.

                items:
                    $ref: '#/definitions/InPort'
                type: array
                x-go-tag-validate: dive
        type: object
    AndOuts:
        description: Output ports for the And component.
        properties:
            output:
                $ref: '#/definitions/OutPort'
                description: |-
                    Result of logical AND of all the input signals.

                    Will always be 0 (false), 1 (true) or invalid (unknown).
        type: object
    ArithmeticCombinator:
        properties:
            in_ports:
                $ref: '#/definitions/ArithmeticCombinatorIns'
                description: Input ports for the Arithmetic Combinator component.
            operator:
                description: |+
                    Operator of the arithmetic operation.

                    The arithmetic operation can be addition, subtraction, multiplication, division, XOR, right bit shift or left bit shift.
                    In case of XOR and bitshifts, value of signals is cast to integers before performing the operation.

                type: string
                x-go-tag-validate: oneof=add sub mul div xor lshift rshift
            out_ports:
                $ref: '#/definitions/ArithmeticCombinatorOuts'
                description: Output ports for the Arithmetic Combinator component.
        title: Type of combinator that computes the arithmetic operation on the operand signals
        type: object
    ArithmeticCombinatorIns:
        description: Inputs for the Arithmetic Combinator component.
        properties:
            lhs:
                $ref: '#/definitions/InPort'
                description: Left hand side of the arithmetic operation.
            rhs:
                $ref: '#/definitions/InPort'
                description: Right hand side of the arithmetic operation.
        type: object
    ArithmeticCombinatorOuts:
        description: Outputs for the Arithmetic Combinator component.
        properties:
            output:
                $ref: '#/definitions/OutPort'
                description: Result of arithmetic operation.
        type: object
    AutoScale:
        description: AutoScale components are used to scale a service.
        properties:
            pod_scaler:
                $ref: '#/definitions/PodScaler'
                description: |-
                    PodScaler provides pod horizontal scaling functionality for scalable Kubernetes resources.

                    GradientPodAutoScaler provides auto scaling functionality for scalable Kubernetes resources.
        type: object
    CheckResponse:
        description: CheckResponse contains fields that represent decision made by Check call.
        properties:
            classifier_infos:
                description: classifiers that were matched for this request.
                items:
                    $ref: '#/definitions/ClassifierInfo'
                type: array
            control_point:
                title: control_point of request
                type: string
            decision_type:
                $ref: '#/definitions/CheckResponseDecisionType'
                description: decision_type contains what the decision was.
            end:
                format: date-time
                title: end timestamp
                type: string
            flow_label_keys:
                description: flow label keys that were matched for this request.
                items:
                    type: string
                type: array
            flux_meter_infos:
                description: flux meters that were matched for this request.
                items:
                    $ref: '#/definitions/FluxMeterInfo'
                type: array
            limiter_decisions:
                description: limiter_decisions contains information about decision made by each limiter.
                items:
                    $ref: '#/definitions/LimiterDecision'
                type: array
            reject_reason:
                $ref: '#/definitions/CheckResponseRejectReason'
                description: reject_reason contains the reason for the rejection.
            services:
                items:
                    type: string
                title: services that matched
                type: array
            start:
                format: date-time
                title: start timestamp
                type: string
            telemetry_flow_labels:
                additionalProperties:
                    type: string
                description: telemetry_flow_labels are labels for telemetry purpose. The keys in telemetry_flow_labels is subset of flow_label_keys.
                type: object
        type: object
    CheckResponseDecisionType:
        default: DECISION_TYPE_ACCEPTED
        description: DecisionType contains fields that represent decision made by Check call.
        enum:
            - DECISION_TYPE_ACCEPTED
            - DECISION_TYPE_REJECTED
        type: string
    CheckResponseRejectReason:
        default: REJECT_REASON_NONE
        description: RejectReason contains fields that give further information about rejection.
        enum:
            - REJECT_REASON_NONE
            - REJECT_REASON_RATE_LIMITED
            - REJECT_REASON_CONCURRENCY_LIMITED
        type: string
    Circuit:
        description: |-
            :::info

            See also [Circuit overview](/concepts/policy/circuit.md).

            :::

            Signals flow between components via ports.
            As signals traverse the circuit, they get processed, stored within components or get acted upon (e.g. load-shed, rate-limit, auto-scale etc.).
            Circuit is evaluated periodically in order to respond to changes in signal readings.

            :::info

            **Signal**

            Signals are floating-point values.

            A signal can also have a special **Invalid** value. It's usually used to
            communicate that signal doesn't have a meaningful value at the moment, eg.
            [PromQL](#prom-q-l) emits such a value if it cannot execute a query.
            Components know when their input signals are invalid and can act
            accordingly. They can either propagate the invalidness, by making their
            output itself invalid (like eg.
            [ArithmeticCombinator](#arithmetic-combinator)) or use some different
            logic, like eg. [Extrapolator](#extrapolator). Refer to a component's
            docs on how exactly it handles invalid inputs.

            :::
        properties:
            components:
                description: |+
                    Defines a signal processing graph as a list of components.

                items:
                    $ref: '#/definitions/Component'
                type: array
                x-go-tag-validate: dive
            evaluation_interval:
                default: 0.5s
                description: |+
                    Evaluation interval (tick) is the time period between consecutive runs of the policy circuit.
                    This interval is typically aligned with how often the corrective action (actuation) needs to be taken.

                type: string
                x-go-tag-default: 0.5s
        title: Circuit is defined as a dataflow graph of inter-connected components
        type: object
    Classifier:
        properties:
            flow_selector:
                $ref: '#/definitions/FlowSelector'
                description: |+
                    Defines where to apply the flow classification rule.

                x-go-tag-validate: required
            rules:
                additionalProperties:
                    $ref: '#/definitions/Rule'
                description: |+
                    A map of {key, value} pairs mapping from
                    [flow label](/concepts/integrations/flow-control/flow-label.md) keys to rules that define
                    how to extract and propagate flow labels with that key.

                type: object
<<<<<<< HEAD
                x-go-validate: required,gt=0,dive,keys,required,endkeys,required
=======
                x-go-tag-validate: required,gt=0,dive,keys,required,endkeys,required
        required:
            - flow_selector
            - rules
        title: Set of classification rules sharing a common selector
>>>>>>> a9941809
        type: object
    ClassifierInfo:
        description: ClassifierInfo describes details for each ClassifierInfo.
        properties:
            classifier_index:
                format: int64
                type: string
            error:
                $ref: '#/definitions/ClassifierInfoError'
            label_key:
                type: string
            policy_hash:
                type: string
            policy_name:
                type: string
        type: object
    ClassifierInfoError:
        default: ERROR_NONE
        description: Error information.
        enum:
            - ERROR_NONE
            - ERROR_EVAL_FAILED
            - ERROR_EMPTY_RESULTSET
            - ERROR_AMBIGUOUS_RESULTSET
            - ERROR_MULTI_EXPRESSION
            - ERROR_EXPRESSION_NOT_MAP
        type: string
    CommonAttributes:
        properties:
            component_id:
                description: The id of Component within the circuit.
                type: string
            policy_hash:
                description: Hash of the entire Policy spec.
                type: string
            policy_name:
                description: Name of the Policy.
                type: string
        type: object
    Component:
        description: |-
            :::info

            See also [Components overview](/concepts/policy/circuit.md#components).

            :::

            Signals flow into the components via input ports and results are emitted on output ports.
            Components are wired to each other based on signal names forming an execution graph of the circuit.

            :::note

            Loops are broken by the runtime at the earliest component index that is part of the loop.
            The looped signals are saved in the tick they are generated and served in the subsequent tick.

            :::

            There are three categories of components:
            * "source" components – they take some sort of input from "the real world" and output
              a signal based on this input. Example: [PromQL](#prom-q-l). In the UI
              they're represented by green color.
            * signal processor components – "pure" components that don't interact with the "real world".
              Examples: [GradientController](#gradient-controller), [Max](#max).

              :::note

              Signal processor components's output can depend on their internal state, in addition to the inputs.
              Eg. see the [Exponential Moving Average filter](#e-m-a).

              :::

            * "sink" components – they affect the real world.
              [ConcurrencyLimiter.LoadActuator](#concurrency-limiter) and [RateLimiter](#rate-limiter).
              In the UI, represented by orange color.  Sink components usually come in pairs with a
              "sources" component which emits a feedback signal, like
              `accepted_concurrency` emitted by ConcurrencyLimiter.Scheduler.

            :::tip

            Sometimes you may want to use a constant value as one of component's inputs.
            You can create an input port containing the constant value instead of being connected to a signal.
            To do so, use the [InPort](#in_port)'s .withConstantSignal(constant_signal) method.
            You can also use it to provide special math values such as NaN and +- Inf.
            If You need to provide the same constant signal to multiple components,
            You can use the [Variable](#variable) component.

            :::

            See also [Policy](#policy) for a higher-level explanation of circuits.
        properties:
            alerter:
                $ref: '#/definitions/Alerter'
                description: Alerter reacts to a signal and generates alert to send to alert manager.
            and:
                $ref: '#/definitions/And'
                description: Logical AND.
            arithmetic_combinator:
                $ref: '#/definitions/ArithmeticCombinator'
                description: Applies the given operator on input operands (signals) and emits the result.
            auto_scale:
                $ref: '#/definitions/AutoScale'
                description: AutoScale components are used to scale the service.
            decider:
                $ref: '#/definitions/Decider'
                description: Decider emits the binary result of comparison operator on two operands.
            differentiator:
                $ref: '#/definitions/Differentiator'
                description: Differentiator calculates rate of change per tick.
            ema:
                $ref: '#/definitions/EMA'
                description: Exponential Moving Average filter.
            extrapolator:
                $ref: '#/definitions/Extrapolator'
                description: Takes an input signal and emits the extrapolated value; either mirroring the input value or repeating the last known value up to the maximum extrapolation interval.
            first_valid:
                $ref: '#/definitions/FirstValid'
                description: Picks the first valid input signal and emits it.
            flow_control:
                $ref: '#/definitions/FlowControl'
                description: FlowControl components are used to regulate requests flow.
            gradient_controller:
                $ref: '#/definitions/GradientController'
                description: |-
                    Gradient controller basically calculates the ratio between the signal and the setpoint to determine the magnitude of the correction that need to be applied.
                    This controller can be used to build AIMD (Additive Increase, Multiplicative Decrease) or MIMD style response.
            holder:
                $ref: '#/definitions/Holder'
                description: Holds the last valid signal value for the specified duration then waits for next valid value to hold.
            integrator:
                $ref: '#/definitions/Integrator'
                description: Accumulates sum of signal every tick.
            inverter:
                $ref: '#/definitions/Inverter'
                description: Logical NOT.
            max:
                $ref: '#/definitions/Max'
                description: Emits the maximum of the input signals.
            min:
                $ref: '#/definitions/Min'
                description: Emits the minimum of the input signals.
            nested_circuit:
                $ref: '#/definitions/NestedCircuit'
                description: Nested circuit defines a sub-circuit as a high-level component. It consists of a list of components and a map of input and output ports.
            nested_signal_egress:
                $ref: '#/definitions/NestedSignalEgress'
                description: Nested signal egress is a special type of component that allows to extract a signal from a nested circuit.
            nested_signal_ingress:
                $ref: '#/definitions/NestedSignalIngress'
                description: Nested signal ingress is a special type of component that allows to inject a signal into a nested circuit.
            or:
                $ref: '#/definitions/Or'
                description: Logical OR.
            pulse_generator:
                $ref: '#/definitions/PulseGenerator'
                description: Generates 0 and 1 in turns.
            query:
                $ref: '#/definitions/Query'
                description: Query components that are query databases such as Prometheus.
            sqrt:
                $ref: '#/definitions/Sqrt'
                description: Takes an input signal and emits the square root of the input signal.
            switcher:
                $ref: '#/definitions/Switcher'
                description: Switcher acts as a switch that emits one of the two signals based on third signal.
            variable:
                $ref: '#/definitions/Variable'
                description: Emits a variable signal which can be set to invalid.
        title: Computational block that form the circuit
        type: object
    ConcurrencyLimiter:
        description: |-
            :::info

            See also [Concurrency Limiter overview](/concepts/integrations/flow-control/components/concurrency-limiter.md).

            :::

            It is based on the actuation strategy (e.g. load actuator) and workload scheduling which is based on Weighted Fair Queuing principles.
            Concurrency is calculated in terms of total tokens which translate to (avg. latency \* in-flight requests), i.e. Little's Law.

            ConcurrencyLimiter configuration is split into two parts: An actuation
            strategy and a scheduler. Right now, only `load_actuator` strategy is available.
        properties:
            flow_selector:
                $ref: '#/definitions/FlowSelector'
                description: |+
                    Flow Selector decides the service and flows at which the concurrency limiter is applied.

                x-go-tag-validate: required
            load_actuator:
                $ref: '#/definitions/LoadActuator'
                description: |-
                    Actuator based on limiting the accepted concurrency under incoming concurrency * load multiplier.

                    Actuation strategy defines the input signal that will drive the scheduler.
            scheduler:
                $ref: '#/definitions/Scheduler'
                description: |+
                    Configuration of Weighted Fair Queuing-based workload scheduler.

                    Contains configuration of per-agent scheduler, and also defines some
                    output signals.

                x-go-tag-validate: required
        required:
            - flow_selector
            - scheduler
        title: Concurrency Limiter is an actuator component that regulates flows in order to provide active service protection
        type: object
    ConstantSignal:
        description: Special constant input for ports and Variable component. Can provide either a constant value or special Nan/+-Inf value.
        properties:
            special_value:
                title: '@gotags: validate:"oneof=NaN +Inf -Inf"'
                type: string
            value:
                format: double
                type: number
        type: object
    ControllerInfo:
        properties:
            id:
                type: string
        type: object
    DMap:
        properties:
            length:
                format: int64
                type: string
            num_tables:
                format: int64
                type: string
            slab_info:
                $ref: '#/definitions/SlabInfo'
        type: object
    DMaps:
        properties:
            delete_hits:
                format: int64
                type: string
            delete_misses:
                format: int64
                type: string
            entries_total:
                format: int64
                type: string
            evicted_total:
                format: int64
                type: string
            get_hits:
                format: int64
                type: string
            get_misses:
                format: int64
                type: string
        type: object
    DTopics:
        properties:
            current_listeners:
                format: int64
                type: string
            listeners_total:
                format: int64
                type: string
            published_total:
                format: int64
                type: string
        type: object
    Decider:
        description: |-
            The comparison operator can be greater-than, less-than, greater-than-or-equal, less-than-or-equal, equal, or not-equal.

            This component also supports time-based response, i.e. the output
            transitions between 1.0 or 0.0 signal if the decider condition is
            true or false for at least "true_for" or "false_for" duration. If
            `true_for` and `false_for` durations are zero then the transitions are
            instantaneous.
        properties:
            false_for:
                default: 0s
                description: |+
                    Duration of time to wait before a transition to false state.
                    If the duration is zero, the transition will happen instantaneously.

                type: string
                x-go-tag-default: 0s
            in_ports:
                $ref: '#/definitions/DeciderIns'
                description: Input ports for the Decider component.
            operator:
                description: |+
                    Comparison operator that computes operation on lhs and rhs input signals.

                type: string
                x-go-tag-validate: oneof=gt lt gte lte eq neq
            out_ports:
                $ref: '#/definitions/DeciderOuts'
                description: Output ports for the Decider component.
            true_for:
                default: 0s
                description: |+
                    Duration of time to wait before a transition to true state.
                    If the duration is zero, the transition will happen instantaneously.

                type: string
                x-go-tag-default: 0s
        title: Type of combinator that computes the comparison operation on lhs and rhs signals
        type: object
    DeciderIns:
        description: Inputs for the Decider component.
        properties:
            lhs:
                $ref: '#/definitions/InPort'
                description: Left hand side input signal for the comparison operation.
            rhs:
                $ref: '#/definitions/InPort'
                description: Right hand side input signal for the comparison operation.
        type: object
    DeciderOuts:
        description: Outputs for the Decider component.
        properties:
            output:
                $ref: '#/definitions/OutPort'
                description: Selected signal (1.0 or 0.0).
        type: object
    Differentiator:
        description: Differentiator calculates rate of change per tick.
        properties:
            in_ports:
                $ref: '#/definitions/DifferentiatorIns'
                description: Input ports for the Differentiator component.
            out_ports:
                $ref: '#/definitions/DifferentiatorOuts'
                description: Output ports for the Differentiator component.
            window:
                default: 5s
                description: |+
                    The window of time over which differentiator operates.

                type: string
                x-go-tag-default: 5s
        type: object
    DifferentiatorIns:
        description: Inputs for the Differentiator component.
        properties:
            input:
                $ref: '#/definitions/InPort'
        type: object
    DifferentiatorOuts:
        description: Outputs for the Differentiator component.
        properties:
            output:
                $ref: '#/definitions/OutPort'
        type: object
    EMA:
        description: |-
            At any time EMA component operates in one of the following states:
            1. Warm up state: The first warmup_window samples are used to compute the initial EMA.
               If an invalid reading is received during the warmup_window, the last good average is emitted and the state gets reset back to beginning of warm up state.
            2. Normal state: The EMA is computed using following formula.

            The EMA for a series $Y$ is calculated recursively as:

            $$
            \text{EMA} _t =
            \begin{cases}
              Y_0, &\text{for } t = 0 \\
              \alpha Y_t + (1 - \alpha) \text{EMA} _{t-1}, &\text{for }t > 0
            \end{cases}
            $$

            The coefficient $\alpha$ represents the degree of weighting decrease, a constant smoothing factor between 0 and 1.
            A higher $\alpha$ discounts older observations faster.
            The $\alpha$ is computed using ema\_window:

            $$
            \alpha = \frac{2}{N + 1} \quad\text{where } N = \frac{\text{ema\_window}}{\text{evaluation\_period}}
            $$
        properties:
            in_ports:
                $ref: '#/definitions/EMAIns'
                description: Input ports for the EMA component.
            out_ports:
                $ref: '#/definitions/EMAOuts'
                description: Output ports for the EMA component.
            parameters:
                $ref: '#/definitions/EMAParameters'
                description: |+
                    Parameters for the EMA component.

                x-go-tag-validate: required
        required:
            - parameters
        title: Exponential Moving Average (EMA) is a type of moving average that applies exponentially more weight to recent signal readings
        type: object
    EMAIns:
        description: Inputs for the EMA component.
        properties:
            input:
                $ref: '#/definitions/InPort'
                description: Input signal to be used for the EMA computation.
            max_envelope:
                $ref: '#/definitions/InPort'
                description: |-
                    Upper bound of the moving average.

                    When the signal exceeds `max_envelope` it's multiplied by
                    `correction_factor_on_max_envelope_violation` **once per tick**.

                    :::note

                    If the signal deviates from `max_envelope` faster than the correction
                    faster, it might end up exceeding the envelope.

                    :::
            min_envelope:
                $ref: '#/definitions/InPort'
                description: |-
                    Lower bound of the moving average.

                    Behavior is similar to `max_envelope`.
        type: object
    EMAOuts:
        description: Outputs for the EMA component.
        properties:
            output:
                $ref: '#/definitions/OutPort'
                description: Exponential moving average of the series of reading as an output signal.
        type: object
    EMAParameters:
        description: Parameters for the EMA component.
        properties:
            correction_factor_on_max_envelope_violation:
                default: 1
                description: |+
                    Correction factor to apply on the output value if its in violation of the max envelope.

                format: double
                type: number
                x-go-tag-default: "1.0"
                x-go-tag-validate: gte=0,lte=1.0
            correction_factor_on_min_envelope_violation:
                default: 1
                description: |+
                    Correction factor to apply on the output value if its in violation of the min envelope.

                format: double
                type: number
                x-go-tag-default: "1.0"
                x-go-tag-validate: gte=1.0
            ema_window:
                description: |+
                    Duration of EMA sampling window.

                type: string
                x-go-tag-validate: required
            valid_during_warmup:
                default: false
                description: |+
                    Whether the output is valid during the warm up stage.

                type: boolean
                x-go-tag-default: "false"
            warmup_window:
                description: |+
                    Duration of EMA warming up window.

                    The initial value of the EMA is the average of signal readings received during the warm up window.

                type: string
                x-go-tag-validate: required
        required:
            - ema_window
            - warmup_window
        type: object
    Entity:
        description: Entity represents a pod, vm, etc.
        properties:
            ip_address:
                type: string
            name:
                type: string
            prefix:
                type: string
            services:
                items:
                    type: string
                type: array
            uid:
                type: string
        type: object
    EntityCache:
        description: EntityCache contains both mappings of ip address to entity and entity name to entity.
        properties:
            entities_by_ip_address:
                $ref: '#/definitions/EntityCacheEntities'
            entities_by_name:
                $ref: '#/definitions/EntityCacheEntities'
        type: object
    EntityCacheEntities:
        description: Entities defines mapping of entities.
        properties:
            entities:
                additionalProperties:
                    $ref: '#/definitions/Entity'
                type: object
        type: object
    EqualsMatchExpression:
        description: Label selector expression of the equal form "label == value".
        properties:
            label:
                description: |+
                    Name of the label to equal match the value.

                type: string
                x-go-tag-validate: required
            value:
                description: Exact value that the label should be equal to.
                type: string
        required:
            - label
        type: object
    Extractor:
        description: There are multiple variants of extractor, specify exactly one.
        properties:
            address:
                $ref: '#/definitions/AddressExtractor'
                description: Display an address as a single string - `<ip>:<port>`.
            from:
                description: |-
                    Attribute path is a dot-separated path to attribute.

                    Should be either:
                    * one of the fields of [Attribute Context][attribute-context], or
                    * a special "request.http.bearer" pseudo-attribute.
                    Eg. "request.http.method" or "request.http.header.user-agent"

                    Note: The same attribute path syntax is shared by other extractor variants,
                    wherever attribute path is needed in their "from" syntax.

                    Example:
                    ```yaml
                    from: request.http.headers.user-agent
                    ```
                    [attribute-context]: https://www.envoyproxy.io/docs/envoy/latest/api-v3/service/auth/v3/attribute_context.proto
                title: Use an attribute with no conversion
                type: string
            json:
                $ref: '#/definitions/JSONExtractor'
                description: Deserialize a json, and extract one of the fields.
            jwt:
                $ref: '#/definitions/JWTExtractor'
                description: Parse the attribute as JWT and read the payload.
            path_templates:
                $ref: '#/definitions/PathTemplateMatcher'
                description: Match HTTP Path to given path templates.
        title: Defines a high-level way to specify how to extract a flow label value given http request metadata, without a need to write rego code
        type: object
    Extrapolator:
        description: It does so until `maximum_extrapolation_interval` is reached, beyond which it emits invalid signal unless input signal becomes valid again.
        properties:
            in_ports:
                $ref: '#/definitions/ExtrapolatorIns'
                description: Input ports for the Extrapolator component.
            out_ports:
                $ref: '#/definitions/ExtrapolatorOuts'
                description: Output ports for the Extrapolator component.
            parameters:
                $ref: '#/definitions/ExtrapolatorParameters'
                description: |+
                    Parameters for the Extrapolator component.

                x-go-tag-validate: required
        required:
            - parameters
        title: Extrapolates the input signal by repeating the last valid value during the period in which it is invalid
        type: object
    ExtrapolatorIns:
        description: Inputs for the Extrapolator component.
        properties:
            input:
                $ref: '#/definitions/InPort'
                description: Input signal for the Extrapolator component.
        type: object
    ExtrapolatorOuts:
        description: Outputs for the Extrapolator component.
        properties:
            output:
                $ref: '#/definitions/OutPort'
                description: Extrapolated signal.
        type: object
    ExtrapolatorParameters:
        description: Parameters for the Extrapolator component.
        properties:
            max_extrapolation_interval:
                description: |+
                    Maximum time interval to repeat the last valid value of input signal.

                type: string
                x-go-tag-validate: required
        required:
            - max_extrapolation_interval
        type: object
    FirstValid:
        properties:
            in_ports:
                $ref: '#/definitions/FirstValidIns'
                description: Input ports for the FirstValid component.
            out_ports:
                $ref: '#/definitions/FirstValidOuts'
                description: Output ports for the FirstValid component.
        title: Picks the first valid input signal from the array of input signals and emits it as an output signal
        type: object
    FirstValidIns:
        description: Inputs for the FirstValid component.
        properties:
            inputs:
                description: |+
                    Array of input signals.

                items:
                    $ref: '#/definitions/InPort'
                type: array
                x-go-tag-validate: dive
        type: object
    FirstValidOuts:
        description: Outputs for the FirstValid component.
        properties:
            output:
                $ref: '#/definitions/OutPort'
                description: First valid input signal as an output signal.
        type: object
    FlowControl:
        description: FlowControl components are used to regulate requests flow.
        properties:
            aimd_concurrency_controller:
                $ref: '#/definitions/AIMDConcurrencyController'
                description: AIMD Concurrency control component is based on Additive Increase and Multiplicative Decrease of Concurrency. It takes a signal and setpoint as inputs and reduces concurrency limits proportionally (or any arbitrary power) based on deviation of the signal from setpoint. Internally implemented as a nested circuit.
            concurrency_limiter:
                $ref: '#/definitions/ConcurrencyLimiter'
                description: Concurrency Limiter provides service protection by applying prioritized load shedding of flows using a network scheduler (e.g. Weighted Fair Queuing).
            rate_limiter:
                $ref: '#/definitions/RateLimiter'
                description: Rate Limiter provides service protection by applying rate limiter.
        type: object
    FlowControlControlPoint:
        properties:
            control_point:
                type: string
            service:
                type: string
        type: object
    FlowControlControlPoints:
        properties:
            control_points:
                items:
                    $ref: '#/definitions/FlowControlControlPoint'
                type: array
        type: object
    FlowMatcher:
        description: |-
            :::info

            See also [FlowSelector overview](/concepts/integrations/flow-control/flow-selector.md).

            :::
            Example:
            ```yaml
            control_point: ingress
            label_matcher:
              match_labels:
                user_tier: gold
              match_expressions:
                - key: query
                  operator: In
                  values:
                    - insert
                    - delete
                - label: user_agent
                  regex: ^(?!.*Chrome).*Safari
            ```
        properties:
            control_point:
                description: |+
                    [Control Point](/concepts/integrations/flow-control/flow-control.md#control-point)
                    identifies the location of a Flow within a Service. For an SDK based insertion, a Control Point can represent a particular feature or execution
                    block within a Service. In case of Service Mesh or Middleware insertion, a Control Point can identify ingress vs egress calls or distinct listeners
                    or filter chains.

                type: string
                x-go-tag-validate: required
            label_matcher:
                $ref: '#/definitions/LabelMatcher'
                description: |-
                    :::info

                    See also [Label Matcher overview](/concepts/integrations/flow-control/flow-selector.md#label-matcher).

                    :::

                    :::note

                    [Classifiers](#classifier) _can_ use flow labels created by some other
                    classifier, but only if they were created at some previous control point
                    (and propagated in baggage).

                    This limitation doesn't apply to selectors of other entities, like
                    Flux Meters or Actuators. It's valid to create a flow label on a control
                    point using classifier, and immediately use it for matching on the same
                    control point.

                    :::
                title: |-
                    Label matcher allows to add _additional_ condition on
                    [flow labels](/concepts/integrations/flow-control/flow-label.md)
                    must also be satisfied (in addition to service+control point matching)
        required:
            - control_point
        title: |-
            Describes which flows a [flow control
            component](/concepts/integrations/flow-control/flow-control.md#components) should apply
            to
        type: object
    FlowSelector:
        description: |-
            :::info

            See also [FlowSelector overview](/concepts/integrations/flow-control/flow-selector.md).

            :::
        properties:
            flow_matcher:
                $ref: '#/definitions/FlowMatcher'
                title: '@gotags: validate:"required"'
            service_selector:
                $ref: '#/definitions/ServiceSelector'
                title: '@gotags: validate:"required"'
        title: |-
            Describes which flow in which service a [flow control
            component](/concepts/integrations/flow-control/flow-control.md#components) should apply
            to
        type: object
    FluxMeter:
        properties:
            attribute_key:
                default: workload_duration_ms
                description: |+
                    Key of the attribute in access log or span from which the metric for this flux meter is read.

                    :::info

                    For list of available attributes in Envoy access logs, refer
                    [Envoy Filter](/get-started/integrations/flow-control/envoy/istio.md#envoy-filter)

                    :::

                type: string
                x-go-tag-default: workload_duration_ms
            exponential_buckets:
                $ref: '#/definitions/FluxMeterExponentialBuckets'
            exponential_buckets_range:
                $ref: '#/definitions/FluxMeterExponentialBucketsRange'
            flow_selector:
                $ref: '#/definitions/FlowSelector'
                description: The selection criteria for the traffic that will be measured.
            linear_buckets:
                $ref: '#/definitions/FluxMeterLinearBuckets'
            static_buckets:
                $ref: '#/definitions/FluxMeterStaticBuckets'
        type: object
    FluxMeterExponentialBuckets:
        description: |-
            ExponentialBuckets creates `count` number of buckets where the lowest bucket has an upper bound of `start`
            and each following bucket's upper bound is `factor` times the previous bucket's upper bound. The final +inf
            bucket is not counted.
        properties:
            count:
                description: |+
                    Number of buckets.

                format: int32
                type: integer
                x-go-tag-validate: gt=0
            factor:
                description: |+
                    Factor to be multiplied to the previous bucket's upper bound to calculate the following bucket's upper bound.

                format: double
                type: number
                x-go-tag-validate: gt=1.0
            start:
                description: |+
                    Upper bound of the lowest bucket.

                format: double
                type: number
                x-go-tag-validate: gt=0.0
        type: object
    FluxMeterExponentialBucketsRange:
        description: |-
            ExponentialBucketsRange creates `count` number of buckets where the lowest bucket is `min` and the highest
            bucket is `max`. The final +inf bucket is not counted.
        properties:
            count:
                description: |+
                    Number of buckets.

                format: int32
                type: integer
                x-go-tag-validate: gt=0
            max:
                description: Highest bucket.
                format: double
                type: number
            min:
                description: |+
                    Lowest bucket.

                format: double
                type: number
                x-go-tag-validate: gt=0.0
        type: object
    FluxMeterInfo:
        description: FluxMeterInfo describes detail for each FluxMeterInfo.
        properties:
            flux_meter_name:
                type: string
        type: object
    FluxMeterLinearBuckets:
        description: |-
            LinearBuckets creates `count` number of buckets, each `width` wide, where the lowest bucket has an
            upper bound of `start`. The final +inf bucket is not counted.
        properties:
            count:
                description: |+
                    Number of buckets.

                format: int32
                type: integer
                x-go-tag-validate: gt=0
            start:
                description: Upper bound of the lowest bucket.
                format: double
                type: number
            width:
                description: Width of each bucket.
                format: double
                type: number
        type: object
    FluxMeterStaticBuckets:
        description: StaticBuckets holds the static value of the buckets where latency histogram will be stored.
        properties:
            buckets:
                items:
                    format: double
                    type: number
                title: '@gotags: default:"[5.0,10.0,25.0,50.0,100.0,250.0,500.0,1000.0,2500.0,5000.0,10000.0]"'
                type: array
        type: object
    GetPoliciesResponse:
        properties:
            policies:
                $ref: '#/definitions/Policies'
        type: object
    GradientController:
        description: |-
            The `gradient` describes a corrective factor that should be applied to the
            control variable to get the signal closer to the setpoint. It is computed as follows:

            $$
            \text{gradient} = \left(\frac{\text{signal}}{\text{setpoint}}\right)^{\text{slope}}
            $$

            `gradient` is then clamped to [min_gradient, max_gradient] range.

            The output of gradient controller is computed as follows:
            $$
            \text{output} = \text{gradient}_{\text{clamped}} \cdot \text{control\_variable} + \text{optimize}.
            $$

            Note the additional `optimize` signal, that can be used to "nudge" the
            controller into desired idle state.

            The output can be _optionally_ clamped to desired range using `max` and
            `min` input.
        properties:
            default_config:
                $ref: '#/definitions/GradientControllerDynamicConfig'
                description: Default configuration.
            dynamic_config_key:
                title: Configuration key for DynamicConfig
                type: string
            in_ports:
                $ref: '#/definitions/GradientControllerIns'
                description: Input ports of the Gradient Controller.
            out_ports:
                $ref: '#/definitions/GradientControllerOuts'
                description: Output ports of the Gradient Controller.
            parameters:
                $ref: '#/definitions/GradientControllerParameters'
                description: |+
                    Gradient Parameters.

                x-go-tag-validate: required
        required:
            - parameters
        title: |-
            Gradient controller is a type of controller which tries to adjust the
            control variable proportionally to the relative difference between setpoint
            and actual value of the signal
        type: object
    GradientControllerDynamicConfig:
        properties:
            manual_mode:
                default: false
                description: |+
                    Decides whether the controller runs in "manual_mode".
                    In manual mode, the controller does not adjust the control variable I.E. emits the same output as the control variable input.

                type: boolean
                x-go-tag-default: "false"
        title: Dynamic Configuration for a Controller
        type: object
    GradientControllerIns:
        description: Inputs for the Gradient Controller component.
        properties:
            control_variable:
                $ref: '#/definitions/InPort'
                description: |-
                    Actual current value of the control variable.

                    This signal is multiplied by the gradient to produce the output.
            max:
                $ref: '#/definitions/InPort'
                description: Maximum value to limit the output signal.
            min:
                $ref: '#/definitions/InPort'
                description: Minimum value to limit the output signal.
            optimize:
                $ref: '#/definitions/InPort'
                description: Optimize signal is added to the output of the gradient calculation.
            setpoint:
                $ref: '#/definitions/InPort'
                description: Setpoint to be used for the gradient computation.
            signal:
                $ref: '#/definitions/InPort'
                description: Signal to be used for the gradient computation.
        type: object
    GradientControllerOuts:
        description: Outputs for the Gradient Controller component.
        properties:
            output:
                $ref: '#/definitions/OutPort'
                description: Computed desired value of the control variable.
        type: object
    GradientControllerParameters:
        description: Gradient Parameters.
        properties:
            max_gradient:
                default: 1.7976931348623157e+308
                description: |+
                    Maximum gradient which clamps the computed gradient value to the range, [min_gradient, max_gradient].

                format: double
                type: number
                x-go-tag-default: "1.79769313486231570814527423731704356798070e+308"
            min_gradient:
                default: -1.7976931348623157e+308
                description: |+
                    Minimum gradient which clamps the computed gradient value to the range, [min_gradient, max_gradient].

                format: double
                type: number
                x-go-tag-default: "-1.79769313486231570814527423731704356798070e+308"
            slope:
                description: |+
                    Slope controls the aggressiveness and direction of the Gradient Controller.

                    Slope is used as exponent on the signal to setpoint ratio in computation
                    of the gradient (see the [main description](#gradient-controller) for
                    exact equation). Good intuition for this parameter is "What should the
                    Gradient Controller do to the control variable when signal is too high",
                    eg.:
                    * $\text{slope} = 1$: when signal is too high, increase control variable,
                    * $\text{slope} = -1$: when signal is too high, decrease control variable,
                    * $\text{slope} = -0.5$: when signal is too high, decrease control variable slowly.

                    The sign of slope depends on correlation between the signal and control variable:
                    * Use $\text{slope} < 0$ if signal and control variable are _positively_
                    correlated (eg. Per-pod CPU usage and total concurrency).
                    * Use $\text{slope} > 0$ if signal and control variable are _negatively_
                    correlated (eg. Per-pod CPU usage and number of pods).

                    :::note

                    You need to set _negative_ slope for a _positive_ correlation, as you're
                    describing the _action_ which controller should make when the signal
                    increases.

                    :::

                    The magnitude of slope describes how aggressively should the controller
                    react to a deviation of signal.
                    With $|\text{slope}| = 1$, the controller will aim to bring the signal to
                    the setpoint in one tick (assuming linear correlation with signal and setpoint).
                    Smaller magnitudes of slope will make the controller adjust the control
                    variable more slowly.

                    We recommend setting $|\text{slope}| < 1$ (eg. $\pm0.8$).
                    If you experience overshooting, consider lowering the magnitude even more.
                    Values of $|\text{slope}| > 1$ are not recommended.

                    :::note

                    Remember that the gradient and output signal can be (optionally) clamped,
                    so the _slope_ might not fully describe aggressiveness of the controller.

                    :::

                format: double
                type: number
                x-go-tag-validate: required
        required:
            - slope
        type: object
    GroupStatus:
        description: |-
            Groups is nested structure that holds status information about the node and a
            pointer to the next node.
        properties:
            groups:
                additionalProperties:
                    $ref: '#/definitions/GroupStatus'
                type: object
            status:
                $ref: '#/definitions/Status'
        type: object
    Holder:
        description: |-
            Holds the last valid signal value for the specified duration then waits for next valid value to hold.
            If it's holding a value that means it ignores both valid and invalid new signals until the hold_for duration is finished.
        properties:
            hold_for:
                default: 5s
                description: |+
                    Holding the last valid signal value for the hold_for duration.

                type: string
                x-go-tag-default: 5s
            in_ports:
                $ref: '#/definitions/HolderIns'
            out_ports:
                $ref: '#/definitions/HolderOuts'
        type: object
    HolderIns:
        description: Inputs for the Holder component.
        properties:
            input:
                $ref: '#/definitions/InPort'
        type: object
    HolderOuts:
        description: Outputs for the Holder component.
        properties:
            output:
                $ref: '#/definitions/OutPort'
        type: object
    HostInfo:
        properties:
            hostname:
                type: string
            local_ip:
                type: string
            uuid:
                type: string
        type: object
    InPort:
        properties:
            constant_signal:
                $ref: '#/definitions/ConstantSignal'
                description: Constant value to be used for this InPort instead of a signal.
            signal_name:
                description: Name of the incoming Signal on the InPort.
                type: string
        title: Components receive input from other components via InPorts
        type: object
    Integrator:
        description: Accumulates sum of signal every tick.
        properties:
            in_ports:
                $ref: '#/definitions/IntegratorIns'
                description: Input ports for the Integrator component.
            out_ports:
                $ref: '#/definitions/IntegratorOuts'
                description: Output ports for the Integrator component.
        type: object
    IntegratorIns:
        description: Inputs for the Integrator component.
        properties:
            input:
                $ref: '#/definitions/InPort'
                description: The input signal.
            max:
                $ref: '#/definitions/InPort'
                description: The maximum output.
            min:
                $ref: '#/definitions/InPort'
                description: The minimum output.
            reset:
                $ref: '#/definitions/InPort'
                description: Resets the integrator output to zero when reset signal is valid and non-zero. Reset also resets the max and min constraints.
        type: object
    IntegratorOuts:
        description: Outputs for the Integrator component.
        properties:
            output:
                $ref: '#/definitions/OutPort'
        type: object
    Inverter:
        description: |-
            Logical NOT.

            See [And component](#and) on how signals are mapped onto boolean values.
        properties:
            in_ports:
                $ref: '#/definitions/InverterIns'
                description: Input ports for the Inverter component.
            out_ports:
                $ref: '#/definitions/InverterOuts'
                description: Output ports for the Inverter component.
        type: object
    InverterIns:
        description: Inputs for the Inverter component.
        properties:
            input:
                $ref: '#/definitions/InPort'
                description: |+
                    Signal to be negated.

                x-go-tag-validate: dive
        type: object
    InverterOuts:
        description: Output ports for the Inverter component.
        properties:
            output:
                $ref: '#/definitions/OutPort'
                description: |-
                    Logical negation of the input signal.

                    Will always be 0 (false), 1 (true) or invalid (unknown).
        type: object
    JSONExtractor:
        description: |-
            Example:
            ```yaml
            from: request.http.body
            pointer: /user/name
            ```
        properties:
            from:
                description: |+
                    Attribute path pointing to some strings - eg. "request.http.body".

                type: string
                x-go-tag-validate: required
            pointer:
                description: |-
                    Json pointer represents a parsed json pointer which allows to select a specified field from the json payload.

                    Note: Uses [json pointer](https://datatracker.ietf.org/doc/html/rfc6901) syntax,
                    eg. `/foo/bar`. If the pointer points into an object, it'd be stringified.
                type: string
        required:
            - from
        title: Deserialize a json, and extract one of the fields
        type: object
    JWTExtractor:
        description: |-
            Specify a field to be extracted from payload using "json_pointer".

            Note: The signature is not verified against the secret (we're assuming there's some
            other parts of the system that handles such verification).

            Example:
            ```yaml
            from: request.http.bearer
            json_pointer: /user/email
            ```
        properties:
            from:
                description: |+
                    Jwt token can be pulled from any input attribute, but most likely you'd want to use "request.http.bearer".

                type: string
                x-go-tag-validate: required
            json_pointer:
                description: |-
                    Json pointer allowing to select a specified field from the json payload.

                    Note: Uses [json pointer](https://datatracker.ietf.org/doc/html/rfc6901) syntax,
                    eg. `/foo/bar`. If the pointer points into an object, it'd be stringified.
                type: string
        required:
            - from
        title: Parse the attribute as JWT and read the payload
        type: object
    K8sLabelMatcherRequirement:
        description: Label selector requirement which is a selector that contains values, a key, and an operator that relates the key and values.
        properties:
            key:
                description: |+
                    Label key that the selector applies to.

                type: string
                x-go-tag-validate: required
            operator:
                description: |+
                    Logical operator which represents a key's relationship to a set of values.
                    Valid operators are In, NotIn, Exists and DoesNotExist.

                type: string
                x-go-tag-validate: oneof=In NotIn Exists DoesNotExists
            values:
                description: |-
                    An array of string values that relates to the key by an operator.
                    If the operator is In or NotIn, the values array must be non-empty.
                    If the operator is Exists or DoesNotExist, the values array must be empty.
                items:
                    type: string
                type: array
        required:
            - key
        type: object
    KubernetesControlPoint:
        properties:
            api_version:
                type: string
            kind:
                type: string
            name:
                type: string
            namespace:
                type: string
        type: object
    KubernetesControlPoints:
        properties:
            control_points:
                items:
                    $ref: '#/definitions/KubernetesControlPoint'
                type: array
        type: object
    KubernetesObjectSelector:
        description: |-
            Describes which pods a control or observability
            component should apply to.
        properties:
            agent_group:
                default: default
                description: |+
                    Which [agent-group](/concepts/integrations/flow-control/service.md#agent-group) this
                    selector applies to.

                type: string
                x-go-tag-default: default
            api_version:
                description: ""
                title: API version of Kubernetes resource
                type: string
                x-go-tag-validate: required
            kind:
                description: |+
                    Kubernetes resource type.

                type: string
                x-go-tag-validate: required
            name:
                description: |+
                    Kubernetes resource name.

                type: string
                x-go-tag-validate: required
            namespace:
                description: |+
                    Kubernetes namespace that the resource belongs to.

                type: string
                x-go-tag-validate: required
        required:
            - api_version
            - kind
            - name
            - namespace
        type: object
    LabelMatcher:
        description: |-
            It provides three ways to define requirements:
            - matchLabels
            - matchExpressions
            - arbitrary expression

            If multiple requirements are set, they are all ANDed.
            An empty label matcher always matches.
        properties:
            expression:
                $ref: '#/definitions/MatchExpression'
                description: An arbitrary expression to be evaluated on the labels.
            match_expressions:
                description: |-
                    List of k8s-style label matcher requirements.

                    Note: The requirements are ANDed.
                items:
                    $ref: '#/definitions/K8sLabelMatcherRequirement'
                type: array
            match_labels:
                additionalProperties:
                    type: string
                description: |-
                    A map of {key,value} pairs representing labels to be matched.
                    A single {key,value} in the matchLabels requires that the label "key" is present and equal to "value".

                    Note: The requirements are ANDed.
                type: object
        title: |-
            Allows to define rules whether a map of
            [labels](/concepts/integrations/flow-control/flow-label.md)
            should be considered a match or not
        type: object
    LimiterDecision:
        description: LimiterDecision describes details for each limiter.
        properties:
            component_id:
                type: string
            concurrency_limiter_info:
                $ref: '#/definitions/LimiterDecisionConcurrencyLimiterInfo'
            dropped:
                type: boolean
            policy_hash:
                type: string
            policy_name:
                type: string
            rate_limiter_info:
                $ref: '#/definitions/LimiterDecisionRateLimiterInfo'
            reason:
                $ref: '#/definitions/LimiterDecisionLimiterReason'
        type: object
    LimiterDecisionConcurrencyLimiterInfo:
        properties:
            workload_index:
                type: string
        type: object
    LimiterDecisionLimiterReason:
        default: LIMITER_REASON_UNSPECIFIED
        enum:
            - LIMITER_REASON_UNSPECIFIED
            - LIMITER_REASON_KEY_NOT_FOUND
        type: string
    LimiterDecisionRateLimiterInfo:
        properties:
            current:
                format: int64
                type: string
            label:
                type: string
            remaining:
                format: int64
                type: string
        type: object
    LoadActuator:
        properties:
            default_config:
                $ref: '#/definitions/LoadActuatorDynamicConfig'
                description: Default configuration.
            dynamic_config_key:
                description: Configuration key for DynamicConfig.
                type: string
            in_ports:
                $ref: '#/definitions/LoadActuatorIns'
                description: Input ports for the Load Actuator component.
        title: Takes the load multiplier input signal and publishes it to the schedulers in the data-plane
        type: object
    LoadActuatorDynamicConfig:
        properties:
            dry_run:
                description: |-
                    Decides whether to run the load actuator in dry-run mode. Dry run mode ensures that no traffic gets dropped by this load actuator.
                    Useful for observing the behavior of Load Actuator without disrupting any real traffic.
                type: boolean
        title: Dynamic Configuration for LoadActuator
        type: object
    LoadActuatorIns:
        description: Input for the Load Actuator component.
        properties:
            load_multiplier:
                $ref: '#/definitions/InPort'
                description: |-
                    Load multiplier is ratio of [incoming
                    concurrency](#scheduler-outs) that needs to be accepted.
        type: object
    MatchExpression:
        description: |-
            MatchExpression has multiple variants, exactly one should be set.

            Example:
            ```yaml
            all:
              of:
                - label_exists: foo
                - label_equals: { label = app, value = frobnicator }
            ```
        properties:
            all:
                $ref: '#/definitions/MatchExpressionList'
                description: The expression is true when all subexpressions are true.
            any:
                $ref: '#/definitions/MatchExpressionList'
                description: The expression is true when any subexpression is true.
            label_equals:
                $ref: '#/definitions/EqualsMatchExpression'
                description: The expression is true when label value equals given value.
            label_exists:
                description: |+
                    The expression is true when label with given name exists.

                type: string
                x-go-tag-validate: required
            label_matches:
                $ref: '#/definitions/MatchesMatchExpression'
                description: The expression is true when label matches given regex.
            not:
                $ref: '#/definitions/MatchExpression'
                description: The expression negates the result of subexpression.
        required:
            - label_exists
        title: Defines a [map<string, string> → bool] expression to be evaluated on labels
        type: object
    MatchExpressionList:
        description: 'eg. {any: {of: [expr1, expr2]}}.'
        properties:
            of:
                description: List of subexpressions of the match expression.
                items:
                    $ref: '#/definitions/MatchExpression'
                type: array
        title: List of MatchExpressions that is used for all/any matching
        type: object
    MatchesMatchExpression:
        description: Label selector expression of the matches form "label matches regex".
        properties:
            label:
                description: |+
                    Name of the label to match the regular expression.

                type: string
                x-go-tag-validate: required
            regex:
                description: |+
                    Regular expression that should match the label value.
                    It uses [golang's regular expression syntax](https://github.com/google/re2/wiki/Syntax).

                type: string
                x-go-tag-validate: required
        required:
            - label
            - regex
        type: object
    Max:
        description: 'Max: output = max([]inputs).'
        properties:
            in_ports:
                $ref: '#/definitions/MaxIns'
                description: Input ports for the Max component.
            out_ports:
                $ref: '#/definitions/MaxOuts'
                description: Output ports for the Max component.
        title: Takes a list of input signals and emits the signal with the maximum value
        type: object
    MaxIns:
        description: Inputs for the Max component.
        properties:
            inputs:
                description: |+
                    Array of input signals.

                items:
                    $ref: '#/definitions/InPort'
                type: array
                x-go-tag-validate: dive
        type: object
    MaxOuts:
        description: Output for the Max component.
        properties:
            output:
                $ref: '#/definitions/OutPort'
                description: Signal with maximum value as an output signal.
        type: object
    Member:
        properties:
            birthdate:
                format: int64
                type: string
            id:
                format: uint64
                type: string
            name:
                type: string
        type: object
    Min:
        description: |-
            Takes an array of input signals and emits the signal with the minimum value
            Min: output = min([]inputs).
        properties:
            in_ports:
                $ref: '#/definitions/MinIns'
                description: Input ports for the Min component.
            out_ports:
                $ref: '#/definitions/MinOuts'
                description: Output ports for the Min component.
        type: object
    MinIns:
        description: Inputs for the Min component.
        properties:
            inputs:
                description: |+
                    Array of input signals.

                items:
                    $ref: '#/definitions/InPort'
                type: array
                x-go-tag-validate: dive
        type: object
    MinOuts:
        description: Output ports for the Min component.
        properties:
            output:
                $ref: '#/definitions/OutPort'
                description: Signal with minimum value as an output signal.
        type: object
    NestedCircuit:
        description: Nested circuit defines a sub-circuit as a high-level component. It consists of a list of components and a map of input and output ports.
        properties:
            components:
                items:
                    $ref: '#/definitions/Component'
                title: '@gotags: validate:"dive"'
                type: array
            in_ports_map:
                additionalProperties:
                    $ref: '#/definitions/InPort'
                type: object
            name:
                description: Name of the nested circuit component. This name is displayed by graph visualization tools.
                type: string
            out_ports_map:
                additionalProperties:
                    $ref: '#/definitions/OutPort'
                type: object
            short_description:
                description: Short description of the nested circuit component. This description is displayed by graph visualization tools.
                type: string
        type: object
    NestedSignalEgress:
        description: Nested signal egress is a special type of component that allows to extract a signal from a nested circuit.
        properties:
            in_ports:
                $ref: '#/definitions/NestedSignalEgressIns'
                description: Input ports for the NestedSignalEgress component.
            port_name:
                type: string
        type: object
    NestedSignalEgressIns:
        description: Inputs for the NestedSignalEgress component.
        properties:
            signal:
                $ref: '#/definitions/InPort'
                description: The signal to be egressed.
        type: object
    NestedSignalIngress:
        description: Nested signal ingress is a special type of component that allows to inject a signal into a nested circuit.
        properties:
            out_ports:
                $ref: '#/definitions/NestedSignalIngressOuts'
                description: Output ports for the NestedSignalIngress component.
            port_name:
                type: string
        type: object
    NestedSignalIngressOuts:
        description: Outputs for the NestedSignalIngress component.
        properties:
            signal:
                $ref: '#/definitions/OutPort'
                description: The signal to be ingressed.
        type: object
    Network:
        properties:
            commands_total:
                format: int64
                type: string
            connections_total:
                format: int64
                type: string
            current_connections:
                format: int64
                type: string
            read_bytes_total:
                format: int64
                type: string
            written_bytes_total:
                format: int64
                type: string
        type: object
    Or:
        description: |-
            Logical OR.

            See [And component](#and) on how signals are mapped onto boolean values.
        properties:
            in_ports:
                $ref: '#/definitions/OrIns'
                description: Input ports for the Or component.
            out_ports:
                $ref: '#/definitions/OrOuts'
                description: Output ports for the Or component.
        type: object
    OrIns:
        description: Inputs for the Or component.
        properties:
            inputs:
                description: |+
                    Array of input signals.

                items:
                    $ref: '#/definitions/InPort'
                type: array
                x-go-tag-validate: dive
        type: object
    OrOuts:
        description: Output ports for the Or component.
        properties:
            output:
                $ref: '#/definitions/OutPort'
                description: |-
                    Result of logical OR of all the input signals.

                    Will always be 0 (false), 1 (true) or invalid (unknown).
        type: object
    OutPort:
        properties:
            signal_name:
                description: Name of the outgoing Signal on the OutPort.
                type: string
        title: Components produce output for other components via OutPorts
        type: object
    OverlappingService:
        description: OverlappingService contains info about a service that overlaps with another one.
        properties:
            entities_count:
                format: int32
                type: integer
            service1:
                type: string
            service2:
                type: string
        type: object
    Partition:
        properties:
            backups:
                items:
                    $ref: '#/definitions/Member'
                type: array
            d_maps:
                additionalProperties:
                    $ref: '#/definitions/DMap'
                type: object
            length:
                format: int64
                type: string
            previous_owners:
                items:
                    $ref: '#/definitions/Member'
                type: array
        type: object
    PathTemplateMatcher:
        description: |-
            HTTP path will be matched against given path templates.
            If a match occurs, the value associated with the path template will be treated as a result.
            In case of multiple path templates matching, the most specific one will be chosen.
        properties:
            template_values:
                additionalProperties:
                    type: string
                description: |+
                    Template value keys are OpenAPI-inspired path templates.

                    * Static path segment `/foo` matches a path segment exactly
                    * `/{param}` matches arbitrary path segment.
                      (The param name is ignored and can be omitted (`{}`))
                    * The parameter must cover whole segment.
                    * Additionally, path template can end with `/*` wildcard to match
                      arbitrary number of trailing segments (0 or more).
                    * Multiple consecutive `/` are ignored, as well as trailing `/`.
                    * Parametrized path segments must come after static segments.
                    * `*`, if present, must come last.
                    * Most specific template "wins" (`/foo` over `/{}` and `/{}` over `/*`).

                    See also <https://swagger.io/specification/#path-templating-matching>

                    Example:
                    ```yaml
                    /register: register
                    "/user/{userId}": user
                    /static/*: other
                    ```

                type: object
                x-go-tag-validate: gt=0,dive,keys,required,endkeys,required
        title: Matches HTTP Path to given path templates
        type: object
    Peer:
        description: Peer holds peer info and services.
        properties:
            address:
                type: string
            hostname:
                type: string
            services:
                additionalProperties:
                    type: string
                type: object
        type: object
    Peers:
        description: Peers holds the peer info of this peer and a mapping of address to other peers.
        properties:
            peers:
                additionalProperties:
                    $ref: '#/definitions/Peer'
                type: object
            self_peer:
                $ref: '#/definitions/Peer'
        type: object
    PodScaler:
        properties:
            kubernetes_object_selector:
                $ref: '#/definitions/KubernetesObjectSelector'
                description: |+
                    The Kubernetes object on which horizontal scaling is applied.

                x-go-tag-validate: required
            scale_actuator:
                $ref: '#/definitions/PodScalerScaleActuator'
            scale_reporter:
                $ref: '#/definitions/PodScalerScaleReporter'
        required:
            - kubernetes_object_selector
        type: object
    PodScalerScaleActuator:
        properties:
            default_config:
                $ref: '#/definitions/PodScalerScaleActuatorDynamicConfig'
                description: Default configuration.
            dynamic_config_key:
                title: Configuration key for DynamicConfig
                type: string
            in_ports:
                $ref: '#/definitions/PodScalerScaleActuatorIns'
        type: object
    PodScalerScaleActuatorDynamicConfig:
        properties:
            dry_run:
                default: false
                description: |+
                    Decides whether to run the pod scaler in dry-run mode. Dry run mode ensures that no scaling is invoked by this pod scaler.
                    Useful for observing the behavior of Scaler without disrupting any real traffic.

                type: boolean
                x-go-tag-default: "false"
        title: Dynamic Configuration for ScaleActuator
        type: object
    PodScalerScaleActuatorIns:
        description: Inputs for the PodScaler component.
        properties:
            desired_replicas:
                $ref: '#/definitions/InPort'
        type: object
    PodScalerScaleReporter:
        properties:
            out_ports:
                $ref: '#/definitions/PodScalerScaleReporterOuts'
        type: object
    PodScalerScaleReporterOuts:
        description: Outputs for the PodScaler component.
        properties:
            actual_replicas:
                $ref: '#/definitions/OutPort'
            configured_replicas:
                $ref: '#/definitions/OutPort'
        type: object
    Policies:
        properties:
            policies:
                additionalProperties:
                    $ref: '#/definitions/Policy'
                type: object
        type: object
    Policy:
        description: |-
            :::info

            See also [Policy overview](/concepts/policy/policy.md).

            :::

            Policy specification contains a circuit that defines the controller logic and resources that need to be setup.
        properties:
            circuit:
                $ref: '#/definitions/Circuit'
                description: Defines the control-loop logic of the policy.
            resources:
                $ref: '#/definitions/Resources'
                description: Resources (Flux Meters, Classifiers etc.) to setup.
        title: Policy expresses reliability automation workflow that automatically protects services
        type: object
    PolicyWrapper:
        properties:
            common_attributes:
                $ref: '#/definitions/CommonAttributes'
                title: CommonAttributes
            policy:
                $ref: '#/definitions/Policy'
                title: Policy
        type: object
    PolicyWrappers:
        properties:
            policy_wrappers:
                additionalProperties:
                    $ref: '#/definitions/PolicyWrapper'
                type: object
        type: object
    PreviewFlowLabelsResponse:
        properties:
            samples:
                items:
                    $ref: '#/definitions/PreviewFlowLabelsResponseFlowLabels'
                type: array
        type: object
    PreviewFlowLabelsResponseFlowLabels:
        properties:
            labels:
                additionalProperties:
                    type: string
                type: object
        type: object
    PreviewHTTPRequestsResponse:
        properties:
            samples:
                items:
                    type: object
                type: array
        type: object
    ProcessInfo:
        properties:
            start_time:
                format: date-time
                type: string
            uptime:
                type: string
        type: object
    PromQL:
        properties:
            evaluation_interval:
                default: 10s
                description: |+
                    Describes the interval between successive evaluations of the Prometheus query.

                type: string
                x-go-tag-default: 10s
            out_ports:
                $ref: '#/definitions/PromQLOuts'
                description: Output ports for the PromQL component.
            query_string:
                description: |-
                    Describes the Prometheus query to be run.

                    :::caution

                    TODO we should describe how to construct the query, eg. how to employ the
                    fluxmeters here or link to appropriate place in docs.

                    :::
                type: string
        title: Component that runs a Prometheus query periodically and returns the result as an output signal
        type: object
    PromQLOuts:
        description: Output for the PromQL component.
        properties:
            output:
                $ref: '#/definitions/OutPort'
                description: The result of the Prometheus query as an output signal.
        type: object
    PulseGenerator:
        description: Generates 0 and 1 in turns.
        properties:
            false_for:
                default: 5s
                description: |+
                    Emitting 0 for the false_for duration.

                type: string
                x-go-tag-default: 5s
            out_ports:
                $ref: '#/definitions/PulseGeneratorOuts'
            true_for:
                default: 5s
                description: |+
                    Emitting 1 for the true_for duration.

                type: string
                x-go-tag-default: 5s
        type: object
    PulseGeneratorOuts:
        description: Outputs for the PulseGenerator component.
        properties:
            output:
                $ref: '#/definitions/OutPort'
        type: object
    Query:
        description: Query components that are query databases such as Prometheus.
        properties:
            promql:
                $ref: '#/definitions/PromQL'
                description: Periodically runs a Prometheus query in the background and emits the result.
        type: object
    RateLimiter:
        description: |-
            :::info

            See also [Rate Limiter overview](/concepts/integrations/flow-control/components/rate-limiter.md).

            :::

            Ratelimiting is done separately on per-label-value basis. Use _label\_key_
            to select which label should be used as key.
        properties:
            default_config:
                $ref: '#/definitions/RateLimiterDynamicConfig'
                title: Default configuration
            dynamic_config_key:
                title: Configuration key for DynamicConfig
                type: string
            flow_selector:
                $ref: '#/definitions/FlowSelector'
                description: |+
                    Which control point to apply this ratelimiter to.

                x-go-tag-validate: required
            in_ports:
                $ref: '#/definitions/RateLimiterIns'
                title: '@gotags: validate:"required"'
            parameters:
                $ref: '#/definitions/RateLimiterParameters'
                description: ""
                title: Parameters for the RateLimiter component
                x-go-tag-validate: required
        required:
            - flow_selector
            - parameters
        title: Limits the traffic on a control point to specified rate
        type: object
    RateLimiterDynamicConfig:
        properties:
            overrides:
                description: |+
                    Allows to specify different limits for particular label values.

                items:
                    $ref: '#/definitions/RateLimiterOverride'
                type: array
                x-go-tag-validate: dive
        title: Dynamic Configuration for the rate limiter
        type: object
    RateLimiterIns:
        properties:
            limit:
                $ref: '#/definitions/InPort'
                description: |+
                    Number of flows allowed per _limit\_reset\_interval_ per each label.
                    Negative values disable the ratelimiter.

                    :::tip

                    Negative limit can be useful to _conditionally_ enable the ratelimiter
                    under certain circumstances. [Decider](#decider) might be helpful.

                    :::

                x-go-tag-validate: required
        required:
            - limit
        title: Inputs for the RateLimiter component
        type: object
    RateLimiterOverride:
        properties:
            label_value:
                description: |+
                    Value of the label for which the override should be applied.

                type: string
                x-go-tag-validate: required
            limit_scale_factor:
                default: 1
                description: |+
                    Amount by which the _in\_ports.limit_ should be multiplied for this label value.

                format: double
                type: number
                x-go-tag-default: "1.0"
        required:
            - label_value
        type: object
    RateLimiterParameters:
        properties:
            label_key:
                description: |+
                    Specifies which label the ratelimiter should be keyed by.

                    Rate limiting is done independently for each value of the
                    [label](/concepts/integrations/flow-control/flow-label.md) with given key.
                    Eg., to give each user a separate limit, assuming you have a _user_ flow
                    label set up, set `label_key: "user"`.

                type: string
                x-go-tag-validate: required
            lazy_sync:
                $ref: '#/definitions/RateLimiterParametersLazySync'
                title: Configuration of lazy-syncing behaviour of ratelimiter
            limit_reset_interval:
                default: 60s
                description: |+
                    Time after which the limit for a given label value will be reset.

                type: string
                x-go-tag-default: 60s
        required:
            - label_key
        type: object
    RateLimiterParametersLazySync:
        properties:
            enabled:
                default: false
                description: ""
                title: Enables lazy sync
                type: boolean
                x-go-tag-default: "false"
            num_sync:
                default: 5
                description: |+
                    Number of times to lazy sync within the _limit\_reset\_interval_.

                format: int64
                type: integer
                x-go-tag-default: "5"
                x-go-tag-validate: gt=0
        type: object
    ReportRequest:
        properties:
            agent_group:
                type: string
            all_statuses:
                $ref: '#/definitions/GroupStatus'
            controller_info:
                $ref: '#/definitions/ControllerInfo'
            host_info:
                $ref: '#/definitions/HostInfo'
            installation_mode:
                type: string
            kubernetes_control_points:
                items:
                    $ref: '#/definitions/KubernetesControlPoint'
                type: array
            peers:
                $ref: '#/definitions/Peers'
            policies:
                $ref: '#/definitions/PolicyWrappers'
            process_info:
                $ref: '#/definitions/ProcessInfo'
            service_control_points:
                items:
                    $ref: '#/definitions/ServiceControlPoint'
                type: array
            services_list:
                $ref: '#/definitions/ServicesList'
            version_info:
                $ref: '#/definitions/VersionInfo'
        type: object
    ReportResponse:
        description: ReportResponse is empty for now.
        type: object
    Resources:
        description: |-
            :::info

            See also [Resources overview](/concepts/policy/resources.md).

            :::

            Resources are typically Flux Meters, Classifiers, etc. that can be used to create on-demand metrics or label the flows.
        properties:
            classifiers:
                description: |+
                    Classifiers are installed in the data-plane and are used to label the requests based on payload content.

                    The flow labels created by Classifiers can be matched by Flux Meters to create metrics for control purposes.

                items:
                    $ref: '#/definitions/Classifier'
                type: array
                x-go-tag-validate: dive
            flux_meters:
                additionalProperties:
                    $ref: '#/definitions/FluxMeter'
                description: |+
                    Flux Meters are installed in the data-plane and form the observability leg of the feedback loop.

                    Flux Meter created metrics can be consumed as input to the circuit via the PromQL component.

                type: object
                x-go-tag-validate: dive
        title: Resources that need to be setup for the policy to function
        type: object
    Rule:
        description: |-
            Flow classification rule extracts a value from request metadata.
            More specifically, from `input`, which has the same spec as [Envoy's External Authorization Attribute Context][attribute-context].
            See https://play.openpolicyagent.org/p/gU7vcLkc70 for an example input.
            There are two ways to define a flow classification rule:
            * Using a declarative extractor – suitable from simple cases, such as directly reading a value from header or a field from json body.
            * Rego expression.

            Performance note: It's recommended to use declarative extractors where possible, as they may be slightly performant than Rego expressions.

            Example of Declarative JSON extractor:
            ```yaml
            extractor:
              json:
                from: request.http.body
                pointer: /user/name
            ```

            Example of Rego module which also disables telemetry visibility of label:
            ```yaml
            rego:
              query: data.user_from_cookie.user
              source: |
                package user_from_cookie
                cookies := split(input.attributes.request.http.headers.cookie, "; ")
                user := user {
                    cookie := cookies[_]
                    startswith(cookie, "session=")
                    session := substring(cookie, count("session="), -1)
                    parts := split(session, ".")
                    object := json.unmarshal(base64url.decode(parts[0]))
                    user := object.user
                }
            telemetry: false
            ```
            [attribute-context]: https://www.envoyproxy.io/docs/envoy/latest/api-v3/service/auth/v3/attribute_context.proto
        properties:
            extractor:
                $ref: '#/definitions/Extractor'
                description: High-level declarative extractor.
            rego:
                $ref: '#/definitions/RuleRego'
                description: Rego module to extract a value from.
            telemetry:
                default: true
                description: |+
                    :::note

                    The flow label is always accessible in Aperture Policies regardless of this setting.

                    :::

                    :::caution

                    When using [FluxNinja ARC plugin](arc/plugin.md), telemetry enabled
                    labels are sent to FluxNinja ARC for observability. Telemetry should be disabled for
                    sensitive labels.

                    :::

                title: |-
                    Decides if the created flow label should be available as an attribute in OLAP telemetry and
                    propagated in [baggage](/concepts/integrations/flow-control/flow-label.md#baggage)
                type: boolean
                x-go-tag-default: "true"
        title: Rule describes a single Flow Classification Rule
        type: object
    RuleRego:
        description: High-level extractor-based rules are compiled into a single rego query.
        properties:
            query:
                description: |+
                    Query string to extract a value (eg. `data.<mymodulename>.<variablename>`).

                    Note: The module name must match the package name from the "source".

                type: string
                x-go-tag-validate: required
            source:
                description: |+
                    Source code of the rego module.

                    Note: Must include a "package" declaration.

                type: string
                x-go-tag-validate: required
        required:
            - query
            - source
        title: Raw rego rules are compiled 1:1 to rego queries
        type: object
    Scheduler:
        description: |-
            :::note

            Each Agent instantiates an independent copy of the scheduler, but output
            signals for accepted and incoming concurrency are aggregated across all agents.

            :::

            See [ConcurrencyLimiter](#concurrency-limiter) for more context.
        properties:
            out_ports:
                $ref: '#/definitions/SchedulerOuts'
                description: Output ports for the Scheduler component.
            parameters:
                $ref: '#/definitions/SchedulerParameters'
                description: |+
                    Scheduler parameters.

                x-go-tag-validate: required
        required:
            - parameters
        title: Weighted Fair Queuing-based workload scheduler
        type: object
    SchedulerOuts:
        description: Output for the Scheduler component.
        properties:
            accepted_concurrency:
                $ref: '#/definitions/OutPort'
                description: |-
                    Accepted concurrency is actual concurrency on a control point that this
                    scheduler is applied on.

                    :::info

                    Concurrency is a unitless number describing mean number of
                    [flows](/concepts/integrations/flow-control/flow-control.md#flow) being
                    concurrently processed by the system (system = control point).
                    Concurrency is calculated as _work_ done per unit of time (so
                    work-seconds per world-seconds). Work-seconds are computed based on
                    token-weights of of flows (which are either estimated via `auto_tokens`
                    or specified by `Workload.tokens`).

                    :::

                    Value of this signal is aggregated from all the relevant schedulers.
            incoming_concurrency:
                $ref: '#/definitions/OutPort'
                description: |-
                    Incoming concurrency is concurrency that'd be needed to accept all the
                    flows entering the scheduler.

                    This is computed in the same way as `accepted_concurrency`, but summing
                    up work-seconds from all the flows entering scheduler, including
                    rejected ones.
        type: object
    SchedulerParameters:
        properties:
            auto_tokens:
                default: true
                description: |+
                    Automatically estimate the size of a request in each workload, based on
                    historical latency. Each workload's `tokens` will be set to average
                    latency of flows in that workload during last few seconds (exact duration
                    of this average can change).

                type: boolean
                x-go-tag-default: "true"
            default_workload_parameters:
                $ref: '#/definitions/SchedulerWorkloadParameters'
                description: Parameters to be used if none of workloads specified in `workloads` match.
            max_timeout:
                default: 0.49s
                description: |+
                    :::caution

                    This timeout needs to be strictly less than the timeout set on the
                    client for the whole GRPC call:
                    * in case of envoy, timeout set on `grpc_service` used in `ext_authz` filter,
                    * in case of libraries, timeout configured... TODO.

                    We're using fail-open logic in integrations, so if the GRPC timeout
                    fires first, the flow will end up being unconditionally allowed while
                    it're still waiting on the scheduler.

                    To avoid such cases, the end-to-end GRPC timeout should also contain
                    some headroom for constant overhead like serialization, etc. Default
                    value for GRPC timeouts is 500ms, giving 50ms of headeroom, so when
                    tweaking this timeout, make sure to adjust the GRPC timeout accordingly.

                    :::

                title: Max Timeout is the value with which the flow timeout calculated by `timeout_factor` is capped
                type: string
                x-go-tag-default: 0.49s
            timeout_factor:
                default: 0.5
                description: |+
                    If a flow is not able to get tokens within `timeout_factor * tokens` of duration,
                    it will be rejected.

                    This value impacts the prioritization and fairness because the larger the timeout the higher the chance a request has to get scheduled.

                format: double
                title: Timeout as a factor of tokens for a flow in a workload
                type: number
                x-go-tag-default: "0.5"
                x-go-tag-validate: gte=0.0
            workloads:
                description: |+
                    List of workloads to be used in scheduler.

                    Categorizing [flows](/concepts/integrations/flow-control/flow-control.md#flow) into workloads
                    allows for load-shedding to be "smarter" than just "randomly deny 50% of
                    requests". There are two aspects of this "smartness":
                    * Scheduler can more precisely calculate concurrency if it understands
                      that flows belonging to different classes have different weights (eg.
                      inserts vs lookups).
                    * Setting different priorities to different workloads lets the scheduler
                      avoid dropping important traffic during overload.

                    Each workload in this list specifies also a matcher that's used to
                    determine which flow will be categorized into which workload.
                    In case of multiple matching workloads, the first matching one will be used.
                    If none of workloads match, `default_workload` will be used.

                    :::info

                    See also [workload definition in the concepts
                    section](/concepts/integrations/flow-control/components/concurrency-limiter.md#workload).

                    :::

                items:
                    $ref: '#/definitions/SchedulerWorkload'
                type: array
                x-go-tag-validate: dive
        title: Scheduler parameters
        type: object
    SchedulerWorkload:
        description: Workload defines a class of requests that preferably have similar properties such as response latency or desired priority.
        properties:
            label_matcher:
                $ref: '#/definitions/LabelMatcher'
                description: |+
                    Label Matcher to select a Workload based on
                    [flow labels](/concepts/integrations/flow-control/flow-label.md).

                x-go-tag-validate: required
            parameters:
                $ref: '#/definitions/SchedulerWorkloadParameters'
                description: |+
                    Parameters associated with flows matching the label matcher.

                x-go-tag-validate: required
        required:
            - label_matcher
            - parameters
        type: object
    SchedulerWorkloadParameters:
        description: Parameters defines parameters such as priority, tokens and fairness key that are applicable to flows within a workload.
        properties:
            fairness_key:
                description: |-
                    Fairness key is a label key that can be used to provide fairness within a workload.
                    Any [flow label](/concepts/integrations/flow-control/flow-label.md) can be used here. Eg. if
                    you have a classifier that sets `user` flow label, you might want to set
                    `fairness_key = "user"`.
                type: string
            priority:
                default: 0
                description: |+
                    $$
                    \text{virtual\_finish\_time} = \text{virtual\_time} + \left(\text{tokens} \cdot \left(\text{256} - \text{priority}\right)\right)
                    $$

                format: int64
                title: |-
                    Describes priority level of the requests within the workload.
                    Priority level ranges from 0 to 255.
                    Higher numbers means higher priority level.
                    Priority levels have non-linear effect on the workload scheduling. The following formula is used to determine the position of a request in the queue based on virtual finish time:
                type: integer
                x-go-tag-default: "0"
                x-go-tag-validate: gte=0,lte=255
            tokens:
                default: "1"
                description: |+
                    Tokens determines the cost of admitting a single request the workload, which is typically defined as milliseconds of response latency.
                    This override is applicable only if `auto_tokens` is set to false.

                format: uint64
                type: string
                x-go-tag-default: "1"
        type: object
    Service:
        description: |-
            Service contains information about single service discovered in agent group by a
            particular agent.
        properties:
            entities_count:
                format: int32
                type: integer
            name:
                type: string
        type: object
    ServiceControlPoint:
        description: ServiceControlPoint contains info about a control point on a given service.
        properties:
            name:
                type: string
            service_name:
                type: string
        type: object
    ServiceSelector:
        description: |-
            :::info

            See also [FlowSelector overview](/concepts/integrations/flow-control/flow-selector.md).

            :::
        properties:
            agent_group:
                default: default
                description: |+
                    Which [agent-group](/concepts/integrations/flow-control/service.md#agent-group) this
                    selector applies to.

                    :::info

                    Agent Groups are used to scope policies to a subset of agents connected to the same controller. This is especially useful in the Kubernetes sidecar installation because service discovery is switched off in that mode. The agents within an agent group form a peer to peer cluster and constantly share state.

                    :::

                type: string
                x-go-tag-default: default
            service:
                description: |+
                    The Fully Qualified Domain Name of the
                    [service](/concepts/integrations/flow-control/service.md) to select.

                    In Kubernetes, this is the FQDN of the Service object.

                    "all" means all services within an agent group (catch-all).

                    :::info

                    In the Kubernetes sidecar installation mode, service discovery is switched off by default. In order to scope policies to services, the `service` should be set to `all` and instead, `agent_group` name should be used.

                    :::

                    :::info

                    An entity (e.g. Kubernetes pod) may belong to multiple services.

                    :::

                type: string
                x-go-tag-validate: required
        required:
            - service
        title: |-
            Describes which service a [flow control or observability
            component](/concepts/integrations/flow-control/flow-control.md#components) should apply
            to
        type: object
    ServicesList:
        properties:
            overlapping_services:
                items:
                    $ref: '#/definitions/OverlappingService'
                type: array
            services:
                items:
                    $ref: '#/definitions/Service'
                type: array
        type: object
    SlabInfo:
        properties:
            allocated:
                format: int64
                type: string
            garbage:
                format: int64
                type: string
            inuse:
                format: int64
                type: string
        type: object
    Sqrt:
        description: |-
            $$
            \text{output} = \text{scale} \sqrt{\text{input}}
            $$
        properties:
            in_ports:
                $ref: '#/definitions/SqrtIns'
                description: Input ports for the Sqrt component.
            out_ports:
                $ref: '#/definitions/SqrtOuts'
                description: Output ports for the Sqrt component.
            scale:
                description: |-
                    Scaling factor to be multiplied with the square root of the input signal.

                    @gotags default:"1.0"
                format: double
                type: number
        title: Takes an input signal and emits the square root of it multiplied by scale as an output
        type: object
    SqrtIns:
        description: Inputs for the Sqrt component.
        properties:
            input:
                $ref: '#/definitions/InPort'
                description: Input signal.
        type: object
    SqrtOuts:
        description: Outputs for the Sqrt component.
        properties:
            output:
                $ref: '#/definitions/OutPort'
                description: Output signal.
        type: object
    Stats:
        properties:
            backups:
                additionalProperties:
                    $ref: '#/definitions/Partition'
                type: object
            cluster_coordinator:
                $ref: '#/definitions/Member'
            cluster_members:
                additionalProperties:
                    $ref: '#/definitions/Member'
                type: object
            cmdline:
                items:
                    type: string
                type: array
            d_maps:
                $ref: '#/definitions/DMaps'
            d_topics:
                $ref: '#/definitions/DTopics'
            member:
                $ref: '#/definitions/Member'
            network:
                $ref: '#/definitions/Network'
            partitions:
                additionalProperties:
                    $ref: '#/definitions/Partition'
                type: object
            release_version:
                type: string
            runtime:
                type: object
            uptime_seconds:
                format: int64
                type: string
        type: object
    Status:
        description: Status holds details about a status that can be reported to the registry.
        properties:
            error:
                $ref: '#/definitions/StatusError'
            message:
                $ref: '#/definitions/googleprotobufAny'
            timestamp:
                format: date-time
                type: string
        type: object
    StatusError:
        description: Error holds raw error message and its cause in a nested field.
        properties:
            message:
                type: string
        type: object
    Switcher:
        description: |-
            `on_signal` will be returned if switch input is valid and not equal to 0.0 ,
             otherwise `off_signal` will be returned.
        properties:
            in_ports:
                $ref: '#/definitions/SwitcherIns'
                description: Input ports for the Switcher component.
            out_ports:
                $ref: '#/definitions/SwitcherOuts'
                description: Output ports for the Switcher component.
        title: Type of combinator that switches between `on_signal` and `off_signal` signals based on switch input
        type: object
    SwitcherIns:
        description: Inputs for the Switcher component.
        properties:
            off_signal:
                $ref: '#/definitions/InPort'
                description: Output signal when switch is invalid or 0.0.
            on_signal:
                $ref: '#/definitions/InPort'
                description: Output signal when switch is valid and not 0.0.
            switch:
                $ref: '#/definitions/InPort'
                description: Decides whether to return `on_signal` or `off_signal`.
        type: object
    SwitcherOuts:
        description: Outputs for the Switcher component.
        properties:
            output:
                $ref: '#/definitions/OutPort'
                description: Selected signal (`on_signal` or `off_signal`).
        type: object
    Variable:
        description: Component that emits a variable value as an output signal, can be defined in dynamic configuration.
        properties:
            default_config:
                $ref: '#/definitions/VariableDynamicConfig'
                description: Default configuration.
            dynamic_config_key:
                description: Configuration key for DynamicConfig.
                type: string
            out_ports:
                $ref: '#/definitions/VariableOuts'
                description: Output ports for the Variable component.
        type: object
    VariableDynamicConfig:
        properties:
            constant_signal:
                $ref: '#/definitions/ConstantSignal'
        type: object
    VariableOuts:
        description: Outputs for the Variable component.
        properties:
            output:
                $ref: '#/definitions/OutPort'
                description: The value is emitted to the output port.
        type: object
    VersionInfo:
        properties:
            build_host:
                type: string
            build_os:
                type: string
            build_time:
                type: string
            git_branch:
                type: string
            git_commit_hash:
                type: string
            service:
                type: string
            version:
                type: string
        type: object
    googleprotobufAny:
        additionalProperties: {}
        description: |-
            `Any` contains an arbitrary serialized protocol buffer message along with a
            URL that describes the type of the serialized message.

            Protobuf library provides support to pack/unpack Any values in the form
            of utility functions or additional generated methods of the Any type.

            Example 1: Pack and unpack a message in C++.

                Foo foo = ...;
                Any any;
                any.PackFrom(foo);
                ...
                if (any.UnpackTo(&foo)) {
                  ...
                }

            Example 2: Pack and unpack a message in Java.

                Foo foo = ...;
                Any any = Any.pack(foo);
                ...
                if (any.is(Foo.class)) {
                  foo = any.unpack(Foo.class);
                }

            Example 3: Pack and unpack a message in Python.

                foo = Foo(...)
                any = Any()
                any.Pack(foo)
                ...
                if any.Is(Foo.DESCRIPTOR):
                  any.Unpack(foo)
                  ...

            Example 4: Pack and unpack a message in Go

                 foo := &pb.Foo{...}
                 any, err := anypb.New(foo)
                 if err != nil {
                   ...
                 }
                 ...
                 foo := &pb.Foo{}
                 if err := any.UnmarshalTo(foo); err != nil {
                   ...
                 }

            The pack methods provided by protobuf library will by default use
            'type.googleapis.com/full.type.name' as the type URL and the unpack
            methods only use the fully qualified type name after the last '/'
            in the type URL, for example "foo.bar.com/x/y.z" will yield type
            name "y.z".


            JSON

            The JSON representation of an `Any` value uses the regular
            representation of the deserialized, embedded message, with an
            additional field `@type` which contains the type URL. Example:

                package google.profile;
                message Person {
                  string first_name = 1;
                  string last_name = 2;
                }

                {
                  "@type": "type.googleapis.com/google.profile.Person",
                  "firstName": <string>,
                  "lastName": <string>
                }

            If the embedded message type is well-known and has a custom JSON
            representation, that representation will be embedded adding a field
            `value` which holds the custom JSON in addition to the `@type`
            field. Example (for message [google.protobuf.Duration][]):

                {
                  "@type": "type.googleapis.com/google.protobuf.Duration",
                  "value": "1.212s"
                }
        properties:
            '@type':
                description: |-
                    A URL/resource name that uniquely identifies the type of the serialized
                    protocol buffer message. This string must contain at least
                    one "/" character. The last segment of the URL's path must represent
                    the fully qualified name of the type (as in
                    `path/google.protobuf.Duration`). The name should be in a canonical form
                    (e.g., leading "." is not accepted).

                    In practice, teams usually precompile into the binary all types that they
                    expect it to use in the context of Any. However, for URLs which use the
                    scheme `http`, `https`, or no scheme, one can optionally set up a type
                    server that maps type URLs to message definitions as follows:

                    * If no scheme is provided, `https` is assumed.
                    * An HTTP GET on the URL must yield a [google.protobuf.Type][]
                      value in binary format, or produce an error.
                    * Applications are allowed to cache lookup results based on the
                      URL, or have them precompiled into a binary to avoid any
                      lookup. Therefore, binary compatibility needs to be preserved
                      on changes to types. (Use versioned type names to manage
                      breaking changes.)

                    Note: this functionality is not currently available in the official
                    protobuf release, and it is not used for type URLs beginning with
                    type.googleapis.com.

                    Schemes other than `http`, `https` (or the empty scheme) might be
                    used with implementation specific semantics.
                type: string
        type: object
    googleprotobufNullValue:
        default: NULL_VALUE
        description: |-
            `NullValue` is a singleton enumeration to represent the null value for the
            `Value` type union.

             The JSON representation for `NullValue` is JSON `null`.

             - NULL_VALUE: Null value.
        enum:
            - NULL_VALUE
        type: string
    googlerpcStatus:
        properties:
            code:
                format: int32
                type: integer
            details:
                items:
                    $ref: '#/definitions/googleprotobufAny'
                type: array
            message:
                type: string
        type: object
info:
    title: Aperture API
    version: "1.0"
paths:
    /plugins/fluxninja/v1/controllerinfo:
        get:
            operationId: ControllerInfoService_GetControllerInfo
            responses:
                "200":
                    description: A successful response.
                    schema:
                        $ref: '#/definitions/ControllerInfo'
                default:
                    description: An unexpected error response.
                    schema:
                        $ref: '#/definitions/googlerpcStatus'
            tags:
                - ControllerInfoService
    /plugins/fluxninja/v1/report:
        post:
            operationId: FluxNinjaService_Report
            parameters:
                - in: body
                  name: body
                  required: true
                  schema:
                    $ref: '#/definitions/ReportRequest'
            responses:
                "200":
                    description: A successful response.
                    schema:
                        $ref: '#/definitions/ReportResponse'
                default:
                    description: An unexpected error response.
                    schema:
                        $ref: '#/definitions/googlerpcStatus'
            summary: Report accepts information about agents' health and applied configurations/policies.
            tags:
                - FluxNinjaService
    /v1/autoscale/kubernetes/controlpoints:
        get:
            operationId: ControlPointCache_GetControlPoints
            responses:
                "200":
                    description: A successful response.
                    schema:
                        $ref: '#/definitions/KubernetesControlPoints'
                default:
                    description: An unexpected error response.
                    schema:
                        $ref: '#/definitions/googlerpcStatus'
            tags:
                - aperture-agent
    /v1/distcache/stats:
        get:
            operationId: DistCacheService_GetStats
            responses:
                "200":
                    description: A successful response.
                    schema:
                        $ref: '#/definitions/Stats'
                default:
                    description: An unexpected error response.
                    schema:
                        $ref: '#/definitions/googlerpcStatus'
            tags:
                - aperture-agent
    /v1/flowcontrol/controlpoints:
        get:
            operationId: FlowControlControlPointsService_GetControlPoints
            responses:
                "200":
                    description: A successful response.
                    schema:
                        $ref: '#/definitions/FlowControlControlPoints'
                default:
                    description: An unexpected error response.
                    schema:
                        $ref: '#/definitions/googlerpcStatus'
            tags:
                - aperture-agent
    /v1/flowcontrol/entities:
        get:
            operationId: EntityCacheService_GetEntityCache
            responses:
                "200":
                    description: A successful response.
                    schema:
                        $ref: '#/definitions/EntityCache'
                default:
                    description: An unexpected error response.
                    schema:
                        $ref: '#/definitions/googlerpcStatus'
            tags:
                - aperture-agent
    /v1/flowcontrol/entities/ip-address/{ip_address}:
        get:
            operationId: EntityCacheService_GetEntityByIPAddress
            parameters:
                - in: path
                  name: ip_address
                  required: true
                  type: string
            responses:
                "200":
                    description: A successful response.
                    schema:
                        $ref: '#/definitions/Entity'
                default:
                    description: An unexpected error response.
                    schema:
                        $ref: '#/definitions/googlerpcStatus'
            tags:
                - aperture-agent
    /v1/flowcontrol/entities/name/{name}:
        get:
            operationId: EntityCacheService_GetEntityByName
            parameters:
                - in: path
                  name: name
                  required: true
                  type: string
            responses:
                "200":
                    description: A successful response.
                    schema:
                        $ref: '#/definitions/Entity'
                default:
                    description: An unexpected error response.
                    schema:
                        $ref: '#/definitions/googlerpcStatus'
            tags:
                - aperture-agent
    /v1/flowcontrol/preview/http_requests/{service}/{control_point}:
        post:
            operationId: FlowPreviewService_PreviewHTTPRequests
            parameters:
                - description: Service to preview.
                  in: path
                  name: service
                  required: true
                  type: string
                - description: |+
                    Control point to preview.

                  in: path
                  name: control_point
                  required: true
                  type: string
                  x-go-tag-validate: required
                - description: Flow labels to match. Optional parameter for advanced filtering.
                  in: body
                  name: label_matcher
                  required: true
                  schema:
                    $ref: '#/definitions/LabelMatcher'
                - description: |+
                    Number of samples to collect. Defaults to 10.

                  format: int64
                  in: query
                  name: samples
                  required: false
                  type: string
                  x-go-tag-default: "10"
                  x-go-tag-validate: min=1
            responses:
                "200":
                    description: A successful response.
                    schema:
                        $ref: '#/definitions/PreviewHTTPRequestsResponse'
                default:
                    description: An unexpected error response.
                    schema:
                        $ref: '#/definitions/googlerpcStatus'
            tags:
                - aperture-agent
    /v1/flowcontrol/preview/labels/{service}/{control_point}:
        post:
            operationId: FlowPreviewService_PreviewFlowLabels
            parameters:
                - description: Service to preview.
                  in: path
                  name: service
                  required: true
                  type: string
                - description: |+
                    Control point to preview.

                  in: path
                  name: control_point
                  required: true
                  type: string
                  x-go-tag-validate: required
                - description: Flow labels to match. Optional parameter for advanced filtering.
                  in: body
                  name: label_matcher
                  required: true
                  schema:
                    $ref: '#/definitions/LabelMatcher'
                - description: |+
                    Number of samples to collect. Defaults to 10.

                  format: int64
                  in: query
                  name: samples
                  required: false
                  type: string
                  x-go-tag-default: "10"
                  x-go-tag-validate: min=1
            responses:
                "200":
                    description: A successful response.
                    schema:
                        $ref: '#/definitions/PreviewFlowLabelsResponse'
                default:
                    description: An unexpected error response.
                    schema:
                        $ref: '#/definitions/googlerpcStatus'
            tags:
                - aperture-agent
    /v1/info/host:
        get:
            operationId: InfoService_Host
            responses:
                "200":
                    description: A successful response.
                    schema:
                        $ref: '#/definitions/HostInfo'
                default:
                    description: An unexpected error response.
                    schema:
                        $ref: '#/definitions/googlerpcStatus'
            tags:
                - aperture-agent
                - aperture-controller
    /v1/info/process:
        get:
            operationId: InfoService_Process
            responses:
                "200":
                    description: A successful response.
                    schema:
                        $ref: '#/definitions/ProcessInfo'
                default:
                    description: An unexpected error response.
                    schema:
                        $ref: '#/definitions/googlerpcStatus'
            tags:
                - aperture-agent
                - aperture-controller
    /v1/info/version:
        get:
            operationId: InfoService_Version
            responses:
                "200":
                    description: A successful response.
                    schema:
                        $ref: '#/definitions/VersionInfo'
                default:
                    description: An unexpected error response.
                    schema:
                        $ref: '#/definitions/googlerpcStatus'
            tags:
                - aperture-agent
                - aperture-controller
    /v1/peers:
        get:
            operationId: PeerDiscoveryService_GetPeers
            responses:
                "200":
                    description: A successful response.
                    schema:
                        $ref: '#/definitions/Peers'
                default:
                    description: An unexpected error response.
                    schema:
                        $ref: '#/definitions/googlerpcStatus'
            tags:
                - aperture-agent
    /v1/peers/address/{address}:
        get:
            operationId: PeerDiscoveryService_GetPeer
            parameters:
                - in: path
                  name: address
                  required: true
                  type: string
            responses:
                "200":
                    description: A successful response.
                    schema:
                        $ref: '#/definitions/Peer'
                default:
                    description: An unexpected error response.
                    schema:
                        $ref: '#/definitions/googlerpcStatus'
            tags:
                - aperture-agent
    /v1/policies:
        get:
            operationId: PolicyService_GetPolicies
            responses:
                "200":
                    description: A successful response.
                    schema:
                        $ref: '#/definitions/GetPoliciesResponse'
                default:
                    description: An unexpected error response.
                    schema:
                        $ref: '#/definitions/googlerpcStatus'
            tags:
                - aperture-controller
    /v1/status/{path}:
        get:
            operationId: StatusService_GetGroupStatus
            parameters:
                - in: path
                  name: path
                  pattern: .+
                  required: true
                  type: string
            responses:
                "200":
                    description: A successful response.
                    schema:
                        $ref: '#/definitions/GroupStatus'
                default:
                    description: An unexpected error response.
                    schema:
                        $ref: '#/definitions/googlerpcStatus'
            tags:
                - aperture-agent
                - aperture-controller
produces:
    - application/json
swagger: "2.0"
tags:
    - name: ControlPointCache
    - name: DistCacheService
    - name: FlowControlService
    - name: FlowControlControlPointsService
    - name: EntityCacheService
    - name: FlowPreviewService
    - name: InfoService
    - name: PeerDiscoveryService
    - name: PolicyService
    - name: StatusService
    - name: FluxNinjaService
    - name: ControllerInfoService<|MERGE_RESOLUTION|>--- conflicted
+++ resolved
@@ -393,15 +393,10 @@
                     how to extract and propagate flow labels with that key.
 
                 type: object
-<<<<<<< HEAD
-                x-go-validate: required,gt=0,dive,keys,required,endkeys,required
-=======
                 x-go-tag-validate: required,gt=0,dive,keys,required,endkeys,required
         required:
             - flow_selector
             - rules
-        title: Set of classification rules sharing a common selector
->>>>>>> a9941809
         type: object
     ClassifierInfo:
         description: ClassifierInfo describes details for each ClassifierInfo.
