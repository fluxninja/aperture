consumes:
    - application/json
definitions:
    AIMDConcurrencyController:
        description: High level concurrency control component. Baselines a signal using exponential moving average and applies concurrency limits based on deviation of signal from the baseline. Internally implemented as a nested circuit.
        properties:
            alerter_parameters:
                $ref: '#/definitions/AlerterParameters'
                description: Configuration for embedded Alerter.
            default_config:
                $ref: '#/definitions/LoadActuatorDynamicConfig'
                description: Default configuration.
            dynamic_config_key:
                description: Dynamic configuration key for load actuation.
                type: string
            flow_selector:
                $ref: '#/definitions/FlowSelector'
                description: |+
                    Flow Selector decides the service and flows at which the concurrency limiter is applied.

                x-go-tag-validate: required
            gradient_parameters:
                $ref: '#/definitions/GradientControllerParameters'
                description: Gradient parameters for the controller.
            in_ports:
                $ref: '#/definitions/AIMDConcurrencyControllerIns'
                description: Input ports for the AIMDConcurrencyController component.
            load_multiplier_linear_increment:
                default: 0.0025
                description: |+
                    Linear increment to load multiplier in each execution tick when the system is not in overloaded state.

                format: double
                type: number
                x-go-tag-default: "0.0025"
            max_load_multiplier:
                default: 2
                description: |+
                    Current accepted concurrency is multiplied with this number to dynamically calculate the upper concurrency limit of a Service during normal (non-overload) state. This protects the Service from sudden spikes.

                format: double
                type: number
                x-go-tag-default: "2.0"
            out_ports:
                $ref: '#/definitions/AIMDConcurrencyControllerOuts'
                description: Output ports for the AIMDConcurrencyController component.
            scheduler_parameters:
                $ref: '#/definitions/SchedulerParameters'
                description: |+
                    Scheduler parameters.

                x-go-tag-validate: required
        type: object
    AIMDConcurrencyControllerIns:
        description: Inputs for the AIMDConcurrencyController component.
        properties:
            setpoint:
                $ref: '#/definitions/InPort'
                description: The setpoint to the controller.
            signal:
                $ref: '#/definitions/InPort'
                description: The signal to the controller.
        type: object
    AIMDConcurrencyControllerOuts:
        description: Outputs for the AIMDConcurrencyController component.
        properties:
            accepted_concurrency:
                $ref: '#/definitions/OutPort'
                description: Accepted concurrency is the number of concurrent requests that are accepted by the service.
            desired_load_multiplier:
                $ref: '#/definitions/OutPort'
                description: Desired Load multiplier is the ratio of desired concurrency to the incoming concurrency.
            incoming_concurrency:
                $ref: '#/definitions/OutPort'
                description: IncomingConcurrency is the number of concurrent requests that are received by the service.
            is_overload:
                $ref: '#/definitions/OutPort'
                description: Is overload is a Boolean signal that indicates whether the service is overloaded based on the deviation of the signal from the setpoint taking into account some tolerance.
            observed_load_multiplier:
                $ref: '#/definitions/OutPort'
                description: Observed Load multiplier is the ratio of accepted concurrency to the incoming concurrency.
        type: object
    AddressExtractor:
        description: |-
            IP addresses in attribute context are defined as objects with separate IP and port fields.
            This is a helper to display an address as a single string.

            :::caution

            This might introduce high-cardinality flow label values.

            :::

            [ext-authz-address]: https://www.envoyproxy.io/docs/envoy/latest/api-v3/config/core/v3/address.proto#config-core-v3-address

            Example:
            ```yaml
            from: "source.address # or destination.address"
            ```
        properties:
            from:
                description: |+
                    Attribute path pointing to some string - for example, `source.address`.

                type: string
                x-go-tag-validate: required
        required:
            - from
        title: Display an [Address][ext-authz-address] as a single string, for example, `<ip>:<port>`
        type: object
<<<<<<< HEAD
        additionalProperties:
          $ref: '#/definitions/v1Rule'
        description: |-
          A map of {key, value} pairs mapping from
          [flow label](/concepts/integrations/flow-control/flow-label.md) keys to rules that define
          how to extract and propagate flow labels with that key.

          @gotags: validate:"required,gt=0,dive,keys,required,endkeys,required"
        x-go-validate: required,gt=0,dive,keys,required,endkeys,required
    description: |-
      :::info

      See also [Classifier overview](/concepts/integrations/flow-control/flow-classifier.md).

      :::

      Example:
      ```yaml
      selector:
        service_selector:
          service: service1.default.svc.cluster.local
        flow_selector:
          control_point:
            traffic: ingress
      rules:
        user:
          extractor:
            from: request.http.headers.user
      ```
    title: Set of classification rules sharing a common selector
  v1ClassifierInfo:
    type: object
    properties:
      policy_name:
        type: string
      policy_hash:
        type: string
      classifier_index:
        type: string
        format: int64
      label_key:
        type: string
      error:
        $ref: '#/definitions/v1ClassifierInfoError'
    description: ClassifierInfo describes details for each ClassifierInfo.
  v1ClassifierInfoError:
    type: string
    enum:
      - ERROR_NONE
      - ERROR_EVAL_FAILED
      - ERROR_EMPTY_RESULTSET
      - ERROR_AMBIGUOUS_RESULTSET
      - ERROR_MULTI_EXPRESSION
      - ERROR_EXPRESSION_NOT_MAP
    default: ERROR_NONE
    description: Error information.
  v1CommonAttributes:
    type: object
    properties:
      policy_name:
        type: string
        description: Name of the Policy.
      policy_hash:
        type: string
        description: Hash of the entire Policy spec.
      component_id:
        type: string
        description: The id of Component within the circuit.
  v1Component:
    type: object
    properties:
      gradient_controller:
        $ref: '#/definitions/v1GradientController'
        description: |-
          Gradient controller basically calculates the ratio between the signal and the setpoint to determine the magnitude of the correction that need to be applied.
          This controller can be used to build AIMD (Additive Increase, Multiplicative Decrease) or MIMD style response.
      ema:
        $ref: '#/definitions/v1EMA'
        description: Exponential Moving Average filter.
      arithmetic_combinator:
        $ref: '#/definitions/v1ArithmeticCombinator'
        description: Applies the given operator on input operands (signals) and emits the result.
      decider:
        $ref: '#/definitions/v1Decider'
        description: Decider emits the binary result of comparison operator on two operands.
      switcher:
        $ref: '#/definitions/v1Switcher'
        description: Switcher acts as a switch that emits one of the two signals based on third signal.
      sma:
        $ref: '#/definitions/v1SMA'
        description: Simple Moving Average filter.
      variable:
        $ref: '#/definitions/v1Variable'
        description: Emits a variable signal which can be set to invalid.
      sqrt:
        $ref: '#/definitions/v1Sqrt'
        description: Takes an input signal and emits the square root of the input signal.
      extrapolator:
        $ref: '#/definitions/v1Extrapolator'
        description: Takes an input signal and emits the extrapolated value; either mirroring the input value or repeating the last known value up to the maximum extrapolation interval.
      max:
        $ref: '#/definitions/v1Max'
        description: Emits the maximum of the input signals.
      min:
        $ref: '#/definitions/v1Min'
        description: Emits the minimum of the input signals.
      first_valid:
        $ref: '#/definitions/v1FirstValid'
        description: Picks the first valid input signal and emits it.
      alerter:
        $ref: '#/definitions/v1Alerter'
=======
    Alerter:
>>>>>>> c99b99d5
        description: Alerter reacts to a signal and generates alert to send to alert manager.
        properties:
            in_ports:
                $ref: '#/definitions/AlerterIns'
                description: Input ports for the Alerter component.
            parameters:
                $ref: '#/definitions/AlerterParameters'
                title: Alerter configuration
                x-go-tag-validate: required
        type: object
    AlerterIns:
        description: Inputs for the Alerter component.
        properties:
            signal:
                $ref: '#/definitions/InPort'
                description: Signal which Alerter is monitoring. If the signal greater than 0, Alerter generates an alert.
        type: object
    AlerterParameters:
        description: Alerter Parameters configure parameters such as alert name, severity, resolve timeout, alert channels and labels.
        properties:
            alert_channels:
                description: A list of alert channel strings.
                items:
                    type: string
                type: array
            alert_name:
                description: |+
                    Name of the alert.

                type: string
                x-go-tag-validate: required
            labels:
                additionalProperties:
                    type: string
                description: Additional labels to add to alert.
                type: object
            resolve_timeout:
                default: 5s
                description: |+
                    Duration of alert resolver.

                type: string
                x-go-tag-default: 5s
            severity:
                default: info
                description: |+
                    Severity of the alert, one of 'info', 'warn' or 'crit'.

                enum:
                    - info
                    - warn
                    - crit
                type: string
                x-go-tag-default: info
                x-go-tag-validate: oneof=info warn crit
                x-oneof: info | warn | crit
        required:
            - alert_name
        type: object
    And:
        description: |-
            Logical AND.

            Signals are mapped to Boolean values as follows:
            * Zero is treated as false.
            * Any non-zero is treated as true.
            * Invalid inputs are considered unknown.

              :::note

              Treating invalid inputs as "unknowns" has a consequence that the result
              might end up being valid even when some inputs are invalid. For example, `unknown && false == false`,
              because the result would end up false no matter if
              first signal was true or false. Conversely, `unknown && true == unknown`.

              :::
        properties:
            in_ports:
                $ref: '#/definitions/AndIns'
                description: Input ports for the And component.
            out_ports:
                $ref: '#/definitions/AndOuts'
                description: Output ports for the And component.
        type: object
    AndIns:
        description: Inputs for the And component.
        properties:
            inputs:
                description: |+
                    Array of input signals.

                items:
                    $ref: '#/definitions/InPort'
                    type: object
                type: array
                x-go-tag-validate: dive
        type: object
    AndOuts:
        description: Output ports for the And component.
        properties:
            output:
                $ref: '#/definitions/OutPort'
                description: |-
                    Result of logical AND of all the input signals.

                    Will always be 0 (false), 1 (true) or invalid (unknown).
        type: object
    ArithmeticCombinator:
        properties:
            in_ports:
                $ref: '#/definitions/ArithmeticCombinatorIns'
                description: Input ports for the Arithmetic Combinator component.
            operator:
                description: |+
                    Operator of the arithmetic operation.

                    The arithmetic operation can be addition, subtraction, multiplication, division, XOR, right bit shift or left bit shift.
                    In case of XOR and bit shifts, value of signals is cast to integers before performing the operation.

                enum:
                    - add
                    - sub
                    - mul
                    - div
                    - xor
                    - lshift
                    - rshift
                type: string
                x-go-tag-validate: oneof=add sub mul div xor lshift rshift
                x-oneof: add | sub | mul | div | xor | lshift | rshift
            out_ports:
                $ref: '#/definitions/ArithmeticCombinatorOuts'
                description: Output ports for the Arithmetic Combinator component.
        title: Type of Combinator that computes the arithmetic operation on the operand signals
        type: object
    ArithmeticCombinatorIns:
        description: Inputs for the Arithmetic Combinator component.
        properties:
            lhs:
                $ref: '#/definitions/InPort'
                description: Left hand side of the arithmetic operation.
            rhs:
                $ref: '#/definitions/InPort'
                description: Right hand side of the arithmetic operation.
        type: object
    ArithmeticCombinatorOuts:
        description: Outputs for the Arithmetic Combinator component.
        properties:
            output:
                $ref: '#/definitions/OutPort'
                description: Result of arithmetic operation.
        type: object
    AutoScale:
        description: AutoScale components are used to scale a service.
        properties:
            auto_scaler:
                $ref: '#/definitions/AutoScaler'
                description: _AutoScaler_ provides auto-scaling functionality for any scalable resource.
            pod_auto_scaler:
                $ref: '#/definitions/PodAutoScaler'
                description: _PodAutoScaler_ provides auto-scaling functionality for scalable Kubernetes resource.
            pod_scaler:
                $ref: '#/definitions/PodScaler'
                description: PodScaler provides pod horizontal scaling functionality for scalable Kubernetes resources.
        type: object
    AutoScaleKubernetesControlPoint:
        properties:
            api_version:
                type: string
            kind:
                type: string
            name:
                type: string
            namespace:
                type: string
        type: object
    AutoScaleKubernetesControlPoints:
        properties:
            auto_scale_kubernetes_control_points:
                items:
                    $ref: '#/definitions/AutoScaleKubernetesControlPoint'
                    type: object
                type: array
        type: object
    AutoScaler:
        description: _AutoScaler_ provides auto-scaling functionality for any scalable resource. Multiple _Controllers_ can be defined on the _AutoScaler_ for performing scale-out or scale-in. The _AutoScaler_ can interface with infrastructure APIs such as Kubernetes to perform auto-scale.
        properties:
            cooldown_override_percentage:
                default: 50
                description: |+
                    Cooldown override percentage defines a threshold change in scale-out beyond which previous cooldown is overridden.
                    For example, if the cooldown is 5 minutes and the cooldown override percentage is 10%, then if the
                    scale-increases by 10% or more, the previous cooldown is cancelled. Defaults to 50%.

                format: double
                type: number
                x-go-tag-default: "50"
            max_scale:
                default: "9223372036854775807"
                description: |+
                    The maximum scale to which the _AutoScaler_ can scale-out. For example, in case of KubernetesReplicas Scaler, this is the maximum number of replicas.

                format: int64
                minLength: 1
                type: string
                x-go-tag-default: "9223372036854775807"
                x-go-tag-validate: gt=0
            max_scale_in_percentage:
                default: 1
                description: |+
                    The maximum decrease of scale (for example, pods) at one time. Defined as percentage of current scale value. Can never go below one even if percentage computation is less than one. Defaults to 1% of current scale value.

                format: double
                type: number
                x-go-tag-default: "1"
            max_scale_out_percentage:
                default: 10
                description: |+
                    The maximum increase of scale (for example, pods) at one time. Defined as percentage of current scale value. Can never go below one even if percentage computation is less than one. Defaults to 10% of current scale value.

                format: double
                type: number
                x-go-tag-default: "10"
            min_scale:
                default: "0"
                description: |+
                    The minimum scale to which the _AutoScaler_ can scale-in. For example, in case of KubernetesReplicas Scaler, this is the minimum number of replicas.

                format: int64
                minLength: 0
                type: string
                x-go-tag-default: "0"
                x-go-tag-validate: gte=0
            out_ports:
                $ref: '#/definitions/AutoScalerOuts'
                description: Output ports for the _AutoScaler_.
            scale_in_alerter_parameters:
                $ref: '#/definitions/AlerterParameters'
                description: Configuration for scale-in Alerter.
            scale_in_controllers:
                description: List of _Controllers_ for scaling in.
                items:
                    $ref: '#/definitions/ScaleInController'
                    type: object
                type: array
            scale_in_cooldown:
                default: 120s
                description: |+
                    The amount of time to wait after a scale-in operation for another scale-in operation.

                type: string
                x-go-tag-default: 120s
            scale_out_alerter_parameters:
                $ref: '#/definitions/AlerterParameters'
                description: Configuration for scale-out Alerter.
            scale_out_controllers:
                description: List of _Controllers_ for scaling out.
                items:
                    $ref: '#/definitions/ScaleOutController'
                    type: object
                type: array
            scale_out_cooldown:
                default: 30s
                description: |+
                    The amount of time to wait after a scale-out operation for another scale-out or scale-in operation.

                type: string
                x-go-tag-default: 30s
            scaler:
                $ref: '#/definitions/AutoScalerScaler'
                x-go-tag-validate: required
        type: object
    AutoScalerOuts:
        description: Outputs for _AutoScaler_.
        properties:
            actual_scale:
                $ref: '#/definitions/OutPort'
            configured_scale:
                $ref: '#/definitions/OutPort'
            desired_scale:
                $ref: '#/definitions/OutPort'
        type: object
    AutoScalerScaler:
        properties:
            kubernetes_replicas:
                $ref: '#/definitions/KubernetesReplicas'
        type: object
    CheckHTTPRequest:
        properties:
            control_point:
                description: |-
                    For an SDK based insertion, a Control Point can represent a particular feature or execution block within a Service.
                    In case of Service Mesh or Middleware insertion, a Control Point can identify ingress vs egress calls or distinct listeners or filter chains.
                type: string
            destination:
                $ref: '#/definitions/SocketAddress'
                description: |-
                    The destination of a network activity, such as accepting a TCP connection.
                    In a multi hop network activity, the destination represents the receiver of
                    the last hop.
            request:
                $ref: '#/definitions/CheckHTTPRequestHttpRequest'
                description: Represents a network request, such as an HTTP request.
            source:
                $ref: '#/definitions/SocketAddress'
                description: |-
                    The source of a network activity, such as starting a TCP connection.
                    In a multi hop network activity, the source represents the sender of the
                    last hop.
        type: object
    CheckHTTPRequestHttpRequest:
        description: |-
            This message defines attributes for an HTTP request.
            HTTP/1.x, HTTP/2, gRPC are all considered as HTTP requests.
        properties:
            body:
                description: The HTTP request body.
                type: string
            headers:
                additionalProperties:
                    type: string
                description: The HTTP request headers.
                type: object
            host:
                description: The HTTP request `Host` header value.
                type: string
            method:
                description: The HTTP request method, such as `GET`, `POST`.
                type: string
            path:
                description: |-
                    The request target, as it appears in the first line of the HTTP request. This includes
                    the URL path and query-string. No decoding is performed.
                type: string
            protocol:
                description: The network protocol used with the request, such as "HTTP/1.0", "HTTP/1.1", or "HTTP/2".
                type: string
            scheme:
                description: The HTTP URL scheme, such as `http` and `https`.
                type: string
            size:
                description: The HTTP request size in bytes. If unknown, it must be -1.
                format: int64
                type: string
        type: object
    CheckHTTPResponse:
        properties:
            denied_response:
                $ref: '#/definitions/DeniedHttpResponse'
                description: Supplies http attributes for a denied response.
            dynamic_metadata:
                description: |-
                    Optional response metadata that will be emitted as dynamic metadata to be consumed by the next
                    filter.
                type: object
            ok_response:
                $ref: '#/definitions/OkHttpResponse'
                description: Supplies http attributes for an ok response.
            status:
                $ref: '#/definitions/googlerpcStatus'
                title: Status `OK` allows the request. Any other status indicates the request should be denied
        type: object
    CheckResponse:
        description: CheckResponse contains fields that represent decision made by Check call.
        properties:
            classifier_infos:
                description: classifiers that were matched for this request.
                items:
                    $ref: '#/definitions/ClassifierInfo'
                    type: object
                type: array
            control_point:
                title: control_point of request
                type: string
            decision_type:
                $ref: '#/definitions/CheckResponseDecisionType'
                description: decision_type contains what the decision was.
            end:
                format: date-time
                title: end timestamp
                type: string
            flow_label_keys:
                description: flow label keys that were matched for this request.
                items:
                    type: string
                type: array
            flux_meter_infos:
                description: flux meters that were matched for this request.
                items:
                    $ref: '#/definitions/FluxMeterInfo'
                    type: object
                type: array
            limiter_decisions:
                description: limiter_decisions contains information about decision made by each limiter.
                items:
                    $ref: '#/definitions/LimiterDecision'
                    type: object
                type: array
            reject_reason:
                $ref: '#/definitions/CheckResponseRejectReason'
                description: reject_reason contains the reason for the rejection.
            services:
                items:
                    type: string
                title: services that matched
                type: array
            start:
                format: date-time
                title: start timestamp
                type: string
            telemetry_flow_labels:
                additionalProperties:
                    type: string
                description: telemetry_flow_labels are labels for telemetry purpose. The keys in telemetry_flow_labels is subset of flow_label_keys.
                type: object
        type: object
    CheckResponseDecisionType:
        default: DECISION_TYPE_ACCEPTED
        description: DecisionType contains fields that represent decision made by Check call.
        enum:
            - DECISION_TYPE_ACCEPTED
            - DECISION_TYPE_REJECTED
        type: string
    CheckResponseRejectReason:
        default: REJECT_REASON_NONE
        description: RejectReason contains fields that give further information about rejection.
        enum:
            - REJECT_REASON_NONE
            - REJECT_REASON_RATE_LIMITED
            - REJECT_REASON_CONCURRENCY_LIMITED
            - REJECT_REASON_FLOW_REGULATED
        type: string
    Circuit:
        description: |-
            Circuit is graph of inter-connected signal processing components.

            :::info

            See also [Circuit overview](/concepts/policy/circuit.md).

            :::

            Signals flow between components through ports.
            As signals traverse the circuit, they get processed, stored within components or get acted upon (for example, load-shed, rate-limit, auto-scale and so on).
            Circuit is evaluated periodically to respond to changes in signal readings.

            :::info Signals

            Signals are floating point values.

            A signal can also have a special **Invalid** value. It's usually used to
            communicate that signal does not have a meaningful value at the moment, for example,
            [PromQL](#prom-q-l) emits such a value if it cannot execute a query.
            Components know when their input signals are invalid and can act
            accordingly. They can either propagate the invalid signal, by making their
            output itself invalid (for example,
            [ArithmeticCombinator](#arithmetic-combinator)) or use some different
            logic, for example, [Extrapolator](#extrapolator). Refer to a component's
            docs on how exactly it handles invalid inputs.

            :::
        properties:
            components:
                description: |+
                    Defines a signal processing graph as a list of components.

                items:
                    $ref: '#/definitions/Component'
                    type: object
                type: array
                x-go-tag-validate: dive
            evaluation_interval:
                default: 0.5s
                description: |+
                    Evaluation interval (tick) is the time between consecutive runs of the policy circuit.
                    This interval is typically aligned with how often the corrective action (actuation) needs to be taken.

                type: string
                x-go-tag-default: 0.5s
        type: object
    Classifier:
        description: |-
            :::info

            See also [Classifier overview](/concepts/flow-control/resources/classifier.md).

            :::
            Example
            ```yaml
            flow_selector:
              service_selector:
                 agent_group: demoapp
                 service: service1-demo-app.demoapp.svc.cluster.local
              flow_matcher:
                 control_point: ingress
                 label_matcher:
                    match_labels:
                      user_tier: gold
                    match_expressions:
                      - key: user_type
                        operator: In
            rules:
              user:
               extractor:
                 from: request.http.headers.user-agent
              telemetry: false
            ```
        properties:
            flow_selector:
                $ref: '#/definitions/FlowSelector'
                description: |+
                    Defines where to apply the flow classification rule.

                x-go-tag-validate: required
            rego:
                $ref: '#/definitions/Rego'
                description: |-
                    Rego is a policy language used to express complex policies in a concise and declarative way.
                    It can be used to define flow classification rules by writing custom queries that extract values from request metadata.
                    For simple cases, such as directly reading a value from header or a field from JSON body, declarative extractors are recommended.
                title: Rego based classification
            rules:
                additionalProperties:
                    $ref: '#/definitions/Rule'
                description: |+
                    A map of {key, value} pairs mapping from
                    [flow label](/concepts/flow-control/flow-label.md) keys to rules that define
                    how to extract and propagate flow labels with that key.

                type: object
                x-go-tag-validate: dive,keys,required,endkeys,required
        title: Set of classification rules sharing a common selector
        type: object
    ClassifierInfo:
        description: ClassifierInfo describes details for each ClassifierInfo.
        properties:
            classifier_index:
                format: int64
                type: string
            error:
                $ref: '#/definitions/ClassifierInfoError'
            policy_hash:
                type: string
            policy_name:
                type: string
        type: object
    ClassifierInfoError:
        default: ERROR_NONE
        description: Error information.
        enum:
            - ERROR_NONE
            - ERROR_EVAL_FAILED
            - ERROR_EMPTY_RESULTSET
            - ERROR_AMBIGUOUS_RESULTSET
            - ERROR_MULTI_EXPRESSION
            - ERROR_EXPRESSION_NOT_MAP
        type: string
    ClientToServerHello:
        properties:
            name:
                type: string
            next_id:
                format: uint64
                type: string
        type: object
    CommonAttributes:
        properties:
            component_id:
                description: The id of Component within the circuit.
                type: string
            policy_hash:
                description: Hash of the entire Policy spec.
                type: string
            policy_name:
                description: Name of the Policy.
                type: string
        type: object
    Component:
        description: |-
            :::info

            See also [Components overview](/concepts/policy/circuit.md#components).

            :::

            Signals flow into the components from input ports and results are emitted on output ports.
            Components are wired to each other based on signal names forming an execution graph of the circuit.

            :::note

            Loops are broken by the runtime at the earliest component index that is part of the loop.
            The looped signals are saved in the tick they're generated and served in the subsequent tick.

            :::

            There are three categories of components:
            * "source" components: they take some sort of input from "the real world" and output
              a signal based on this input. Example: [PromQL](#prom-q-l). In the UI
              they're represented by green color.
            * signal processor components: processing components that do not interact with the external systems.
              Examples: [GradientController](#gradient-controller), [Max](#max).

              :::note

              Signal processor components' output can depend on their internal state, in addition to the inputs.
              Eg. see the [Exponential Moving Average filter](#e-m-a).

              :::

            * "sink" components: they affect the real world.
              [_Concurrency Limiter_](#concurrency-limiter) and [_Rate Limiter_](#rate-limiter).
              In the UI, represented by orange color.  Sink components usually come in pairs with a
              "sources" component which emits a feedback signal, like
              `accepted_concurrency` emitted by _Concurrency Limiter_.

            :::tip

            Sometimes you might want to use a constant value as one of component's inputs.
            You can create an input port containing the constant value instead of being connected to a signal.
            To do so, use the [InPort](#in_port)'s .withConstantSignal(constant_signal) method.
            You can also use it to provide special math values such as NaN and +- Inf.
            If You need to provide the same constant signal to multiple components,
            You can use the [Variable](#variable) component.

            :::

            See also [Policy](#policy) for a higher-level explanation of circuits.
        properties:
            alerter:
                $ref: '#/definitions/Alerter'
                description: Alerter reacts to a signal and generates alert to send to alert manager.
            and:
                $ref: '#/definitions/And'
                description: Logical AND.
            arithmetic_combinator:
                $ref: '#/definitions/ArithmeticCombinator'
                description: Applies the given operator on input operands (signals) and emits the result.
            auto_scale:
                $ref: '#/definitions/AutoScale'
                description: AutoScale components are used to scale the service.
            decider:
                $ref: '#/definitions/Decider'
                description: Decider emits the binary result of comparison operator on two operands.
            differentiator:
                $ref: '#/definitions/Differentiator'
                description: Differentiator calculates rate of change per tick.
            ema:
                $ref: '#/definitions/EMA'
                description: Exponential Moving Average filter.
            extrapolator:
                $ref: '#/definitions/Extrapolator'
                description: Takes an input signal and emits the extrapolated value; either mirroring the input value or repeating the last known value up to the maximum extrapolation interval.
            first_valid:
                $ref: '#/definitions/FirstValid'
                description: Picks the first valid input signal and emits it.
            flow_control:
                $ref: '#/definitions/FlowControl'
                description: FlowControl components are used to regulate requests flow.
            gradient_controller:
                $ref: '#/definitions/GradientController'
                description: |-
                    Gradient controller calculates the ratio between the signal and the setpoint to determine the magnitude of the correction that need to be applied.
                    This controller can be used to build AIMD (Additive Increase, Multiplicative Decrease) or MIMD style response.
            holder:
                $ref: '#/definitions/Holder'
                description: Holds the last valid signal value for the specified duration then waits for next valid value to hold.
            integrator:
                $ref: '#/definitions/Integrator'
                description: Accumulates sum of signal every tick.
            inverter:
                $ref: '#/definitions/Inverter'
                description: Logical NOT.
            max:
                $ref: '#/definitions/Max'
                description: Emits the maximum of the input signals.
            min:
                $ref: '#/definitions/Min'
                description: Emits the minimum of the input signals.
            nested_circuit:
                $ref: '#/definitions/NestedCircuit'
                description: Nested circuit defines a sub-circuit as a high-level component. It consists of a list of components and a map of input and output ports.
            nested_signal_egress:
                $ref: '#/definitions/NestedSignalEgress'
                description: Nested signal egress is a special type of component that allows to extract a signal from a nested circuit.
            nested_signal_ingress:
                $ref: '#/definitions/NestedSignalIngress'
                description: Nested signal ingress is a special type of component that allows to inject a signal into a nested circuit.
            or:
                $ref: '#/definitions/Or'
                description: Logical OR.
            pulse_generator:
                $ref: '#/definitions/PulseGenerator'
                description: Generates 0 and 1 in turns.
            query:
                $ref: '#/definitions/Query'
                description: Query components that are query databases such as Prometheus.
            signal_generator:
                $ref: '#/definitions/SignalGenerator'
                description: Generates the specified signal.
            switcher:
                $ref: '#/definitions/Switcher'
                description: Switcher acts as a switch that emits one of the two signals based on third signal.
            unary_operator:
                $ref: '#/definitions/UnaryOperator'
                description: Takes an input signal and emits the square root of the input signal.
            variable:
                $ref: '#/definitions/Variable'
                description: Emits a variable signal which can be set to invalid.
        title: Computational block that forms the circuit
        type: object
    ConcurrencyLimiter:
        description: |-
            :::info

            See also [_Concurrency Limiter_ overview](/concepts/flow-control/components/concurrency-limiter.md).

            :::

            It's based on the actuation strategy (for example, load actuator) and workload scheduling
            which is based on Weighted Fair Queuing principles.
            Concurrency is calculated in terms of total tokens per second, which can translate
            to (avg. latency \* in-flight requests) (Little's Law) in concurrency limiting use-case.

            ConcurrencyLimiter configuration is split into two parts: An actuation
            strategy and a scheduler. At this time, only `load_actuator` strategy is available.
        properties:
            flow_selector:
                $ref: '#/definitions/FlowSelector'
                description: |+
                    Flow Selector decides the service and flows at which the concurrency limiter is applied.

                x-go-tag-validate: required
            load_actuator:
                $ref: '#/definitions/LoadActuator'
                description: |-
                    Actuator based on limiting the accepted concurrency under incoming concurrency * load multiplier.

                    Actuation strategy defines the input signal that will drive the scheduler.
            scheduler:
                $ref: '#/definitions/Scheduler'
                description: |+
                    Configuration of Weighted Fair Queuing-based workload scheduler.

                    Contains configuration of per-agent scheduler, and also defines some
                    output signals.

                x-go-tag-validate: required
        title: _Concurrency Limiter_ is an actuator component that regulates flows to provide active service protection
        type: object
    ConstantSignal:
        description: Special constant input for ports and Variable component. Can provide either a constant value or special Nan/+-Inf value.
        properties:
            special_value:
                description: |+
                    A special value such as NaN, +Inf, -Inf.

                enum:
                    - NaN
                    - +Inf
                    - -Inf
                type: string
                x-go-tag-validate: oneof=NaN +Inf -Inf
                x-oneof: NaN | +Inf | -Inf
            value:
                description: A constant value.
                format: double
                type: number
        type: object
    ControllerInfo:
        properties:
            id:
                type: string
        type: object
    DMap:
        properties:
            length:
                format: int64
                type: string
            num_tables:
                format: int64
                type: string
            slab_info:
                $ref: '#/definitions/SlabInfo'
        type: object
    DMaps:
        properties:
            delete_hits:
                format: int64
                type: string
            delete_misses:
                format: int64
                type: string
            entries_total:
                format: int64
                type: string
            evicted_total:
                format: int64
                type: string
            get_hits:
                format: int64
                type: string
            get_misses:
                format: int64
                type: string
        type: object
    DTopics:
        properties:
            current_listeners:
                format: int64
                type: string
            listeners_total:
                format: int64
                type: string
            published_total:
                format: int64
                type: string
        type: object
    Decider:
        description: |-
            The comparison operator can be greater-than, less-than, greater-than-or-equal, less-than-or-equal, equal, or not-equal.

            This component also supports time-based response (the output)
            transitions between 1.0 or 0.0 signal if the decider condition is
            true or false for at least `true_for` or `false_for` duration. If
            `true_for` and `false_for` durations are zero then the transitions are
            instantaneous.
        properties:
            false_for:
                default: 0s
                description: |+
                    Duration of time to wait before changing to false state.
                    If the duration is zero, the change will happen instantaneously.

                type: string
                x-go-tag-default: 0s
            in_ports:
                $ref: '#/definitions/DeciderIns'
                description: Input ports for the Decider component.
            operator:
                description: |+
                    Comparison operator that computes operation on LHS and RHS input signals.

                enum:
                    - gt
                    - lt
                    - gte
                    - lte
                    - eq
                    - neq
                type: string
                x-go-tag-validate: oneof=gt lt gte lte eq neq
                x-oneof: gt | lt | gte | lte | eq | neq
            out_ports:
                $ref: '#/definitions/DeciderOuts'
                description: Output ports for the Decider component.
            true_for:
                default: 0s
                title: |-
                    Duration of time to wait before changing to true state.
                    If the duration is zero, the change will happen instantaneously.```
                type: string
                x-go-tag-default: 0s
        title: Type of Combinator that computes the comparison operation on LHS and RHS signals
        type: object
    DeciderIns:
        description: Inputs for the Decider component.
        properties:
            lhs:
                $ref: '#/definitions/InPort'
                description: Left hand side input signal for the comparison operation.
            rhs:
                $ref: '#/definitions/InPort'
                description: Right hand side input signal for the comparison operation.
        type: object
    DeciderOuts:
        description: Outputs for the Decider component.
        properties:
            output:
                $ref: '#/definitions/OutPort'
                description: Selected signal (1.0 or 0.0).
        type: object
    DecreasingGradient:
        description: Decreasing Gradient defines a controller for scaling in based on Gradient Controller.
        properties:
            in_ports:
                $ref: '#/definitions/DecreasingGradientIns'
                description: Input ports for the Gradient.
            parameters:
                $ref: '#/definitions/DecreasingGradientParameters'
                title: |-
                    Gradient parameters for the controller. Defaults and constraints:
                    * `slope` = 1
                    * `min_gradient` = -Inf (must be less than 1)
                    * `max_gradient` = 1 (cannot be changed)
        type: object
    DecreasingGradientIns:
        description: Inputs for Gradient.
        properties:
            setpoint:
                $ref: '#/definitions/InPort'
                description: The setpoint to use for scale-in.
            signal:
                $ref: '#/definitions/InPort'
                description: The signal to use for scale-in.
        type: object
    DecreasingGradientParameters:
        description: This allows subset of parameters with constrained values compared to a regular gradient controller. For full documentation of these parameters, refer to the [GradientControllerParameters](#gradient-controller-parameters).
        properties:
            min_gradient:
                default: -1.7976931348623157e+308
                format: double
                type: number
                x-go-tag-default: "-1.79769313486231570814527423731704356798070e+308"
                x-go-tag-validate: lte=1.0
            slope:
                default: 1
                format: double
                type: number
                x-go-tag-default: "1.0"
        type: object
    DeniedHttpResponse:
        description: HTTP attributes for a denied response.
        properties:
            body:
                description: |-
                    This field allows the authorization service to send a response body data
                    to the downstream client.
                type: string
            headers:
                additionalProperties:
                    type: string
                description: |-
                    This field allows the authorization service to send HTTP response headers
                    to the downstream client.
                type: object
            status:
                description: |-
                    This field allows the authorization service to send an HTTP response status code to the
                    downstream client. If not set, Envoy sends `403 Forbidden` HTTP status code by default.
                format: int32
                type: integer
        type: object
    Differentiator:
        description: Differentiator calculates rate of change per tick.
        properties:
            in_ports:
                $ref: '#/definitions/DifferentiatorIns'
                description: Input ports for the Differentiator component.
            out_ports:
                $ref: '#/definitions/DifferentiatorOuts'
                description: Output ports for the Differentiator component.
            window:
                default: 5s
                description: |+
                    The window of time over which differentiator operates.

                type: string
                x-go-tag-default: 5s
        type: object
    DifferentiatorIns:
        description: Inputs for the Differentiator component.
        properties:
            input:
                $ref: '#/definitions/InPort'
        type: object
    DifferentiatorOuts:
        description: Outputs for the Differentiator component.
        properties:
            output:
                $ref: '#/definitions/OutPort'
        type: object
    EMA:
        description: |-
            At any time EMA component operates in one of the following states:
            1. Warm up state: The first `warmup_window` samples are used to compute the initial EMA.
               If an invalid reading is received during the `warmup_window`, the last good average is emitted and the state gets reset back to beginning of warm up state.
            2. Normal state: The EMA is computed using following formula.

            The EMA for a series $Y$ is calculated recursively as:
            <!-- vale off -->
            $$
            \text{EMA} _t =
            \begin{cases}
              Y_0, &\text{for } t = 0 \\
              \alpha Y_t + (1 - \alpha) \text{EMA}_{t-1}, &\text{for }t > 0
            \end{cases}
            $$

            The coefficient $\alpha$ represents the degree of weighting decrease, a constant smoothing factor between 0 and 1.
            A higher $\alpha$ discounts older observations faster.
            The $\alpha$ is computed using ema\_window:

            $$
            \alpha = \frac{2}{N + 1} \quad\text{where } N = \frac{\text{ema\_window}}{\text{evaluation\_period}}
            $$
            <!-- vale on -->
        properties:
            in_ports:
                $ref: '#/definitions/EMAIns'
                description: Input ports for the EMA component.
            out_ports:
                $ref: '#/definitions/EMAOuts'
                description: Output ports for the EMA component.
            parameters:
                $ref: '#/definitions/EMAParameters'
                description: |+
                    Parameters for the EMA component.

                x-go-tag-validate: required
        title: Exponential Moving Average (EMA) is a type of moving average that applies exponentially more weight to recent signal readings
        type: object
    EMAIns:
        description: Inputs for the EMA component.
        properties:
            input:
                $ref: '#/definitions/InPort'
                description: Input signal to be used for the EMA computation.
            max_envelope:
                $ref: '#/definitions/InPort'
                description: |-
                    Upper bound of the moving average.

                    When the signal exceeds `max_envelope` it is multiplied by
                    `correction_factor_on_max_envelope_violation` **once per tick**.

                    :::note

                    If the signal deviates from `max_envelope` faster than the correction
                    faster, it might end up exceeding the envelope.

                    :::
            min_envelope:
                $ref: '#/definitions/InPort'
                description: |-
                    Lower bound of the moving average.

                    Behavior is similar to `max_envelope`.
        type: object
    EMAOuts:
        description: Outputs for the EMA component.
        properties:
            output:
                $ref: '#/definitions/OutPort'
                description: Exponential moving average of the series of reading as an output signal.
        type: object
    EMAParameters:
        description: Parameters for the EMA component.
        properties:
            correction_factor_on_max_envelope_violation:
                default: 1
                description: |+
                    Correction factor to apply on the output value if its in violation of the max envelope.

                format: double
                minimum: 0
                type: number
                x-go-tag-default: "1.0"
                x-go-tag-validate: gte=0,lte=1.0
            correction_factor_on_min_envelope_violation:
                default: 1
                description: |+
                    Correction factor to apply on the output value if its in violation of the min envelope.

                format: double
                type: number
                x-go-tag-default: "1.0"
                x-go-tag-validate: gte=1.0
            ema_window:
                description: |+
                    Duration of EMA sampling window.

                type: string
                x-go-tag-validate: required
            valid_during_warmup:
                default: false
                description: |+
                    Whether the output is valid during the warm up stage.

                type: boolean
                x-go-tag-default: "false"
            warmup_window:
                description: |+
                    Duration of EMA warming up window.

                    The initial value of the EMA is the average of signal readings received during the warm up window.

                type: string
                x-go-tag-validate: required
        required:
            - ema_window
            - warmup_window
        type: object
    Entities:
        description: Entities contains both mappings of ip address to entity and entity name to entity.
        properties:
            entities_by_ip_address:
                $ref: '#/definitions/EntitiesEntities'
            entities_by_name:
                $ref: '#/definitions/EntitiesEntities'
        type: object
    EntitiesEntities:
        description: Entities defines mapping of entities.
        properties:
            entities:
                additionalProperties:
                    $ref: '#/definitions/Entity'
                type: object
        type: object
    Entity:
        description: Entity represents a pod, VM, and so on.
        properties:
            ip_address:
                description: |+
                    IP address of the entity.

                pattern: ^((25[0-5]|2[0-4][0-9]|[01]?[0-9][0-9]?)\.){3}(25[0-5]|2[0-4][0-9]|[01]?[0-9][0-9]?)$
                type: string
                x-go-tag-validate: required,ip
                x-pattern-rules: ip
            name:
                description: Name of the entity. For example, pod name.
                type: string
            namespace:
                description: Namespace of the entity. For example, pod namespace.
                type: string
            node_name:
                description: Node name of the entity. For example, hostname.
                type: string
            services:
                description: |+
                    Services of the entity.

                items:
                    type: string
                minItems: 1
                type: array
                x-go-tag-validate: gt=0
            uid:
                description: |+
                    Unique identifier of the entity.

                type: string
                x-go-tag-validate: required
        required:
            - ip_address
            - uid
        type: object
    EqualsMatchExpression:
        description: Label selector expression of the equal form `label == value`.
        properties:
            label:
                description: |+
                    Name of the label to equal match the value.

                type: string
                x-go-tag-validate: required
            value:
                description: Exact value that the label should be equal to.
                type: string
        required:
            - label
        type: object
    Extractor:
        description: There are multiple variants of extractor, specify exactly one.
        properties:
            address:
                $ref: '#/definitions/AddressExtractor'
                description: Display an address as a single string - `<ip>:<port>`.
            from:
                description: |-
                    Attribute path is a dot-separated path to attribute.

                    Should be either:
                    * one of the fields of [Attribute Context](https://www.envoyproxy.io/docs/envoy/latest/api-v3/service/auth/v3/attribute_context.proto), or
                    * a special `request.http.bearer` pseudo-attribute.
                    For example, `request.http.method` or `request.http.header.user-agent`

                    Note: The same attribute path syntax is shared by other extractor variants,
                    wherever attribute path is needed in their "from" syntax.

                    Example:
                    ```yaml
                    from: request.http.headers.user-agent
                    ```
                title: Use an attribute with no conversion
                type: string
            json:
                $ref: '#/definitions/JSONExtractor'
                description: Parse JSON, and extract one of the fields.
            jwt:
                $ref: '#/definitions/JWTExtractor'
                description: Parse the attribute as JWT and read the payload.
            path_templates:
                $ref: '#/definitions/PathTemplateMatcher'
                description: Match HTTP Path to given path templates.
        title: Defines a high-level way to specify how to extract a flow label value given HTTP request metadata, without a need to write Rego code
        type: object
    Extrapolator:
        description: It does so until `maximum_extrapolation_interval` is reached, beyond which it emits invalid signal unless input signal becomes valid again.
        properties:
            in_ports:
                $ref: '#/definitions/ExtrapolatorIns'
                description: Input ports for the Extrapolator component.
            out_ports:
                $ref: '#/definitions/ExtrapolatorOuts'
                description: Output ports for the Extrapolator component.
            parameters:
                $ref: '#/definitions/ExtrapolatorParameters'
                description: |+
                    Parameters for the Extrapolator component.

                x-go-tag-validate: required
        title: Extrapolates the input signal by repeating the last valid value during the period in which it is invalid
        type: object
    ExtrapolatorIns:
        description: Inputs for the Extrapolator component.
        properties:
            input:
                $ref: '#/definitions/InPort'
                description: Input signal for the Extrapolator component.
        type: object
    ExtrapolatorOuts:
        description: Outputs for the Extrapolator component.
        properties:
            output:
                $ref: '#/definitions/OutPort'
                description: Extrapolated signal.
        type: object
    ExtrapolatorParameters:
        description: Parameters for the Extrapolator component.
        properties:
            max_extrapolation_interval:
                description: |+
                    Maximum time interval to repeat the last valid value of input signal.

                type: string
                x-go-tag-validate: required
        required:
            - max_extrapolation_interval
        type: object
    FirstValid:
        properties:
            in_ports:
                $ref: '#/definitions/FirstValidIns'
                description: Input ports for the FirstValid component.
            out_ports:
                $ref: '#/definitions/FirstValidOuts'
                description: Output ports for the FirstValid component.
        title: Picks the first valid input signal from the array of input signals and emits it as an output signal
        type: object
    FirstValidIns:
        description: Inputs for the FirstValid component.
        properties:
            inputs:
                description: |+
                    Array of input signals.

                items:
                    $ref: '#/definitions/InPort'
                    type: object
                type: array
                x-go-tag-validate: dive
        type: object
    FirstValidOuts:
        description: Outputs for the FirstValid component.
        properties:
            output:
                $ref: '#/definitions/OutPort'
                description: First valid input signal as an output signal.
        type: object
    FlowControl:
        description: FlowControl components are used to regulate requests flow.
        properties:
            aimd_concurrency_controller:
                $ref: '#/definitions/AIMDConcurrencyController'
                description: AIMD Concurrency control component is based on Additive Increase and Multiplicative Decrease of Concurrency. It takes a signal and setpoint as inputs and reduces concurrency limits proportionally (or any arbitrary power) based on deviation of the signal from setpoint. Internally implemented as a nested circuit.
            concurrency_limiter:
                $ref: '#/definitions/ConcurrencyLimiter'
                description: _Concurrency Limiter_ provides service protection by applying prioritized load shedding of flows using a network scheduler (for example, Weighted Fair Queuing).
            flow_regulator:
                $ref: '#/definitions/FlowRegulator'
                description: Flow Regulator is a component that regulates the flow of requests to the service by allowing only the specified percentage of requests or sticky sessions.
            load_shaper:
                $ref: '#/definitions/LoadShaper'
                description: LoadShaper is a component that shapes the load of the service.
            load_shaper_series:
                $ref: '#/definitions/LoadShaperSeries'
                description: LoadShaperSeries is a series of LoadShaper components that shape load one after another in series.
            rate_limiter:
                $ref: '#/definitions/RateLimiter'
                description: _Rate Limiter_ provides service protection by applying rate limiter.
        type: object
    FlowControlPoint:
        properties:
            control_point:
                type: string
            service:
                type: string
            type:
                type: string
        type: object
    FlowControlPoints:
        properties:
            flow_control_points:
                items:
                    $ref: '#/definitions/FlowControlPoint'
                    type: object
                type: array
        type: object
    FlowControlResources:
        properties:
            classifiers:
                description: |+
                    Classifiers are installed in the data-plane and are used to label the requests based on payload content.

                    The flow labels created by Classifiers can be matched by Flux Meters to create metrics for control purposes.

                items:
                    $ref: '#/definitions/Classifier'
                    type: object
                type: array
                x-go-tag-validate: dive
            flux_meters:
                additionalProperties:
                    $ref: '#/definitions/FluxMeter'
                description: |+
                    Flux Meters are installed in the data-plane and form the observability leg of the feedback loop.

                    Flux Meter created metrics can be consumed as input to the circuit through the PromQL component.

                type: object
                x-go-tag-validate: dive
        title: FlowControl Resources
        type: object
    FlowMatcher:
        description: |-
            :::info

            See also [FlowSelector overview](/concepts/flow-control/flow-selector.md).

            :::
            Example:
            ```yaml
            control_point: ingress
            label_matcher:
              match_labels:
                user_tier: gold
              match_expressions:
                - key: query
                  operator: In
                  values:
                    - insert
                    - delete
              expression:
                label_matches:
                    - label: user_agent
                      regex: ^(?!.*Chrome).*Safari
            ```
        properties:
            control_point:
                description: |+
                    [Control Point](/concepts/flow-control/flow-selector.md#control-point)
                    identifies the location of a Flow within a Service. For an SDK based insertion, a Control Point can represent a particular feature or execution
                    block within a Service. In case of Service Mesh or Middleware insertion, a Control Point can identify ingress or egress calls or distinct listeners
                    or filter chains.

                type: string
                x-go-tag-validate: required
            label_matcher:
                $ref: '#/definitions/LabelMatcher'
                description: |-
                    :::info

                    See also [Label Matcher overview](/concepts/flow-control/flow-selector.md#label-matcher).

                    :::

                    :::note

                    [Classifiers](#classifier) _can_ use flow labels created by some other
                    classifier, but only if they were created at some previous control point
                    (and propagated in baggage).

                    This limitation does not apply to selectors of other entities, like
                    Flux Meters or Actuators. It's valid to create a flow label on a control
                    point using classifier, and immediately use it for matching on the same
                    control point.

                    :::
                title: |-
                    Label matcher allows to add _additional_ condition on
                    [flow labels](/concepts/flow-control/flow-label.md)
                    must also be satisfied (in addition to service+control point matching)
        required:
            - control_point
        title: |-
            Describes which flows a [flow control
            component](/concepts/flow-control/flow-control.md#components) should apply
            to
        type: object
    FlowRegulator:
        description: _Flow Regulator_ is a component that regulates the flow of requests to the service by allowing only the specified percentage of requests or sticky sessions.
        properties:
            default_config:
                $ref: '#/definitions/FlowRegulatorDynamicConfig'
                description: Default configuration.
            dynamic_config_key:
                description: Configuration key for DynamicConfig.
                type: string
            in_ports:
                $ref: '#/definitions/FlowRegulatorIns'
                description: Input ports for the _Flow Regulator_.
            parameters:
                $ref: '#/definitions/FlowRegulatorParameters'
                description: Parameters for the _Flow Regulator_.
        type: object
    FlowRegulatorDynamicConfig:
        properties:
            enable_label_values:
                description: Specify certain label values to be accepted by this flow filter regardless of accept percentage.
                items:
                    type: string
                type: array
        title: Dynamic Configuration for _Flow Regulator_
        type: object
    FlowRegulatorIns:
        properties:
            accept_percentage:
                $ref: '#/definitions/InPort'
                description: The percentage of requests to accept.
        type: object
    FlowRegulatorParameters:
        properties:
            flow_selector:
                $ref: '#/definitions/FlowSelector'
                description: |+
                    _Flow Selector_ decides the service and flows at which the _Flow Regulator_ is applied.

                x-go-tag-validate: required
            label_key:
                description: |-
                    The flow label key for identifying sessions.
                    - When label key is specified, _Flow Regulator_ acts as a sticky filter.
                      The series of flows with the same value of label key get the same
                      decision provided that the `accept_percentage` is same or higher.
                    - When label key is not specified, _Flow Regulator_ acts as a stateless filter.
                      Percentage of flows are selected randomly for rejection.
                type: string
        type: object
    FlowSelector:
        description: |-
            :::info

            See also [FlowSelector overview](/concepts/flow-control/flow-selector.md).

            :::
        properties:
            flow_matcher:
                $ref: '#/definitions/FlowMatcher'
                title: Match control points and labels
                x-go-tag-validate: required
            service_selector:
                $ref: '#/definitions/ServiceSelector'
                title: Match agent group and service
                x-go-tag-validate: required
        title: |-
            Describes which flow in which service a [flow control
            component](/concepts/flow-control/flow-control.md#components) should apply
            to
        type: object
    FluxMeter:
        description: |-
            Flux Meter gathers metrics for the traffic that matches its selector.
            The histogram created by Flux Meter measures the workload latency by default.

            :::info

            See also [Flux Meter overview](/concepts/flow-control/resources/flux-meter.md).

            :::
            Example:
            ```yaml
            static_buckets:
               buckets: [5.0,10.0,25.0,50.0,100.0,250.0,500.0,1000.0,2500.0,5000.0,10000.0]
            flow_selector:
              service_selector:
                 agent_group: demoapp
                 service: service1-demo-app.demoapp.svc.cluster.local
              flow_matcher:
                 control_point: ingress
            attribute_key: response_duration_ms
            ```
        properties:
            attribute_key:
                default: workload_duration_ms
                description: |+
                    Key of the attribute in access log or span from which the metric for this flux meter is read.

                    :::info

                    For list of available attributes in Envoy access logs, refer
                    [Envoy Filter](/get-started/integrations/flow-control/envoy/istio.md#envoy-filter)

                    :::

                type: string
                x-go-tag-default: workload_duration_ms
            exponential_buckets:
                $ref: '#/definitions/FluxMeterExponentialBuckets'
            exponential_buckets_range:
                $ref: '#/definitions/FluxMeterExponentialBucketsRange'
            flow_selector:
                $ref: '#/definitions/FlowSelector'
                description: The selection criteria for the traffic that will be measured.
            linear_buckets:
                $ref: '#/definitions/FluxMeterLinearBuckets'
            static_buckets:
                $ref: '#/definitions/FluxMeterStaticBuckets'
        type: object
    FluxMeterExponentialBuckets:
        description: |-
            ExponentialBuckets creates `count` number of buckets where the lowest bucket has an upper bound of `start`
            and each following bucket's upper bound is `factor` times the previous bucket's upper bound. The final +inf
            bucket is not counted.
        properties:
            count:
                description: |+
                    Number of buckets.

                exclusiveMinimum: true
                format: int32
                minimum: 0
                type: integer
                x-go-tag-validate: gt=0
            factor:
                description: |+
                    Factor to be multiplied to the previous bucket's upper bound to calculate the following bucket's upper bound.

                format: double
                type: number
                x-go-tag-validate: gt=1.0
            start:
                description: |+
                    Upper bound of the lowest bucket.

                format: double
                type: number
                x-go-tag-validate: gt=0.0
        type: object
    FluxMeterExponentialBucketsRange:
        description: |-
            ExponentialBucketsRange creates `count` number of buckets where the lowest bucket is `min` and the highest
            bucket is `max`. The final +inf bucket is not counted.
        properties:
            count:
                description: |+
                    Number of buckets.

                exclusiveMinimum: true
                format: int32
                minimum: 0
                type: integer
                x-go-tag-validate: gt=0
            max:
                description: Highest bucket.
                format: double
                type: number
            min:
                description: |+
                    Lowest bucket.

                format: double
                type: number
                x-go-tag-validate: gt=0.0
        type: object
    FluxMeterInfo:
        description: FluxMeterInfo describes detail for each FluxMeterInfo.
        properties:
            flux_meter_name:
                type: string
        type: object
    FluxMeterLinearBuckets:
        description: |-
            LinearBuckets creates `count` number of buckets, each `width` wide, where the lowest bucket has an
            upper bound of `start`. The final +inf bucket is not counted.
        properties:
            count:
                description: |+
                    Number of buckets.

                exclusiveMinimum: true
                format: int32
                minimum: 0
                type: integer
                x-go-tag-validate: gt=0
            start:
                description: Upper bound of the lowest bucket.
                format: double
                type: number
            width:
                description: Width of each bucket.
                format: double
                type: number
        type: object
    FluxMeterStaticBuckets:
        description: StaticBuckets holds the static value of the buckets where latency histogram will be stored.
        properties:
            buckets:
                default:
                    - 5
                    - 10
                    - 25
                    - 50
                    - 100
                    - 250
                    - 500
                    - 1000
                    - 2500
                    - 5000
                    - 10000
                description: |+
                    The buckets in which latency histogram will be stored.

                items:
                    format: double
                    type: number
                type: array
                x-go-tag-default: '[5.0,10.0,25.0,50.0,100.0,250.0,500.0,1000.0,2500.0,5000.0,10000.0]'
        type: object
    GetPoliciesResponse:
        description: GetPoliciesResponse is a response containing all Policies.
        properties:
            policies:
                $ref: '#/definitions/Policies'
        type: object
    GetPolicyResponse:
        description: GetPolicyResponse is a response containing the requested Policy.
        properties:
            policy:
                $ref: '#/definitions/Policy'
        type: object
    GlobalAutoScaleControlPoint:
        properties:
            agent_group:
                type: string
            auto_scale_control_point:
                $ref: '#/definitions/AutoScaleKubernetesControlPoint'
        type: object
    GlobalFlowControlPoint:
        description: |-
            GlobalFlowControlPoint contains info about a control point on a given
            service with explicit Agent Group.
        properties:
            agent_group:
                type: string
            flow_control_point:
                $ref: '#/definitions/FlowControlPoint'
        type: object
    GlobalService:
        description: GlobalService is a service with explicit agent group.
        properties:
            agent_group:
                type: string
            name:
                type: string
        type: object
    GradientController:
        description: |-
            The `gradient` describes a corrective factor that should be applied to the
            control variable to get the signal closer to the setpoint. It's computed as follows:

            $$
            \text{gradient} = \left(\frac{\text{signal}}{\text{setpoint}}\right)^{\text{slope}}
            $$

            `gradient` is then clamped to `[min_gradient, max_gradient]` range.

            The output of gradient controller is computed as follows:
            $$
            \text{output} = \text{gradient}_{\text{clamped}} \cdot \text{control\_variable} + \text{optimize}.
            $$

            Note the additional `optimize` signal, that can be used to "nudge" the
            controller into desired idle state.

            The output can be _optionally_ clamped to desired range using `max` and
            `min` input.
        properties:
            default_config:
                $ref: '#/definitions/GradientControllerDynamicConfig'
                description: Default configuration.
            dynamic_config_key:
                title: Configuration key for DynamicConfig
                type: string
            in_ports:
                $ref: '#/definitions/GradientControllerIns'
                description: Input ports of the Gradient Controller.
            out_ports:
                $ref: '#/definitions/GradientControllerOuts'
                description: Output ports of the Gradient Controller.
            parameters:
                $ref: '#/definitions/GradientControllerParameters'
                description: |+
                    Gradient Parameters.

                x-go-tag-validate: required
        title: |-
            Gradient controller is a type of controller which tries to adjust the
            control variable proportionally to the relative difference between setpoint
            and actual value of the signal
        type: object
    GradientControllerDynamicConfig:
        properties:
            manual_mode:
                default: false
                description: |+
                    Decides whether the controller runs in `manual_mode`.
                    In manual mode, the controller does not adjust the control variable It emits the same output as the control variable input.

                type: boolean
                x-go-tag-default: "false"
        title: Dynamic Configuration for a Controller
        type: object
    GradientControllerIns:
        description: Inputs for the Gradient Controller component.
        properties:
            control_variable:
                $ref: '#/definitions/InPort'
                description: |-
                    Actual current value of the control variable.

                    This signal is multiplied by the gradient to produce the output.
            max:
                $ref: '#/definitions/InPort'
                description: Maximum value to limit the output signal.
            min:
                $ref: '#/definitions/InPort'
                description: Minimum value to limit the output signal.
            optimize:
                $ref: '#/definitions/InPort'
                description: Optimize signal is added to the output of the gradient calculation.
            setpoint:
                $ref: '#/definitions/InPort'
                description: Setpoint to be used for the gradient computation.
            signal:
                $ref: '#/definitions/InPort'
                description: Signal to be used for the gradient computation.
        type: object
    GradientControllerOuts:
        description: Outputs for the Gradient Controller component.
        properties:
            output:
                $ref: '#/definitions/OutPort'
                description: Computed desired value of the control variable.
        type: object
    GradientControllerParameters:
        description: Gradient Parameters.
        properties:
            max_gradient:
                default: 1.7976931348623157e+308
                description: |+
                    Maximum gradient which clamps the computed gradient value to the range, `[min_gradient, max_gradient]`.

                format: double
                type: number
                x-go-tag-default: "1.79769313486231570814527423731704356798070e+308"
            min_gradient:
                default: -1.7976931348623157e+308
                description: |+
                    Minimum gradient which clamps the computed gradient value to the range, `[min_gradient, max_gradient]`.

                format: double
                type: number
                x-go-tag-default: "-1.79769313486231570814527423731704356798070e+308"
            slope:
                description: |+
                    Slope controls the aggressiveness and direction of the Gradient Controller.

                    Slope is used as exponent on the signal to setpoint ratio in computation
                    of the gradient (see the [main description](#gradient-controller) for
                    exact equation). This parameter decides how aggressive the controller
                    responds to the deviation of signal from the setpoint.
                    for example:
                    * $\text{slope} = 1$: when signal is too high, increase control variable,
                    * $\text{slope} = -1$: when signal is too high, decrease control variable,
                    * $\text{slope} = -0.5$: when signal is too high, decrease control variable gradually.

                    The sign of slope depends on correlation between the signal and control variable:
                    * Use $\text{slope} < 0$ if there is a _positive_ correlation between the signal and
                    the control variable (for example, Per-pod CPU usage and total concurrency).
                    * Use $\text{slope} > 0$ if there is a _negative_ correlation between the signal and
                    the control variable (for example, Per-pod CPU usage and number of pods).

                    :::note

                    You need to set _negative_ slope for a _positive_ correlation, as you're
                    describing the _action_ which controller should make when the signal
                    increases.

                    :::

                    The magnitude of slope describes how aggressively should the controller
                    react to a deviation of signal.
                    With $|\text{slope}| = 1$, the controller will aim to bring the signal to
                    the setpoint in one tick (assuming linear correlation with signal and setpoint).
                    Smaller magnitudes of slope will make the controller adjust the control
                    variable gradually.

                    Setting $|\text{slope}| < 1$ (for example, $\pm0.8$) is recommended.
                    If you experience overshooting, consider lowering the magnitude even more.
                    Values of $|\text{slope}| > 1$ aren't recommended.

                    :::note

                    Remember that the gradient and output signal can be (optionally) clamped,
                    so the _slope_ might not fully describe aggressiveness of the controller.

                    :::

                format: double
                type: number
                x-go-tag-validate: required
        required:
            - slope
        type: object
    GroupStatus:
        description: |-
            Groups is nested structure that holds status information about the node and a
            pointer to the next node.
        properties:
            groups:
                additionalProperties:
                    $ref: '#/definitions/GroupStatus'
                type: object
            status:
                $ref: '#/definitions/Status'
        type: object
    Holder:
        description: |-
            Holds the last valid signal value for the specified duration then waits for next valid value to hold.
            If it is holding a value that means it ignores both valid and invalid new signals until the `hold_for` duration is finished.
        properties:
            hold_for:
                default: 5s
                description: |+
                    Holding the last valid signal value for the `hold_for` duration.

                type: string
                x-go-tag-default: 5s
            in_ports:
                $ref: '#/definitions/HolderIns'
                description: Input ports for the Holder component.
            out_ports:
                $ref: '#/definitions/HolderOuts'
                description: Output ports for the Holder component.
        type: object
    HolderIns:
        description: Inputs for the Holder component.
        properties:
            input:
                $ref: '#/definitions/InPort'
                description: The input signal.
            reset:
                $ref: '#/definitions/InPort'
                description: Resets the holder output to the current input signal when reset signal is valid and non-zero.
        type: object
    HolderOuts:
        description: Outputs for the Holder component.
        properties:
            output:
                $ref: '#/definitions/OutPort'
                description: The output signal.
        type: object
    HostInfo:
        properties:
            hostname:
                type: string
            local_ip:
                type: string
            uuid:
                type: string
        type: object
    InPort:
        properties:
            constant_signal:
                $ref: '#/definitions/ConstantSignal'
                description: Constant value to be used for this InPort instead of a signal.
            signal_name:
                description: Name of the incoming Signal on the InPort.
                type: string
        title: Components receive input from other components through InPorts
        type: object
    IncreasingGradient:
        description: Increasing Gradient defines a controller for scaling out based on Gradient Controller.
        properties:
            in_ports:
                $ref: '#/definitions/IncreasingGradientIns'
                description: Input ports for the Gradient.
            parameters:
                $ref: '#/definitions/IncreasingGradientParameters'
                title: |-
                    Gradient parameters for the controller. Defaults and constraints:
                    * `slope` = 1
                    * `min_gradient` = 1 (cannot be changed)
                    * `max_gradient` = +Inf (must be greater than 1)
        type: object
    IncreasingGradientIns:
        description: Inputs for Gradient.
        properties:
            setpoint:
                $ref: '#/definitions/InPort'
                description: The setpoint to use for scale-out.
            signal:
                $ref: '#/definitions/InPort'
                description: The signal to use for scale-out.
        type: object
    IncreasingGradientParameters:
        description: This allows subset of parameters with constrained values compared to a regular gradient controller. For full documentation of these parameters, refer to the [GradientControllerParameters](#gradient-controller-parameters).
        properties:
            max_gradient:
                default: 1.7976931348623157e+308
                format: double
                type: number
                x-go-tag-default: "1.79769313486231570814527423731704356798070e+308"
                x-go-tag-validate: gte=1.0
            slope:
                default: 1
                format: double
                type: number
                x-go-tag-default: "1.0"
        type: object
    Integrator:
        description: Accumulates sum of signal every tick.
        properties:
            in_ports:
                $ref: '#/definitions/IntegratorIns'
                description: Input ports for the Integrator component.
            out_ports:
                $ref: '#/definitions/IntegratorOuts'
                description: Output ports for the Integrator component.
        type: object
    IntegratorIns:
        description: Inputs for the Integrator component.
        properties:
            input:
                $ref: '#/definitions/InPort'
                description: The input signal.
            max:
                $ref: '#/definitions/InPort'
                description: The maximum output.
            min:
                $ref: '#/definitions/InPort'
                description: The minimum output.
            reset:
                $ref: '#/definitions/InPort'
                description: Resets the integrator output to zero when reset signal is valid and non-zero. Reset also resets the max and min constraints.
        type: object
    IntegratorOuts:
        description: Outputs for the Integrator component.
        properties:
            output:
                $ref: '#/definitions/OutPort'
        type: object
    Inverter:
        description: |-
            Logical NOT.

            See [And component](#and) on how signals are mapped onto Boolean values.
        properties:
            in_ports:
                $ref: '#/definitions/InverterIns'
                description: Input ports for the Inverter component.
            out_ports:
                $ref: '#/definitions/InverterOuts'
                description: Output ports for the Inverter component.
        type: object
    InverterIns:
        description: Inputs for the Inverter component.
        properties:
            input:
                $ref: '#/definitions/InPort'
                description: |+
                    Signal to be negated.

                x-go-tag-validate: dive
        type: object
    InverterOuts:
        description: Output ports for the Inverter component.
        properties:
            output:
                $ref: '#/definitions/OutPort'
                description: |-
                    Logical negation of the input signal.

                    Will always be 0 (false), 1 (true) or invalid (unknown).
        type: object
    JSONExtractor:
        description: |-
            Example:
            ```yaml
            from: request.http.body
            pointer: /user/name
            ```
        properties:
            from:
                description: |+
                    Attribute path pointing to some strings - for example, `request.http.body`.

                type: string
                x-go-tag-validate: required
            pointer:
                description: |-
                    JSON pointer represents a parsed JSON pointer which allows to select a specified field from the payload.

                    Note: Uses [JSON pointer](https://datatracker.ietf.org/doc/html/rfc6901) syntax,
                    for example, `/foo/bar`. If the pointer points into an object, it'd be converted to a string.
                type: string
        required:
            - from
        title: Parse JSON, and extract one of the fields
        type: object
    JWTExtractor:
        description: |-
            Specify a field to be extracted from payload using `json_pointer`.

            Note: The signature is not verified against the secret (assuming there's some
            other part of the system that handles such verification).

            Example:
            ```yaml
            from: request.http.bearer
            json_pointer: /user/email
            ```
        properties:
            from:
                description: |+
                    JWT (JSON Web Token) can be extracted from any input attribute, but most likely you'd want to use `request.http.bearer`.

                type: string
                x-go-tag-validate: required
            json_pointer:
                description: |-
                    JSON pointer allowing to select a specified field from the payload.

                    Note: Uses [JSON pointer](https://datatracker.ietf.org/doc/html/rfc6901) syntax,
                    for example, `/foo/bar`. If the pointer points into an object, it'd be converted to a string.
                type: string
        required:
            - from
        title: Parse the attribute as JWT and read the payload
        type: object
    K8sLabelMatcherRequirement:
        description: Label selector requirement which is a selector that contains values, a key, and an operator that relates the key and values.
        properties:
            key:
                description: |+
                    Label key that the selector applies to.

                type: string
                x-go-tag-validate: required
            operator:
                description: |+
                    Logical operator which represents a key's relationship to a set of values.
                    Valid operators are In, NotIn, Exists and DoesNotExist.

                enum:
                    - In
                    - NotIn
                    - Exists
                    - DoesNotExists
                type: string
                x-go-tag-validate: oneof=In NotIn Exists DoesNotExists
                x-oneof: In | NotIn | Exists | DoesNotExists
            values:
                description: |-
                    An array of string values that relates to the key by an operator.
                    If the operator is In or NotIn, the values array must be non-empty.
                    If the operator is Exists or DoesNotExist, the values array must be empty.
                items:
                    type: string
                type: array
        required:
            - key
        type: object
    KubernetesObjectSelector:
        description: |-
            Describes which pods a control or observability
            component should apply to.
        properties:
            agent_group:
                default: default
                description: |+
                    Which [agent-group](/concepts/flow-control/flow-selector.md#agent-group) this
                    selector applies to.

                type: string
                x-go-tag-default: default
            api_version:
                title: API version of Kubernetes resource
                type: string
                x-go-tag-validate: required
            kind:
                description: |+
                    Kubernetes resource type.

                type: string
                x-go-tag-validate: required
            name:
                description: |+
                    Kubernetes resource name.

                type: string
                x-go-tag-validate: required
            namespace:
                description: |+
                    Kubernetes namespace that the resource belongs to.

                type: string
                x-go-tag-validate: required
        required:
            - api_version
            - kind
            - name
            - namespace
        type: object
    KubernetesReplicas:
        description: KubernetesReplicas defines a horizontal pod scaler for Kubernetes.
        properties:
            default_config:
                $ref: '#/definitions/PodScalerScaleActuatorDynamicConfig'
                description: Default configuration.
            dynamic_config_key:
                title: Configuration key for DynamicConfig
                type: string
            kubernetes_object_selector:
                $ref: '#/definitions/KubernetesObjectSelector'
                description: |+
                    The Kubernetes object on which horizontal scaling is applied.

                x-go-tag-validate: required
        type: object
    LabelMatcher:
        description: |-
            It provides three ways to define requirements:
            - match labels
            - match expressions
            - arbitrary expression

            If multiple requirements are set, they're all combined using the logical AND operator.
            An empty label matcher always matches.
        properties:
            expression:
                $ref: '#/definitions/MatchExpression'
                description: An arbitrary expression to be evaluated on the labels.
            match_expressions:
                description: |-
                    List of Kubernetes-style label matcher requirements.

                    Note: The requirements are combined using the logical AND operator.
                items:
                    $ref: '#/definitions/K8sLabelMatcherRequirement'
                    type: object
                type: array
            match_labels:
                additionalProperties:
                    type: string
                description: |-
                    A map of {key,value} pairs representing labels to be matched.
                    A single {key,value} in the `match_labels` requires that the label `key` is present and equal to `value`.

                    Note: The requirements are combined using the logical AND operator.
                type: object
        title: |-
            Allows to define rules whether a map of
            [labels](/concepts/flow-control/flow-label.md)
            should be considered a match or not
        type: object
    LimiterDecision:
        description: LimiterDecision describes details for each limiter.
        properties:
            component_id:
                type: string
            concurrency_limiter_info:
                $ref: '#/definitions/LimiterDecisionConcurrencyLimiterInfo'
            dropped:
                type: boolean
            flow_regulator_info:
                $ref: '#/definitions/LimiterDecisionFlowRegulatorInfo'
            policy_hash:
                type: string
            policy_name:
                type: string
            rate_limiter_info:
                $ref: '#/definitions/LimiterDecisionRateLimiterInfo'
            reason:
                $ref: '#/definitions/LimiterDecisionLimiterReason'
        type: object
    LimiterDecisionConcurrencyLimiterInfo:
        properties:
            workload_index:
                type: string
        type: object
    LimiterDecisionFlowRegulatorInfo:
        properties:
            label:
                type: string
        type: object
    LimiterDecisionLimiterReason:
        default: LIMITER_REASON_UNSPECIFIED
        enum:
            - LIMITER_REASON_UNSPECIFIED
            - LIMITER_REASON_KEY_NOT_FOUND
        type: string
    LimiterDecisionRateLimiterInfo:
        properties:
            current:
                format: int64
                type: string
            label:
                type: string
            remaining:
                format: int64
                type: string
        type: object
    ListAgentsResponse:
        properties:
            agents:
                items:
                    type: string
                type: array
        type: object
    ListAutoScaleControlPointsControllerResponse:
        properties:
            errors_count:
                format: int64
                type: integer
            global_auto_scale_control_points:
                items:
                    $ref: '#/definitions/GlobalAutoScaleControlPoint'
                    type: object
                type: array
        type: object
    ListDiscoveryEntitiesAgentResponse:
        properties:
            entities:
                additionalProperties:
                    $ref: '#/definitions/Entity'
                type: object
        type: object
    ListDiscoveryEntitiesControllerResponse:
        properties:
            entities:
                $ref: '#/definitions/ListDiscoveryEntitiesAgentResponse'
            errors_count:
                format: int64
                type: integer
        type: object
    ListDiscoveryEntityAgentResponse:
        properties:
            entity:
                $ref: '#/definitions/Entity'
        type: object
    ListFlowControlPointsControllerResponse:
        properties:
            errors_count:
                format: int64
                type: integer
            global_flow_control_points:
                items:
                    $ref: '#/definitions/GlobalFlowControlPoint'
                    type: object
                type: array
        type: object
    ListServicesControllerResponse:
        properties:
            errors_count:
                format: int64
                type: integer
            services:
                items:
                    $ref: '#/definitions/GlobalService'
                    type: object
                type: array
        type: object
    LoadActuator:
        properties:
            default_config:
                $ref: '#/definitions/LoadActuatorDynamicConfig'
                description: Default configuration.
            dynamic_config_key:
                description: Configuration key for DynamicConfig.
                type: string
            in_ports:
                $ref: '#/definitions/LoadActuatorIns'
                description: Input ports for the Load Actuator component.
        title: Takes the load multiplier input signal and publishes it to the schedulers in the data-plane
        type: object
    LoadActuatorDynamicConfig:
        properties:
            dry_run:
                description: |-
                    Decides whether to run the load actuator in dry-run mode. Dry run mode ensures that no traffic gets dropped by this load actuator.
                    Useful for observing the behavior of Load Actuator without disrupting any real traffic.
                type: boolean
        title: Dynamic Configuration for LoadActuator
        type: object
    LoadActuatorIns:
        description: Input for the Load Actuator component.
        properties:
            load_multiplier:
                $ref: '#/definitions/InPort'
                description: |-
                    Load multiplier is ratio of [incoming
                    concurrency](#scheduler-outs) that needs to be accepted.
        type: object
    LoadShaper:
        description: |-
            The _Load Shaper_ produces a smooth and continuous traffic load
            that changes progressively over time, based on the specified steps.

            Each step is defined by two parameters:
            - The `target_accept_percentage`.
            - The `duration` for the signal to change from the
              previous step's `target_accept_percentage` to the current step's
              `target_accept_percentage`.

            The percentage of requests accepted starts at the `target_accept_percentage`
            defined in the first step and gradually ramps up or down linearly from
            the previous step's `target_accept_percentage` to the next
            `target_accept_percentage`, over the `duration` specified for each step.
        properties:
            default_config:
                $ref: '#/definitions/FlowRegulatorDynamicConfig'
                description: Default configuration.
            dynamic_config_key:
                description: Dynamic configuration key for flow regulator.
                type: string
            in_ports:
                $ref: '#/definitions/LoadShaperIns'
            out_ports:
                $ref: '#/definitions/LoadShaperOuts'
            parameters:
                $ref: '#/definitions/LoadShaperParameters'
                x-go-tag-validate: required
        type: object
    LoadShaperIns:
        description: Inputs for the _Load Shaper_ component.
        properties:
            backward:
                $ref: '#/definitions/InPort'
                description: Whether to progress the _Load Shaper_ towards the previous step.
            forward:
                $ref: '#/definitions/InPort'
                description: Whether to progress the _Load Shaper_ towards the next step.
            reset:
                $ref: '#/definitions/InPort'
                description: Whether to reset the _Load Shaper_ to the first step.
        type: object
    LoadShaperOuts:
        description: Outputs for the _Load Shaper_ component.
        properties:
            accept_percentage:
                $ref: '#/definitions/OutPort'
                description: The percentage of flows being accepted by the _Load Shaper_.
            at_end:
                $ref: '#/definitions/OutPort'
                description: A Boolean signal indicating whether the _Load Shaper_ is at the end of signal generation.
            at_start:
                $ref: '#/definitions/OutPort'
                description: A Boolean signal indicating whether the _Load Shaper_ is at the start of signal generation.
        type: object
    LoadShaperParameters:
        description: Parameters for the _Load Shaper_ component.
        properties:
            flow_regulator_parameters:
                $ref: '#/definitions/FlowRegulatorParameters'
                description: |+
                    Parameters for the _Flow Regulator_.

                x-go-tag-validate: required
            steps:
                items:
                    $ref: '#/definitions/LoadShaperParametersStep'
                    type: object
                minItems: 1
                type: array
                x-go-tag-validate: required,gt=0,dive
        required:
            - steps
        type: object
    LoadShaperParametersStep:
        properties:
            duration:
                description: |+
                    Duration for which the step is active.

                type: string
                x-go-tag-validate: required
            target_accept_percentage:
                description: |+
                    The value of the step.

                format: double
                maximum: 100
                minimum: 0
                type: number
                x-go-tag-validate: gte=0,lte=100
        required:
            - duration
        type: object
    LoadShaperSeries:
        description: _LoadShaperSeries_ is a component that applies a series of _Load Shapers_ in order.
        properties:
            in_ports:
                $ref: '#/definitions/LoadShaperSeriesIns'
            parameters:
                $ref: '#/definitions/LoadShaperSeriesParameters'
                x-go-tag-validate: required
        type: object
    LoadShaperSeriesIns:
        description: Inputs for the _LoadShaperSeries_ component.
        properties:
            backward:
                $ref: '#/definitions/InPort'
                description: Whether to progress the load shaper series towards the previous step.
            forward:
                $ref: '#/definitions/InPort'
                description: Whether to progress the load shaper series towards the next step.
            reset:
                $ref: '#/definitions/InPort'
                description: Whether to reset the load shaper series to the first step.
        type: object
    LoadShaperSeriesLoadShaperInstance:
        properties:
            load_shaper:
                $ref: '#/definitions/LoadShaperParameters'
                description: |+
                    The load shaper.

                x-go-tag-validate: required
            out_ports:
                $ref: '#/definitions/LoadShaperOuts'
        type: object
    LoadShaperSeriesParameters:
        description: Parameters for the _LoadShaperSeries_ component.
        properties:
            load_shapers:
                description: |+
                    An ordered list of load shapers that get applied in order.

                items:
                    $ref: '#/definitions/LoadShaperSeriesLoadShaperInstance'
                    type: object
                type: array
                x-go-tag-validate: required,dive
        required:
            - load_shapers
        type: object
    MatchExpression:
        description: |-
            MatchExpression has multiple variants, exactly one should be set.

            Example:
            ```yaml
            all:
              of:
                - label_exists: foo
                - label_equals: { label = app, value = frobnicator }
            ```
        properties:
            all:
                $ref: '#/definitions/MatchExpressionList'
                description: The expression is true when all sub expressions are true.
            any:
                $ref: '#/definitions/MatchExpressionList'
                description: The expression is true when any sub expression is true.
            label_equals:
                $ref: '#/definitions/EqualsMatchExpression'
                description: The expression is true when label value equals given value.
            label_exists:
                description: |+
                    The expression is true when label with given name exists.

                type: string
                x-go-tag-validate: required
            label_matches:
                $ref: '#/definitions/MatchesMatchExpression'
                description: The expression is true when label matches given regular expression.
            not:
                $ref: '#/definitions/MatchExpression'
                description: The expression negates the result of sub expression.
        required:
            - label_exists
        title: Defines a `[map<string, string> → bool]` expression to be evaluated on labels
        type: object
    MatchExpressionList:
        description: 'for example, `{any: {of: [expr1, expr2]}}`.'
        properties:
            of:
                description: List of sub expressions of the match expression.
                items:
                    $ref: '#/definitions/MatchExpression'
                    type: object
                type: array
        title: List of MatchExpressions that is used for all or any matching
        type: object
    MatchesMatchExpression:
        description: Label selector expression of the form `label matches regex`.
        properties:
            label:
                description: |+
                    Name of the label to match the regular expression.

                type: string
                x-go-tag-validate: required
            regex:
                description: |+
                    Regular expression that should match the label value.
                    It uses [Go's regular expression syntax](https://github.com/google/re2/wiki/Syntax).

                type: string
                x-go-tag-validate: required
        required:
            - label
            - regex
        type: object
    Max:
        description: 'Max: output = max([]inputs).'
        properties:
            in_ports:
                $ref: '#/definitions/MaxIns'
                description: Input ports for the Max component.
            out_ports:
                $ref: '#/definitions/MaxOuts'
                description: Output ports for the Max component.
        title: Takes a list of input signals and emits the signal with the maximum value
        type: object
    MaxIns:
        description: Inputs for the Max component.
        properties:
            inputs:
                description: |+
                    Array of input signals.

                items:
                    $ref: '#/definitions/InPort'
                    type: object
                type: array
                x-go-tag-validate: dive
        type: object
    MaxOuts:
        description: Output for the Max component.
        properties:
            output:
                $ref: '#/definitions/OutPort'
                description: Signal with maximum value as an output signal.
        type: object
    Member:
        properties:
            birthdate:
                format: int64
                type: string
            id:
                format: uint64
                type: string
            name:
                type: string
        type: object
    Min:
        description: |-
            Takes an array of input signals and emits the signal with the minimum value
            Min: output = min([]inputs).
        properties:
            in_ports:
                $ref: '#/definitions/MinIns'
                description: Input ports for the Min component.
            out_ports:
                $ref: '#/definitions/MinOuts'
                description: Output ports for the Min component.
        type: object
    MinIns:
        description: Inputs for the Min component.
        properties:
            inputs:
                description: |+
                    Array of input signals.

                items:
                    $ref: '#/definitions/InPort'
                    type: object
                type: array
                x-go-tag-validate: dive
        type: object
    MinOuts:
        description: Output ports for the Min component.
        properties:
            output:
                $ref: '#/definitions/OutPort'
                description: Signal with minimum value as an output signal.
        type: object
    NestedCircuit:
        description: Nested circuit defines a sub-circuit as a high-level component. It consists of a list of components and a map of input and output ports.
        properties:
            components:
                description: |+
                    List of components in the nested circuit.

                items:
                    $ref: '#/definitions/Component'
                    type: object
                type: array
                x-go-tag-validate: dive
            in_ports_map:
                additionalProperties:
                    $ref: '#/definitions/InPort'
                description: Maps input port names to input ports.
                type: object
            name:
                description: Name of the nested circuit component. This name is displayed by graph visualization tools.
                type: string
            out_ports_map:
                additionalProperties:
                    $ref: '#/definitions/OutPort'
                description: Maps output port names to output ports.
                type: object
            short_description:
                description: Short description of the nested circuit component. This description is displayed by graph visualization tools.
                type: string
        type: object
    NestedSignalEgress:
        description: Nested signal egress is a special type of component that allows to extract a signal from a nested circuit.
        properties:
            in_ports:
                $ref: '#/definitions/NestedSignalEgressIns'
                description: Input ports for the NestedSignalEgress component.
            port_name:
                description: Name of the port.
                type: string
        type: object
    NestedSignalEgressIns:
        description: Inputs for the NestedSignalEgress component.
        properties:
            signal:
                $ref: '#/definitions/InPort'
                description: Egress signal.
        type: object
    NestedSignalIngress:
        description: Nested signal ingress is a special type of component that allows to inject a signal into a nested circuit.
        properties:
            out_ports:
                $ref: '#/definitions/NestedSignalIngressOuts'
                description: Output ports for the NestedSignalIngress component.
            port_name:
                description: Name of the port.
                type: string
        type: object
    NestedSignalIngressOuts:
        description: Outputs for the NestedSignalIngress component.
        properties:
            signal:
                $ref: '#/definitions/OutPort'
                description: Ingress signal.
        type: object
    Network:
        properties:
            commands_total:
                format: int64
                type: string
            connections_total:
                format: int64
                type: string
            current_connections:
                format: int64
                type: string
            read_bytes_total:
                format: int64
                type: string
            written_bytes_total:
                format: int64
                type: string
        type: object
    OkHttpResponse:
        description: HTTP attributes for an OK response.
        properties:
            dynamic_metadata:
                type: object
            headers:
                additionalProperties:
                    type: string
                description: HTTP entity headers in addition to the original request headers.
                type: object
        type: object
    Or:
        description: |-
            Logical OR.

            See [And component](#and) on how signals are mapped onto Boolean values.
        properties:
            in_ports:
                $ref: '#/definitions/OrIns'
                description: Input ports for the Or component.
            out_ports:
                $ref: '#/definitions/OrOuts'
                description: Output ports for the Or component.
        type: object
    OrIns:
        description: Inputs for the Or component.
        properties:
            inputs:
                description: |+
                    Array of input signals.

                items:
                    $ref: '#/definitions/InPort'
                    type: object
                type: array
                x-go-tag-validate: dive
        type: object
    OrOuts:
        description: Output ports for the Or component.
        properties:
            output:
                $ref: '#/definitions/OutPort'
                description: |-
                    Result of logical OR of all the input signals.

                    Will always be 0 (false), 1 (true) or invalid (unknown).
        type: object
    OutPort:
        properties:
            signal_name:
                description: Name of the outgoing Signal on the OutPort.
                type: string
        title: Components produce output for other components through OutPorts
        type: object
    OverlappingService:
        description: OverlappingService contains info about a service that overlaps with another one.
        properties:
            entities_count:
                format: int32
                type: integer
            service1:
                type: string
            service2:
                type: string
        type: object
    Partition:
        properties:
            backups:
                items:
                    $ref: '#/definitions/Member'
                    type: object
                type: array
            d_maps:
                additionalProperties:
                    $ref: '#/definitions/DMap'
                type: object
            length:
                format: int64
                type: string
            previous_owners:
                items:
                    $ref: '#/definitions/Member'
                    type: object
                type: array
        type: object
    PathTemplateMatcher:
        description: |-
            HTTP path will be matched against given path templates.
            If a match occurs, the value associated with the path template will be treated as a result.
            In case of multiple path templates matching, the most specific one will be chosen.
        properties:
            template_values:
                additionalProperties:
                    type: string
                description: |+
                    Template value keys are OpenAPI-inspired path templates.

                    * Static path segment `/foo` matches a path segment exactly
                    * `/{param}` matches arbitrary path segment.
                      (The parameter name is ignored and can be omitted (`{}`))
                    * The parameter must cover whole segment.
                    * Additionally, path template can end with `/*` wildcard to match
                      arbitrary number of trailing segments (0 or more).
                    * Multiple consecutive `/` are ignored, as well as trailing `/`.
                    * Parametrized path segments must come after static segments.
                    * `*`, if present, must come last.
                    * Most specific template "wins" (`/foo` over `/{}` and `/{}` over `/*`).

                    See also <https://swagger.io/specification/#path-templating-matching>

                    Example:
                    ```yaml
                    /register: register
                    "/user/{userId}": user
                    /static/*: other
                    ```

                minProperties: 1
                type: object
                x-go-tag-validate: gt=0,dive,keys,required,endkeys,required
        title: Matches HTTP Path to given path templates
        type: object
    Peer:
        description: Peer holds peer info and services.
        properties:
            address:
                type: string
            hostname:
                type: string
            services:
                additionalProperties:
                    type: string
                type: object
        type: object
    Peers:
        description: Peers holds the peer info of this peer and a mapping of address to other peers.
        properties:
            peers:
                additionalProperties:
                    $ref: '#/definitions/Peer'
                type: object
            self_peer:
                $ref: '#/definitions/Peer'
        type: object
    PodAutoScaler:
        description: _PodAutoScaler_ provides auto-scaling functionality for scalable Kubernetes resource. Multiple _Controllers_ can be defined on the _PodAutoScaler_ for performing scale-out or scale-in. The _PodAutoScaler_ interfaces with Kubernetes infrastructure APIs to perform auto-scale.
        properties:
            cooldown_override_percentage:
                default: 50
                description: |+
                    Cooldown override percentage defines a threshold change in scale-out beyond which previous cooldown is overridden.
                    For example, if the cooldown is 5 minutes and the cooldown override percentage is 10%, then if the
                    scale-increases by 10% or more, the previous cooldown is cancelled. Defaults to 50%.

                format: double
                type: number
                x-go-tag-default: "50"
            max_replicas:
                default: "9223372036854775807"
                description: |+
                    The maximum scale to which the _PodAutoScaler_ can scale-out.

                format: int64
                minLength: 1
                type: string
                x-go-tag-default: "9223372036854775807"
                x-go-tag-validate: gt=0
            max_scale_in_percentage:
                default: 1
                description: |+
                    The maximum decrease of replicas (for example, pods) at one time. Defined as percentage of current scale value. Can never go below one even if percentage computation is less than one. Defaults to 1% of current scale value.

                format: double
                type: number
                x-go-tag-default: "1"
            max_scale_out_percentage:
                default: 10
                description: |+
                    The maximum increase of replicas (for example, pods) at one time. Defined as percentage of current scale value. Can never go below one even if percentage computation is less than one. Defaults to 10% of current scale value.

                format: double
                type: number
                x-go-tag-default: "10"
            min_replicas:
                default: "0"
                description: |+
                    The minimum replicas to which the _PodAutoScaler_ can scale-in.

                format: int64
                minLength: 0
                type: string
                x-go-tag-default: "0"
                x-go-tag-validate: gte=0
            out_ports:
                $ref: '#/definitions/PodAutoScalerOuts'
                description: Output ports for the _PodAutoScaler_.
            pod_scaler:
                $ref: '#/definitions/KubernetesReplicas'
                x-go-tag-validate: required
            scale_in_alerter_parameters:
                $ref: '#/definitions/AlerterParameters'
                description: Configuration for scale-in Alerter.
            scale_in_controllers:
                description: List of _Controllers_ for scaling in.
                items:
                    $ref: '#/definitions/ScaleInController'
                    type: object
                type: array
            scale_in_cooldown:
                default: 120s
                description: |+
                    The amount of time to wait after a scale-in operation for another scale-in operation.

                type: string
                x-go-tag-default: 120s
            scale_out_alerter_parameters:
                $ref: '#/definitions/AlerterParameters'
                description: Configuration for scale-out Alerter.
            scale_out_controllers:
                description: List of _Controllers_ for scaling out.
                items:
                    $ref: '#/definitions/ScaleOutController'
                    type: object
                type: array
            scale_out_cooldown:
                default: 30s
                description: |+
                    The amount of time to wait after a scale-out operation for another scale-out or scale-in operation.

                type: string
                x-go-tag-default: 30s
        type: object
    PodAutoScalerOuts:
        description: Outputs for _PodAutoScaler_.
        properties:
            actual_replicas:
                $ref: '#/definitions/OutPort'
            configured_replicas:
                $ref: '#/definitions/OutPort'
            desired_replicas:
                $ref: '#/definitions/OutPort'
        type: object
    PodScaler:
        description: Component for scaling pods based on a signal.
        properties:
            kubernetes_object_selector:
                $ref: '#/definitions/KubernetesObjectSelector'
                description: |+
                    The Kubernetes object on which horizontal scaling is applied.

                x-go-tag-validate: required
            scale_actuator:
                $ref: '#/definitions/PodScalerScaleActuator'
                description: Actuates scaling of pods based on a signal.
            scale_reporter:
                $ref: '#/definitions/PodScalerScaleReporter'
                description: Reports actual and configured number of replicas.
        type: object
    PodScalerScaleActuator:
        description: Actuates scaling of pods based on a signal.
        properties:
            default_config:
                $ref: '#/definitions/PodScalerScaleActuatorDynamicConfig'
                description: Default configuration.
            dynamic_config_key:
                title: Configuration key for DynamicConfig
                type: string
            in_ports:
                $ref: '#/definitions/PodScalerScaleActuatorIns'
                description: Input ports for the PodScaler component.
        type: object
    PodScalerScaleActuatorDynamicConfig:
        properties:
            dry_run:
                default: false
                description: |+
                    Decides whether to run the pod scaler in dry-run mode. Dry run mode ensures that no scaling is invoked by this pod scaler.
                    Useful for observing the behavior of Scaler without disrupting any real traffic.

                type: boolean
                x-go-tag-default: "false"
        title: Dynamic Configuration for ScaleActuator
        type: object
    PodScalerScaleActuatorIns:
        description: Inputs for the PodScaler component.
        properties:
            desired_replicas:
                $ref: '#/definitions/InPort'
        type: object
    PodScalerScaleReporter:
        description: Reports actual and configured number of replicas.
        properties:
            out_ports:
                $ref: '#/definitions/PodScalerScaleReporterOuts'
                description: Output ports for the PodScaler component.
        type: object
    PodScalerScaleReporterOuts:
        description: Outputs for the PodScaler component.
        properties:
            actual_replicas:
                $ref: '#/definitions/OutPort'
                description: The number of replicas that are currently running.
            configured_replicas:
                $ref: '#/definitions/OutPort'
                description: The number of replicas that are desired.
        type: object
    Policies:
        description: Policies is a collection of Policies.
        properties:
            policies:
                additionalProperties:
                    $ref: '#/definitions/Policy'
                type: object
        type: object
    Policy:
        description: |-
            Policy expresses observability-driven control logic.

            :::info

            See also [Policy overview](/concepts/policy/policy.md).

            :::

            Policy specification contains a circuit that defines the controller logic and resources that need to be setup.
        properties:
            circuit:
                $ref: '#/definitions/Circuit'
                description: Defines the control-loop logic of the policy.
            resources:
                $ref: '#/definitions/Resources'
                description: Resources (such as Flux Meters, Classifiers) to setup.
        type: object
    PolicyWrapper:
        properties:
            common_attributes:
                $ref: '#/definitions/CommonAttributes'
                title: CommonAttributes
            policy:
                $ref: '#/definitions/Policy'
                title: Policy
        type: object
    PolicyWrappers:
        properties:
            policy_wrappers:
                additionalProperties:
                    $ref: '#/definitions/PolicyWrapper'
                type: object
        type: object
    PreviewFlowLabelsControllerResponse:
        properties:
            response:
                $ref: '#/definitions/PreviewFlowLabelsResponse'
        type: object
    PreviewFlowLabelsResponse:
        properties:
            samples:
                items:
                    $ref: '#/definitions/PreviewFlowLabelsResponseFlowLabels'
                    type: object
                type: array
        type: object
    PreviewFlowLabelsResponseFlowLabels:
        properties:
            labels:
                additionalProperties:
                    type: string
                type: object
        type: object
    PreviewHTTPRequestsControllerResponse:
        properties:
            response:
                $ref: '#/definitions/PreviewHTTPRequestsResponse'
        type: object
    PreviewHTTPRequestsResponse:
        properties:
            samples:
                items:
                    type: object
                type: array
        type: object
    PreviewRequest:
        properties:
            control_point:
                description: Control point to preview.
                type: string
            label_matcher:
                $ref: '#/definitions/LabelMatcher'
                description: Flow labels to match. Optional parameter for advanced filtering.
            samples:
                description: Number of samples to collect.
                format: int64
                type: string
            service:
                description: Service to preview.
                type: string
        type: object
    ProcessInfo:
        properties:
            extensions:
                items:
                    type: string
                type: array
            start_time:
                format: date-time
                type: string
            uptime:
                type: string
        type: object
    PromQL:
        properties:
            evaluation_interval:
                default: 10s
                description: |+
                    Describes the interval between successive evaluations of the Prometheus query.

                type: string
                x-go-tag-default: 10s
            out_ports:
                $ref: '#/definitions/PromQLOuts'
                description: Output ports for the PromQL component.
            query_string:
                description: |-
                    Describes the [PromQL](https://prometheus.io/docs/prometheus/latest/querying/basics/) query to be run.

                    :::note

                    The query must return a single value either as a scalar or as a vector with a single element.

                    :::

                    :::info Usage with Flux Meter

<<<<<<< HEAD
          @gotags: default:"true"
        title: |-
          Decides if the created flow label should be available as an attribute in OLAP telemetry and
          propagated in [baggage](/concepts/integrations/flow-control/flow-label.md#baggage)
        x-go-validate: required
    description: |-
      Flow classification rule extracts a value from request metadata.
      More specifically, from `input`, which has the same spec as [Envoy's External Authorization Attribute Context][attribute-context].
      See https://play.openpolicyagent.org/p/gU7vcLkc70 for an example input.
      There are two ways to define a flow classification rule:
      * Using a declarative extractor – suitable from simple cases, such as directly reading a value from header or a field from json body.
      * Rego expression.

      Performance note: It's recommended to use declarative extractors where possible, as they may be slightly performant than Rego expressions.

      Example of Declarative JSON extractor:
      ```yaml
      extractor:
        json:
          from: request.http.body
          pointer: /user/name
      ```

      Example of Rego module which also disables telemetry visibility of label:
      ```yaml
      rego:
        query: data.user_from_cookie.user
        source: |
          package user_from_cookie
          cookies := split(input.attributes.request.http.headers.cookie, "; ")
          user := user {
              cookie := cookies[_]
              startswith(cookie, "session=")
              session := substring(cookie, count("session="), -1)
              parts := split(session, ".")
              object := json.unmarshal(base64url.decode(parts[0]))
              user := object.user
          }
      telemetry: false
      ```
      [attribute-context]: https://www.envoyproxy.io/docs/envoy/latest/api-v3/service/auth/v3/attribute_context.proto
    title: Rule describes a single Flow Classification Rule
  v1SMA:
    type: object
    properties:
      in_ports:
        $ref: '#/definitions/v1SMAIns'
        description: Input ports for the EMA component.
      out_ports:
        $ref: '#/definitions/v1SMAOuts'
        description: Output ports for the EMA component.
      parameters:
        $ref: '#/definitions/v1SMAParameters'
        description: |-
          Parameters for the EMA component.

          @gotags: validate:"required"
        x-go-validate: required
    description: Simple Moving Average (SMA) is a type of moving average that computes the average of a fixed number of signal readings.
  v1SMAIns:
    type: object
    properties:
      signal:
        $ref: '#/definitions/v1InPort'
        description: Signal to be used for the moving average computation.
  v1SMAOuts:
    type: object
    properties:
      output:
        $ref: '#/definitions/v1OutPort'
        description: Computed moving average.
  v1SMAParameters:
    type: object
    properties:
      window:
        type: string
        description: |-
          Window of time over which the moving average is computed.

          @gotags: default:"5s"
        x-go-validate: 5s
      valid_during_warmup:
        type: boolean
        description: |-
          Whether output is valid during warm-up stage.

          @gotags: default:"false"
        x-go-default: false
  v1Scheduler:
    type: object
    properties:
      out_ports:
        $ref: '#/definitions/v1SchedulerOuts'
        description: Output ports for the Scheduler component.
      parameters:
        $ref: '#/definitions/v1SchedulerParameters'
        description: |-
          Scheduler parameters.
=======
                    [Flux Meter](/concepts/flow-control/resources/flux-meter.md) metrics can be queries using PromQL. Flux Meter defines histogram type of metrics in Prometheus.
                    Therefore, one can refer to `flux_meter_sum`, `flux_meter_count` and `flux_meter_bucket`.
                    The particular Flux Meter can be identified with the `flux_meter_name` label.
                    There are additional labels available on a Flux Meter such as `valid`, `flow_status`, `http_status_code` and `decision_type`.
>>>>>>> c99b99d5

                    :::

                    :::info Usage with OpenTelemetry Metrics

                    Aperture supports OpenTelemetry metrics. See [reference](/get-started/integrations/metrics/metrics.md) for more details.

                    :::
                type: string
        title: Component that runs a Prometheus query periodically and returns the result as an output signal
        type: object
    PromQLOuts:
        description: Output for the PromQL component.
        properties:
            output:
                $ref: '#/definitions/OutPort'
                description: The result of the Prometheus query as an output signal.
        type: object
    PulseGenerator:
        description: Generates 0 and 1 in turns.
        properties:
            false_for:
                default: 5s
                description: |+
                    Emitting 0 for the `false_for` duration.

                type: string
                x-go-tag-default: 5s
            out_ports:
                $ref: '#/definitions/PulseGeneratorOuts'
                description: Output ports for the PulseGenerator component.
            true_for:
                default: 5s
                description: |+
                    Emitting 1 for the `true_for` duration.

                type: string
                x-go-tag-default: 5s
        type: object
    PulseGeneratorOuts:
        description: Outputs for the PulseGenerator component.
        properties:
            output:
                $ref: '#/definitions/OutPort'
        type: object
    Query:
        description: Query components that are query databases such as Prometheus.
        properties:
            promql:
                $ref: '#/definitions/PromQL'
                description: Periodically runs a Prometheus query in the background and emits the result.
        type: object
    RateLimiter:
        description: |-
            :::info

            See also [_Rate Limiter_ overview](/concepts/flow-control/components/rate-limiter.md).

            :::

            RateLimiting is done on per-label-value basis. Use `label_key`
            to select which label should be used as key.
        properties:
            default_config:
                $ref: '#/definitions/RateLimiterDynamicConfig'
                title: Default configuration
            dynamic_config_key:
                title: Configuration key for DynamicConfig
                type: string
            flow_selector:
                $ref: '#/definitions/FlowSelector'
                description: |+
                    Which control point to apply this rate limiter to.

                x-go-tag-validate: required
            in_ports:
                $ref: '#/definitions/RateLimiterIns'
                title: Input ports for the RateLimiter component
                x-go-tag-validate: required
            parameters:
                $ref: '#/definitions/RateLimiterParameters'
                title: Parameters for the RateLimiter component
                x-go-tag-validate: required
        title: Limits the traffic on a control point to specified rate
        type: object
    RateLimiterDynamicConfig:
        properties:
            overrides:
                description: |+
                    Allows to specify different limits for particular label values.

                items:
                    $ref: '#/definitions/RateLimiterOverride'
                    type: object
                type: array
                x-go-tag-validate: dive
        title: Dynamic Configuration for the rate limiter
        type: object
    RateLimiterIns:
        properties:
            limit:
                $ref: '#/definitions/InPort'
                description: |+
                    Number of flows allowed per `limit_reset_interval` per each label.
                    Negative values disable the rate limiter.

                    :::tip

                    Negative limit can be useful to _conditionally_ enable the rate limiter
                    under certain circumstances. [Decider](#decider) might be helpful.

                    :::

                x-go-tag-validate: required
        title: Inputs for the RateLimiter component
        type: object
    RateLimiterOverride:
        properties:
            label_value:
                description: |+
                    Value of the label for which the override should be applied.

                type: string
                x-go-tag-validate: required
            limit_scale_factor:
                default: 1
                description: |+
                    Amount by which the `in_ports.limit` should be multiplied for
                    this label value.

                format: double
                type: number
                x-go-tag-default: "1.0"
        required:
            - label_value
        type: object
    RateLimiterParameters:
        properties:
            label_key:
                description: |+
                    Specifies which label the rate limiter should be keyed by.

                    Rate limiting is done independently for each value of the
                    [label](/concepts/flow-control/flow-label.md) with given key.
                    For example, to give each user a separate limit, assuming you
                    have a _user_ flow
                    label set up, set `label_key: "user"`.

                type: string
                x-go-tag-validate: required
            lazy_sync:
                $ref: '#/definitions/RateLimiterParametersLazySync'
                title: Configuration of lazy-syncing behaviour of rate limiter
            limit_reset_interval:
                default: 60s
                description: |+
                    Time after which the limit for a given label value will be reset.

                type: string
                x-go-tag-default: 60s
        required:
            - label_key
        type: object
    RateLimiterParametersLazySync:
        properties:
            enabled:
                default: false
                title: Enables lazy sync
                type: boolean
                x-go-tag-default: "false"
            num_sync:
                default: 5
                description: |+
                    Number of times to lazy sync within the `limit_reset_interval`.

                exclusiveMinimum: true
                format: int64
                minimum: 0
                type: integer
                x-go-tag-default: "5"
                x-go-tag-validate: gt=0
        type: object
    Rego:
        description: |-
            Rego define a set of labels that are extracted after evaluating a Rego module.

            :::info

            You can use the [live-preview](/concepts/flow-control/resources/classifier.md#live-previewing-requests) feature to first preview the input to the classifier before writing the labeling logic.

            :::

            :::info

            Special Rego variables:
            - `data.<package>.tokens`: Number of tokens for this request. This value is
            used by rate limiters and concurrency limiters when making decisions. The value
            provided here will override any value provided in the policy configuration for
            the workload. When this label is provided, it is not emitted as part of flow
            labels or telemetry and is solely used while processing the request.

            :::

            Example of Rego module which also disables telemetry visibility of label:
            ```yaml
            rego:
              labels:
                user:
                  telemetry: false
              module: |
                package user_from_cookie
                cookies := split(input.attributes.request.http.headers.cookie, "; ")
                user := user {
                    cookie := cookies[_]
                    startswith(cookie, "session=")
                    session := substring(cookie, count("session="), -1)
                    parts := split(session, ".")
                    object := json.unmarshal(base64url.decode(parts[0]))
                    user := object.user
                }
            ```
        properties:
            labels:
                additionalProperties:
                    $ref: '#/definitions/RegoLabelProperties'
                description: |+
                    A map of {key, value} pairs mapping from
                    [flow label](/concepts/flow-control/flow-label.md) keys to queries that define
                    how to extract and propagate flow labels with that key.
                    The name of the label maps to a variable in the Rego module. It maps to `data.<package>.<label>` variable.

                minProperties: 1
                type: object
                x-go-tag-validate: required,gt=0,dive,keys,required,endkeys,required
            module:
                description: |+
                    Source code of the Rego module.

                    :::Note

                    Must include a "package" declaration.

                    :::

                type: string
                x-go-tag-validate: required
        required:
            - labels
            - module
        type: object
    RegoLabelProperties:
        properties:
            telemetry:
                default: true
                description: |+
                    :::note

                    The flow label is always accessible in Aperture Policies regardless of this setting.

                    :::

                    :::caution

                    When using [FluxNinja ARC extension](arc/extension.md), telemetry enabled
                    labels are sent to FluxNinja ARC for observability. Telemetry should be disabled for
                    sensitive labels.

                    :::

                title: |-
                    Decides if the created flow label should be available as an attribute in OLAP telemetry and
                    propagated in [baggage](/concepts/flow-control/flow-label.md#baggage)
                type: boolean
                x-go-tag-default: "true"
        type: object
    ReportRequest:
        properties:
            agent_group:
                type: string
            all_statuses:
                $ref: '#/definitions/GroupStatus'
            auto_scale_kubernetes_control_points:
                $ref: '#/definitions/AutoScaleKubernetesControlPoints'
            controller_info:
                $ref: '#/definitions/ControllerInfo'
            flow_control_points:
                $ref: '#/definitions/FlowControlPoints'
            host_info:
                $ref: '#/definitions/HostInfo'
            installation_mode:
                type: string
            peers:
                $ref: '#/definitions/Peers'
            policies:
                $ref: '#/definitions/PolicyWrappers'
            process_info:
                $ref: '#/definitions/ProcessInfo'
            services_list:
                $ref: '#/definitions/ServicesList'
            version_info:
                $ref: '#/definitions/VersionInfo'
        type: object
    ReportResponse:
        description: ReportResponse is empty for now.
        type: object
    Request:
        properties:
            id:
                description: |-
                    Id of the request, this should be unique per client connection. First
                    request id on the connection should be equal to nextID from the Hello
                    message.
                format: uint64
                type: string
            payload:
                $ref: '#/definitions/googleprotobufAny'
                description: Request payload. The method on the callee will be dispatched by request's type.
            timeout:
                description: |-
                    Mandatory timeout for processing request. Timeout is handled on
                    caller-side. After it passes, caller is no longer interested in a response,
                    and callee can forget about the request.
                type: string
        type: object
    Resources:
        description: |-
            :::info

            See also [Resources overview](/concepts/policy/resources.md).

            :::
        properties:
            classifiers:
                description: |+
                    Classifiers are installed in the data-plane and are used to label the requests based on payload content.

                    The flow labels created by Classifiers can be matched by Flux Meters to create metrics for control purposes.

                    Deprecated: v1.5.0. Use `flow_control.classifiers` instead.

                items:
                    $ref: '#/definitions/Classifier'
                    type: object
                type: array
                x-deprecated: true
                x-go-tag-validate: deprecated,dive
            flow_control:
                $ref: '#/definitions/FlowControlResources'
                description: FlowControlResources are resources that are provided by flow control integration.
            flux_meters:
                additionalProperties:
                    $ref: '#/definitions/FluxMeter'
                description: |+
                    Flux Meters are installed in the data-plane and form the observability leg of the feedback loop.

                    Flux Meter created metrics can be consumed as input to the circuit through the PromQL component.

                    Deprecated: v1.5.0. Use `flow_control.flux_meters` instead.

                type: object
                x-deprecated: true
                x-go-tag-validate: deprecated,dive
        title: Resources that need to be setup for the policy to function
        type: object
    Response:
        properties:
            error:
                $ref: '#/definitions/googlerpcStatus'
            id:
                format: uint64
                type: string
            payload:
                description: Payload is a message of a type implied by request kind.
                format: byte
                type: string
        type: object
    Rule:
        description: |-
            Example of a JSON extractor:
            ```yaml
            extractor:
              json:
                from: request.http.body
                pointer: /user/name
            ```
        properties:
            extractor:
                $ref: '#/definitions/Extractor'
                description: High-level declarative extractor.
            rego:
                $ref: '#/definitions/RuleRego'
                description: |-
                    Rego module to extract a value from.

                    Deprecated: 1.5.0
            telemetry:
                default: true
                description: |+
                    :::note

                    The flow label is always accessible in Aperture Policies regardless of this setting.

                    :::

                    :::caution

                    When using [FluxNinja ARC extension](arc/extension.md), telemetry enabled
                    labels are sent to FluxNinja ARC for observability. Telemetry should be disabled for
                    sensitive labels.

                    :::

                title: |-
                    Decides if the created flow label should be available as an attribute in OLAP telemetry and
                    propagated in [baggage](/concepts/flow-control/flow-label.md#baggage)
                type: boolean
                x-go-tag-default: "true"
        title: Rule describes a single classification Rule
        type: object
    RuleRego:
        description: |-
            High-level extractor-based rules are compiled into a single Rego query.

            Deprecated: 1.5.0
        properties:
            query:
                description: |+
                    Query string to extract a value (for example, `data.<mymodulename>.<variablename>`).

                    Note: The module name must match the package name from the `source`.

                type: string
                x-deprecated: true
                x-go-tag-validate: deprecated,required
            source:
                description: |+
                    Source code of the Rego module.

                    Note: Must include a "package" declaration.

                type: string
                x-deprecated: true
                x-go-tag-validate: deprecated,required
        required:
            - query
            - source
        title: Raw Rego rules are compiled 1:1 to Rego queries
        type: object
    ScaleInController:
        properties:
            alerter_parameters:
                $ref: '#/definitions/AlerterParameters'
                description: Configuration for embedded Alerter.
            controller:
                $ref: '#/definitions/ScaleInControllerController'
                title: Controller
        type: object
    ScaleInControllerController:
        properties:
            gradient:
                $ref: '#/definitions/DecreasingGradient'
        type: object
    ScaleOutController:
        properties:
            alerter_parameters:
                $ref: '#/definitions/AlerterParameters'
                description: Configuration for embedded Alerter.
            controller:
                $ref: '#/definitions/ScaleOutControllerController'
                title: Controller
                x-go-tag-validate: required
        type: object
    ScaleOutControllerController:
        properties:
            gradient:
                $ref: '#/definitions/IncreasingGradient'
        type: object
    Scheduler:
        description: |-
            :::note

            Each Agent instantiates an independent copy of the scheduler, but output
            signals for accepted and incoming concurrency are aggregated across all agents.

            :::
        properties:
            out_ports:
                $ref: '#/definitions/SchedulerOuts'
                description: Output ports for the Scheduler component.
            parameters:
                $ref: '#/definitions/SchedulerParameters'
                description: |+
                    Scheduler parameters.

                x-go-tag-validate: required
        title: Weighted Fair Queuing-based workload scheduler
        type: object
    SchedulerOuts:
        description: Output for the Scheduler component.
        properties:
            accepted_concurrency:
                $ref: '#/definitions/OutPort'
                description: |-
                    Accepted concurrency is actual concurrency on a control point that this
                    scheduler is applied on.

                    :::info

                    Concurrency is a unit less number describing mean number of
                    [flows](/concepts/flow-control/flow-control.md#flow) being
                    concurrently processed by the system (system = control point).
                    Concurrency is calculated as tokens per second that is being
                    accepted by the scheduler.
                    If the tokens map to milliseconds of response latency (_work_),
                    then the concurrency is _work_ done per unit
                    of time (so work-seconds per world-seconds). Work-seconds are
                    computed based on token-weights of flows (which are either
                    estimated using the `auto_tokens` feature or specified by
                    `Workload.tokens` setting).
                    Conversely, if the tokens map to number of requests where
                    each request is 1 token, then the concurrency is simply
                    the number of requests per second.

                    :::

                    Value of this signal is aggregated from all the relevant schedulers.
            incoming_concurrency:
                $ref: '#/definitions/OutPort'
                description: |-
                    Incoming concurrency is concurrency that'd be needed to accept all the
                    flows entering the scheduler.

                    This is computed in the same way as `accepted_concurrency`,
                    by summing up tokens from all the flows entering scheduler,
                    including rejected ones.
        type: object
    SchedulerParameters:
        properties:
            auto_tokens:
                default: false
                description: |+
                    Automatically estimate the size of a request in each workload, based on
                    historical latency. Each workload's `tokens` will be set to average
                    latency of flows in that workload during last few seconds (exact duration
                    of this average can change).
                    This setting is useful in concurrent limiting use-case, where the
                    concurrency is calculated as (avg. latency \* in-flight requests).

                    The value of tokens estimated by `auto_tokens` takes lower precedence
                    than the value of `tokens` specified in the workload definition
                    and `tokens` explicitly specified in the request.

                type: boolean
                x-go-tag-default: "false"
            decision_deadline_margin:
                default: 0.01s
                description: |+
                    Decision deadline margin is the amount of time that the scheduler will
                    subtract from the request deadline to determine the deadline for the
                    decision. This is to ensure that the scheduler has enough time to
                    make a decision before the request deadline happens, accounting for
                    processing delays.
                    The request deadline is based on the
                    [gRPC deadline](https://grpc.io/blog/deadlines) or the
                    [`grpc-timeout` HTTP header](https://github.com/grpc/grpc/blob/master/doc/PROTOCOL-HTTP2.md#requests).

                    Fail-open logic is use for flow control APIs, so if the gRPC deadline
                    reaches, the flow will end up being unconditionally allowed while
                    it is still waiting on the scheduler.

                type: string
                x-go-tag-default: 0.01s
            default_workload_parameters:
                $ref: '#/definitions/SchedulerWorkloadParameters'
                description: Parameters to be used if none of workloads specified in `workloads` match.
            max_timeout:
                default: 0s
                description: |+
                    Deprecated: 1.5.0. Use `decision_deadline_margin` instead. This value is ignored.

                type: string
                x-go-tag-default: 0s
            timeout_factor:
                default: 0
                description: |+
                    Deprecated: 1.5.0. Use `decision_deadline_margin` instead. This value is ignored.

                format: double
                type: number
                x-go-tag-default: "0"
                x-go-tag-validate: gte=0.0
            workloads:
                description: |+
                    List of workloads to be used in scheduler.

                    Categorizing [flows](/concepts/flow-control/flow-control.md#flow) into workloads
                    allows for load-shedding to be "intelligent" compared to random rejections.
                    There are two aspects of this "intelligence":
                    * Scheduler can more precisely calculate concurrency if it understands
                      that flows belonging to different classes have different weights (for example, insert queries compared to select queries).
                    * Setting different priorities to different workloads lets the scheduler
                      avoid dropping important traffic during overload.

                    Each workload in this list specifies also a matcher that is used to
                    determine which flow will be categorized into which workload.
                    In case of multiple matching workloads, the first matching one will be used.
                    If none of workloads match, `default_workload` will be used.

                    :::info

                    See also [workload definition in the concepts
                    section](/concepts/flow-control/components/concurrency-limiter.md#workload).

                    :::

                items:
                    $ref: '#/definitions/SchedulerWorkload'
                    type: object
                type: array
                x-go-tag-validate: dive
        title: Scheduler parameters
        type: object
    SchedulerWorkload:
        description: Workload defines a class of requests that preferably have similar properties such as response latency or desired priority.
        properties:
            label_matcher:
                $ref: '#/definitions/LabelMatcher'
                description: |+
                    Label Matcher to select a Workload based on
                    [flow labels](/concepts/flow-control/flow-label.md).

                x-go-tag-validate: required
            parameters:
                $ref: '#/definitions/SchedulerWorkloadParameters'
                description: |+
                    Parameters associated with flows matching the label matcher.

                x-go-tag-validate: required
        type: object
    SchedulerWorkloadParameters:
        description: |-
            Parameters defines parameters such as priority, tokens and fairness key that
            are applicable to flows within a workload.
        properties:
            fairness_key:
                description: |-
                    Fairness key is a label key that can be used to provide fairness within a workload.
                    Any [flow label](/concepts/flow-control/flow-label.md) can be used here. For example, if
                    you have a classifier that sets `user` flow label, you might want to set
                    `fairness_key = "user"`.
                type: string
            priority:
                default: 0
                description: |+
                    $$
                    \text{virtual\_finish\_time} = \text{virtual\_time} + \left(\text{tokens} \cdot \left(\text{256} - \text{priority}\right)\right)
                    $$

                format: int64
                maximum: 255
                minimum: 0
                title: |-
                    Describes priority level of the requests within the workload.
                    Priority level ranges from 0 to 255.
                    Higher numbers means higher priority level.
                    Priority levels have non-linear effect on the workload scheduling. The following formula is used to determine the position of a request in the queue based on virtual finish time:
                type: integer
                x-go-tag-default: "0"
                x-go-tag-validate: gte=0,lte=255
            tokens:
                description: |-
                    Tokens determines the cost of admitting a single request the workload,
                    which is typically defined as milliseconds of response latency or
                    simply equal to 1 if the resource being accessed is constrained by the
                    number of requests (3rd party rate limiters).
                    This override is applicable only if tokens for the request aren't specified in the request.
                format: uint64
                type: string
        type: object
    ServerToClient:
        properties:
            cancel_id:
                description: |-
                    Cancels in-flight request.

                    After cancellation, the response is not expected to be received, but
                    might happen that it will be received. If so, it should be ignored.
                format: uint64
                type: string
            request:
                $ref: '#/definitions/Request'
                description: |-
                    Make a request to client. Expect AgentToController message in the
                    future containing Response with the same id.
        type: object
    Service:
        description: |-
            Service contains information about single service discovered in agent group by a
            particular agent.
        properties:
            entities_count:
                format: int32
                type: integer
            name:
                type: string
        type: object
    ServiceSelector:
        description: |-
            :::info

            See also [FlowSelector overview](/concepts/flow-control/flow-selector.md).

            :::
        properties:
            agent_group:
                default: default
                description: |+
                    Which [agent-group](/concepts/flow-control/flow-selector.md#agent-group) this
                    selector applies to.

                    :::info

                    Agent Groups are used to scope policies to a subset of agents connected to the same controller.
                    This is especially useful in the Kubernetes sidecar installation because service discovery is switched off in that mode.
                    The agents within an agent group form a peer to peer cluster and constantly share state.

                    :::

                type: string
                x-go-tag-default: default
            service:
                default: any
                description: |+
                    The Fully Qualified Domain Name of the
                    [service](/concepts/flow-control/flow-selector.md) to select.

                    In Kubernetes, this is the FQDN of the Service object.

                    :::info

                    `any` matches all services.

                    :::

                    :::info

                    In the Kubernetes sidecar installation mode, service discovery is switched off by default.
                    To scope policies to services, the `service` should be set to `any` and instead, `agent_group` name should be used.

                    :::

                    :::info

                    An entity (for example, Kubernetes pod) might belong to multiple services.

                    :::

                type: string
                x-go-tag-default: any
        title: |-
            Describes which service a [flow control or observability
            component](/concepts/flow-control/flow-control.md#components) should apply
            to
        type: object
    ServicesList:
        properties:
            overlapping_services:
                items:
                    $ref: '#/definitions/OverlappingService'
                    type: object
                type: array
            services:
                items:
                    $ref: '#/definitions/Service'
                    type: object
                type: array
        type: object
    SignalGenerator:
        description: |-
            The _Signal Generator_ component generates a smooth and continuous signal
            by following a sequence of specified steps. Each step has two parameters:
            - `target_output`: The desired output value at the end of the step.
            - `duration`: The time it takes for the signal to change linearly from the
              previous step's `target_output` to the current step's `target_output`.

            The output signal starts at the `target_output` of the first step and
            changes linearly between steps based on their `duration`. The _Signal
            Generator_ can be controlled to move forwards, backwards, or reset to the
            beginning based on input signals.
        properties:
            in_ports:
                $ref: '#/definitions/SignalGeneratorIns'
            out_ports:
                $ref: '#/definitions/SignalGeneratorOuts'
            parameters:
                $ref: '#/definitions/SignalGeneratorParameters'
                description: |+
                    Parameters for the _Signal Generator_ component.

                x-go-tag-validate: required
        type: object
    SignalGeneratorIns:
        description: Inputs for the _Signal Generator_ component.
        properties:
            backward:
                $ref: '#/definitions/InPort'
                description: Whether to progress the _Signal Generator_ towards the previous step.
            forward:
                $ref: '#/definitions/InPort'
                description: Whether to progress the _Signal Generator_ towards the next step.
            reset:
                $ref: '#/definitions/InPort'
                description: Whether to reset the _Signal Generator_ to the first step.
        type: object
    SignalGeneratorOuts:
        description: Outputs for the _Signal Generator_ component.
        properties:
            at_end:
                $ref: '#/definitions/OutPort'
                description: A Boolean signal indicating whether the _Signal Generator_ is at the end of signal generation.
            at_start:
                $ref: '#/definitions/OutPort'
                description: A Boolean signal indicating whether the _Signal Generator_ is at the start of signal generation.
            output:
                $ref: '#/definitions/OutPort'
                description: The generated signal.
        type: object
    SignalGeneratorParameters:
        description: Parameters for the _Signal Generator_ component.
        properties:
            steps:
                items:
                    $ref: '#/definitions/SignalGeneratorParametersStep'
                    type: object
                minItems: 1
                type: array
                x-go-tag-validate: required,gt=0,dive
        required:
            - steps
        type: object
    SignalGeneratorParametersStep:
        properties:
            duration:
                description: |+
                    Duration for which the step is active.

                type: string
                x-go-tag-validate: required
            target_output:
                $ref: '#/definitions/ConstantSignal'
                description: The value of the step.
        required:
            - duration
        type: object
    SlabInfo:
        properties:
            allocated:
                format: int64
                type: string
            garbage:
                format: int64
                type: string
            inuse:
                format: int64
                type: string
        type: object
    SocketAddress:
        properties:
            address:
                description: The address for this socket.
                type: string
            port:
                description: The port for this socket.
                format: int64
                type: integer
            protocol:
                $ref: '#/definitions/SocketAddressProtocol'
        type: object
    SocketAddressProtocol:
        default: TCP
        enum:
            - TCP
            - UDP
        type: string
    Stats:
        properties:
            backups:
                additionalProperties:
                    $ref: '#/definitions/Partition'
                type: object
            cluster_coordinator:
                $ref: '#/definitions/Member'
            cluster_members:
                additionalProperties:
                    $ref: '#/definitions/Member'
                type: object
            cmdline:
                items:
                    type: string
                type: array
            d_maps:
                $ref: '#/definitions/DMaps'
            d_topics:
                $ref: '#/definitions/DTopics'
            member:
                $ref: '#/definitions/Member'
            network:
                $ref: '#/definitions/Network'
            partitions:
                additionalProperties:
                    $ref: '#/definitions/Partition'
                type: object
            release_version:
                type: string
            runtime:
                type: object
            uptime_seconds:
                format: int64
                type: string
        type: object
    Status:
        description: Status holds details about a status that can be reported to the registry.
        properties:
            error:
                $ref: '#/definitions/StatusError'
            message:
                $ref: '#/definitions/googleprotobufAny'
            timestamp:
                format: date-time
                type: string
        type: object
    StatusError:
        description: Error holds raw error message and its cause in a nested field.
        properties:
            message:
                type: string
        type: object
    Switcher:
        description: |-
            `on_signal` will be returned if switch input is valid and not equal to 0.0 ,
             otherwise `off_signal` will be returned.
        properties:
            in_ports:
                $ref: '#/definitions/SwitcherIns'
                description: Input ports for the Switcher component.
            out_ports:
                $ref: '#/definitions/SwitcherOuts'
                description: Output ports for the Switcher component.
        title: Type of Combinator that switches between `on_signal` and `off_signal` signals based on switch input
        type: object
    SwitcherIns:
        description: Inputs for the Switcher component.
        properties:
            off_signal:
                $ref: '#/definitions/InPort'
                description: Output signal when switch is invalid or 0.0.
            on_signal:
                $ref: '#/definitions/InPort'
                description: Output signal when switch is valid and not 0.0.
            switch:
                $ref: '#/definitions/InPort'
                description: Decides whether to return `on_signal` or `off_signal`.
        type: object
    SwitcherOuts:
        description: Outputs for the Switcher component.
        properties:
            output:
                $ref: '#/definitions/OutPort'
                description: Selected signal (`on_signal` or `off_signal`).
        type: object
    UnaryOperator:
        description: |-
            $$
            \text{output} = \unary_operator{\text{input}}
            $$
        properties:
            in_ports:
                $ref: '#/definitions/UnaryOperatorIns'
                description: Input ports for the UnaryOperator component.
            operator:
                description: |+
                    Unary Operator to apply.

                    The unary operator can be one of the following:
                    * `abs`: Absolute value with the sign removed.
                    * `acos`: `arccosine`, in radians.
                    * `acosh`: Inverse hyperbolic cosine.
                    * `asin`: `arcsine`, in radians.
                    * `asinh`: Inverse hyperbolic sine.
                    * `atan`: `arctangent`, in radians.
                    * `atanh`: Inverse hyperbolic tangent.
                    * `cbrt`: Cube root.
                    * `ceil`: Least integer value greater than or equal to input signal.
                    * `cos`: `cosine`, in radians.
                    * `cosh`: Hyperbolic cosine.
                    * `erf`: Error function.
                    * `erfc`: Complementary error function.
                    * `erfcinv`: Inverse complementary error function.
                    * `erfinv`: Inverse error function.
                    * `exp`: The base-e exponential of input signal.
                    * `exp2`: The base-2 exponential of input signal.
                    * `expm1`: The base-e exponential of input signal minus 1.
                    * `floor`: Greatest integer value less than or equal to input signal.
                    * `gamma`: Gamma function.
                    * `j0`: Bessel function of the first kind of order 0.
                    * `j1`: Bessel function of the first kind of order 1.
                    * `lgamma`: Natural logarithm of the absolute value of the gamma function.
                    * `log`: Natural logarithm of input signal.
                    * `log10`: Base-10 logarithm of input signal.
                    * `log1p`: Natural logarithm of input signal plus 1.
                    * `log2`: Base-2 logarithm of input signal.
                    * `round`: Round to nearest integer.
                    * `roundtoeven`: Round to nearest integer, with ties going to the nearest even integer.
                    * `sin`: `sine`, in radians.
                    * `sinh`: Hyperbolic sine.
                    * `sqrt`: Square root.
                    * `tan`: `tangent`, in radians.
                    * `tanh`: Hyperbolic tangent.
                    * `trunc`: Truncate to integer.
                    * `y0`: Bessel function of the second kind of order 0.
                    * `y1`: Bessel function of the second kind of order 1.

                enum:
                    - abs
                    - acos
                    - acosh
                    - asin
                    - asinh
                    - atan
                    - atanh
                    - cbrt
                    - ceil
                    - cos
                    - cosh
                    - erf
                    - erfc
                    - erfcinv
                    - erfinv
                    - exp
                    - exp2
                    - expm1
                    - floor
                    - gamma
                    - j0
                    - j1
                    - lgamma
                    - log
                    - log10
                    - log1p
                    - log2
                    - round
                    - roundtoeven
                    - sin
                    - sinh
                    - sqrt
                    - tan
                    - tanh
                    - trunc
                    - y0
                    - y1
                type: string
                x-go-tag-validate: oneof=abs acos acosh asin asinh atan atanh cbrt ceil cos cosh erf erfc erfcinv erfinv exp exp2 expm1 floor gamma j0 j1 lgamma log log10 log1p log2 round roundtoeven sin sinh sqrt tan tanh trunc y0 y1
                x-oneof: abs | acos | acosh | asin | asinh | atan | atanh | cbrt | ceil | cos | cosh | erf | erfc | erfcinv | erfinv | exp | exp2 | expm1 | floor | gamma | j0 | j1 | lgamma | log | log10 | log1p | log2 | round | roundtoeven | sin | sinh | sqrt | tan | tanh | trunc | y0 | y1
            out_ports:
                $ref: '#/definitions/UnaryOperatorOuts'
                description: Output ports for the UnaryOperator component.
        title: Takes an input signal and emits the output after applying the specified unary operator
        type: object
    UnaryOperatorIns:
        description: Inputs for the UnaryOperator component.
        properties:
            input:
                $ref: '#/definitions/InPort'
                description: Input signal.
        type: object
    UnaryOperatorOuts:
        description: Outputs for the UnaryOperator component.
        properties:
            output:
                $ref: '#/definitions/OutPort'
                description: Output signal.
        type: object
    Variable:
        description: Component that emits a variable value as an output signal, can be defined in dynamic configuration.
        properties:
            default_config:
                $ref: '#/definitions/VariableDynamicConfig'
                description: |+
                    Default configuration.

                x-go-tag-validate: required
            dynamic_config_key:
                description: Configuration key for DynamicConfig.
                type: string
            out_ports:
                $ref: '#/definitions/VariableOuts'
                description: Output ports for the Variable component.
        type: object
    VariableDynamicConfig:
        properties:
            constant_signal:
                $ref: '#/definitions/ConstantSignal'
                x-go-tag-validate: required
        type: object
    VariableOuts:
        description: Outputs for the Variable component.
        properties:
            output:
                $ref: '#/definitions/OutPort'
                description: The value is emitted to the output port.
        type: object
    VersionInfo:
        properties:
            build_host:
                type: string
            build_os:
                type: string
            build_time:
                type: string
            git_branch:
                type: string
            git_commit_hash:
                type: string
            service:
                type: string
            version:
                type: string
        type: object
    googleprotobufAny:
        additionalProperties: {}
        description: |-
            `Any` contains an arbitrary serialized protocol buffer message along with a
            URL that describes the type of the serialized message.

            Protobuf library provides support to pack/unpack Any values in the form
            of utility functions or additional generated methods of the Any type.

            Example 1: Pack and unpack a message in C++.

                Foo foo = ...;
                Any any;
                any.PackFrom(foo);
                ...
                if (any.UnpackTo(&foo)) {
                  ...
                }

            Example 2: Pack and unpack a message in Java.

                Foo foo = ...;
                Any any = Any.pack(foo);
                ...
                if (any.is(Foo.class)) {
                  foo = any.unpack(Foo.class);
                }
                // or ...
                if (any.isSameTypeAs(Foo.getDefaultInstance())) {
                  foo = any.unpack(Foo.getDefaultInstance());
                }

            Example 3: Pack and unpack a message in Python.

                foo = Foo(...)
                any = Any()
                any.Pack(foo)
                ...
                if any.Is(Foo.DESCRIPTOR):
                  any.Unpack(foo)
                  ...

            Example 4: Pack and unpack a message in Go

                 foo := &pb.Foo{...}
                 any, err := anypb.New(foo)
                 if err != nil {
                   ...
                 }
                 ...
                 foo := &pb.Foo{}
                 if err := any.UnmarshalTo(foo); err != nil {
                   ...
                 }

            The pack methods provided by protobuf library will by default use
            'type.googleapis.com/full.type.name' as the type URL and the unpack
            methods only use the fully qualified type name after the last '/'
            in the type URL, for example "foo.bar.com/x/y.z" will yield type
            name "y.z".

            JSON

            The JSON representation of an `Any` value uses the regular
            representation of the deserialized, embedded message, with an
            additional field `@type` which contains the type URL. Example:

                package google.profile;
                message Person {
                  string first_name = 1;
                  string last_name = 2;
                }

                {
                  "@type": "type.googleapis.com/google.profile.Person",
                  "firstName": <string>,
                  "lastName": <string>
                }

            If the embedded message type is well-known and has a custom JSON
            representation, that representation will be embedded adding a field
            `value` which holds the custom JSON in addition to the `@type`
            field. Example (for message [google.protobuf.Duration][]):

                {
                  "@type": "type.googleapis.com/google.protobuf.Duration",
                  "value": "1.212s"
                }
        properties:
            '@type':
                description: |-
                    A URL/resource name that uniquely identifies the type of the serialized
                    protocol buffer message. This string must contain at least
                    one "/" character. The last segment of the URL's path must represent
                    the fully qualified name of the type (as in
                    `path/google.protobuf.Duration`). The name should be in a canonical form
                    (e.g., leading "." is not accepted).

                    In practice, teams usually precompile into the binary all types that they
                    expect it to use in the context of Any. However, for URLs which use the
                    scheme `http`, `https`, or no scheme, one can optionally set up a type
                    server that maps type URLs to message definitions as follows:

                    * If no scheme is provided, `https` is assumed.
                    * An HTTP GET on the URL must yield a [google.protobuf.Type][]
                      value in binary format, or produce an error.
                    * Applications are allowed to cache lookup results based on the
                      URL, or have them precompiled into a binary to avoid any
                      lookup. Therefore, binary compatibility needs to be preserved
                      on changes to types. (Use versioned type names to manage
                      breaking changes.)

                    Note: this functionality is not currently available in the official
                    protobuf release, and it is not used for type URLs beginning with
                    type.googleapis.com.

                    Schemes other than `http`, `https` (or the empty scheme) might be
                    used with implementation specific semantics.
                type: string
        type: object
    googleprotobufNullValue:
        default: NULL_VALUE
        description: |-
            `NullValue` is a singleton enumeration to represent the null value for the
            `Value` type union.

             The JSON representation for `NullValue` is JSON `null`.

             - NULL_VALUE: Null value.
        enum:
            - NULL_VALUE
        type: string
    googlerpcStatus:
        description: |-
            The `Status` type defines a logical error model that is suitable for
            different programming environments, including REST APIs and RPC APIs. It is
            used by [gRPC](https://github.com/grpc). Each `Status` message contains
            three pieces of data: error code, error message, and error details.

            You can find out more about this error model and how to work with it in the
            [API Design Guide](https://cloud.google.com/apis/design/errors).
        properties:
            code:
                description: |-
                    The status code, which should be an enum value of
                    [google.rpc.Code][google.rpc.Code].
                format: int32
                type: integer
            details:
                description: |-
                    A list of messages that carry the error details.  There is a common set of
                    message types for APIs to use.
                items:
                    $ref: '#/definitions/googleprotobufAny'
                    type: object
                type: array
            message:
                description: |-
                    A developer-facing error message, which should be in English. Any
                    user-facing error message should be localized and sent in the
                    [google.rpc.Status.details][google.rpc.Status.details] field, or localized
                    by the client.
                type: string
        type: object
info:
    title: Aperture API
    version: "1.0"
paths:
    /fluxninja/v1/controllerinfo:
        get:
            operationId: ControllerInfoService_GetControllerInfo
            responses:
                "200":
                    description: A successful response.
                    schema:
                        $ref: '#/definitions/ControllerInfo'
                default:
                    description: An unexpected error response.
                    schema:
                        $ref: '#/definitions/googlerpcStatus'
            tags:
                - ControllerInfoService
    /fluxninja/v1/report:
        post:
            operationId: FluxNinjaService_Report
            parameters:
                - in: body
                  name: body
                  required: true
                  schema:
                    $ref: '#/definitions/ReportRequest'
            responses:
                "200":
                    description: A successful response.
                    schema:
                        $ref: '#/definitions/ReportResponse'
                default:
                    description: An unexpected error response.
                    schema:
                        $ref: '#/definitions/googlerpcStatus'
            summary: Report accepts information about agents' health and applied configurations/policies.
            tags:
                - FluxNinjaService
    /v1/autoscale/kubernetes/controlpoints:
        get:
            operationId: AutoScaleKubernetesControlPointsService_GetControlPoints
            responses:
                "200":
                    description: A successful response.
                    schema:
                        $ref: '#/definitions/AutoScaleKubernetesControlPoints'
                default:
                    description: An unexpected error response.
                    schema:
                        $ref: '#/definitions/googlerpcStatus'
            tags:
                - aperture-agent
    /v1/discovery/entities:
        get:
            operationId: EntitiesService_GetEntities
            responses:
                "200":
                    description: A successful response.
                    schema:
                        $ref: '#/definitions/Entities'
                default:
                    description: An unexpected error response.
                    schema:
                        $ref: '#/definitions/googlerpcStatus'
            tags:
                - aperture-agent
    /v1/discovery/entities/ip-address/{ip_address}:
        get:
            operationId: EntitiesService_GetEntityByIPAddress
            parameters:
                - in: path
                  name: ip_address
                  required: true
                  type: string
            responses:
                "200":
                    description: A successful response.
                    schema:
                        $ref: '#/definitions/Entity'
                default:
                    description: An unexpected error response.
                    schema:
                        $ref: '#/definitions/googlerpcStatus'
            tags:
                - aperture-agent
    /v1/discovery/entities/name/{name}:
        get:
            operationId: EntitiesService_GetEntityByName
            parameters:
                - in: path
                  name: name
                  required: true
                  type: string
            responses:
                "200":
                    description: A successful response.
                    schema:
                        $ref: '#/definitions/Entity'
                default:
                    description: An unexpected error response.
                    schema:
                        $ref: '#/definitions/googlerpcStatus'
            tags:
                - aperture-agent
    /v1/distcache/stats:
        get:
            operationId: DistCacheService_GetStats
            responses:
                "200":
                    description: A successful response.
                    schema:
                        $ref: '#/definitions/Stats'
                default:
                    description: An unexpected error response.
                    schema:
                        $ref: '#/definitions/googlerpcStatus'
            tags:
                - aperture-agent
    /v1/dynamic-configs/{policy_name}:
        post:
            operationId: PolicyService_PostDynamicConfig
            parameters:
                - in: path
                  name: policy_name
                  required: true
                  type: string
                  x-go-tag-validate: required
                - in: body
                  name: body
                  required: true
                  schema:
                    description: PostDynamicConfigRequest is a request to patch dynamic config for Policy.
                    properties:
                        dynamic_config:
                            type: object
                            x-go-tag-validate: required
                    type: object
            responses:
                "200":
                    description: A successful response.
                    schema:
                        properties: {}
                        type: object
                default:
                    description: An unexpected error response.
                    schema:
                        $ref: '#/definitions/googlerpcStatus'
            summary: PostDynamicConfig creates/updates dynamic config based on the provided request.
            tags:
                - aperture-controller
    /v1/flowcontrol/checkhttp:
        post:
            operationId: FlowControlServiceHTTP_CheckHTTP
            parameters:
                - in: body
                  name: body
                  required: true
                  schema:
                    $ref: '#/definitions/CheckHTTPRequest'
            responses:
                "200":
                    description: A successful response.
                    schema:
                        $ref: '#/definitions/CheckHTTPResponse'
                default:
                    description: An unexpected error response.
                    schema:
                        $ref: '#/definitions/googlerpcStatus'
            tags:
                - aperture-agent
    /v1/flowcontrol/controlpoints:
        get:
            operationId: FlowControlPointsService_GetControlPoints
            responses:
                "200":
                    description: A successful response.
                    schema:
                        $ref: '#/definitions/FlowControlPoints'
                default:
                    description: An unexpected error response.
                    schema:
                        $ref: '#/definitions/googlerpcStatus'
            tags:
                - aperture-agent
    /v1/flowcontrol/preview/http_requests/{control_point}:
        post:
            operationId: FlowPreviewService_PreviewHTTPRequests2
            parameters:
                - description: Control point to preview.
                  in: path
                  name: control_point
                  required: true
                  type: string
                - description: Flow labels to match. Optional parameter for advanced filtering.
                  in: body
                  name: label_matcher
                  required: true
                  schema:
                    $ref: '#/definitions/LabelMatcher'
                - description: Number of samples to collect.
                  format: int64
                  in: query
                  name: samples
                  required: false
                  type: string
                - description: Service to preview.
                  in: query
                  name: service
                  required: false
                  type: string
            responses:
                "200":
                    description: A successful response.
                    schema:
                        $ref: '#/definitions/PreviewHTTPRequestsResponse'
                default:
                    description: An unexpected error response.
                    schema:
                        $ref: '#/definitions/googlerpcStatus'
            tags:
                - aperture-agent
    /v1/flowcontrol/preview/http_requests/{service}/{control_point}:
        post:
            operationId: FlowPreviewService_PreviewHTTPRequests
            parameters:
                - description: Service to preview.
                  in: path
                  name: service
                  required: true
                  type: string
                - description: Control point to preview.
                  in: path
                  name: control_point
                  required: true
                  type: string
                - description: Flow labels to match. Optional parameter for advanced filtering.
                  in: body
                  name: label_matcher
                  required: true
                  schema:
                    $ref: '#/definitions/LabelMatcher'
                - description: Number of samples to collect.
                  format: int64
                  in: query
                  name: samples
                  required: false
                  type: string
            responses:
                "200":
                    description: A successful response.
                    schema:
                        $ref: '#/definitions/PreviewHTTPRequestsResponse'
                default:
                    description: An unexpected error response.
                    schema:
                        $ref: '#/definitions/googlerpcStatus'
            tags:
                - aperture-agent
    /v1/flowcontrol/preview/labels/{control_point}:
        post:
            operationId: FlowPreviewService_PreviewFlowLabels2
            parameters:
                - description: Control point to preview.
                  in: path
                  name: control_point
                  required: true
                  type: string
                - description: Flow labels to match. Optional parameter for advanced filtering.
                  in: body
                  name: label_matcher
                  required: true
                  schema:
                    $ref: '#/definitions/LabelMatcher'
                - description: Number of samples to collect.
                  format: int64
                  in: query
                  name: samples
                  required: false
                  type: string
                - description: Service to preview.
                  in: query
                  name: service
                  required: false
                  type: string
            responses:
                "200":
                    description: A successful response.
                    schema:
                        $ref: '#/definitions/PreviewFlowLabelsResponse'
                default:
                    description: An unexpected error response.
                    schema:
                        $ref: '#/definitions/googlerpcStatus'
            tags:
                - aperture-agent
    /v1/flowcontrol/preview/labels/{service}/{control_point}:
        post:
            operationId: FlowPreviewService_PreviewFlowLabels
            parameters:
                - description: Service to preview.
                  in: path
                  name: service
                  required: true
                  type: string
                - description: Control point to preview.
                  in: path
                  name: control_point
                  required: true
                  type: string
                - description: Flow labels to match. Optional parameter for advanced filtering.
                  in: body
                  name: label_matcher
                  required: true
                  schema:
                    $ref: '#/definitions/LabelMatcher'
                - description: Number of samples to collect.
                  format: int64
                  in: query
                  name: samples
                  required: false
                  type: string
            responses:
                "200":
                    description: A successful response.
                    schema:
                        $ref: '#/definitions/PreviewFlowLabelsResponse'
                default:
                    description: An unexpected error response.
                    schema:
                        $ref: '#/definitions/googlerpcStatus'
            tags:
                - aperture-agent
    /v1/info/host:
        get:
            operationId: InfoService_Host
            responses:
                "200":
                    description: A successful response.
                    schema:
                        $ref: '#/definitions/HostInfo'
                default:
                    description: An unexpected error response.
                    schema:
                        $ref: '#/definitions/googlerpcStatus'
            tags:
                - aperture-agent
                - aperture-controller
    /v1/info/process:
        get:
            operationId: InfoService_Process
            responses:
                "200":
                    description: A successful response.
                    schema:
                        $ref: '#/definitions/ProcessInfo'
                default:
                    description: An unexpected error response.
                    schema:
                        $ref: '#/definitions/googlerpcStatus'
            tags:
                - aperture-agent
                - aperture-controller
    /v1/info/version:
        get:
            operationId: InfoService_Version
            responses:
                "200":
                    description: A successful response.
                    schema:
                        $ref: '#/definitions/VersionInfo'
                default:
                    description: An unexpected error response.
                    schema:
                        $ref: '#/definitions/googlerpcStatus'
            tags:
                - aperture-agent
                - aperture-controller
    /v1/peers:
        get:
            operationId: PeerDiscoveryService_GetPeers
            responses:
                "200":
                    description: A successful response.
                    schema:
                        $ref: '#/definitions/Peers'
                default:
                    description: An unexpected error response.
                    schema:
                        $ref: '#/definitions/googlerpcStatus'
            tags:
                - aperture-agent
    /v1/peers/address/{address}:
        get:
            operationId: PeerDiscoveryService_GetPeer
            parameters:
                - in: path
                  name: address
                  required: true
                  type: string
            responses:
                "200":
                    description: A successful response.
                    schema:
                        $ref: '#/definitions/Peer'
                default:
                    description: An unexpected error response.
                    schema:
                        $ref: '#/definitions/googlerpcStatus'
            tags:
                - aperture-agent
    /v1/policies:
        get:
            operationId: PolicyService_GetPolicies
            responses:
                "200":
                    description: A successful response.
                    schema:
                        $ref: '#/definitions/GetPoliciesResponse'
                default:
                    description: An unexpected error response.
                    schema:
                        $ref: '#/definitions/googlerpcStatus'
            summary: GetPolicies returns all policies.
            tags:
                - aperture-controller
    /v1/policies/{name}:
        delete:
            operationId: PolicyService_DeletePolicy
            parameters:
                - in: path
                  name: name
                  required: true
                  type: string
            responses:
                "200":
                    description: A successful response.
                    schema:
                        properties: {}
                        type: object
                default:
                    description: An unexpected error response.
                    schema:
                        $ref: '#/definitions/googlerpcStatus'
            summary: DeletePolicy removes a policy with the specified name.
            tags:
                - aperture-controller
        get:
            operationId: PolicyService_GetPolicy
            parameters:
                - in: path
                  name: name
                  required: true
                  type: string
            responses:
                "200":
                    description: A successful response.
                    schema:
                        $ref: '#/definitions/GetPolicyResponse'
                default:
                    description: An unexpected error response.
                    schema:
                        $ref: '#/definitions/googlerpcStatus'
            summary: GetPolicy returns a policy with the specified name.
            tags:
                - aperture-controller
    /v1/policies/{policy_name}:
        patch:
            operationId: PolicyService_UpsertPolicy2
            parameters:
                - in: path
                  name: policy_name
                  required: true
                  type: string
                  x-go-tag-validate: required
                - in: body
                  name: body
                  required: true
                  schema:
                    description: PostPolicyRequest is a request to create or update Policy.
                    properties:
                        policy:
                            $ref: '#/definitions/Policy'
                            x-go-tag-validate: required
                        update_mask:
                            description: The paths to update.
                            type: string
                    type: object
            responses:
                "200":
                    description: A successful response.
                    schema:
                        properties: {}
                        type: object
                default:
                    description: An unexpected error response.
                    schema:
                        $ref: '#/definitions/googlerpcStatus'
            summary: UpsertPolicy creates/updates policy based on the provided request.
            tags:
                - aperture-controller
        post:
            operationId: PolicyService_UpsertPolicy
            parameters:
                - in: path
                  name: policy_name
                  required: true
                  type: string
                  x-go-tag-validate: required
                - in: body
                  name: body
                  required: true
                  schema:
                    description: PostPolicyRequest is a request to create or update Policy.
                    properties:
                        policy:
                            $ref: '#/definitions/Policy'
                            x-go-tag-validate: required
                        update_mask:
                            description: The paths to update.
                            type: string
                    type: object
            responses:
                "200":
                    description: A successful response.
                    schema:
                        properties: {}
                        type: object
                default:
                    description: An unexpected error response.
                    schema:
                        $ref: '#/definitions/googlerpcStatus'
            summary: UpsertPolicy creates/updates policy based on the provided request.
            tags:
                - aperture-controller
    /v1/status/{path}:
        get:
            operationId: StatusService_GetGroupStatus
            parameters:
                - in: path
                  name: path
                  pattern: .+
                  required: true
                  type: string
            responses:
                "200":
                    description: A successful response.
                    schema:
                        $ref: '#/definitions/GroupStatus'
                default:
                    description: An unexpected error response.
                    schema:
                        $ref: '#/definitions/googlerpcStatus'
            tags:
                - aperture-agent
                - aperture-controller
produces:
    - application/json
swagger: "2.0"
tags:
    - name: AutoScaleKubernetesControlPointsService
    - name: EntitiesService
    - name: FlowControlPointsService
    - name: FlowPreviewService
    - name: PolicyService
    - name: Controller
    - name: DistCacheService
    - name: FlowControlService
    - name: FlowControlServiceHTTP
    - name: InfoService
    - name: PeerDiscoveryService
    - name: StatusService
    - name: FluxNinjaService
    - name: ControllerInfoService
    - name: Coordinator<|MERGE_RESOLUTION|>--- conflicted
+++ resolved
@@ -108,121 +108,7 @@
             - from
         title: Display an [Address][ext-authz-address] as a single string, for example, `<ip>:<port>`
         type: object
-<<<<<<< HEAD
-        additionalProperties:
-          $ref: '#/definitions/v1Rule'
-        description: |-
-          A map of {key, value} pairs mapping from
-          [flow label](/concepts/integrations/flow-control/flow-label.md) keys to rules that define
-          how to extract and propagate flow labels with that key.
-
-          @gotags: validate:"required,gt=0,dive,keys,required,endkeys,required"
-        x-go-validate: required,gt=0,dive,keys,required,endkeys,required
-    description: |-
-      :::info
-
-      See also [Classifier overview](/concepts/integrations/flow-control/flow-classifier.md).
-
-      :::
-
-      Example:
-      ```yaml
-      selector:
-        service_selector:
-          service: service1.default.svc.cluster.local
-        flow_selector:
-          control_point:
-            traffic: ingress
-      rules:
-        user:
-          extractor:
-            from: request.http.headers.user
-      ```
-    title: Set of classification rules sharing a common selector
-  v1ClassifierInfo:
-    type: object
-    properties:
-      policy_name:
-        type: string
-      policy_hash:
-        type: string
-      classifier_index:
-        type: string
-        format: int64
-      label_key:
-        type: string
-      error:
-        $ref: '#/definitions/v1ClassifierInfoError'
-    description: ClassifierInfo describes details for each ClassifierInfo.
-  v1ClassifierInfoError:
-    type: string
-    enum:
-      - ERROR_NONE
-      - ERROR_EVAL_FAILED
-      - ERROR_EMPTY_RESULTSET
-      - ERROR_AMBIGUOUS_RESULTSET
-      - ERROR_MULTI_EXPRESSION
-      - ERROR_EXPRESSION_NOT_MAP
-    default: ERROR_NONE
-    description: Error information.
-  v1CommonAttributes:
-    type: object
-    properties:
-      policy_name:
-        type: string
-        description: Name of the Policy.
-      policy_hash:
-        type: string
-        description: Hash of the entire Policy spec.
-      component_id:
-        type: string
-        description: The id of Component within the circuit.
-  v1Component:
-    type: object
-    properties:
-      gradient_controller:
-        $ref: '#/definitions/v1GradientController'
-        description: |-
-          Gradient controller basically calculates the ratio between the signal and the setpoint to determine the magnitude of the correction that need to be applied.
-          This controller can be used to build AIMD (Additive Increase, Multiplicative Decrease) or MIMD style response.
-      ema:
-        $ref: '#/definitions/v1EMA'
-        description: Exponential Moving Average filter.
-      arithmetic_combinator:
-        $ref: '#/definitions/v1ArithmeticCombinator'
-        description: Applies the given operator on input operands (signals) and emits the result.
-      decider:
-        $ref: '#/definitions/v1Decider'
-        description: Decider emits the binary result of comparison operator on two operands.
-      switcher:
-        $ref: '#/definitions/v1Switcher'
-        description: Switcher acts as a switch that emits one of the two signals based on third signal.
-      sma:
-        $ref: '#/definitions/v1SMA'
-        description: Simple Moving Average filter.
-      variable:
-        $ref: '#/definitions/v1Variable'
-        description: Emits a variable signal which can be set to invalid.
-      sqrt:
-        $ref: '#/definitions/v1Sqrt'
-        description: Takes an input signal and emits the square root of the input signal.
-      extrapolator:
-        $ref: '#/definitions/v1Extrapolator'
-        description: Takes an input signal and emits the extrapolated value; either mirroring the input value or repeating the last known value up to the maximum extrapolation interval.
-      max:
-        $ref: '#/definitions/v1Max'
-        description: Emits the maximum of the input signals.
-      min:
-        $ref: '#/definitions/v1Min'
-        description: Emits the minimum of the input signals.
-      first_valid:
-        $ref: '#/definitions/v1FirstValid'
-        description: Picks the first valid input signal and emits it.
-      alerter:
-        $ref: '#/definitions/v1Alerter'
-=======
     Alerter:
->>>>>>> c99b99d5
         description: Alerter reacts to a signal and generates alert to send to alert manager.
         properties:
             in_ports:
@@ -922,6 +808,9 @@
             signal_generator:
                 $ref: '#/definitions/SignalGenerator'
                 description: Generates the specified signal.
+            sma:
+                $ref: '#/definitions/SMA'
+                description: Simple Moving Average filter.
             switcher:
                 $ref: '#/definitions/Switcher'
                 description: Switcher acts as a switch that emits one of the two signals based on third signal.
@@ -3337,111 +3226,10 @@
 
                     :::info Usage with Flux Meter
 
-<<<<<<< HEAD
-          @gotags: default:"true"
-        title: |-
-          Decides if the created flow label should be available as an attribute in OLAP telemetry and
-          propagated in [baggage](/concepts/integrations/flow-control/flow-label.md#baggage)
-        x-go-validate: required
-    description: |-
-      Flow classification rule extracts a value from request metadata.
-      More specifically, from `input`, which has the same spec as [Envoy's External Authorization Attribute Context][attribute-context].
-      See https://play.openpolicyagent.org/p/gU7vcLkc70 for an example input.
-      There are two ways to define a flow classification rule:
-      * Using a declarative extractor – suitable from simple cases, such as directly reading a value from header or a field from json body.
-      * Rego expression.
-
-      Performance note: It's recommended to use declarative extractors where possible, as they may be slightly performant than Rego expressions.
-
-      Example of Declarative JSON extractor:
-      ```yaml
-      extractor:
-        json:
-          from: request.http.body
-          pointer: /user/name
-      ```
-
-      Example of Rego module which also disables telemetry visibility of label:
-      ```yaml
-      rego:
-        query: data.user_from_cookie.user
-        source: |
-          package user_from_cookie
-          cookies := split(input.attributes.request.http.headers.cookie, "; ")
-          user := user {
-              cookie := cookies[_]
-              startswith(cookie, "session=")
-              session := substring(cookie, count("session="), -1)
-              parts := split(session, ".")
-              object := json.unmarshal(base64url.decode(parts[0]))
-              user := object.user
-          }
-      telemetry: false
-      ```
-      [attribute-context]: https://www.envoyproxy.io/docs/envoy/latest/api-v3/service/auth/v3/attribute_context.proto
-    title: Rule describes a single Flow Classification Rule
-  v1SMA:
-    type: object
-    properties:
-      in_ports:
-        $ref: '#/definitions/v1SMAIns'
-        description: Input ports for the EMA component.
-      out_ports:
-        $ref: '#/definitions/v1SMAOuts'
-        description: Output ports for the EMA component.
-      parameters:
-        $ref: '#/definitions/v1SMAParameters'
-        description: |-
-          Parameters for the EMA component.
-
-          @gotags: validate:"required"
-        x-go-validate: required
-    description: Simple Moving Average (SMA) is a type of moving average that computes the average of a fixed number of signal readings.
-  v1SMAIns:
-    type: object
-    properties:
-      signal:
-        $ref: '#/definitions/v1InPort'
-        description: Signal to be used for the moving average computation.
-  v1SMAOuts:
-    type: object
-    properties:
-      output:
-        $ref: '#/definitions/v1OutPort'
-        description: Computed moving average.
-  v1SMAParameters:
-    type: object
-    properties:
-      window:
-        type: string
-        description: |-
-          Window of time over which the moving average is computed.
-
-          @gotags: default:"5s"
-        x-go-validate: 5s
-      valid_during_warmup:
-        type: boolean
-        description: |-
-          Whether output is valid during warm-up stage.
-
-          @gotags: default:"false"
-        x-go-default: false
-  v1Scheduler:
-    type: object
-    properties:
-      out_ports:
-        $ref: '#/definitions/v1SchedulerOuts'
-        description: Output ports for the Scheduler component.
-      parameters:
-        $ref: '#/definitions/v1SchedulerParameters'
-        description: |-
-          Scheduler parameters.
-=======
                     [Flux Meter](/concepts/flow-control/resources/flux-meter.md) metrics can be queries using PromQL. Flux Meter defines histogram type of metrics in Prometheus.
                     Therefore, one can refer to `flux_meter_sum`, `flux_meter_count` and `flux_meter_bucket`.
                     The particular Flux Meter can be identified with the `flux_meter_name` label.
                     There are additional labels available on a Flux Meter such as `valid`, `flow_status`, `http_status_code` and `decision_type`.
->>>>>>> c99b99d5
 
                     :::
 
@@ -3889,6 +3677,52 @@
             - query
             - source
         title: Raw Rego rules are compiled 1:1 to Rego queries
+        type: object
+    SMA:
+        description: Simple Moving Average (SMA) is a type of moving average that computes the average of a fixed number of signal readings.
+        properties:
+            in_ports:
+                $ref: '#/definitions/SMAIns'
+                description: Input ports for the SMA component.
+            out_ports:
+                $ref: '#/definitions/SMAOuts'
+                description: Output ports for the SMA component.
+            parameters:
+                $ref: '#/definitions/SMAParameters'
+                description: |+
+                    Parameters for the SMA component.
+
+                x-go-tag-validate: required
+        type: object
+    SMAIns:
+        properties:
+            signal:
+                $ref: '#/definitions/InPort'
+                description: Signal to be used for the moving average computation.
+        type: object
+    SMAOuts:
+        properties:
+            output:
+                $ref: '#/definitions/OutPort'
+                description: Computed moving average.
+        type: object
+    SMAParameters:
+        properties:
+            sma_window:
+                description: |+
+                    Window of time over which the moving average is computed.
+
+                type: string
+                x-go-tag-validate: required
+            valid_during_warmup:
+                default: false
+                description: |+
+                    Whether output is valid during warm-up stage.
+
+                type: boolean
+                x-go-tag-default: "false"
+        required:
+            - sma_window
         type: object
     ScaleInController:
         properties:
