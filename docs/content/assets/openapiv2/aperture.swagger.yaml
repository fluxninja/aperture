--- conflicted
+++ resolved
@@ -15,9 +15,11 @@
                 type: string
             flow_selector:
                 $ref: '#/definitions/FlowSelector'
-                description: |-
+                description: |+
                     Flow Selector decides the service and flows at which the concurrency limiter is applied.
                     Deprecated 1.8.0: Use `selectors` instead. The `selectors` will be ignored if `flow_selector` is set.
+
+                x-go-tag-validate: required_without=Selectors
             gradient_parameters:
                 $ref: '#/definitions/GradientControllerParameters'
                 description: Gradient parameters for the controller.
@@ -51,18 +53,17 @@
                 x-go-tag-validate: required
             selectors:
                 $ref: '#/definitions/Selectors'
-                description: Selectors for the component.
+                description: |+
+                    Selectors for the component.
+
+                x-go-tag-validate: required_without=FlowSelector
         type: object
     AIMDConcurrencyControllerIns:
         description: Inputs for the AIMDConcurrencyController component.
         properties:
             enabled:
                 $ref: '#/definitions/InPort'
-<<<<<<< HEAD
                 description: The enabled port controls whether the _Adaptive Load Scheduler_ can load shed _Flows_. By default, the _Adaptive Load Scheduler_ is enabled.
-=======
-                description: The enabled port controls whether the _Load Scheduler_ can load shed _Flows_. By default, the _Load Scheduler_ is enabled.
->>>>>>> 35450372
             setpoint:
                 $ref: '#/definitions/InPort'
                 description: The setpoint to the controller.
@@ -92,7 +93,6 @@
                 description: Observed Load multiplier is the ratio of accepted concurrency to the incoming concurrency.
         type: object
     AdaptiveLoadScheduler:
-<<<<<<< HEAD
         description: The _Adaptive Load Scheduler_ adjusts the accepted token rate based on the deviation of the input signal from the setpoint..
         properties:
             alerter_parameters:
@@ -101,43 +101,22 @@
             default_config:
                 $ref: '#/definitions/LoadSchedulerActuatorDynamicConfig'
                 description: Default dynamic configuration for load actuation.
-=======
-        description: _Adaptive Load Scheduler_ adapts the accepted token rate based on deviation of signal from the setpoint.
-        properties:
-            alerter_parameters:
-                $ref: '#/definitions/AlerterParameters'
-                description: Configuration for embedded Alerter.
-            default_config:
-                $ref: '#/definitions/LoadSchedulerActuatorDynamicConfig'
-                description: Default configuration.
->>>>>>> 35450372
             dynamic_config_key:
                 description: Dynamic configuration key for load actuation.
                 type: string
             flow_selector:
                 $ref: '#/definitions/FlowSelector'
-<<<<<<< HEAD
                 description: |+
                     _Flow Selector_ is responsible for choosing the _Flows_ to which the _Load Scheduler_ is applied.
-
-                x-go-tag-validate: required
+                    Deprecated 1.8.0: Use `selectors` instead. The `selectors` will be ignored if `flow_selector` is set.
+
+                x-go-tag-validate: required_without=Selectors
             gradient_parameters:
                 $ref: '#/definitions/GradientControllerParameters'
                 description: Parameters for the _Gradient Controller_.
             in_ports:
                 $ref: '#/definitions/AdaptiveLoadSchedulerIns'
                 description: Collection of input ports for the _Adaptive Load Scheduler_ component.
-=======
-                description: |-
-                    _Flow Selector_ selects the _Flows_ at which the _Load Scheduler_ is applied.
-                    Deprecated 1.8.0: Use `selectors` instead. The `selectors` will be ignored if `flow_selector` is set.
-            gradient_parameters:
-                $ref: '#/definitions/GradientControllerParameters'
-                description: Gradient parameters for the controller.
-            in_ports:
-                $ref: '#/definitions/AdaptiveLoadSchedulerIns'
-                description: Input ports for the _Adaptive Load Scheduler_ component.
->>>>>>> 35450372
             load_multiplier_linear_increment:
                 default: 0.0025
                 description: |+
@@ -149,18 +128,13 @@
             max_load_multiplier:
                 default: 2
                 description: |+
-<<<<<<< HEAD
                     The accepted token rate is multiplied by this value to dynamically calculate the upper concurrency limit of a Service during normal (non-overload) states, helping to protect the Service from sudden spikes in incoming token rate.
-=======
-                    Accepted token rate is multiplied with this number to dynamically calculate the upper concurrency limit of a Service during normal (non-overload) state. This protects the Service from sudden spikes in incoming token rate.
->>>>>>> 35450372
 
                 format: double
                 type: number
                 x-go-tag-default: "2.0"
             out_ports:
                 $ref: '#/definitions/AdaptiveLoadSchedulerOuts'
-<<<<<<< HEAD
                 description: Collection of output ports for the _Adaptive Load Scheduler_ component.
             scheduler_parameters:
                 $ref: '#/definitions/LoadSchedulerSchedulerParameters'
@@ -168,6 +142,12 @@
                     Parameters for the _Load Scheduler_.
 
                 x-go-tag-validate: required
+            selectors:
+                $ref: '#/definitions/Selectors'
+                description: |+
+                    Selectors for the component.
+
+                x-go-tag-validate: required_without=FlowSelector
         type: object
     AdaptiveLoadSchedulerIns:
         description: Input ports for the _Adaptive Load Scheduler_ component.
@@ -184,34 +164,6 @@
         type: object
     AdaptiveLoadSchedulerOuts:
         description: Output ports for the _Adaptive Load Scheduler_ component.
-=======
-                description: Output ports for the _Adaptive Load Scheduler_ component.
-            scheduler_parameters:
-                $ref: '#/definitions/LoadSchedulerSchedulerParameters'
-                description: |+
-                    Scheduler parameters.
-
-                x-go-tag-validate: required
-            selectors:
-                $ref: '#/definitions/Selectors'
-                description: Selectors for the component.
-        type: object
-    AdaptiveLoadSchedulerIns:
-        description: Inputs for the _Adaptive Load Scheduler_ component.
-        properties:
-            enabled:
-                $ref: '#/definitions/InPort'
-                description: The enabled port controls whether the _Load Scheduler_ can load shed _Flows_. By default, the _Load Scheduler_ is enabled.
-            setpoint:
-                $ref: '#/definitions/InPort'
-                description: The setpoint to the controller.
-            signal:
-                $ref: '#/definitions/InPort'
-                description: The signal to the controller.
-        type: object
-    AdaptiveLoadSchedulerOuts:
-        description: Outputs for the _Adaptive Load Scheduler_ component.
->>>>>>> 35450372
         properties:
             accepted_token_rate:
                 $ref: '#/definitions/OutPort'
@@ -225,11 +177,7 @@
             is_overload:
                 $ref: '#/definitions/OutPort'
                 title: |-
-<<<<<<< HEAD
                     A Boolean signal that indicates whether the service is overloaded based on the deviation of the signal from the setpoint, considering a certain tolerance.
-=======
-                    Is overload is a Boolean signal that indicates whether the service is overloaded based on the deviation of the signal from the setpoint taking into account some tolerance.
->>>>>>> 35450372
                     Deprecated: 1.6.0
             observed_load_multiplier:
                 $ref: '#/definitions/OutPort'
@@ -774,9 +722,11 @@
         properties:
             flow_selector:
                 $ref: '#/definitions/FlowSelector'
-                description: |-
+                description: |+
                     Defines where to apply the flow classification rule.
                     Deprecated 1.8.0: Use `selectors` instead. The `selectors` will be ignored if `flow_selector` is set.
+
+                x-go-tag-validate: required_without=Selectors
             rego:
                 $ref: '#/definitions/Rego'
                 description: |-
@@ -799,7 +749,7 @@
                 description: |+
                     Selectors for flows that will be classified by this _Classifier_.
 
-                x-go-tag-validate: required
+                x-go-tag-validate: required_without=FlowSelector
         title: Set of classification rules sharing a common selector
         type: object
     ClassifierInfo:
@@ -994,9 +944,11 @@
         properties:
             flow_selector:
                 $ref: '#/definitions/FlowSelector'
-                description: |-
+                description: |+
                     Flow Selector decides the service and flows at which the concurrency limiter is applied.
                     Deprecated 1.8.0: Use `selectors` instead. The `selectors` will be ignored if `flow_selector` is set.
+
+                x-go-tag-validate: required_without=Selectors
             load_actuator:
                 $ref: '#/definitions/LoadActuator'
                 description: |-
@@ -1017,7 +969,7 @@
                 description: |+
                     Selectors for the component.
 
-                x-go-tag-validate: required
+                x-go-tag-validate: required_without=FlowSelector
         title: _Concurrency Limiter_ is an actuator component that regulates flows to provide active service protection
         type: object
     ConstantSignal:
@@ -1733,16 +1685,11 @@
         properties:
             flow_selector:
                 $ref: '#/definitions/FlowSelector'
-<<<<<<< HEAD
-                description: |+
-                    _Flow Selector_ selects the _Flows_ at which the _Flow Regulator_ is applied.
-
-                x-go-tag-validate: required
-=======
-                description: |-
+                description: |+
                     _Flow Selector_ selects the _Flows_ at which the _Flow Regulator_ is applied.
                     Deprecated 1.8.0: Use `selectors` instead. The `selectors` will be ignored if `flow_selector` is set.
->>>>>>> 35450372
+
+                x-go-tag-validate: required_without=Selectors
             label_key:
                 description: |-
                     The flow label key for identifying sessions.
@@ -1754,7 +1701,10 @@
                 type: string
             selectors:
                 $ref: '#/definitions/Selectors'
-                description: Selectors for the component.
+                description: |+
+                    Selectors for the component.
+
+                x-go-tag-validate: required_without=FlowSelector
         type: object
     FlowSelector:
         description: |-
@@ -1821,9 +1771,11 @@
                 $ref: '#/definitions/FluxMeterExponentialBucketsRange'
             flow_selector:
                 $ref: '#/definitions/FlowSelector'
-                description: |-
+                description: |+
                     The selection criteria for the traffic that will be measured.
                     Deprecated 1.8.0: Use `selectors` instead. The `selectors` will be ignored if `flow_selector` is set.
+
+                x-go-tag-validate: required_without=Selectors
             linear_buckets:
                 $ref: '#/definitions/FluxMeterLinearBuckets'
             selectors:
@@ -1831,7 +1783,7 @@
                 description: |+
                     Selectors for the component.
 
-                x-go-tag-validate: required
+                x-go-tag-validate: required_without=FlowSelector
             static_buckets:
                 $ref: '#/definitions/FluxMeterStaticBuckets'
         type: object
@@ -2636,7 +2588,6 @@
                 description: |-
                     Load multiplier is proportion of [incoming
                     token rate](#scheduler-outs) that needs to be accepted.
-<<<<<<< HEAD
         type: object
     LoadRamp:
         description: |-
@@ -2801,8 +2752,9 @@
                 $ref: '#/definitions/FlowSelector'
                 description: |+
                     Flow Selector decides the service and flows at which the _Load Scheduler_ is applied.
-
-                x-go-tag-validate: required
+                    Deprecated 1.8.0: Use `selectors` instead. The `selectors` will be ignored if `flow_selector` is set.
+
+                x-go-tag-validate: required_without=Selectors
             scheduler:
                 $ref: '#/definitions/LoadSchedulerScheduler'
                 description: |+
@@ -2812,6 +2764,12 @@
                     output signals.
 
                 x-go-tag-validate: required
+            selectors:
+                $ref: '#/definitions/Selectors'
+                description: |+
+                    Selectors for the component.
+
+                x-go-tag-validate: required_without=FlowSelector
         title: _Load Scheduler_ is an actuator component that regulates flows to provide active service protection
         type: object
     LoadSchedulerActuator:
@@ -3026,405 +2984,6 @@
                     in the flow labels.
                 format: uint64
                 type: string
-=======
->>>>>>> 35450372
-        type: object
-    LoadRamp:
-        description: |-
-            The _Load Ramp_ produces a smooth and continuous traffic load
-            that changes progressively over time, based on the specified steps.
-
-            Each step is defined by two parameters:
-            - The `target_accept_percentage`.
-            - The `duration` for the signal to change from the
-              previous step's `target_accept_percentage` to the current step's
-              `target_accept_percentage`.
-
-            The percentage of requests accepted starts at the `target_accept_percentage`
-            defined in the first step and gradually ramps up or down linearly from
-            the previous step's `target_accept_percentage` to the next
-            `target_accept_percentage`, over the `duration` specified for each step.
-        properties:
-            default_config:
-                $ref: '#/definitions/RegulatorDynamicConfig'
-                description: Default configuration.
-            dynamic_config_key:
-                description: Dynamic configuration key for flow regulator.
-                type: string
-            in_ports:
-                $ref: '#/definitions/LoadRampIns'
-            out_ports:
-                $ref: '#/definitions/LoadRampOuts'
-            parameters:
-                $ref: '#/definitions/LoadRampParameters'
-                x-go-tag-validate: required
-        type: object
-    LoadRampIns:
-        description: Inputs for the _Load Ramp_ component.
-        properties:
-            backward:
-                $ref: '#/definitions/InPort'
-                description: Whether to progress the _Load Ramp_ towards the previous step.
-            forward:
-                $ref: '#/definitions/InPort'
-                description: Whether to progress the _Load Ramp_ towards the next step.
-            reset:
-                $ref: '#/definitions/InPort'
-                description: Whether to reset the _Load Ramp_ to the first step.
-        type: object
-    LoadRampOuts:
-        description: Outputs for the _Load Ramp_ component.
-        properties:
-            accept_percentage:
-                $ref: '#/definitions/OutPort'
-                description: The percentage of flows being accepted by the _Load Ramp_.
-            at_end:
-                $ref: '#/definitions/OutPort'
-                description: A Boolean signal indicating whether the _Load Ramp_ is at the end of signal generation.
-            at_start:
-                $ref: '#/definitions/OutPort'
-                description: A Boolean signal indicating whether the _Load Ramp_ is at the start of signal generation.
-        type: object
-    LoadRampParameters:
-        description: Parameters for the _Load Ramp_ component.
-        properties:
-<<<<<<< HEAD
-            flow_regulator_parameters:
-                $ref: '#/definitions/FlowRegulatorParameters'
-                description: Parameters for the _Flow Regulator_.
-=======
-            regulator_parameters:
-                $ref: '#/definitions/RegulatorParameters'
-                description: Parameters for the _Regulator_.
->>>>>>> 35450372
-            steps:
-                items:
-                    $ref: '#/definitions/LoadRampParametersStep'
-                    type: object
-                minItems: 1
-                type: array
-                x-go-tag-validate: required,gt=0,dive
-        required:
-            - steps
-        type: object
-    LoadRampParametersStep:
-        properties:
-            duration:
-                description: |+
-                    Duration for which the step is active.
-
-                type: string
-                x-go-tag-validate: required
-            target_accept_percentage:
-                description: |+
-                    The value of the step.
-
-                format: double
-                maximum: 100
-                minimum: 0
-                type: number
-                x-go-tag-validate: gte=0,lte=100
-        required:
-            - duration
-        type: object
-    LoadRampSeries:
-        description: _LoadRampSeries_ is a component that applies a series of _Load Ramps_ in order.
-        properties:
-            in_ports:
-                $ref: '#/definitions/LoadRampSeriesIns'
-            parameters:
-                $ref: '#/definitions/LoadRampSeriesParameters'
-                x-go-tag-validate: required
-        type: object
-    LoadRampSeriesIns:
-        description: Inputs for the _LoadRampSeries_ component.
-        properties:
-            backward:
-                $ref: '#/definitions/InPort'
-                description: Whether to progress the load ramp series towards the previous step.
-            forward:
-                $ref: '#/definitions/InPort'
-                description: Whether to progress the load ramp series towards the next step.
-            reset:
-                $ref: '#/definitions/InPort'
-                description: Whether to reset the load ramp series to the first step.
-        type: object
-    LoadRampSeriesLoadRampInstance:
-        properties:
-            load_ramp:
-                $ref: '#/definitions/LoadRampParameters'
-                description: |+
-                    The load ramp.
-
-                x-go-tag-validate: required
-            out_ports:
-                $ref: '#/definitions/LoadRampOuts'
-        type: object
-    LoadRampSeriesParameters:
-        description: Parameters for the _LoadRampSeries_ component.
-        properties:
-            load_ramps:
-                description: |+
-                    An ordered list of load ramps that get applied in order.
-
-                items:
-                    $ref: '#/definitions/LoadRampSeriesLoadRampInstance'
-                    type: object
-                type: array
-                x-go-tag-validate: required,dive
-        required:
-            - load_ramps
-        type: object
-    LoadScheduler:
-        description: |-
-            :::info
-
-            See also [_Load Scheduler_ overview](/concepts/flow-control/components/load-scheduler.md).
-
-            :::
-
-            It's based on the actuation strategy (for example, load actuator) and workload scheduling
-            which is based on Weighted Fair Queuing principles.
-            It measures and controls the incoming tokens per second, which can translate
-            to (avg. latency \* in-flight requests) (Little's Law) in concurrency limiting use-case.
-
-            LoadScheduler configuration is split into two parts: An actuation
-            strategy and a scheduler. At this time, only `load_actuator` strategy is available.
-        properties:
-            actuator:
-                $ref: '#/definitions/LoadSchedulerActuator'
-                description: Actuator based on limiting the accepted token rate under incoming token rate * load multiplier.
-            flow_selector:
-                $ref: '#/definitions/FlowSelector'
-                description: |-
-                    Flow Selector decides the service and flows at which the _Load Scheduler_ is applied.
-                    Deprecated 1.8.0: Use `selectors` instead. The `selectors` will be ignored if `flow_selector` is set.
-            scheduler:
-                $ref: '#/definitions/LoadSchedulerScheduler'
-                description: |+
-                    Configuration of Weighted Fair Queuing-based workload scheduler.
-
-                    Contains configuration of per-agent scheduler, and also defines some
-                    output signals.
-
-                x-go-tag-validate: required
-            selectors:
-                $ref: '#/definitions/Selectors'
-                description: Selectors for the component.
-        title: _Load Scheduler_ is an actuator component that regulates flows to provide active service protection
-        type: object
-    LoadSchedulerActuator:
-        properties:
-            default_config:
-                $ref: '#/definitions/LoadSchedulerActuatorDynamicConfig'
-                description: Default configuration.
-            dynamic_config_key:
-                description: Configuration key for DynamicConfig.
-                type: string
-            in_ports:
-                $ref: '#/definitions/LoadSchedulerActuatorIns'
-                description: Input ports for the Actuator component.
-        title: Takes the load multiplier input signal and publishes it to the schedulers in the data-plane
-        type: object
-    LoadSchedulerActuatorDynamicConfig:
-        properties:
-            dry_run:
-                description: |-
-                    Decides whether to run the actuator in dry-run mode. Dry run mode ensures that no traffic gets dropped by this actuator.
-                    Useful for observing the behavior of actuator without disrupting any real traffic.
-                type: boolean
-        title: Dynamic Configuration for Actuator
-        type: object
-    LoadSchedulerActuatorIns:
-        description: Input for the Actuator component.
-        properties:
-            load_multiplier:
-                $ref: '#/definitions/InPort'
-                description: |-
-                    Load multiplier is proportion of [incoming
-                    token rate](#scheduler-outs) that needs to be accepted.
-        type: object
-    LoadSchedulerScheduler:
-        properties:
-            out_ports:
-                $ref: '#/definitions/LoadSchedulerSchedulerOuts'
-                description: Output ports for the Scheduler component.
-            parameters:
-                $ref: '#/definitions/LoadSchedulerSchedulerParameters'
-                description: |+
-                    Scheduler parameters.
-
-                x-go-tag-validate: required
-        type: object
-    LoadSchedulerSchedulerOuts:
-        description: Output for the Scheduler component.
-        properties:
-            accepted_token_rate:
-                $ref: '#/definitions/OutPort'
-                description: |-
-                    Accepted token rate is the tokens admitted per second by the scheduler.
-                    Value of this signal is aggregated from all the relevant schedulers.
-            incoming_token_rate:
-                $ref: '#/definitions/OutPort'
-                description: |-
-                    Incoming token rate is the incoming tokens per second for all the
-                    flows entering the scheduler including the rejected ones.
-
-                    This is computed similar to `accepted_token_rate`,
-                    by summing up tokens from all the flows entering scheduler.
-        type: object
-    LoadSchedulerSchedulerParameters:
-        properties:
-            auto_tokens:
-                default: false
-                description: |+
-                    Automatically estimate the size of a flow in each workload, based on
-                    historical latency. Each workload's `tokens` will be set to average
-                    latency of flows in that workload during last few seconds (exact duration
-                    of this average can change).
-                    This setting is useful in concurrency limiting use-case, where the
-                    concurrency is calculated as (avg. latency \* in-flight flows).
-
-                    The value of tokens estimated by `auto_tokens` takes lower precedence
-                    than the value of `tokens` specified in the workload definition
-                    and `tokens` explicitly specified in the flow labels.
-
-                type: boolean
-                x-go-tag-default: "false"
-            decision_deadline_margin:
-                default: 0.01s
-                description: |+
-                    Decision deadline margin is the amount of time that the scheduler will
-                    subtract from the request deadline to determine the deadline for the
-                    decision. This is to ensure that the scheduler has enough time to
-                    make a decision before the request deadline happens, accounting for
-                    processing delays.
-                    The request deadline is based on the
-                    [gRPC deadline](https://grpc.io/blog/deadlines) or the
-                    [`grpc-timeout` HTTP header](https://github.com/grpc/grpc/blob/master/doc/PROTOCOL-HTTP2.md#requests).
-
-                    Fail-open logic is use for flow control APIs, so if the gRPC deadline
-                    reaches, the flow will end up being unconditionally allowed while
-                    it is still waiting on the scheduler.
-
-                type: string
-                x-go-tag-default: 0.01s
-            default_workload_parameters:
-                $ref: '#/definitions/LoadSchedulerSchedulerWorkloadParameters'
-                description: Parameters to be used if none of workloads specified in `workloads` match.
-            max_timeout:
-                default: 0s
-                description: |+
-                    Deprecated: 1.5.0. Use `decision_deadline_margin` instead. This value is ignored.
-
-                type: string
-                x-go-tag-default: 0s
-            timeout_factor:
-                default: 0
-                description: |+
-                    Deprecated: 1.5.0. Use `decision_deadline_margin` instead. This value is ignored.
-
-                format: double
-                type: number
-                x-go-tag-default: "0"
-                x-go-tag-validate: gte=0.0
-            tokens_label_key:
-                default: tokens
-                description: |+
-                    * Key for a flow label that can be used to override the default number of tokens for this flow.
-                    * The value associated with this key must be a valid uint64 number.
-                    * If this parameter is not provided, the number of tokens for the flow will be determined by the matched workload's token count.
-
-                type: string
-                x-go-tag-default: tokens
-            workloads:
-                description: |+
-                    List of workloads to be used in scheduler.
-
-                    Categorizing [flows](/concepts/flow-control/flow-control.md#flow) into workloads
-                    allows for load-shedding to be "intelligent" compared to random rejections.
-                    There are two aspects of this "intelligence":
-                    * Scheduler can more precisely calculate concurrency if it understands
-                      that flows belonging to different classes have different weights (for example, insert queries compared to select queries).
-                    * Setting different priorities to different workloads lets the scheduler
-                      avoid dropping important traffic during overload.
-
-                    Each workload in this list specifies also a matcher that is used to
-                    determine which flow will be categorized into which workload.
-                    In case of multiple matching workloads, the first matching one will be used.
-                    If none of workloads match, `default_workload` will be used.
-
-                    :::info
-
-                    See also [workload definition in the concepts
-                    section](/concepts/flow-control/components/load-scheduler.md#workload).
-
-                    :::
-
-                items:
-                    $ref: '#/definitions/LoadSchedulerSchedulerWorkload'
-                    type: object
-                type: array
-                x-go-tag-validate: dive
-        title: Scheduler parameters
-        type: object
-    LoadSchedulerSchedulerWorkload:
-        description: Workload defines a class of flows that preferably have similar properties such as response latency and desired priority.
-        properties:
-            label_matcher:
-                $ref: '#/definitions/LabelMatcher'
-                description: |+
-                    Label Matcher to select a Workload based on
-                    [flow labels](/concepts/flow-control/flow-label.md).
-
-                x-go-tag-validate: required
-            parameters:
-                $ref: '#/definitions/LoadSchedulerSchedulerWorkloadParameters'
-                description: |+
-                    Parameters associated with flows matching the label matcher.
-
-                x-go-tag-validate: required
-        type: object
-    LoadSchedulerSchedulerWorkloadParameters:
-        description: |-
-            Parameters such as priority, tokens and fairness key that
-            are applicable to flows within a workload.
-        properties:
-            fairness_key:
-                description: |-
-                    Fairness key is a label key that can be used to provide fairness within a workload.
-                    Any [flow label](/concepts/flow-control/flow-label.md) can be used here. For example, if
-                    you have a classifier that sets `user` flow label, you might want to set
-                    `fairness_key = "user"`.
-                type: string
-            priority:
-                default: 0
-                description: |+
-                    $$
-                    \text{virtual\_finish\_time} = \text{virtual\_time} + \left(\text{tokens} \cdot \left(\text{256} - \text{priority}\right)\right)
-                    $$
-
-                format: int64
-                maximum: 255
-                minimum: 0
-                title: |-
-                    Describes priority level of the flows within the workload.
-                    Priority level ranges from 0 to 255.
-                    Higher numbers means higher priority level.
-                    Priority levels have non-linear effect on the workload scheduling. The following formula is used to determine the position of a flow in the queue based on virtual finish time:
-                type: integer
-                x-go-tag-default: "0"
-                x-go-tag-validate: gte=0,lte=255
-            tokens:
-                description: |-
-                    Tokens determines the cost of admitting a single flow in the workload,
-                    which is typically defined as milliseconds of flow latency (time to response or duration of a feature) or
-                    simply equal to 1 if the resource being accessed is constrained by the
-                    number of flows (3rd party rate limiters).
-                    This override is applicable only if tokens for the flow aren't specified
-                    in the flow labels.
-                format: uint64
-                type: string
         type: object
     LoadShaper:
         description: |-
@@ -4297,9 +3856,11 @@
                 type: string
             flow_selector:
                 $ref: '#/definitions/FlowSelector'
-                description: |-
+                description: |+
                     Which control point to apply this rate limiter to.
                     Deprecated 1.8.0: Use `selectors` instead. The `selectors` will be ignored if `flow_selector` is set.
+
+                x-go-tag-validate: required_without=Selectors
             in_ports:
                 $ref: '#/definitions/RateLimiterIns'
                 title: Input ports for the RateLimiter component
@@ -4313,7 +3874,7 @@
                 description: |+
                     Selectors for the component.
 
-                x-go-tag-validate: required
+                x-go-tag-validate: required_without=FlowSelector
         title: Limits the traffic on a control point to specified rate
         type: object
     RateLimiterDynamicConfig:
@@ -4383,7 +3944,7 @@
                 x-go-tag-validate: required
             lazy_sync:
                 $ref: '#/definitions/RateLimiterParametersLazySync'
-                title: Configuration of lazy-syncing behaviour of rate limiter
+                title: Configuration of lazy-syncing behavior of rate limiter
             limit_reset_interval:
                 default: 60s
                 description: |+
@@ -4514,11 +4075,7 @@
 
             :::info
 
-<<<<<<< HEAD
             See also [_Load Regulator overview](/concepts/flow-control/components/regulator.md).
-=======
-            See also [_Load Regulator overview](/concepts/flow-control/components/load-regulator.md).
->>>>>>> 35450372
 
             :::
         properties:
@@ -4554,16 +4111,11 @@
         properties:
             flow_selector:
                 $ref: '#/definitions/FlowSelector'
-<<<<<<< HEAD
-                description: |+
-                    _Flow Selector_ selects the _Flows_ at which the _Regulator_ is applied.
-
-                x-go-tag-validate: required
-=======
-                description: |-
+                description: |+
                     _Flow Selector_ selects the _Flows_ at which the _Regulator_ is applied.
                     Deprecated 1.8.0: Use `selectors` instead. The `selectors` will be ignored if `flow_selector` is set.
->>>>>>> 35450372
+
+                x-go-tag-validate: required_without=Selectors
             label_key:
                 description: |-
                     The flow label key for identifying sessions.
@@ -4573,12 +4125,12 @@
                     - When label key is not specified, _Regulator_ acts as a stateless filter.
                       Percentage of flows are selected randomly for rejection.
                 type: string
-<<<<<<< HEAD
-=======
             selectors:
                 $ref: '#/definitions/Selectors'
-                description: Selectors for the component.
->>>>>>> 35450372
+                description: |+
+                    Selectors for the component.
+
+                x-go-tag-validate: required_without=FlowSelector
         type: object
     ReportRequest:
         properties:
