swagger: "2.0"
info:
  title: Aperture API
  version: "1.0"
tags:
  - name: DistCacheService
  - name: EntityCacheService
  - name: FlowControlService
  - name: FlowPreviewService
  - name: InfoService
  - name: PeerDiscoveryService
  - name: PolicyService
  - name: StatusService
  - name: FluxNinjaService
  - name: ControllerInfoService
consumes:
  - application/json
produces:
  - application/json
paths:
  /plugins/fluxninja/v1/controllerinfo:
    get:
      operationId: ControllerInfoService_GetControllerInfo
      responses:
        "200":
          description: A successful response.
          schema:
            $ref: '#/definitions/v1ControllerInfo'
        default:
          description: An unexpected error response.
          schema:
            $ref: '#/definitions/googlerpcStatus'
      tags:
        - ControllerInfoService
  /plugins/fluxninja/v1/report:
    post:
      summary: Report accepts information about agents' health and applied configurations/policies.
      operationId: FluxNinjaService_Report
      responses:
        "200":
          description: A successful response.
          schema:
            $ref: '#/definitions/v1ReportResponse'
        default:
          description: An unexpected error response.
          schema:
            $ref: '#/definitions/googlerpcStatus'
      parameters:
        - name: body
          in: body
          required: true
          schema:
            $ref: '#/definitions/v1ReportRequest'
      tags:
        - FluxNinjaService
  /v1/distcache/stats:
    get:
      operationId: DistCacheService_GetStats
      responses:
        "200":
          description: A successful response.
          schema:
            $ref: '#/definitions/v1Stats'
        default:
          description: An unexpected error response.
          schema:
            $ref: '#/definitions/googlerpcStatus'
      tags:
        - aperture-agent
  /v1/entities:
    get:
      operationId: EntityCacheService_GetEntityCache
      responses:
        "200":
          description: A successful response.
          schema:
            $ref: '#/definitions/v1EntityCache'
        default:
          description: An unexpected error response.
          schema:
            $ref: '#/definitions/googlerpcStatus'
      tags:
        - aperture-agent
  /v1/entities/ip-address/{ip_address}:
    get:
      operationId: EntityCacheService_GetEntityByIPAddress
      responses:
        "200":
          description: A successful response.
          schema:
            $ref: '#/definitions/v1Entity'
        default:
          description: An unexpected error response.
          schema:
            $ref: '#/definitions/googlerpcStatus'
      parameters:
        - name: ip_address
          in: path
          required: true
          type: string
      tags:
        - aperture-agent
  /v1/entities/name/{name}:
    get:
      operationId: EntityCacheService_GetEntityByName
      responses:
        "200":
          description: A successful response.
          schema:
            $ref: '#/definitions/v1Entity'
        default:
          description: An unexpected error response.
          schema:
            $ref: '#/definitions/googlerpcStatus'
      parameters:
        - name: name
          in: path
          required: true
          type: string
      tags:
        - aperture-agent
  /v1/flowcontrol/preview/http_requests/{control_point}:
    post:
      operationId: FlowPreviewService_PreviewHTTPRequests2
      responses:
        "200":
          description: A successful response.
          schema:
            $ref: '#/definitions/v1PreviewHTTPRequestsResponse'
        default:
          description: An unexpected error response.
          schema:
            $ref: '#/definitions/googlerpcStatus'
      parameters:
        - name: control_point
          description: |-
            Control point to preview.

            @gotags: validate:"required"
          in: path
          required: true
          type: string
        - name: label_matcher
          description: Flow labels to match. Optional parameter for advanced filtering.
          in: body
          required: true
          schema:
            $ref: '#/definitions/v1LabelMatcher'
        - name: samples
          description: |-
            Number of samples to collect. Defaults to 10.

            @gotags: validate:"min=1" default:"10"
          in: query
          required: false
          type: string
          format: int64
        - name: service
          description: Service to preview. Empty value implies catch all service.
          in: query
          required: false
          type: string
      tags:
        - aperture-agent
  /v1/flowcontrol/preview/http_requests/{service}/{control_point}:
    post:
      operationId: FlowPreviewService_PreviewHTTPRequests
      responses:
        "200":
          description: A successful response.
          schema:
            $ref: '#/definitions/v1PreviewHTTPRequestsResponse'
        default:
          description: An unexpected error response.
          schema:
            $ref: '#/definitions/googlerpcStatus'
      parameters:
        - name: service
          description: Service to preview. Empty value implies catch all service.
          in: path
          required: true
          type: string
        - name: control_point
          description: |-
            Control point to preview.

            @gotags: validate:"required"
          in: path
          required: true
          type: string
        - name: label_matcher
          description: Flow labels to match. Optional parameter for advanced filtering.
          in: body
          required: true
          schema:
            $ref: '#/definitions/v1LabelMatcher'
        - name: samples
          description: |-
            Number of samples to collect. Defaults to 10.

            @gotags: validate:"min=1" default:"10"
          in: query
          required: false
          type: string
          format: int64
      tags:
        - aperture-agent
  /v1/flowcontrol/preview/labels/{control_point}:
    post:
      operationId: FlowPreviewService_PreviewFlowLabels2
      responses:
        "200":
          description: A successful response.
          schema:
            $ref: '#/definitions/v1PreviewFlowLabelsResponse'
        default:
          description: An unexpected error response.
          schema:
            $ref: '#/definitions/googlerpcStatus'
      parameters:
        - name: control_point
          description: |-
            Control point to preview.

            @gotags: validate:"required"
          in: path
          required: true
          type: string
        - name: label_matcher
          description: Flow labels to match. Optional parameter for advanced filtering.
          in: body
          required: true
          schema:
            $ref: '#/definitions/v1LabelMatcher'
        - name: samples
          description: |-
            Number of samples to collect. Defaults to 10.

            @gotags: validate:"min=1" default:"10"
          in: query
          required: false
          type: string
          format: int64
        - name: service
          description: Service to preview. Empty value implies catch all service.
          in: query
          required: false
          type: string
      tags:
        - aperture-agent
  /v1/flowcontrol/preview/labels/{service}/{control_point}:
    post:
      operationId: FlowPreviewService_PreviewFlowLabels
      responses:
        "200":
          description: A successful response.
          schema:
            $ref: '#/definitions/v1PreviewFlowLabelsResponse'
        default:
          description: An unexpected error response.
          schema:
            $ref: '#/definitions/googlerpcStatus'
      parameters:
        - name: service
          description: Service to preview. Empty value implies catch all service.
          in: path
          required: true
          type: string
        - name: control_point
          description: |-
            Control point to preview.

            @gotags: validate:"required"
          in: path
          required: true
          type: string
        - name: label_matcher
          description: Flow labels to match. Optional parameter for advanced filtering.
          in: body
          required: true
          schema:
            $ref: '#/definitions/v1LabelMatcher'
        - name: samples
          description: |-
            Number of samples to collect. Defaults to 10.

            @gotags: validate:"min=1" default:"10"
          in: query
          required: false
          type: string
          format: int64
      tags:
        - aperture-agent
  /v1/info/host:
    get:
      operationId: InfoService_Host
      responses:
        "200":
          description: A successful response.
          schema:
            $ref: '#/definitions/v1HostInfo'
        default:
          description: An unexpected error response.
          schema:
            $ref: '#/definitions/googlerpcStatus'
      tags:
        - aperture-agent
        - aperture-controller
  /v1/info/process:
    get:
      operationId: InfoService_Process
      responses:
        "200":
          description: A successful response.
          schema:
            $ref: '#/definitions/v1ProcessInfo'
        default:
          description: An unexpected error response.
          schema:
            $ref: '#/definitions/googlerpcStatus'
      tags:
        - aperture-agent
        - aperture-controller
  /v1/info/version:
    get:
      operationId: InfoService_Version
      responses:
        "200":
          description: A successful response.
          schema:
            $ref: '#/definitions/v1VersionInfo'
        default:
          description: An unexpected error response.
          schema:
            $ref: '#/definitions/googlerpcStatus'
      tags:
        - aperture-agent
        - aperture-controller
  /v1/peers:
    get:
      operationId: PeerDiscoveryService_GetPeers
      responses:
        "200":
          description: A successful response.
          schema:
            $ref: '#/definitions/v1Peers'
        default:
          description: An unexpected error response.
          schema:
            $ref: '#/definitions/googlerpcStatus'
      tags:
        - aperture-agent
  /v1/peers/address/{address}:
    get:
      operationId: PeerDiscoveryService_GetPeer
      responses:
        "200":
          description: A successful response.
          schema:
            $ref: '#/definitions/v1Peer'
        default:
          description: An unexpected error response.
          schema:
            $ref: '#/definitions/googlerpcStatus'
      parameters:
        - name: address
          in: path
          required: true
          type: string
      tags:
        - aperture-agent
  /v1/policies:
    get:
      operationId: PolicyService_GetPolicies
      responses:
        "200":
          description: A successful response.
          schema:
            $ref: '#/definitions/v1GetPoliciesResponse'
        default:
          description: An unexpected error response.
          schema:
            $ref: '#/definitions/googlerpcStatus'
      tags:
        - aperture-controller
  /v1/status/{path}:
    get:
      operationId: StatusService_GetGroupStatus
      responses:
        "200":
          description: A successful response.
          schema:
            $ref: '#/definitions/v1GroupStatus'
        default:
          description: An unexpected error response.
          schema:
            $ref: '#/definitions/googlerpcStatus'
      parameters:
        - name: path
          in: path
          required: true
          type: string
          pattern: .+
      tags:
        - aperture-agent
        - aperture-controller
definitions:
  CheckResponseDecisionType:
    type: string
    enum:
      - DECISION_TYPE_ACCEPTED
      - DECISION_TYPE_REJECTED
    default: DECISION_TYPE_ACCEPTED
    description: DecisionType contains fields that represent decision made by Check call.
  CheckResponseRejectReason:
    type: string
    enum:
      - REJECT_REASON_NONE
      - REJECT_REASON_RATE_LIMITED
      - REJECT_REASON_CONCURRENCY_LIMITED
    default: REJECT_REASON_NONE
    description: RejectReason contains fields that give further information about rejection.
  EntityCacheEntities:
    type: object
    properties:
      entities:
        type: object
        additionalProperties:
          $ref: '#/definitions/v1Entity'
    description: Entities defines mapping of entities.
  FluxMeterExponentialBuckets:
    type: object
    properties:
      start:
        type: number
        format: double
        description: |-
          Upper bound of the lowest bucket.

          @gotags: validate:"gt=0.0"
        x-go-validate: gt=0
      factor:
        type: number
        format: double
        description: |-
          Factor to be multiplied to the previous bucket's upper bound to calculate the following bucket's upper bound.

          @gotags: validate:"gt=1.0"
        x-go-validate: gt=1.0
      count:
        type: integer
        format: int32
        description: |-
          Number of buckets.

          @gotags: validate:"gt=0"
        x-go-validate: gt=0
    description: |-
      ExponentialBuckets creates `count` number of buckets where the lowest bucket has an upper bound of `start`
      and each following bucket's upper bound is `factor` times the previous bucket's upper bound. The final +inf
      bucket is not counted.
  FluxMeterExponentialBucketsRange:
    type: object
    properties:
      min:
        type: number
        format: double
        description: |-
          Lowest bucket.

          @gotags: validate:"gt=0.0"
        x-go-validate: gt=0
      max:
        type: number
        format: double
        description: Highest bucket.
      count:
        type: integer
        format: int32
        description: |-
          Number of buckets.

          @gotags: validate:"gt=0"
        x-go-validate: gt=0
    description: |-
      ExponentialBucketsRange creates `count` number of buckets where the lowest bucket is `min` and the highest
      bucket is `max`. The final +inf bucket is not counted.
  FluxMeterLinearBuckets:
    type: object
    properties:
      start:
        type: number
        format: double
        description: Upper bound of the lowest bucket.
      width:
        type: number
        format: double
        description: Width of each bucket.
      count:
        type: integer
        format: int32
        description: |-
          Number of buckets.

          @gotags: validate:"gt=0"
        x-go-validate: gt=0
    description: |-
      LinearBuckets creates `count` number of buckets, each `width` wide, where the lowest bucket has an
      upper bound of `start`. The final +inf bucket is not counted.
  FluxMeterStaticBuckets:
    type: object
    properties:
      buckets:
        type: array
        items:
          type: number
          format: double
        title: '@gotags: default:"[5.0,10.0,25.0,50.0,100.0,250.0,500.0,1000.0,2500.0,5000.0,10000.0]"'
        x-go-default: '[5.0,10.0,25.0,50.0,100.0,250.0,500.0,1000.0,2500.0,5000.0,10000.0]'
    description: StaticBuckets holds the static value of the buckets where latency histogram will be stored.
  HorizontalPodScalerScaleActuator:
    type: object
    properties:
      in_ports:
        $ref: '#/definitions/HorizontalPodScalerScaleActuatorIns'
      dynamic_config_key:
        type: string
        title: Configuration key for DynamicConfig
      default_config:
        $ref: '#/definitions/HorizontalPodScalerScaleActuatorDynamicConfig'
        description: Default configuration.
  HorizontalPodScalerScaleActuatorDynamicConfig:
    type: object
    properties:
      dry_run:
        type: boolean
        description: |-
          Decides whether to run the pod scaler in dry-run mode. Dry run mode ensures that no scaling is invoked by this pod scaler.
          Useful for observing the behavior of Scaler without disrupting any real traffic.

          @gotags: default:"false"
        x-go-default: false
    title: Dynamic Configuration for ScaleActuator
  HorizontalPodScalerScaleActuatorIns:
    type: object
    properties:
      desired_replicas:
        $ref: '#/definitions/v1InPort'
    description: Inputs for the HorizontalPodScaler component.
  HorizontalPodScalerScaleReporter:
    type: object
    properties:
      out_ports:
        $ref: '#/definitions/HorizontalPodScalerScaleReporterOuts'
  HorizontalPodScalerScaleReporterOuts:
    type: object
    properties:
      actual_replicas:
        $ref: '#/definitions/v1OutPort'
      configured_replicas:
        $ref: '#/definitions/v1OutPort'
    description: Outputs for the HorizontalPodScaler component.
  LimiterDecisionConcurrencyLimiterInfo:
    type: object
    properties:
      workload_index:
        type: string
  LimiterDecisionLimiterReason:
    type: string
    enum:
      - LIMITER_REASON_UNSPECIFIED
      - LIMITER_REASON_KEY_NOT_FOUND
    default: LIMITER_REASON_UNSPECIFIED
  LimiterDecisionRateLimiterInfo:
    type: object
    properties:
      remaining:
        type: string
        format: int64
      current:
        type: string
        format: int64
      label:
        type: string
  MatchExpressionList:
    type: object
    properties:
      of:
        type: array
        items:
          $ref: '#/definitions/v1MatchExpression'
        description: List of subexpressions of the match expression.
    description: 'eg. {any: {of: [expr1, expr2]}}.'
    title: List of MatchExpressions that is used for all/any matching
  PreviewFlowLabelsResponseFlowLabels:
    type: object
    properties:
      labels:
        type: object
        additionalProperties:
          type: string
  RateLimiterLazySync:
    type: object
    properties:
      enabled:
        type: boolean
        description: '@gotags: default:"false"'
        title: Enables lazy sync
        x-go-default: false
      num_sync:
        type: integer
        format: int64
        description: |-
          Number of times to lazy sync within the _limit\_reset\_interval_.

          @gotags: default:"5" validate:"gt=0"
        x-go-default: 5
        x-go-validate: gt=0
  RateLimiterOverride:
    type: object
    properties:
      label_value:
        type: string
        description: |-
          Value of the label for which the override should be applied.

          @gotags: validate:"required"
        x-go-validate: required
      limit_scale_factor:
        type: number
        format: double
        description: |-
          Amount by which the _in\_ports.limit_ should be multiplied for this label value.

          @gotags: default:"1.0"
        x-go-default: 1
  RuleRego:
    type: object
    properties:
      source:
        type: string
        description: |-
          Source code of the rego module.

          Note: Must include a "package" declaration.

          @gotags: validate:"required"
        x-go-validate: required
      query:
        type: string
        description: |-
          Query string to extract a value (eg. `data.<mymodulename>.<variablename>`).

          Note: The module name must match the package name from the "source".

          @gotags: validate:"required"
        x-go-validate: required
    description: High-level extractor-based rules are compiled into a single rego query.
    title: Raw rego rules are compiled 1:1 to rego queries
  SchedulerParametersWorkload:
    type: object
    properties:
      workload_parameters:
        $ref: '#/definitions/SchedulerParametersWorkloadParameters'
        description: |-
          WorkloadParameters associated with flows matching the label matcher.

          @gotags: validate:"required"
        x-go-validate: required
      label_matcher:
        $ref: '#/definitions/v1LabelMatcher'
        description: |-
          Label Matcher to select a Workload based on
          [flow labels](/concepts/flow-control/flow-label.md).

          @gotags: validate:"required"
        x-go-validate: required
    description: Workload defines a class of requests that preferably have similar properties such as response latency or desired priority.
  SchedulerParametersWorkloadParameters:
    type: object
    properties:
      priority:
        type: integer
        format: int64
        description: |-
          Describes priority level of the requests within the workload.
          Priority level ranges from 0 to 255.
          Higher numbers means higher priority level.

          @gotags: validate:"gte=0,lte=255"
        x-go-validate: gte=0,lte=255
      tokens:
        type: string
        format: uint64
        description: |-
          Tokens determines the cost of admitting a single request the workload, which is typically defined as milliseconds of response latency.
          This override is applicable only if `auto_tokens` is set to false.

          @gotags: default:"1"
        x-go-default: 1
      fairness_key:
        type: string
        description: |-
          Fairness key is a label key that can be used to provide fairness within a workload.
          Any [flow label](/concepts/flow-control/flow-label.md) can be used here. Eg. if
          you have a classifier that sets `user` flow label, you might want to set
          `fairness_key = "user"`.
    description: WorkloadParameters defines parameters such as priority, tokens and fairness key that are applicable to flows within a workload.
  googlerpcStatus:
    type: object
    properties:
      code:
        type: integer
        format: int32
      message:
        type: string
      details:
        type: array
        items:
          $ref: '#/definitions/protobufAny'
  protobufAny:
    type: object
    properties:
      '@type':
        type: string
        description: |-
          A URL/resource name that uniquely identifies the type of the serialized
          protocol buffer message. This string must contain at least
          one "/" character. The last segment of the URL's path must represent
          the fully qualified name of the type (as in
          `path/google.protobuf.Duration`). The name should be in a canonical form
          (e.g., leading "." is not accepted).

          In practice, teams usually precompile into the binary all types that they
          expect it to use in the context of Any. However, for URLs which use the
          scheme `http`, `https`, or no scheme, one can optionally set up a type
          server that maps type URLs to message definitions as follows:

          * If no scheme is provided, `https` is assumed.
          * An HTTP GET on the URL must yield a [google.protobuf.Type][]
            value in binary format, or produce an error.
          * Applications are allowed to cache lookup results based on the
            URL, or have them precompiled into a binary to avoid any
            lookup. Therefore, binary compatibility needs to be preserved
            on changes to types. (Use versioned type names to manage
            breaking changes.)

          Note: this functionality is not currently available in the official
          protobuf release, and it is not used for type URLs beginning with
          type.googleapis.com.

          Schemes other than `http`, `https` (or the empty scheme) might be
          used with implementation specific semantics.
    additionalProperties: {}
    description: |-
      `Any` contains an arbitrary serialized protocol buffer message along with a
      URL that describes the type of the serialized message.

      Protobuf library provides support to pack/unpack Any values in the form
      of utility functions or additional generated methods of the Any type.

      Example 1: Pack and unpack a message in C++.

          Foo foo = ...;
          Any any;
          any.PackFrom(foo);
          ...
          if (any.UnpackTo(&foo)) {
            ...
          }

      Example 2: Pack and unpack a message in Java.

          Foo foo = ...;
          Any any = Any.pack(foo);
          ...
          if (any.is(Foo.class)) {
            foo = any.unpack(Foo.class);
          }

      Example 3: Pack and unpack a message in Python.

          foo = Foo(...)
          any = Any()
          any.Pack(foo)
          ...
          if any.Is(Foo.DESCRIPTOR):
            any.Unpack(foo)
            ...

      Example 4: Pack and unpack a message in Go

           foo := &pb.Foo{...}
           any, err := anypb.New(foo)
           if err != nil {
             ...
           }
           ...
           foo := &pb.Foo{}
           if err := any.UnmarshalTo(foo); err != nil {
             ...
           }

      The pack methods provided by protobuf library will by default use
      'type.googleapis.com/full.type.name' as the type URL and the unpack
      methods only use the fully qualified type name after the last '/'
      in the type URL, for example "foo.bar.com/x/y.z" will yield type
      name "y.z".


      JSON

      The JSON representation of an `Any` value uses the regular
      representation of the deserialized, embedded message, with an
      additional field `@type` which contains the type URL. Example:

          package google.profile;
          message Person {
            string first_name = 1;
            string last_name = 2;
          }

          {
            "@type": "type.googleapis.com/google.profile.Person",
            "firstName": <string>,
            "lastName": <string>
          }

      If the embedded message type is well-known and has a custom JSON
      representation, that representation will be embedded adding a field
      `value` which holds the custom JSON in addition to the `@type`
      field. Example (for message [google.protobuf.Duration][]):

          {
            "@type": "type.googleapis.com/google.protobuf.Duration",
            "value": "1.212s"
          }
  protobufNullValue:
    type: string
    enum:
      - NULL_VALUE
    default: NULL_VALUE
    description: |-
      `NullValue` is a singleton enumeration to represent the null value for the
      `Value` type union.

       The JSON representation for `NullValue` is JSON `null`.

       - NULL_VALUE: Null value.
  statusv1Status:
    type: object
    properties:
      message:
        $ref: '#/definitions/protobufAny'
      error:
        $ref: '#/definitions/v1StatusError'
      timestamp:
        type: string
        format: date-time
    description: Status holds details about a status that can be reported to the registry.
  v1AIMDConcurrencyController:
    type: object
    properties:
      in_ports:
        $ref: '#/definitions/v1AIMDConcurrencyControllerIns'
        description: Input ports for the AIMDConcurrencyController component.
      out_ports:
        $ref: '#/definitions/v1AIMDConcurrencyControllerOuts'
        description: Output ports for the AIMDConcurrencyController component.
      flow_selector:
        $ref: '#/definitions/v1FlowSelector'
        description: |-
          Flow Selector decides the service and flows at which the concurrency limiter is applied.

          @gotags: validate:"required"
        x-go-validate: required
      scheduler_parameters:
        $ref: '#/definitions/v1SchedulerParameters'
        description: |-
          Scheduler parameters.

          @gotags: validate:"required"
        x-go-validate: required
      gradient_parameters:
        $ref: '#/definitions/v1GradientParameters'
        title: |-
          Gradient parameters for the controller. Defaults to:
          * slope = -1
          * min_gradient = 0.1
          * max_gradient = 1
      concurrency_limit_multiplier:
        type: number
        format: double
        description: |-
          Current accepted concurrency is multiplied with this number to dynamically calculate the upper concurrency limit of a Service during normal (non-overload) state. This protects the Service from sudden spikes.

          @gotags: default:"2.0"
        x-go-default: 2
      concurrency_linear_increment:
        type: number
        format: double
        description: |-
          Linear increment to concurrency in each execution tick when the system is not in overloaded state.

          @gotags: default:"5.0"
        x-go-default: 5
      concurrency_sqrt_increment_multiplier:
        type: number
        format: double
        description: |-
          Scale factor to multiply square root of current accepted concurrrency. This, along with concurrencyLinearIncrement helps calculate overall concurrency increment in each tick. Concurrency is rapidly ramped up in each execution cycle during normal (non-overload) state (integral effect).

          @gotags: default:"1.0"
        x-go-default: 1
      alerter_config:
        $ref: '#/definitions/v1AlerterConfig'
        description: Configuration for embedded alerter.
      dry_run_dynamic_config_key:
        type: string
        description: Configuration key for load actuation dry run.
    description: High level concurrency control component. Baselines a signal via exponential moving average and applies concurrency limits based on deviation of signal from the baseline. Internally implemented as a nested circuit.
  v1AIMDConcurrencyControllerIns:
    type: object
    properties:
      signal:
        $ref: '#/definitions/v1InPort'
        description: The signal to the controller.
      setpoint:
        $ref: '#/definitions/v1InPort'
        description: The setpoint to the controller.
    description: Inputs for the AIMDConcurrencyController component.
  v1AIMDConcurrencyControllerOuts:
    type: object
    properties:
      accepted_concurrency:
        $ref: '#/definitions/v1OutPort'
      incoming_concurrency:
        $ref: '#/definitions/v1OutPort'
      desired_concurrency:
        $ref: '#/definitions/v1OutPort'
      is_overload:
        $ref: '#/definitions/v1OutPort'
      load_multiplier:
        $ref: '#/definitions/v1OutPort'
    description: Outputs for the AIMDConcurrencyController component.
  v1AddressExtractor:
    type: object
    properties:
      from:
        type: string
        description: |-
          Attribute path pointing to some string - eg. "source.address".

          @gotags: validate:"required"
        x-go-validate: required
    description: |-
      IP addresses in attribute context are defined as objects with separate ip and port fields.
      This is a helper to display an address as a single string.

      Note: Use with care, as it might accidentally introduce a high-cardinality flow label values.

      [ext-authz-address]: https://www.envoyproxy.io/docs/envoy/latest/api-v3/config/core/v3/address.proto#config-core-v3-address

      Example:
      ```yaml
      from: "source.address # or destination.address"
      ```
    title: Display an [Address][ext-authz-address] as a single string, eg. `<ip>:<port>`
  v1Alerter:
    type: object
    properties:
      in_ports:
        $ref: '#/definitions/v1AlerterIns'
        description: Input ports for the Alerter component.
      alerter_config:
        $ref: '#/definitions/v1AlerterConfig'
        description: '@gotags: validate:"required"'
        title: Alerter configuration
        x-go-validate: required
    description: Alerter reacts to a signal and generates alert to send to alert manager.
  v1AlerterConfig:
    type: object
    properties:
      alert_name:
        type: string
        description: |-
          Name of the alert.

          @gotags: validate:"required"
        x-go-validate: required
      severity:
        type: string
        description: |-
          Severity of the alert, one of 'info', 'warn' or 'crit'.

          @gotags: default:"info" validate:"oneof=info warn crit"
        x-go-default: info
        x-go-validate: oneof=info warn crit
      resolve_timeout:
        type: string
        description: |-
          Duration of alert resolver.

          @gotags: default:"300s"
        x-go-default: 300s
      alert_channels:
        type: array
        items:
          type: string
        description: A list of alert channel strings.
    description: AlerterConfig is a common config for separate alerter components and alerters embedded in other components.
  v1AlerterIns:
    type: object
    properties:
      signal:
        $ref: '#/definitions/v1InPort'
        description: Signal which Alerter is monitoring. If the signal greater than 0, Alerter generates an alert.
    description: Inputs for the Alerter component.
  v1And:
    type: object
    properties:
      in_ports:
        $ref: '#/definitions/v1AndIns'
        description: Input ports for the And component.
      out_ports:
        $ref: '#/definitions/v1AndOuts'
        description: Output ports for the And component.
    description: |-
      Logical AND.

      Signals are mapped to boolean values as follows:
      * Zero is treated as false.
      * Any non-zero is treated as true.
      * Invalid inputs are considered unknown.

        :::note
        Treating invalid inputs as "unknowns" has a consequence that the result
        might end up being valid even when some inputs are invalid. Eg. `unknown && false == false`,
        because the result would end up false no matter if
        first signal was true or false. On the other hand, `unknown && true == unknown`.
        :::
  v1AndIns:
    type: object
    properties:
      inputs:
        type: array
        items:
          $ref: '#/definitions/v1InPort'
        description: |-
          Array of input signals.

          @gotags: validate:"dive"
    description: Inputs for the And component.
  v1AndOuts:
    type: object
    properties:
      output:
        $ref: '#/definitions/v1OutPort'
        description: |-
          Result of logical AND of all the input signals.

          Will always be 0 (false), 1 (true) or invalid (unknown).
    description: Output ports for the And component.
  v1ArithmeticCombinator:
    type: object
    properties:
      in_ports:
        $ref: '#/definitions/v1ArithmeticCombinatorIns'
        description: Input ports for the Arithmetic Combinator component.
      out_ports:
        $ref: '#/definitions/v1ArithmeticCombinatorOuts'
        description: Output ports for the Arithmetic Combinator component.
      operator:
        type: string
        description: |-
          Operator of the arithmetic operation.

          The arithmetic operation can be addition, subtraction, multiplication, division, XOR, right bit shift or left bit shift.
          In case of XOR and bitshifts, value of signals is cast to integers before performing the operation.

          @gotags: validate:"oneof=add sub mul div xor lshift rshift"
        x-go-validate: oneof=add sub mul div xor lshift rshift
    title: Type of combinator that computes the arithmetic operation on the operand signals
  v1ArithmeticCombinatorIns:
    type: object
    properties:
      lhs:
        $ref: '#/definitions/v1InPort'
        description: Left hand side of the arithmetic operation.
      rhs:
        $ref: '#/definitions/v1InPort'
        description: Right hand side of the arithmetic operation.
    description: Inputs for the Arithmetic Combinator component.
  v1ArithmeticCombinatorOuts:
    type: object
    properties:
      output:
        $ref: '#/definitions/v1OutPort'
        description: Result of arithmetic operation.
    description: Outputs for the Arithmetic Combinator component.
  v1CheckResponse:
    type: object
    properties:
      start:
        type: string
        format: date-time
        title: start timestamp
      end:
        type: string
        format: date-time
        title: end timestamp
      services:
        type: array
        items:
          type: string
        title: services that matched
      control_point:
        type: string
        title: control_point of request
      flow_label_keys:
        type: array
        items:
          type: string
        description: flow label keys that were matched for this request.
      telemetry_flow_labels:
        type: object
        additionalProperties:
          type: string
        description: telemetry_flow_labels are labels for telemetry purpose. The keys in telemetry_flow_labels is subset of flow_label_keys.
      decision_type:
        $ref: '#/definitions/CheckResponseDecisionType'
        description: decision_type contains what the decision was.
      reject_reason:
        $ref: '#/definitions/CheckResponseRejectReason'
        description: reject_reason contains the reason for the rejection.
      classifier_infos:
        type: array
        items:
          $ref: '#/definitions/v1ClassifierInfo'
        description: classifiers that were matched for this request.
      flux_meter_infos:
        type: array
        items:
          $ref: '#/definitions/v1FluxMeterInfo'
        description: flux meters that were matched for this request.
      limiter_decisions:
        type: array
        items:
          $ref: '#/definitions/v1LimiterDecision'
        description: limiter_decisions contains information about decision made by each limiter.
    description: CheckResponse contains fields that represent decision made by Check call.
  v1Circuit:
    type: object
    properties:
      evaluation_interval:
        type: string
        description: |-
          Evaluation interval (tick) is the time period between consecutive runs of the policy circuit.
          This interval is typically aligned with how often the corrective action (actuation) needs to be taken.

          @gotags: default:"0.5s"
        x-go-default: 0.5s
      components:
        type: array
        items:
          $ref: '#/definitions/v1Component'
        description: |-
          Defines a signal processing graph as a list of components.

          @gotags: validate:"dive"
    description: |-
      :::info
      See also [Circuit overview](/concepts/policy/circuit/circuit.md).
      :::

      Signals flow between components via ports.
      As signals traverse the circuit, they get processed, stored within components or get acted upon (e.g. load-shed, rate-limit, auto-scale etc.).
      Circuit is evaluated periodically in order to respond to changes in signal readings.

      :::info
      **Signal**

      Signals are floating-point values.

      A signal can also have a special **Invalid** value. It's usually used to
      communicate that signal doesn't have a meaningful value at the moment, eg.
      [PromQL](#v1-prom-q-l) emits such a value if it cannot execute a query.
      Components know when their input signals are invalid and can act
      accordingly. They can either propagate the invalidness, by making their
      output itself invalid (like eg.
      [ArithmeticCombinator](#v1-arithmetic-combinator)) or use some different
      logic, like eg. [Extrapolator](#v1-extrapolator). Refer to a component's
      docs on how exactly it handles invalid inputs.
      :::
    title: Circuit is defined as a dataflow graph of inter-connected components
  v1Classifier:
    type: object
    properties:
      flow_selector:
        $ref: '#/definitions/v1FlowSelector'
        description: |-
          Defines where to apply the flow classification rule.

          @gotags: validate:"required"
        x-go-validate: required
      rules:
        type: object
        additionalProperties:
          $ref: '#/definitions/v1Rule'
        description: |-
          A map of {key, value} pairs mapping from
          [flow label](/concepts/flow-control/flow-label.md) keys to rules that define
          how to extract and propagate flow labels with that key.

          @gotags: validate:"required,gt=0,dive,keys,required,endkeys,required"
        x-go-validate: required,gt=0,dive,keys,required,endkeys,required
    description: |-
      :::info
      See also [Classifier overview](/concepts/flow-control/flow-classifier.md).
      :::

      Example:
      ```yaml
      selector:
        service_selector:
          service: service1.default.svc.cluster.local
        flow_selector:
          control_point:
            traffic: ingress
      rules:
        user:
          extractor:
            from: request.http.headers.user
      ```
    title: Set of classification rules sharing a common selector
  v1ClassifierInfo:
    type: object
    properties:
      policy_name:
        type: string
      policy_hash:
        type: string
      classifier_index:
        type: string
        format: int64
      label_key:
        type: string
      error:
        $ref: '#/definitions/v1ClassifierInfoError'
    description: ClassifierInfo describes details for each ClassifierInfo.
  v1ClassifierInfoError:
    type: string
    enum:
      - ERROR_NONE
      - ERROR_EVAL_FAILED
      - ERROR_EMPTY_RESULTSET
      - ERROR_AMBIGUOUS_RESULTSET
      - ERROR_MULTI_EXPRESSION
      - ERROR_EXPRESSION_NOT_MAP
    default: ERROR_NONE
    description: Error information.
  v1CommonAttributes:
    type: object
    properties:
      policy_name:
        type: string
        description: Name of the Policy.
      policy_hash:
        type: string
        description: Hash of the entire Policy spec.
      component_id:
        type: string
        description: The id of Component within the circuit.
  v1Component:
    type: object
    properties:
      gradient_controller:
        $ref: '#/definitions/v1GradientController'
        description: |-
          Gradient controller basically calculates the ratio between the signal and the setpoint to determine the magnitude of the correction that need to be applied.
          This controller can be used to build AIMD (Additive Increase, Multiplicative Decrease) or MIMD style response.
      ema:
        $ref: '#/definitions/v1EMA'
        description: Exponential Moving Average filter.
      arithmetic_combinator:
        $ref: '#/definitions/v1ArithmeticCombinator'
        description: Applies the given operator on input operands (signals) and emits the result.
      decider:
        $ref: '#/definitions/v1Decider'
        description: Decider emits the binary result of comparison operator on two operands.
      switcher:
        $ref: '#/definitions/v1Switcher'
        description: Switcher acts as a switch that emits one of the two signals based on third signal.
      concurrency_limiter:
        $ref: '#/definitions/v1ConcurrencyLimiter'
        description: Concurrency Limiter provides service protection by applying prioritized load shedding of flows using a network scheduler (e.g. Weighted Fair Queuing).
      rate_limiter:
        $ref: '#/definitions/v1RateLimiter'
        description: Rate Limiter provides service protection by applying rate limiter.
      promql:
        $ref: '#/definitions/v1PromQL'
        description: Periodically runs a Prometheus query in the background and emits the result.
      variable:
        $ref: '#/definitions/v1Variable'
        description: Emits a variable signal which can be set to invalid.
      sqrt:
        $ref: '#/definitions/v1Sqrt'
        description: Takes an input signal and emits the square root of the input signal.
      extrapolator:
        $ref: '#/definitions/v1Extrapolator'
        description: Takes an input signal and emits the extrapolated value; either mirroring the input value or repeating the last known value up to the maximum extrapolation interval.
      max:
        $ref: '#/definitions/v1Max'
        description: Emits the maximum of the input signals.
      min:
        $ref: '#/definitions/v1Min'
        description: Emits the minimum of the input signals.
      first_valid:
        $ref: '#/definitions/v1FirstValid'
        description: Picks the first valid input signal and emits it.
      alerter:
        $ref: '#/definitions/v1Alerter'
        description: Alerter reacts to a signal and generates alert to send to alert manager.
      integrator:
        $ref: '#/definitions/v1Integrator'
        description: Accumulates sum of signal every tick.
      differentiator:
        $ref: '#/definitions/v1Differentiator'
        description: Differentiator calculates rate of change per tick.
      horizontal_pod_scaler:
        $ref: '#/definitions/v1HorizontalPodScaler'
        description: HorizontalPodScaler provides pod horizontal scaling functionality for scalable Kubernetes resources.
      and:
        $ref: '#/definitions/v1And'
        description: Logical AND.
      or:
        $ref: '#/definitions/v1Or'
        description: Logical OR.
      inverter:
        $ref: '#/definitions/v1Inverter'
        description: Logical NOT.
      pulse_generator:
        $ref: '#/definitions/v1PulseGenerator'
        description: Generates 0 and 1 in turns.
<<<<<<< HEAD
      nested_circuit:
        $ref: '#/definitions/v1NestedCircuit'
        description: Nested circuit defines a sub-circuit as a high-level component. It consists of a list of components and a map of input and output ports.
      nested_signal_ingress:
        $ref: '#/definitions/v1NestedSignalIngress'
        description: Nested signal ingress is a special type of component that allows to inject a signal into a nested circuit.
      nested_signal_egress:
        $ref: '#/definitions/v1NestedSignalEgress'
        description: Nested signal egress is a special type of component that allows to extract a signal from a nested circuit.
      aimd_concurrency_controller:
        $ref: '#/definitions/v1AIMDConcurrencyController'
        description: AIMD Concurrency control component is based on Additive Increase and Multiplicative Decrease of Concurrency. It takes a signal and setpoint as inputs and reduces concurrency limits proportionally (or any arbitrary power) based on deviation of the signal from setpoint. Internally implemented as a nested circuit.
=======
      holder:
        $ref: '#/definitions/v1Holder'
        description: Holds the last valid signal value for the specified duration then waits for next valid value to hold.
>>>>>>> 1bd5b210
    description: |-
      :::info
      See also [Components overview](/concepts/policy/circuit/circuit.md#components).
      :::

      Signals flow into the components via input ports and results are emitted on output ports.
      Components are wired to each other based on signal names forming an execution graph of the circuit.

      :::note
      Loops are broken by the runtime at the earliest component index that is part of the loop.
      The looped signals are saved in the tick they are generated and served in the subsequent tick.
      :::

      There are three categories of components:
      * "source" components – they take some sort of input from "the real world" and output
        a signal based on this input. Example: [PromQL](#v1-prom-q-l). In the UI
        they're represented by green color.
      * signal processor components – "pure" components that don't interact with the "real world".
        Examples: [GradientController](#v1-gradient-controller), [Max](#v1-max).
        :::note
        Signal processor components's output can depend on their internal state, in addition to the inputs.
        Eg. see the [Exponential Moving Average filter](#v1-e-m-a).
        :::
      * "sink" components – they affect the real world.
        [ConcurrencyLimiter.LoadActuator](#v1-concurrency-limiter) and [RateLimiter](#v1-rate-limiter).
        In the UI, represented by orange color.  Sink components usually come in pairs with a
        "sources" component which emits a feedback signal, like
        `accepted_concurrency` emitted by ConcurrencyLimiter.Scheduler.

      :::tip
      Sometimes you may want to use a constant value as one of component's inputs.
      You can create an input port containing the constant value instead of being connected to a signal.
      To do so, use the [InPort](#v1-in_port)'s .withConstantSignal(constant_signal) method.
      You can also use it to provide special math values such as NaN and +- Inf.
      If You need to provide the same constant signal to multiple components,
      You can use the [Variable](#v1-variable) component.
      :::

      See also [Policy](#v1-policy) for a higher-level explanation of circuits.
    title: Computational block that form the circuit
  v1ConcurrencyLimiter:
    type: object
    properties:
      flow_selector:
        $ref: '#/definitions/v1FlowSelector'
        description: |-
          Flow Selector decides the service and flows at which the concurrency limiter is applied.

          @gotags: validate:"required"
        x-go-validate: required
      scheduler:
        $ref: '#/definitions/v1Scheduler'
        description: |-
          Configuration of Weighted Fair Queuing-based workload scheduler.

          Contains configuration of per-agent scheduler, and also defines some
          output signals.

          @gotags: validate:"required"
        x-go-validate: required
      load_actuator:
        $ref: '#/definitions/v1LoadActuator'
        description: |-
          Actuator based on limiting the accepted concurrency under incoming concurrency * load multiplier.

          Actuation strategy defines the input signal that will drive the scheduler.
    description: |-
      :::info
      See also [Concurrency Limiter overview](/concepts/policy/circuit/components/concurrency-limiter.md).
      :::

      It is based on the actuation strategy (e.g. load actuator) and workload scheduling which is based on Weighted Fair Queuing principles.
      Concurrency is calculated in terms of total tokens which translate to (avg. latency \* in-flight requests), i.e. Little's Law.

      ConcurrencyLimiter configuration is split into two parts: An actuation
      strategy and a scheduler. Right now, only `load_actuator` strategy is available.
    title: Concurrency Limiter is an actuator component that regulates flows in order to provide active service protection
  v1ConstantSignal:
    type: object
    properties:
      special_value:
        type: string
        title: '@gotags: validate:"oneof=NaN +Inf -Inf"'
        x-go-validate: oneof=NaN +Inf -Inf
      value:
        type: number
        format: double
    description: Special constant input for ports and Variable component. Can provide either a constant value or special Nan/+-Inf value.
  v1ControllerDynamicConfig:
    type: object
    properties:
      manual_mode:
        type: boolean
        description: |-
          Decides whether the controller runs in "manual_mode".
          In manual mode, the controller does not adjust the control variable I.E. emits the same output as the control variable input.

          @gotags: default:"false"
        x-go-default: false
    title: Dynamic Configuration for a Controller
  v1ControllerInfo:
    type: object
    properties:
      id:
        type: string
  v1DMap:
    type: object
    properties:
      length:
        type: string
        format: int64
      slab_info:
        $ref: '#/definitions/v1SlabInfo'
      num_tables:
        type: string
        format: int64
  v1DMaps:
    type: object
    properties:
      entries_total:
        type: string
        format: int64
      delete_hits:
        type: string
        format: int64
      delete_misses:
        type: string
        format: int64
      get_misses:
        type: string
        format: int64
      get_hits:
        type: string
        format: int64
      evicted_total:
        type: string
        format: int64
  v1DTopics:
    type: object
    properties:
      published_total:
        type: string
        format: int64
      current_listeners:
        type: string
        format: int64
      listeners_total:
        type: string
        format: int64
  v1Decider:
    type: object
    properties:
      in_ports:
        $ref: '#/definitions/v1DeciderIns'
        description: Input ports for the Decider component.
      out_ports:
        $ref: '#/definitions/v1DeciderOuts'
        description: Output ports for the Decider component.
      operator:
        type: string
        description: |-
          Comparison operator that computes operation on lhs and rhs input signals.

          @gotags: validate:"oneof=gt lt gte lte eq neq"
        x-go-validate: oneof=gt lt gte lte eq neq
      true_for:
        type: string
        description: |-
          Duration of time to wait before a transition to true state.
          If the duration is zero, the transition will happen instantaneously.

          @gotags: default:"0s"
        x-go-default: 0s
      false_for:
        type: string
        description: |-
          Duration of time to wait before a transition to false state.
          If the duration is zero, the transition will happen instantaneously.

          @gotags: default:"0s"
        x-go-default: 0s
    description: |-
      The comparison operator can be greater-than, less-than, greater-than-or-equal, less-than-or-equal, equal, or not-equal.

      This component also supports time-based response, i.e. the output
      transitions between 1.0 or 0.0 signal if the decider condition is
      true or false for at least "true_for" or "false_for" duration. If
      `true_for` and `false_for` durations are zero then the transitions are
      instantaneous.
    title: Type of combinator that computes the comparison operation on lhs and rhs signals
  v1DeciderIns:
    type: object
    properties:
      lhs:
        $ref: '#/definitions/v1InPort'
        description: Left hand side input signal for the comparison operation.
      rhs:
        $ref: '#/definitions/v1InPort'
        description: Right hand side input signal for the comparison operation.
    description: Inputs for the Decider component.
  v1DeciderOuts:
    type: object
    properties:
      output:
        $ref: '#/definitions/v1OutPort'
        description: Selected signal (1.0 or 0.0).
    description: Outputs for the Decider component.
  v1Differentiator:
    type: object
    properties:
      in_ports:
        $ref: '#/definitions/v1DifferentiatorIns'
        description: Input ports for the Differentiator component.
      out_ports:
        $ref: '#/definitions/v1DifferentiatorOuts'
        description: Output ports for the Differentiator component.
      window:
        type: string
        description: |-
          The window of time over which differentiator operates.

          @gotags: default:"5s"
        x-go-default: 5s
    description: Differentiator calculates rate of change per tick.
  v1DifferentiatorIns:
    type: object
    properties:
      input:
        $ref: '#/definitions/v1InPort'
    description: Inputs for the Differentiator component.
  v1DifferentiatorOuts:
    type: object
    properties:
      output:
        $ref: '#/definitions/v1OutPort'
    description: Outputs for the Differentiator component.
  v1EMA:
    type: object
    properties:
      in_ports:
        $ref: '#/definitions/v1EMAIns'
        description: Input ports for the EMA component.
      out_ports:
        $ref: '#/definitions/v1EMAOuts'
        description: Output ports for the EMA component.
      ema_window:
        type: string
        description: |-
          Duration of EMA sampling window.

          @gotags: default:"5s"
        x-go-default: 5s
      warmup_window:
        type: string
        description: |-
          Duration of EMA warming up window.

          The initial value of the EMA is the average of signal readings received during the warm-up window.

          @gotags: default:"0s"
        x-go-default: 0s
      correction_factor_on_min_envelope_violation:
        type: number
        format: double
        description: |-
          Correction factor to apply on the output value if its in violation of the min envelope.

          @gotags: validate:"gte=1.0" default:"1.0"
        x-go-default: 1
        x-go-validate: gte=1.0
      correction_factor_on_max_envelope_violation:
        type: number
        format: double
        description: |-
          Correction factor to apply on the output value if its in violation of the max envelope.

          @gotags: validate:"gte=0,lte=1.0" default:"1.0"
        x-go-default: 1
        x-go-validate: gte=0,lte=1.0
      valid_during_warmup:
        type: boolean
        description: |-
          Whether the output is valid during the warm-up stage.

          @gotags: default:"false"
        x-go-default: false
    description: |-
      At any time EMA component operates in one of the following states:
      1. Warm up state: The first warmup_window samples are used to compute the initial EMA.
         If an invalid reading is received during the warmup_window, the last good average is emitted and the state gets reset back to beginning of Warm up state.
      2. Normal state: The EMA is computed using following formula.

      The EMA for a series $Y$ is calculated recursively as:

      $$
      \text{EMA} _t =
      \begin{cases}
        Y_0, &\text{for } t = 0 \\
        \alpha Y_t + (1 - \alpha) \text{EMA} _{t-1}, &\text{for }t > 0
      \end{cases}
      $$

      The coefficient $\alpha$ represents the degree of weighting decrease, a constant smoothing factor between 0 and 1.
      A higher $\alpha$ discounts older observations faster.
      The $\alpha$ is computed using ema\_window:

      $$
      \alpha = \frac{2}{N + 1} \quad\text{where } N = \frac{\text{ema\_window}}{\text{evaluation\_period}}
      $$

      The EMA filter also employs a min-max-envelope logic during warm up stage, explained [here](#v1-e-m-a-ins).
    title: Exponential Moving Average (EMA) is a type of moving average that applies exponentially more weight to recent signal readings
  v1EMAIns:
    type: object
    properties:
      input:
        $ref: '#/definitions/v1InPort'
        description: Input signal to be used for the EMA computation.
      max_envelope:
        $ref: '#/definitions/v1InPort'
        description: |-
          Upper bound of the moving average.

          Used during the warm-up stage: if the signal would exceed `max_envelope`
          it's multiplied by `correction_factor_on_max_envelope_violation` **once per tick**.

          :::note
          If the signal deviates from `max_envelope` faster than the correction
          faster, it might end up exceeding the envelope.
          :::

          :::note
          The envelope logic is **not** used outside the warm-up stage!
          :::
      min_envelope:
        $ref: '#/definitions/v1InPort'
        description: |-
          Lower bound of the moving average.

          Used during the warm-up stage analogously to `max_envelope`.
    description: Inputs for the EMA component.
  v1EMAOuts:
    type: object
    properties:
      output:
        $ref: '#/definitions/v1OutPort'
        description: Exponential moving average of the series of reading as an output signal.
    description: Outputs for the EMA component.
  v1Entity:
    type: object
    properties:
      prefix:
        type: string
      uid:
        type: string
      ip_address:
        type: string
      name:
        type: string
      services:
        type: array
        items:
          type: string
    description: Entity represents a pod, vm, etc.
  v1EntityCache:
    type: object
    properties:
      entities_by_ip_address:
        $ref: '#/definitions/EntityCacheEntities'
      entities_by_name:
        $ref: '#/definitions/EntityCacheEntities'
    description: EntityCache contains both mappings of ip address to entity and entity name to entity.
  v1EqualsMatchExpression:
    type: object
    properties:
      label:
        type: string
        description: |-
          Name of the label to equal match the value.

          @gotags: validate:"required"
        x-go-validate: required
      value:
        type: string
        description: Exact value that the label should be equal to.
    description: Label selector expression of the equal form "label == value".
  v1Extractor:
    type: object
    properties:
      from:
        type: string
        description: |-
          Attribute path is a dot-separated path to attribute.

          Should be either:
          * one of the fields of [Attribute Context][attribute-context], or
          * a special "request.http.bearer" pseudo-attribute.
          Eg. "request.http.method" or "request.http.header.user-agent"

          Note: The same attribute path syntax is shared by other extractor variants,
          wherever attribute path is needed in their "from" syntax.

          Example:
          ```yaml
          from: request.http.headers.user-agent
          ```
          [attribute-context]: https://www.envoyproxy.io/docs/envoy/latest/api-v3/service/auth/v3/attribute_context.proto
        title: Use an attribute with no conversion
      json:
        $ref: '#/definitions/v1JSONExtractor'
        description: Deserialize a json, and extract one of the fields.
      address:
        $ref: '#/definitions/v1AddressExtractor'
        description: Display an address as a single string - `<ip>:<port>`.
      jwt:
        $ref: '#/definitions/v1JWTExtractor'
        description: Parse the attribute as JWT and read the payload.
      path_templates:
        $ref: '#/definitions/v1PathTemplateMatcher'
        description: Match HTTP Path to given path templates.
    description: There are multiple variants of extractor, specify exactly one.
    title: Defines a high-level way to specify how to extract a flow label value given http request metadata, without a need to write rego code
  v1Extrapolator:
    type: object
    properties:
      in_ports:
        $ref: '#/definitions/v1ExtrapolatorIns'
        description: Input ports for the Extrapolator component.
      out_ports:
        $ref: '#/definitions/v1ExtrapolatorOuts'
        description: Output ports for the Extrapolator component.
      max_extrapolation_interval:
        type: string
        description: |-
          Maximum time interval to repeat the last valid value of input signal.

          @gotags: default:"10s"
        x-go-default: 10s
    description: It does so until `maximum_extrapolation_interval` is reached, beyond which it emits invalid signal unless input signal becomes valid again.
    title: Extrapolates the input signal by repeating the last valid value during the period in which it is invalid
  v1ExtrapolatorIns:
    type: object
    properties:
      input:
        $ref: '#/definitions/v1InPort'
        description: Input signal for the Extrapolator component.
    description: Inputs for the Extrapolator component.
  v1ExtrapolatorOuts:
    type: object
    properties:
      output:
        $ref: '#/definitions/v1OutPort'
        description: Extrapolated signal.
    description: Outputs for the Extrapolator component.
  v1FirstValid:
    type: object
    properties:
      in_ports:
        $ref: '#/definitions/v1FirstValidIns'
        description: Input ports for the FirstValid component.
      out_ports:
        $ref: '#/definitions/v1FirstValidOuts'
        description: Output ports for the FirstValid component.
    title: Picks the first valid input signal from the array of input signals and emits it as an output signal
  v1FirstValidIns:
    type: object
    properties:
      inputs:
        type: array
        items:
          $ref: '#/definitions/v1InPort'
        description: |-
          Array of input signals.

          @gotags: validate:"dive"
    description: Inputs for the FirstValid component.
  v1FirstValidOuts:
    type: object
    properties:
      output:
        $ref: '#/definitions/v1OutPort'
        description: First valid input signal as an output signal.
    description: Outputs for the FirstValid component.
  v1FlowMatcher:
    type: object
    properties:
      control_point:
        type: string
        description: |-
          [Control Point](/concepts/flow-control/flow-control.md#control-point)
          identifies the location of a Flow within a Service. For an SDK based insertion, a Control Point can represent a particular feature or execution
          block within a Service. In case of Service Mesh or Middleware insertion, a Control Point can identify ingress vs egress calls or distinct listeners
          or filter chains.

          @gotags: validate:"required"
        x-go-validate: required
      label_matcher:
        $ref: '#/definitions/v1LabelMatcher'
        description: |-
          :::info
          See also [Label Matcher overview](/concepts/flow-control/flow-selector.md#label-matcher).
          :::

          :::note
          [Classifiers](#v1-classifier) _can_ use flow labels created by some other
          classifier, but only if they were created at some previous control point
          (and propagated in baggage).

          This limitation doesn't apply to selectors of other entities, like
          Flux Meters or Actuators. It's valid to create a flow label on a control
          point using classifier, and immediately use it for matching on the same
          control point.
          :::
        title: |-
          Label matcher allows to add _additional_ condition on
          [flow labels](/concepts/flow-control/flow-label.md)
          must also be satisfied (in addition to service+control point matching)
    description: |-
      :::info
      See also [FlowSelector overview](/concepts/flow-control/flow-selector.md).
      :::

      Example:
      ```yaml
      control_point: ingress
      label_matcher:
        match_labels:
          user_tier: gold
        match_expressions:
          - key: query
            operator: In
            values:
              - insert
              - delete
          - label: user_agent
            regex: ^(?!.*Chrome).*Safari
      ```
    title: |-
      Describes which flows a [flow control
      component](/concepts/flow-control/flow-control.md#components) should apply
      to
  v1FlowSelector:
    type: object
    properties:
      service_selector:
        $ref: '#/definitions/v1ServiceSelector'
      flow_matcher:
        $ref: '#/definitions/v1FlowMatcher'
        title: '@gotags: validate:"required"'
        x-go-validate: required
    description: |-
      :::info
      See also [FlowSelector overview](/concepts/flow-control/flow-selector.md).
      :::
    title: |-
      Describes which flow in which service a [flow control
      component](/concepts/flow-control/flow-control.md#components) should apply
      to
  v1FluxMeter:
    type: object
    properties:
      flow_selector:
        $ref: '#/definitions/v1FlowSelector'
        description: The selection criteria for the traffic that will be measured.
      static_buckets:
        $ref: '#/definitions/FluxMeterStaticBuckets'
      linear_buckets:
        $ref: '#/definitions/FluxMeterLinearBuckets'
      exponential_buckets:
        $ref: '#/definitions/FluxMeterExponentialBuckets'
      exponential_buckets_range:
        $ref: '#/definitions/FluxMeterExponentialBucketsRange'
      attribute_key:
        type: string
        description: |-
          Key of the attribute in access log or span from which the metric for this flux meter is read.

          :::info
          For list of available attributes in Envoy access logs, refer
          [Envoy Filter](/get-started/integrations/flow-control/envoy/istio.md#envoy-filter)
          :::

          @gotags: default:"workload_duration_ms"
        x-go-default: workload_duration_ms
    description: |-
      Flux Meter gathers metrics for the traffic that matches its selector.
      The histogram created by Flux Meter measures the workload latency by default.

      :::info
      See also [Flux Meter overview](/concepts/flow-control/flux-meter.md).
      :::

      Example of a selector that creates a histogram metric for all HTTP requests
      to particular service:
      ```yaml
      selector:
        service_selector:
          service: myservice.mynamespace.svc.cluster.local
        flow_selector:
          control_point: ingress
      ```
  v1FluxMeterInfo:
    type: object
    properties:
      flux_meter_name:
        type: string
    description: FluxMeterInfo describes detail for each FluxMeterInfo.
  v1GetPoliciesResponse:
    type: object
    properties:
      policies:
        $ref: '#/definitions/v1Policies'
  v1GradientController:
    type: object
    properties:
      in_ports:
        $ref: '#/definitions/v1GradientControllerIns'
        description: Input ports of the Gradient Controller.
      out_ports:
        $ref: '#/definitions/v1GradientControllerOuts'
        description: Output ports of the Gradient Controller.
      gradient_parameters:
        $ref: '#/definitions/v1GradientParameters'
        description: |-
          Gradient Parameters.

          @gotags: validate:"required"
        x-go-validate: required
      dynamic_config_key:
        type: string
        title: Configuration key for DynamicConfig
      default_config:
        $ref: '#/definitions/v1ControllerDynamicConfig'
        description: Default configuration.
    description: |-
      The `gradient` describes a corrective factor that should be applied to the
      control variable to get the signal closer to the setpoint. It is computed as follows:

      $$
      \text{gradient} = \left(\frac{\text{signal}}{\text{setpoint}}\right)^{\text{slope}}
      $$

      `gradient` is then clamped to [min_gradient, max_gradient] range.

      The output of gradient controller is computed as follows:
      $$
      \text{output} = \text{gradient}_{\text{clamped}} \cdot \text{control\_variable} + \text{optimize}.
      $$

      Note the additional `optimize` signal, that can be used to "nudge" the
      controller into desired idle state.

      The output can be _optionally_ clamped to desired range using `max` and
      `min` input.
    title: |-
      Gradient controller is a type of controller which tries to adjust the
      control variable proportionally to the relative difference between setpoint
      and actual value of the signal
  v1GradientControllerIns:
    type: object
    properties:
      signal:
        $ref: '#/definitions/v1InPort'
        description: Signal to be used for the gradient computation.
      setpoint:
        $ref: '#/definitions/v1InPort'
        description: Setpoint to be used for the gradient computation.
      optimize:
        $ref: '#/definitions/v1InPort'
        description: Optimize signal is added to the output of the gradient calculation.
      max:
        $ref: '#/definitions/v1InPort'
        description: Maximum value to limit the output signal.
      min:
        $ref: '#/definitions/v1InPort'
        description: Minimum value to limit the output signal.
      control_variable:
        $ref: '#/definitions/v1InPort'
        description: |-
          Actual current value of the control variable.

          This signal is multiplied by the gradient to produce the output.
    description: Inputs for the Gradient Controller component.
  v1GradientControllerOuts:
    type: object
    properties:
      output:
        $ref: '#/definitions/v1OutPort'
        description: Computed desired value of the control variable.
    description: Outputs for the Gradient Controller component.
  v1GradientParameters:
    type: object
    properties:
      slope:
        type: number
        format: double
        description: |-
          Slope controls the aggressiveness and direction of the Gradient Controller.

          Slope is used as exponent on the signal to setpoint ratio in computation
          of the gradient (see the [main description](#v1-gradient-controller) for
          exact equation). Good intuition for this parameter is "What should the
          Gradient Controller do to the control variable when signal is too high",
          eg.:
          * $\text{slope} = 1$: when signal is too high, increase control variable,
          * $\text{slope} = -1$: when signal is too high, decrease control variable,
          * $\text{slope} = -0.5$: when signal is to high, decrease control variable more slowly.

          The sign of slope depends on correlation between the signal and control variable:
          * Use $\text{slope} < 0$ if signal and control variable are _positively_
          correlated (eg. Per-pod CPU usage and total concurrency).
          * Use $\text{slope} > 0$ if signal and control variable are _negatively_
          correlated (eg. Per-pod CPU usage and number of pods).

          :::note
          You need to set _negative_ slope for a _positive_ correlation, as you're
          describing the _action_ which controller should make when the signal
          increases.
          :::

          The magnitude of slope describes how aggressively should the controller
          react to a deviation of signal.
          With $|\text{slope}| = 1$, the controller will aim to bring the signal to
          the setpoint in one tick (assuming linear correlation with signal and setpoint).
          Smaller magnitudes of slope will make the controller adjust the control
          variable more slowly.

          We recommend setting $|\text{slope}| < 1$ (eg. $\pm0.8$).
          If you experience overshooting, consider lowering the magnitude even more.
          Values of $|\text{slope}| > 1$ are not recommended.

          :::note
          Remember that the gradient and output signal can be (optionally) clamped,
          so the _slope_ might not fully describe aggressiveness of the controller.
          :::

          @gotags: validate:"required"
        x-go-validate: required
      min_gradient:
        type: number
        format: double
        description: |-
          Minimum gradient which clamps the computed gradient value to the range, [min_gradient, max_gradient].

          @gotags: default:"-1.79769313486231570814527423731704356798070e+308"
        x-go-default: -1.7976931348623157e+308
      max_gradient:
        type: number
        format: double
        description: |-
          Maximum gradient which clamps the computed gradient value to the range, [min_gradient, max_gradient].

          @gotags: default:"1.79769313486231570814527423731704356798070e+308"
        x-go-default: 1.7976931348623157e+308
  v1GroupStatus:
    type: object
    properties:
      status:
        $ref: '#/definitions/statusv1Status'
      groups:
        type: object
        additionalProperties:
          $ref: '#/definitions/v1GroupStatus'
    description: |-
      Groups is nested structure that holds status information about the node and a
      pointer to the next node.
  v1Holder:
    type: object
    properties:
      in_ports:
        $ref: '#/definitions/v1HolderIns'
      out_ports:
        $ref: '#/definitions/v1HolderOuts'
      hold_for:
        type: string
        description: |-
          Holding the last valid signal value for the hold_for duration.

          @gotags: default:"5s"
        x-go-default: 5s
    description: |-
      Holds the last valid signal value for the specified duration then waits for next valid value to hold.
      If it's holding a value that means it ignores both valid and invalid new signals until the hold_for duration is finished.
  v1HolderIns:
    type: object
    properties:
      input:
        $ref: '#/definitions/v1InPort'
    description: Inputs for the Holder component.
  v1HolderOuts:
    type: object
    properties:
      output:
        $ref: '#/definitions/v1OutPort'
    description: Outputs for the Holder component.
  v1HorizontalPodScaler:
    type: object
    properties:
      kubernetes_object_selector:
        $ref: '#/definitions/v1KubernetesObjectSelector'
        description: |-
          The Kubernetes object on which horizontal scaling is applied.

          @gotags: validate:"required"
        x-go-validate: required
      scale_reporter:
        $ref: '#/definitions/HorizontalPodScalerScaleReporter'
      scale_actuator:
        $ref: '#/definitions/HorizontalPodScalerScaleActuator'
  v1HostInfo:
    type: object
    properties:
      uuid:
        type: string
      hostname:
        type: string
      local_ip:
        type: string
  v1InPort:
    type: object
    properties:
      signal_name:
        type: string
        description: Name of the incoming Signal on the InPort.
      constant_signal:
        $ref: '#/definitions/v1ConstantSignal'
        description: Constant value to be used for this InPort instead of a signal.
    title: Components receive input from other components via InPorts
  v1Integrator:
    type: object
    properties:
      in_ports:
        $ref: '#/definitions/v1IntegratorIns'
        description: Input ports for the Integrator component.
      out_ports:
        $ref: '#/definitions/v1IntegratorOuts'
        description: Output ports for the Integrator component.
    description: Accumulates sum of signal every tick.
  v1IntegratorIns:
    type: object
    properties:
      input:
        $ref: '#/definitions/v1InPort'
        description: The input signal.
      reset:
        $ref: '#/definitions/v1InPort'
        description: Resets the integrator output to zero when reset signal is valid and non-zero.
      min:
        $ref: '#/definitions/v1InPort'
        description: The minimum output when reset is not set.
      max:
        $ref: '#/definitions/v1InPort'
        description: The maximum output when reset is not set.
    description: Inputs for the Integrator component.
  v1IntegratorOuts:
    type: object
    properties:
      output:
        $ref: '#/definitions/v1OutPort'
    description: Outputs for the Integrator component.
  v1Inverter:
    type: object
    properties:
      in_ports:
        $ref: '#/definitions/v1InverterIns'
        description: Input ports for the Inverter component.
      out_ports:
        $ref: '#/definitions/v1InverterOuts'
        description: Output ports for the Inverter component.
    description: |-
      Logical NOT.

      See [And component](#v1-and) on how signals are mapped onto boolean values.
  v1InverterIns:
    type: object
    properties:
      input:
        $ref: '#/definitions/v1InPort'
        description: |-
          Signal to be negated.

          @gotags: validate:"dive"
    description: Inputs for the Inverter component.
  v1InverterOuts:
    type: object
    properties:
      output:
        $ref: '#/definitions/v1OutPort'
        description: |-
          Logical negation of the input signal.

          Will always be 0 (false), 1 (true) or invalid (unknown).
    description: Output ports for the Inverter component.
  v1JSONExtractor:
    type: object
    properties:
      from:
        type: string
        description: |-
          Attribute path pointing to some strings - eg. "request.http.body".

          @gotags: validate:"required"
        x-go-validate: required
      pointer:
        type: string
        description: |-
          Json pointer represents a parsed json pointer which allows to select a specified field from the json payload.

          Note: Uses [json pointer](https://datatracker.ietf.org/doc/html/rfc6901) syntax,
          eg. `/foo/bar`. If the pointer points into an object, it'd be stringified.
    description: |-
      Example:
      ```yaml
      from: request.http.body
      pointer: /user/name
      ```
    title: Deserialize a json, and extract one of the fields
  v1JWTExtractor:
    type: object
    properties:
      from:
        type: string
        description: |-
          Jwt token can be pulled from any input attribute, but most likely you'd want to use "request.http.bearer".

          @gotags: validate:"required"
        x-go-validate: required
      json_pointer:
        type: string
        description: |-
          Json pointer allowing to select a specified field from the json payload.

          Note: Uses [json pointer](https://datatracker.ietf.org/doc/html/rfc6901) syntax,
          eg. `/foo/bar`. If the pointer points into an object, it'd be stringified.
    description: |-
      Specify a field to be extracted from payload using "json_pointer".

      Note: The signature is not verified against the secret (we're assuming there's some
      other parts of the system that handles such verification).

      Example:
      ```yaml
      from: request.http.bearer
      json_pointer: /user/email
      ```
    title: Parse the attribute as JWT and read the payload
  v1K8sLabelMatcherRequirement:
    type: object
    properties:
      key:
        type: string
        description: |-
          Label key that the selector applies to.

          @gotags: validate:"required"
        x-go-validate: required
      operator:
        type: string
        description: |-
          Logical operator which represents a key's relationship to a set of values.
          Valid operators are In, NotIn, Exists and DoesNotExist.

          @gotags: validate:"oneof=In NotIn Exists DoesNotExists"
        x-go-validate: oneof=In NotIn Exists DoesNotExists
      values:
        type: array
        items:
          type: string
        description: |-
          An array of string values that relates to the key by an operator.
          If the operator is In or NotIn, the values array must be non-empty.
          If the operator is Exists or DoesNotExist, the values array must be empty.
    description: Label selector requirement which is a selector that contains values, a key, and an operator that relates the key and values.
  v1KubernetesControlPoint:
    type: object
    properties:
      api_version:
        type: string
      kind:
        type: string
      namespace:
        type: string
      name:
        type: string
  v1KubernetesObjectSelector:
    type: object
    properties:
      agent_group:
        type: string
        description: |-
          Which [agent-group](/concepts/flow-control/service.md#agent-group) this
          selector applies to.

          @gotags: default:"default"
        x-go-default: default
      namespace:
        type: string
        description: |-
          Kubernetes namespace that the resource belongs to.

          @gotags: validate:"required"
        x-go-validate: required
      api_version:
        type: string
        description: '@gotags: validate:"required"'
        title: API version of Kubernetes resource
        x-go-validate: required
      kind:
        type: string
        description: |-
          Kubernetes resource type.

          @gotags: validate:"required"
        x-go-validate: required
      name:
        type: string
        description: |-
          Kubernetes resource name.

          @gotags: validate:"required"
        x-go-validate: required
    description: |-
      Describes which pods a control or observability
      component should apply to.
  v1LabelMatcher:
    type: object
    properties:
      match_labels:
        type: object
        additionalProperties:
          type: string
        description: |-
          A map of {key,value} pairs representing labels to be matched.
          A single {key,value} in the matchLabels requires that the label "key" is present and equal to "value".

          Note: The requirements are ANDed.
      match_expressions:
        type: array
        items:
          $ref: '#/definitions/v1K8sLabelMatcherRequirement'
        description: |-
          List of k8s-style label matcher requirements.

          Note: The requirements are ANDed.
      expression:
        $ref: '#/definitions/v1MatchExpression'
        description: An arbitrary expression to be evaluated on the labels.
    description: |-
      It provides three ways to define requirements:
      - matchLabels
      - matchExpressions
      - arbitrary expression

      If multiple requirements are set, they are all ANDed.
      An empty label matcher always matches.
    title: |-
      Allows to define rules whether a map of
      [labels](/concepts/flow-control/flow-label.md)
      should be considered a match or not
  v1LimiterDecision:
    type: object
    properties:
      policy_name:
        type: string
      policy_hash:
        type: string
      component_id:
        type: string
      dropped:
        type: boolean
      reason:
        $ref: '#/definitions/LimiterDecisionLimiterReason'
      rate_limiter_info:
        $ref: '#/definitions/LimiterDecisionRateLimiterInfo'
      concurrency_limiter_info:
        $ref: '#/definitions/LimiterDecisionConcurrencyLimiterInfo'
    description: LimiterDecision describes details for each limiter.
  v1LoadActuator:
    type: object
    properties:
      in_ports:
        $ref: '#/definitions/v1LoadActuatorIns'
        description: Input ports for the Load Actuator component.
      dynamic_config_key:
        type: string
        description: Configuration key for DynamicConfig.
      default_config:
        $ref: '#/definitions/v1LoadActuatorDynamicConfig'
        description: Default configuration.
      alerter_config:
        $ref: '#/definitions/v1AlerterConfig'
        description: Configuration for embedded alerter.
    title: Takes the load multiplier input signal and publishes it to the schedulers in the data-plane
  v1LoadActuatorDynamicConfig:
    type: object
    properties:
      dry_run:
        type: boolean
        description: |-
          Decides whether to run the load actuator in dry-run mode. Dry run mode ensures that no traffic gets dropped by this load actuator.
          Useful for observing the behavior of Load Actuator without disrupting any real traffic.
    title: Dynamic Configuration for LoadActuator
  v1LoadActuatorIns:
    type: object
    properties:
      load_multiplier:
        $ref: '#/definitions/v1InPort'
        description: |-
          Load multiplier is ratio of [incoming
          concurrency](#v1-scheduler-outs) that needs to be accepted.
    description: Input for the Load Actuator component.
  v1MatchExpression:
    type: object
    properties:
      not:
        $ref: '#/definitions/v1MatchExpression'
        description: The expression negates the result of subexpression.
      all:
        $ref: '#/definitions/MatchExpressionList'
        description: The expression is true when all subexpressions are true.
      any:
        $ref: '#/definitions/MatchExpressionList'
        description: The expression is true when any subexpression is true.
      label_exists:
        type: string
        description: |-
          The expression is true when label with given name exists.

          @gotags: validate:"required"
        x-go-validate: required
      label_equals:
        $ref: '#/definitions/v1EqualsMatchExpression'
        description: The expression is true when label value equals given value.
      label_matches:
        $ref: '#/definitions/v1MatchesMatchExpression'
        description: The expression is true when label matches given regex.
    description: |-
      MatchExpression has multiple variants, exactly one should be set.

      Example:
      ```yaml
      all:
        of:
          - label_exists: foo
          - label_equals: { label = app, value = frobnicator }
      ```
    title: Defines a [map<string, string> → bool] expression to be evaluated on labels
  v1MatchesMatchExpression:
    type: object
    properties:
      label:
        type: string
        description: |-
          Name of the label to match the regular expression.

          @gotags: validate:"required"
        x-go-validate: required
      regex:
        type: string
        description: |-
          Regular expression that should match the label value.
          It uses [golang's regular expression syntax](https://github.com/google/re2/wiki/Syntax).

          @gotags: validate:"required"
        x-go-validate: required
    description: Label selector expression of the matches form "label matches regex".
  v1Max:
    type: object
    properties:
      in_ports:
        $ref: '#/definitions/v1MaxIns'
        description: Input ports for the Max component.
      out_ports:
        $ref: '#/definitions/v1MaxOuts'
        description: Output ports for the Max component.
    description: 'Max: output = max([]inputs).'
    title: Takes a list of input signals and emits the signal with the maximum value
  v1MaxIns:
    type: object
    properties:
      inputs:
        type: array
        items:
          $ref: '#/definitions/v1InPort'
        description: |-
          Array of input signals.

          @gotags: validate:"dive"
    description: Inputs for the Max component.
  v1MaxOuts:
    type: object
    properties:
      output:
        $ref: '#/definitions/v1OutPort'
        description: Signal with maximum value as an output signal.
    description: Output for the Max component.
  v1Member:
    type: object
    properties:
      name:
        type: string
      id:
        type: string
        format: uint64
      birthdate:
        type: string
        format: int64
  v1Min:
    type: object
    properties:
      in_ports:
        $ref: '#/definitions/v1MinIns'
        description: Input ports for the Min component.
      out_ports:
        $ref: '#/definitions/v1MinOuts'
        description: Output ports for the Min component.
    description: |-
      Takes an array of input signals and emits the signal with the minimum value
      Min: output = min([]inputs).
  v1MinIns:
    type: object
    properties:
      inputs:
        type: array
        items:
          $ref: '#/definitions/v1InPort'
        description: |-
          Array of input signals.

          @gotags: validate:"dive"
    description: Inputs for the Min component.
  v1MinOuts:
    type: object
    properties:
      output:
        $ref: '#/definitions/v1OutPort'
        description: Signal with minimum value as an output signal.
    description: Output ports for the Min component.
  v1NestedCircuit:
    type: object
    properties:
      in_ports_map:
        type: object
        additionalProperties:
          $ref: '#/definitions/v1InPort'
      out_ports_map:
        type: object
        additionalProperties:
          $ref: '#/definitions/v1OutPort'
      components:
        type: array
        items:
          $ref: '#/definitions/v1Component'
        title: '@gotags: validate:"dive"'
      name:
        type: string
        description: Name of the nested circuit component. This name is displayed by graph visualization tools.
    description: Nested circuit defines a sub-circuit as a high-level component. It consists of a list of components and a map of input and output ports.
  v1NestedSignalEgress:
    type: object
    properties:
      in_ports:
        $ref: '#/definitions/v1NestedSignalEgressIns'
        description: Input ports for the NestedSignalEgress component.
      port_name:
        type: string
    description: Nested signal egress is a special type of component that allows to extract a signal from a nested circuit.
  v1NestedSignalEgressIns:
    type: object
    properties:
      signal:
        $ref: '#/definitions/v1InPort'
        description: The signal to be egressed.
    description: Inputs for the NestedSignalEgress component.
  v1NestedSignalIngress:
    type: object
    properties:
      out_ports:
        $ref: '#/definitions/v1NestedSignalIngressOuts'
        description: Output ports for the NestedSignalIngress component.
      port_name:
        type: string
    description: Nested signal ingress is a special type of component that allows to inject a signal into a nested circuit.
  v1NestedSignalIngressOuts:
    type: object
    properties:
      signal:
        $ref: '#/definitions/v1OutPort'
        description: The signal to be ingressed.
    description: Outputs for the NestedSignalIngress component.
  v1Network:
    type: object
    properties:
      connections_total:
        type: string
        format: int64
      current_connections:
        type: string
        format: int64
      written_bytes_total:
        type: string
        format: int64
      read_bytes_total:
        type: string
        format: int64
      commands_total:
        type: string
        format: int64
  v1Or:
    type: object
    properties:
      in_ports:
        $ref: '#/definitions/v1OrIns'
        description: Input ports for the Or component.
      out_ports:
        $ref: '#/definitions/v1OrOuts'
        description: Output ports for the Or component.
    description: |-
      Logical OR.

      See [And component](#v1-and) on how signals are mapped onto boolean values.
  v1OrIns:
    type: object
    properties:
      inputs:
        type: array
        items:
          $ref: '#/definitions/v1InPort'
        description: |-
          Array of input signals.

          @gotags: validate:"dive"
    description: Inputs for the Or component.
  v1OrOuts:
    type: object
    properties:
      output:
        $ref: '#/definitions/v1OutPort'
        description: |-
          Result of logical OR of all the input signals.

          Will always be 0 (false), 1 (true) or invalid (unknown).
    description: Output ports for the Or component.
  v1OutPort:
    type: object
    properties:
      signal_name:
        type: string
        description: Name of the outgoing Signal on the OutPort.
    title: Components produce output for other components via OutPorts
  v1OverlappingService:
    type: object
    properties:
      service1:
        type: string
      service2:
        type: string
      entities_count:
        type: integer
        format: int32
    description: OverlappingService contains info about a service that overlaps with another one.
  v1Partition:
    type: object
    properties:
      previous_owners:
        type: array
        items:
          $ref: '#/definitions/v1Member'
      backups:
        type: array
        items:
          $ref: '#/definitions/v1Member'
      length:
        type: string
        format: int64
      d_maps:
        type: object
        additionalProperties:
          $ref: '#/definitions/v1DMap'
  v1PathTemplateMatcher:
    type: object
    properties:
      template_values:
        type: object
        additionalProperties:
          type: string
        description: |-
          Template value keys are OpenAPI-inspired path templates.

          * Static path segment `/foo` matches a path segment exactly
          * `/{param}` matches arbitrary path segment.
            (The param name is ignored and can be omitted (`{}`))
          * The parameter must cover whole segment.
          * Additionally, path template can end with `/*` wildcard to match
            arbitrary number of trailing segments (0 or more).
          * Multiple consecutive `/` are ignored, as well as trailing `/`.
          * Parametrized path segments must come after static segments.
          * `*`, if present, must come last.
          * Most specific template "wins" (`/foo` over `/{}` and `/{}` over `/*`).

          See also <https://swagger.io/specification/#path-templating-matching>

          Example:
          ```yaml
          /register: register
          "/user/{userId}": user
          /static/*: other
          ```

          @gotags: validate:"gt=0,dive,keys,required,endkeys,required"
        x-go-validate: required
    description: |-
      HTTP path will be matched against given path templates.
      If a match occurs, the value associated with the path template will be treated as a result.
      In case of multiple path templates matching, the most specific one will be chosen.
    title: Matches HTTP Path to given path templates
  v1Peer:
    type: object
    properties:
      address:
        type: string
      hostname:
        type: string
      services:
        type: object
        additionalProperties:
          type: string
    description: Peer holds peer info and services.
  v1Peers:
    type: object
    properties:
      self_peer:
        $ref: '#/definitions/v1Peer'
      peers:
        type: object
        additionalProperties:
          $ref: '#/definitions/v1Peer'
    description: Peers holds the peer info of this peer and a mapping of address to other peers.
  v1Policies:
    type: object
    properties:
      policies:
        type: object
        additionalProperties:
          $ref: '#/definitions/v1Policy'
  v1Policy:
    type: object
    properties:
      circuit:
        $ref: '#/definitions/v1Circuit'
        description: Defines the control-loop logic of the policy.
      resources:
        $ref: '#/definitions/v1Resources'
        description: Resources (Flux Meters, Classifiers etc.) to setup.
    description: |-
      :::info
      See also [Policy overview](/concepts/policy/policy.md).
      :::

      Policy specification contains a circuit that defines the controller logic and resources that need to be setup.
    title: Policy expresses reliability automation workflow that automatically protects services
  v1PolicyWrapper:
    type: object
    properties:
      common_attributes:
        $ref: '#/definitions/v1CommonAttributes'
        title: CommonAttributes
      policy:
        $ref: '#/definitions/v1Policy'
        title: Policy
  v1PolicyWrappers:
    type: object
    properties:
      policy_wrappers:
        type: object
        additionalProperties:
          $ref: '#/definitions/v1PolicyWrapper'
  v1PreviewFlowLabelsResponse:
    type: object
    properties:
      samples:
        type: array
        items:
          $ref: '#/definitions/PreviewFlowLabelsResponseFlowLabels'
  v1PreviewHTTPRequestsResponse:
    type: object
    properties:
      samples:
        type: array
        items:
          type: object
  v1ProcessInfo:
    type: object
    properties:
      start_time:
        type: string
        format: date-time
      uptime:
        type: string
  v1PromQL:
    type: object
    properties:
      out_ports:
        $ref: '#/definitions/v1PromQLOuts'
        description: Output ports for the PromQL component.
      query_string:
        type: string
        description: |-
          Describes the Prometheus query to be run.

          :::caution
          TODO we should describe how to construct the query, eg. how to employ the
          fluxmeters here or link to appropriate place in docs.
          :::
      evaluation_interval:
        type: string
        description: |-
          Describes the interval between successive evaluations of the Prometheus query.

          @gotags: default:"10s"
        x-go-default: 10s
    title: Component that runs a Prometheus query periodically and returns the result as an output signal
  v1PromQLOuts:
    type: object
    properties:
      output:
        $ref: '#/definitions/v1OutPort'
        description: The result of the Prometheus query as an output signal.
    description: Output for the PromQL component.
  v1PulseGenerator:
    type: object
    properties:
      out_ports:
        $ref: '#/definitions/v1PulseGeneratorOuts'
      true_for:
        type: string
        description: |-
          Emitting 1 for the true_for duration.

          @gotags: default:"5s"
        x-go-default: 5s
      false_for:
        type: string
        description: |-
          Emitting 0 for the false_for duration.

          @gotags: default:"5s"
        x-go-default: 5s
    description: Generates 0 and 1 in turns.
  v1PulseGeneratorOuts:
    type: object
    properties:
      output:
        $ref: '#/definitions/v1OutPort'
    description: Outputs for the PulseGenerator component.
  v1RateLimiter:
    type: object
    properties:
      in_ports:
        $ref: '#/definitions/v1RateLimiterIns'
        title: '@gotags: validate:"required"'
        x-go-validate: required
      flow_selector:
        $ref: '#/definitions/v1FlowSelector'
        description: |-
          Which control point to apply this ratelimiter to.

          @gotags: validate:"required"
        x-go-validate: required
      limit_reset_interval:
        type: string
        description: |-
          Time after which the limit for a given label value will be reset.

          @gotags: default:"60s"
        x-go-default: 60s
      label_key:
        type: string
        description: |-
          Specifies which label the ratelimiter should be keyed by.

          Rate limiting is done independently for each value of the
          [label](/concepts/flow-control/flow-label.md) with given key.
          Eg., to give each user a separate limit, assuming you have a _user_ flow
          label set up, set `label_key: "user"`.

          @gotags: validate:"required"
        x-go-validate: required
      lazy_sync:
        $ref: '#/definitions/RateLimiterLazySync'
        title: Configuration of lazy-syncing behaviour of ratelimiter
      dynamic_config_key:
        type: string
        title: Configuration key for DynamicConfig
      default_config:
        $ref: '#/definitions/v1RateLimiterDynamicConfig'
        title: Default configuration
    description: |-
      :::info
      See also [Rate Limiter overview](/concepts/policy/circuit/components/rate-limiter.md).
      :::

      Ratelimiting is done separately on per-label-value basis. Use _label\_key_
      to select which label should be used as key.
    title: Limits the traffic on a control point to specified rate
  v1RateLimiterDynamicConfig:
    type: object
    properties:
      overrides:
        type: array
        items:
          $ref: '#/definitions/RateLimiterOverride'
        description: |-
          Allows to specify different limits for particular label values.

          @gotags: validate:"dive"
    title: Dynamic Configuration for the rate limiter
  v1RateLimiterIns:
    type: object
    properties:
      limit:
        $ref: '#/definitions/v1InPort'
        description: |-
          Number of flows allowed per _limit\_reset\_interval_ per each label.
          Negative values disable the ratelimiter.

          :::tip
          Negative limit can be useful to _conditionally_ enable the ratelimiter
          under certain circumstances. [Decider](#v1-decider) might be helpful.
          :::

          @gotags: validate:"required"
        x-go-validate: required
    title: Inputs for the RateLimiter component
  v1ReportRequest:
    type: object
    properties:
      version_info:
        $ref: '#/definitions/v1VersionInfo'
      process_info:
        $ref: '#/definitions/v1ProcessInfo'
      host_info:
        $ref: '#/definitions/v1HostInfo'
      agent_group:
        type: string
      controller_info:
        $ref: '#/definitions/v1ControllerInfo'
      peers:
        $ref: '#/definitions/v1Peers'
      services_list:
        $ref: '#/definitions/v1ServicesList'
      all_statuses:
        $ref: '#/definitions/v1GroupStatus'
      policies:
        $ref: '#/definitions/v1PolicyWrappers'
      service_control_points:
        type: array
        items:
          $ref: '#/definitions/v1ServiceControlPoint'
      kubernetes_control_points:
        type: array
        items:
          $ref: '#/definitions/v1KubernetesControlPoint'
  v1ReportResponse:
    type: object
    description: ReportResponse is empty for now.
  v1Resources:
    type: object
    properties:
      flux_meters:
        type: object
        additionalProperties:
          $ref: '#/definitions/v1FluxMeter'
        description: |-
          Flux Meters are installed in the data-plane and form the observability leg of the feedback loop.

          Flux Meter created metrics can be consumed as input to the circuit via the PromQL component.

          @gotags: validate:"dive"
      classifiers:
        type: array
        items:
          $ref: '#/definitions/v1Classifier'
        description: |-
          Classifiers are installed in the data-plane and are used to label the requests based on payload content.

          The flow labels created by Classifiers can be matched by Flux Meters to create metrics for control purposes.

          @gotags: validate:"dive"
    description: |-
      :::info
      See also [Resources overview](/concepts/policy/resources.md).
      :::

      Resources are typically Flux Meters, Classifiers, etc. that can be used to create on-demand metrics or label the flows.
    title: Resources that need to be setup for the policy to function
  v1Rule:
    type: object
    properties:
      extractor:
        $ref: '#/definitions/v1Extractor'
        description: High-level declarative extractor.
      rego:
        $ref: '#/definitions/RuleRego'
        description: Rego module to extract a value from.
      telemetry:
        type: boolean
        description: |-
          :::note
          The flow label is always accessible in Aperture Policies regardless of this setting.
          :::

          :::caution
          When using [FluxNinja ARC plugin](arc/plugin.md), telemetry enabled
          labels are sent to FluxNinja ARC for observability. Telemetry should be disabled for
          sensitive labels.
          :::

          @gotags: default:"true"
        title: |-
          Decides if the created flow label should be available as an attribute in OLAP telemetry and
          propagated in [baggage](/concepts/flow-control/flow-label.md#baggage)
        x-go-validate: required
    description: |-
      Flow classification rule extracts a value from request metadata.
      More specifically, from `input`, which has the same spec as [Envoy's External Authorization Attribute Context][attribute-context].
      See https://play.openpolicyagent.org/p/gU7vcLkc70 for an example input.
      There are two ways to define a flow classification rule:
      * Using a declarative extractor – suitable from simple cases, such as directly reading a value from header or a field from json body.
      * Rego expression.

      Performance note: It's recommended to use declarative extractors where possible, as they may be slightly performant than Rego expressions.

      Example of Declarative JSON extractor:
      ```yaml
      extractor:
        json:
          from: request.http.body
          pointer: /user/name
      ```

      Example of Rego module which also disables telemetry visibility of label:
      ```yaml
      rego:
        query: data.user_from_cookie.user
        source: |
          package user_from_cookie
          cookies := split(input.attributes.request.http.headers.cookie, "; ")
          user := user {
              cookie := cookies[_]
              startswith(cookie, "session=")
              session := substring(cookie, count("session="), -1)
              parts := split(session, ".")
              object := json.unmarshal(base64url.decode(parts[0]))
              user := object.user
          }
      telemetry: false
      ```
      [attribute-context]: https://www.envoyproxy.io/docs/envoy/latest/api-v3/service/auth/v3/attribute_context.proto
    title: Rule describes a single Flow Classification Rule
  v1Scheduler:
    type: object
    properties:
      out_ports:
        $ref: '#/definitions/v1SchedulerOuts'
        description: Output ports for the Scheduler component.
      scheduler_parameters:
        $ref: '#/definitions/v1SchedulerParameters'
        description: |-
          Scheduler parameters.

          @gotags: validate:"required"
        x-go-validate: required
    description: |-
      :::note
      Each Agent instantiates an independent copy of the scheduler, but output
      signals for accepted and incoming concurrency are aggregated across all agents.
      :::

      See [ConcurrencyLimiter](#v1-concurrency-limiter) for more context.
    title: Weighted Fair Queuing-based workload scheduler
  v1SchedulerOuts:
    type: object
    properties:
      accepted_concurrency:
        $ref: '#/definitions/v1OutPort'
        description: |-
          Accepted concurrency is the number of accepted tokens per second.

          :::info
          **Accepted tokens** are tokens associated with
          [flows](/concepts/flow-control/flow-control.md#flow) that were accepted by
          this scheduler. Number of tokens for a flow is determined by a
          [workload parameters](#scheduler-workload-parameters) that the flow was assigned to (either
          via `auto_tokens` or explicitly by `Workload.tokens`).
          :::

          Value of this signal is the sum across all the relevant schedulers.
      incoming_concurrency:
        $ref: '#/definitions/v1OutPort'
        description: |-
          Incoming concurrency is the number of incoming tokens/sec.
          This is the same as `accepted_concurrency`, but across all the flows
          entering scheduler, including rejected ones.
    description: Output for the Scheduler component.
  v1SchedulerParameters:
    type: object
    properties:
      workloads:
        type: array
        items:
          $ref: '#/definitions/SchedulerParametersWorkload'
        description: |-
          List of workloads to be used in scheduler.

          Categorizing [flows](/concepts/flow-control/flow-control.md#flow) into workloads
          allows for load-shedding to be "smarter" than just "randomly deny 50% of
          requests". There are two aspects of this "smartness":
          * Scheduler can more precisely calculate concurrency if it understands
            that flows belonging to different classes have different weights (eg.
            inserts vs lookups).
          * Setting different priorities to different workloads lets the scheduler
            avoid dropping important traffic during overload.

          Each workload in this list specifies also a matcher that's used to
          determine which flow will be categorized into which workload.
          In case of multiple matching workloads, the first matching one will be used.
          If none of workloads match, `default_workload` will be used.

          :::info
          See also [workload definition in the concepts
          section](/concepts/policy/circuit/components/concurrency-limiter.md#workload).
          :::

          @gotags: validate:"dive"
      default_workload_parameters:
        $ref: '#/definitions/SchedulerParametersWorkloadParameters'
        description: |-
          WorkloadParameters to be used if none of workloads specified in `workloads` match.

          @gotags: validate:"required"
        x-go-validate: required
      auto_tokens:
        type: boolean
        description: |-
          Automatically estimate the size of a request in each workload, based on
          historical latency. Each workload's `tokens` will be set to average
          latency of flows in that workload during last few seconds (exact duration
          of this average can change).

          @gotags: default:"true"
        x-go-default: "true"
      timeout_factor:
        type: number
        format: double
        description: |-
          If a flow is not able to get tokens within `timeout_factor` * `tokens` of duration,
          it will be rejected.

          This value impacts the prioritization and fairness because the larger the timeout the higher the chance a request has to get scheduled.

          @gotags: validate:"gte=0.0" default:"0.5"
        title: Timeout as a factor of tokens for a flow in a workload
        x-go-default: 0.5
        x-go-validate: gte=0.0
      max_timeout:
        type: string
        description: |-
          :::caution
          This timeout needs to be strictly less than the timeout set on the
          client for the whole GRPC call:
          * in case of envoy, timeout set on `grpc_service` used in `ext_authz` filter,
          * in case of libraries, timeout configured... TODO.

          We're using fail-open logic in integrations, so if the GRPC timeout
          fires first, the flow will end up being unconditionally allowed while
          it're still waiting on the scheduler.

          To avoid such cases, the end-to-end GRPC timeout should also contain
          some headroom for constant overhead like serialization, etc. Default
          value for GRPC timeouts is 500ms, giving 50ms of headeroom, so when
          tweaking this timeout, make sure to adjust the GRPC timeout accordingly.
          :::

          @gotags: default:"0.49s"
        title: Max Timeout is the value with which the flow timeout calculated by `timeout_factor` is capped
        x-go-default: 0.49s
  v1Service:
    type: object
    properties:
      name:
        type: string
      entities_count:
        type: integer
        format: int32
    description: |-
      Service contains information about single service discovered in agent group by a
      particular agent.
  v1ServiceControlPoint:
    type: object
    properties:
      name:
        type: string
      service_name:
        type: string
    description: ServiceControlPoint contains info about a control point on a given service.
  v1ServiceSelector:
    type: object
    properties:
      agent_group:
        type: string
        description: |-
          Which [agent-group](/concepts/flow-control/service.md#agent-group) this
          selector applies to.

          @gotags: default:"default"
        x-go-default: default
      service:
        type: string
        description: |-
          The Fully Qualified Domain Name of the
          [service](/concepts/flow-control/service.md) to select.

          In kubernetes, this is the FQDN of the Service object.

          Empty string means all services within an agent group (catch-all).

          :::note
          One entity may belong to multiple services.
          :::
    description: |-
      :::info
      See also [FlowSelector overview](/concepts/flow-control/flow-selector.md).
      :::
    title: |-
      Describes which service a [flow control or observability
      component](/concepts/flow-control/flow-control.md#components) should apply
      to
  v1ServicesList:
    type: object
    properties:
      services:
        type: array
        items:
          $ref: '#/definitions/v1Service'
      overlapping_services:
        type: array
        items:
          $ref: '#/definitions/v1OverlappingService'
  v1SlabInfo:
    type: object
    properties:
      allocated:
        type: string
        format: int64
      inuse:
        type: string
        format: int64
      garbage:
        type: string
        format: int64
  v1Sqrt:
    type: object
    properties:
      in_ports:
        $ref: '#/definitions/v1SqrtIns'
        description: Input ports for the Sqrt component.
      out_ports:
        $ref: '#/definitions/v1SqrtOuts'
        description: Output ports for the Sqrt component.
      scale:
        type: number
        format: double
        description: |-
          Scaling factor to be multiplied with the square root of the input signal.

          @gotags default:"1.0"
        x-go-default: 1
    description: |-
      $$
      \text{output} = \text{scale} \sqrt{\text{input}}
      $$
    title: Takes an input signal and emits the square root of it multiplied by scale as an output
  v1SqrtIns:
    type: object
    properties:
      input:
        $ref: '#/definitions/v1InPort'
        description: Input signal.
    description: Inputs for the Sqrt component.
  v1SqrtOuts:
    type: object
    properties:
      output:
        $ref: '#/definitions/v1OutPort'
        description: Output signal.
    description: Outputs for the Sqrt component.
  v1Stats:
    type: object
    properties:
      cmdline:
        type: array
        items:
          type: string
      release_version:
        type: string
      uptime_seconds:
        type: string
        format: int64
      runtime:
        type: object
      cluster_coordinator:
        $ref: '#/definitions/v1Member'
      member:
        $ref: '#/definitions/v1Member'
      partitions:
        type: object
        additionalProperties:
          $ref: '#/definitions/v1Partition'
      backups:
        type: object
        additionalProperties:
          $ref: '#/definitions/v1Partition'
      cluster_members:
        type: object
        additionalProperties:
          $ref: '#/definitions/v1Member'
      network:
        $ref: '#/definitions/v1Network'
      d_maps:
        $ref: '#/definitions/v1DMaps'
      d_topics:
        $ref: '#/definitions/v1DTopics'
  v1StatusError:
    type: object
    properties:
      message:
        type: string
    description: Error holds raw error message and its cause in a nested field.
  v1Switcher:
    type: object
    properties:
      in_ports:
        $ref: '#/definitions/v1SwitcherIns'
        description: Input ports for the Switcher component.
      out_ports:
        $ref: '#/definitions/v1SwitcherOuts'
        description: Output ports for the Switcher component.
    description: |-
      `on_true` will be returned if switch input is valid and not equal to 0.0 ,
       otherwise `on_false` will be returned.
    title: Type of combinator that switches between `on_true` and `on_false` signals based on switch input
  v1SwitcherIns:
    type: object
    properties:
      on_true:
        $ref: '#/definitions/v1InPort'
        description: Output signal when switch is valid and not 0.0.
      on_false:
        $ref: '#/definitions/v1InPort'
        description: Output signal when switch is invalid or 0.0.
      switch:
        $ref: '#/definitions/v1InPort'
        description: Decides whether to return on_true or on_false.
    description: Inputs for the Switcher component.
  v1SwitcherOuts:
    type: object
    properties:
      output:
        $ref: '#/definitions/v1OutPort'
        description: Selected signal (on_true or on_false).
    description: Outputs for the Switcher component.
  v1Variable:
    type: object
    properties:
      out_ports:
        $ref: '#/definitions/v1VariableOuts'
        description: Output ports for the Variable component.
      dynamic_config_key:
        type: string
        description: Configuration key for DynamicConfig.
      default_config:
        $ref: '#/definitions/v1VariableDynamicConfig'
        description: Default configuration.
    description: Component that emits a variable value as an output signal, can be defined in dynamic configuration.
  v1VariableDynamicConfig:
    type: object
    properties:
      constant_signal:
        $ref: '#/definitions/v1ConstantSignal'
  v1VariableOuts:
    type: object
    properties:
      output:
        $ref: '#/definitions/v1OutPort'
        description: The value is emitted to the output port.
    description: Outputs for the Variable component.
  v1VersionInfo:
    type: object
    properties:
      version:
        type: string
      service:
        type: string
      build_host:
        type: string
      build_os:
        type: string
      build_time:
        type: string
      git_branch:
        type: string
      git_commit_hash:
        type: string<|MERGE_RESOLUTION|>--- conflicted
+++ resolved
@@ -1342,7 +1342,9 @@
       pulse_generator:
         $ref: '#/definitions/v1PulseGenerator'
         description: Generates 0 and 1 in turns.
-<<<<<<< HEAD
+      holder:
+        $ref: '#/definitions/v1Holder'
+        description: Holds the last valid signal value for the specified duration then waits for next valid value to hold.
       nested_circuit:
         $ref: '#/definitions/v1NestedCircuit'
         description: Nested circuit defines a sub-circuit as a high-level component. It consists of a list of components and a map of input and output ports.
@@ -1355,11 +1357,6 @@
       aimd_concurrency_controller:
         $ref: '#/definitions/v1AIMDConcurrencyController'
         description: AIMD Concurrency control component is based on Additive Increase and Multiplicative Decrease of Concurrency. It takes a signal and setpoint as inputs and reduces concurrency limits proportionally (or any arbitrary power) based on deviation of the signal from setpoint. Internally implemented as a nested circuit.
-=======
-      holder:
-        $ref: '#/definitions/v1Holder'
-        description: Holds the last valid signal value for the specified duration then waits for next valid value to hold.
->>>>>>> 1bd5b210
     description: |-
       :::info
       See also [Components overview](/concepts/policy/circuit/circuit.md#components).
