--- conflicted
+++ resolved
@@ -3150,7 +3150,7 @@
 
           :::info
           **Accepted tokens** are tokens associated with
-          [flows](/concepts/flow-control/flow-control.md#flow) that were accepted by
+          [flows](/concepts/integrations/flow-control/flow-control.md#flow) that were accepted by
           this scheduler. Number of tokens for a flow is determined by a
           [workload parameters](#scheduler-workload-parameters) that the flow was assigned to (either
           via `auto_tokens` or explicitly by `Workload.tokens`).
@@ -3246,41 +3246,6 @@
           @gotags: default:"0.49s"
         title: Max Timeout is the value with which the flow timeout calculated by `timeout_factor` is capped
         x-go-default: 0.49s
-<<<<<<< HEAD
-=======
-    description: |-
-      :::note
-      Each Agent instantiates an independent copy of the scheduler, but output
-      signals for accepted and incoming concurrency are aggregated across all agents.
-      :::
-
-      See [ConcurrencyLimiter](#v1-concurrency-limiter) for more context.
-    title: Weighted Fair Queuing-based workload scheduler
-  v1SchedulerOuts:
-    type: object
-    properties:
-      accepted_concurrency:
-        $ref: '#/definitions/v1OutPort'
-        description: |-
-          Accepted concurrency is the number of accepted tokens per second.
-
-          :::info
-          **Accepted tokens** are tokens associated with
-          [flows](/concepts/integrations/flow-control/flow-control.md#flow) that were accepted by
-          this scheduler. Number of tokens for a flow is determined by a
-          [workload parameters](#scheduler-workload-parameters) that the flow was assigned to (either
-          via `auto_tokens` or explicitly by `Workload.tokens`).
-          :::
-
-          Value of this signal is the sum across all the relevant schedulers.
-      incoming_concurrency:
-        $ref: '#/definitions/v1OutPort'
-        description: |-
-          Incoming concurrency is the number of incoming tokens/sec.
-          This is the same as `accepted_concurrency`, but across all the flows
-          entering scheduler, including rejected ones.
-    description: Output for the Scheduler component.
->>>>>>> 219cafb2
   v1Service:
     type: object
     properties:
