---
title: Policy
sidebar_position: 8
sidebar_label: Policy Language
---

```mdx-code-block
import DocCardList from '@theme/DocCardList';
```

:::info See also

[Policy reference](/reference/configuration/spec.md#policy)

:::

Aperture's policy language enables expression of closed-loop [control
systems][control-system] in a declarative manner. Aperture includes pre-packaged
[blueprints][blueprints] that can be used both as a guide for creating new
policies, or used as-is.

Policies provide a framework for defining and managing reliability criteria and
conditions. They allow service operators to define and enforce reliability
policies programmatically, running in a continuous control loop. In an
application reliability context, policies codify the capability of the
application to modify its operational state to achieve the best possible mode of
operation despite overload and failures.

Aperture's control loop policies are programmable "circuits" that are evaluated
periodically. One of the primary goals of these policies is to calculate the
<<<<<<< HEAD
deviation from objectives and apply counter-measures, such as load throttling
and workload queuing, to keep the system in a safe operational zone. The
policies are used to express where the metrics are collected from and where the
actuation happens, along with signal processing needed to perform corrective
actions from health metrics. For example, a policy can be written to detect
overload build-up at an upstream service and trigger load throttling at a
downstream service.
=======
deviation from objectives and apply countermeasures, such as load throttling and
workload queuing, to keep the system in a safe operational zone. The policies
are used to express where the metrics are collected from and where the actuation
happens, along with signal processing needed to perform corrective actions from
health metrics. For example, a policy can be written to detect overload build-up
at an upstream service and trigger load throttling at a downstream service.
>>>>>>> 58b3079e

The policy specification consists of two parts:

1. A [Circuit](#circuit) that expresses the Control System as an execution
   graph.
2. A list of [Resources](#resources) which are required to support the circuit.

## Circuit

A [circuit][circuit] in Aperture's policy language represents the signal
processing circuit of the control system as an execution graph. It captures the
process of evaluating the system's current state and describes the actions to be
taken based on that evaluation. A circuit is made up of nodes, which represent
the various components of the control system, including signal processing
components, and edges, which represent the flow of signals between the nodes.

Observability-driven control is an important aspect of Aperture's policy
language. By monitoring signals such as request latency, error rate, and
saturation, Aperture's circuits can detect deviations from service-level
objectives and trigger appropriate actions to restore system stability and
reliability. The circuit is the heart of the policy specification and is
responsible for the logic of the control system.

## Resources

:::info See also

[Resources reference](/reference/configuration/spec.md#resources)

:::

The resources section in the Policy describes resources needed to set up a
circuit. It's possible but not recommended to share resources across Policies
since resources are always defined in the global scope. Resources can be
referenced inside the Circuit, the exact reference mechanism depends on the type
of Resource.

Examples:

1. [Flux Meters][flux-meter]: The metrics generated by Flux Meter can be
   referenced inside [PromQL Components][promql-reference]
2. [Flow Classifiers][flow-classifier]: The labels generated by Classifiers can
   be referred inside [Selectors][selector-reference].

[flux-meter]: /concepts/advanced/flux-meter.md
[flow-classifier]: /concepts/advanced/classifier.md
[promql-reference]: /reference/configuration/spec.md#prom-q-l
[selector-reference]: /reference/configuration/spec.md#selector
[circuit]: /concepts/advanced/circuit.md
[blueprints]: /reference/blueprints/blueprints.md
[control-system]: https://en.wikipedia.org/wiki/Control_system<|MERGE_RESOLUTION|>--- conflicted
+++ resolved
@@ -28,22 +28,12 @@
 
 Aperture's control loop policies are programmable "circuits" that are evaluated
 periodically. One of the primary goals of these policies is to calculate the
-<<<<<<< HEAD
-deviation from objectives and apply counter-measures, such as load throttling
-and workload queuing, to keep the system in a safe operational zone. The
-policies are used to express where the metrics are collected from and where the
-actuation happens, along with signal processing needed to perform corrective
-actions from health metrics. For example, a policy can be written to detect
-overload build-up at an upstream service and trigger load throttling at a
-downstream service.
-=======
 deviation from objectives and apply countermeasures, such as load throttling and
 workload queuing, to keep the system in a safe operational zone. The policies
 are used to express where the metrics are collected from and where the actuation
 happens, along with signal processing needed to perform corrective actions from
 health metrics. For example, a policy can be written to detect overload build-up
 at an upstream service and trigger load throttling at a downstream service.
->>>>>>> 58b3079e
 
 The policy specification consists of two parts:
 
