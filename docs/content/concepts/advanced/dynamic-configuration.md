---
title: Dynamic Configuration
description: Dynamically configuration of policy
keywords:
  - policy
  - configuration
sidebar_position: 10
---

Aperture's policies can be thought of as "Load Management Applications" running
on top of the Aperture platform. These applications (policies) are designed to
not only configure during startup, they can also be configured at runtime. This
helps preserve the runtime state of the policy while it receives updates to its
existing configuration.

:::note

Not all components support dynamic configuration updates. Look for fields such
as `*_config_key` in the components that support dynamic configuration updates.

:::

<<<<<<< HEAD
Some actuation components can be switched between normal and dry run modes at
runtime through dynamic configuration. Certain blueprints use
=======
For example, some actuation components can be switched between normal and dry
run modes at runtime through dynamic configuration. Certain blueprints use
>>>>>>> 58b3079e
[_Variable_](/reference/configuration/spec.md#variable) type components to
implement dynamic control. For example, the
[feature rollout blueprint](/reference/blueprints/load-ramping/base#dynamic-configuration)
takes dynamic configuration to start or stop the rollout.

The dynamic configuration can be provided to an existing policy using the
[aperturectl CLI](/reference/aperture-cli/aperturectl/policy/apply/apply.md). To
learn more about its usage, see how the dynamic configuration is provided in the
service protection
[blueprint](/reference/blueprints/load-scheduling/average-latency#dynamic-configuration).<|MERGE_RESOLUTION|>--- conflicted
+++ resolved
@@ -20,13 +20,9 @@
 
 :::
 
-<<<<<<< HEAD
+
 Some actuation components can be switched between normal and dry run modes at
 runtime through dynamic configuration. Certain blueprints use
-=======
-For example, some actuation components can be switched between normal and dry
-run modes at runtime through dynamic configuration. Certain blueprints use
->>>>>>> 58b3079e
 [_Variable_](/reference/configuration/spec.md#variable) type components to
 implement dynamic control. For example, the
 [feature rollout blueprint](/reference/blueprints/load-ramping/base#dynamic-configuration)
