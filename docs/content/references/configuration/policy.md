--- conflicted
+++ resolved
@@ -519,12 +519,8 @@
 
   :::note
   Treating invalid inputs as "unknowns" has a consequence that the result
-<<<<<<< HEAD
-  might end up being valid even when some inputs are invalid. Eg. `unknown && false == false`, because the result would end up false no matter if
-=======
   might end up being valid even when some inputs are invalid. Eg. `unknown && false == false`,
   because the result would end up false no matter if
->>>>>>> 3b723f25
   first signal was true or false. On the other hand, `unknown && true == unknown`.
   :::
 
@@ -2927,7 +2923,7 @@
 
 Flow classification rule extracts a value from request metadata.
 More specifically, from `input`, which has the same spec as [Envoy's External Authorization Attribute Context][attribute-context].
-See https://play.openpolicyagent.org/p/gU7vcLkc70 for an example input.
+See <https://play.openpolicyagent.org/p/gU7vcLkc70> for an example input.
 There are two ways to define a flow classification rule:
 
 - Using a declarative extractor – suitable from simple cases, such as directly reading a value from header or a field from json body.
@@ -2963,7 +2959,6 @@
 telemetry: false
 ```
 
-[attribute-context]: https://www.envoyproxy.io/docs/envoy/latest/api-v3/service/auth/v3/attribute_context.proto
 
 #### Properties
 
