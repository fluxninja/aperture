--- conflicted
+++ resolved
@@ -52,18 +52,14 @@
 );
 ```
 
-<<<<<<< HEAD
-FluxNinja Aperture Cloud extension enables [Aperture Cloud][aperture-cloud] integration for
-=======
-FluxNinja extension enables [Aperture Cloud][] integration for
->>>>>>> 097b3868
+FluxNinja Aperture Cloud extension enables [Aperture Cloud][] integration for
 Aperture Agents (and [self-hosted][self-hosting] Controllers). It enriches logs
 and traces collected by Aperture and sends them to Aperture Cloud. This data is
 batched and rolled up to optimize bandwidth usage. The extension also sends
 periodic heartbeats to Aperture Cloud to track health and configuration. This
 allows you to monitor your policies and analyze flows in Aperture Cloud.
 
-FluxNinja extension also provides the possibility to use the Aperture Cloud
+FluxNinja Aperture Cloud extension also provides the possibility to use the Aperture Cloud
 Controller.
 
 ## Aperture Cloud Controller {#cloud-controller}
@@ -115,7 +111,7 @@
 More details about particular agent installation modes could be found in
 [Get Started: Installation](/get-started/installation/agent/agent.md).
 
-Configuration parameters for the FluxNinja Extension are as follows:
+Configuration parameters for the FluxNinja Aperture Cloud extension are as follows:
 
 - [Aperture Agent](/reference/configuration/agent.md#flux-ninja-extension-config)
 - [Aperture Controller](/reference/configuration/controller.md/#flux-ninja-extension-config)
