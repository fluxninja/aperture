--- conflicted
+++ resolved
@@ -6400,11 +6400,7 @@
 
 :::info
 
-<<<<<<< HEAD
 See also [Resources overview](/concepts/advanced/policy.md).
-=======
-See also [Resources overview](/concepts/policy/resources.md).
->>>>>>> 01e22df1
 
 :::
 
@@ -6445,15 +6441,9 @@
 <!-- vale on -->
 
 Rule describes a single classification Rule
-<<<<<<< HEAD
 
 Example of a JSON extractor:
 
-=======
-
-Example of a JSON extractor:
-
->>>>>>> 01e22df1
 ```yaml
 extractor:
   json:
@@ -6484,12 +6474,7 @@
 <!-- vale on -->
 
 Decides if the created flow label should be available as an attribute in OLAP
-<<<<<<< HEAD
 telemetry and propagated in [baggage](/concepts/flow-label.md#baggage)
-=======
-telemetry and propagated in
-[baggage](/concepts/flow-control/flow-label.md#baggage)
->>>>>>> 01e22df1
 
 :::note
 
@@ -6649,21 +6634,12 @@
 <!-- vale on -->
 
 _Sampler_ is a component that regulates the load at a
-<<<<<<< HEAD
-[_Control Point_](/concepts/selector.md/#control-point) by allowing only a
-specified percentage of flows at random or by sticky sessions.
-
-:::info
-
-See also [_Sampler_ overview](/concepts/sampler.md).
-=======
 [_Control Point_](/concepts/flow-control/selector.md/#control-point) by allowing
 only a specified percentage of flows at random or by sticky sessions.
 
 :::info
 
 See also [_Sampler_ overview](/concepts/flow-control/components/sampler.md).
->>>>>>> 01e22df1
 
 :::
 
@@ -7072,24 +7048,6 @@
 workload.
 
 <dl>
-<<<<<<< HEAD
-<dt>fairness_key</dt>
-<dd>
-
-<!-- vale off -->
-
-(string)
-
-<!-- vale on -->
-
-Fairness key is a label key that can be used to provide fairness within a
-workload. Any [flow label](/concepts/flow-label.md) can be used here. For
-example, if you have a classifier that sets `user` flow label, you might want to
-set `fairness_key = "user"`.
-
-</dd>
-=======
->>>>>>> 01e22df1
 <dt>priority</dt>
 <dd>
 
