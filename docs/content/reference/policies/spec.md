---
title: Policy Language Specification
sidebar_position: 2
sidebar_label: Specification
---

<!-- vale off -->

<head>
  <body className="schema-docs" />
</head>

<!-- vale on -->

Reference for all objects used in [the Policy language](/concepts/policy/policy.md).

The top-level object representing a policy is [Policy](#policy).

<!---
Generated File Starts
-->

## Objects

---

<!-- vale off -->

### AIMDConcurrencyController {#a-i-m-d-concurrency-controller}

<!-- vale on -->

High level concurrency control component. Baselines a signal using exponential moving average and applies concurrency limits based on deviation of signal from the baseline. Internally implemented as a nested circuit.

<dl>
<dt>alerter_parameters</dt>
<dd>

<!-- vale off -->

([AlerterParameters](#alerter-parameters))

<!-- vale on -->

Configuration for embedded Alerter.

</dd>
<dt>default_config</dt>
<dd>

<!-- vale off -->

([LoadActuatorDynamicConfig](#load-actuator-dynamic-config))

<!-- vale on -->

Default configuration.

</dd>
<dt>dynamic_config_key</dt>
<dd>

<!-- vale off -->

(string)

<!-- vale on -->

Dynamic configuration key for load actuation.

</dd>
<dt>flow_selector</dt>
<dd>

<!-- vale off -->

([FlowSelector](#flow-selector))

<!-- vale on -->

Flow Selector decides the service and flows at which the concurrency limiter is applied.
Deprecated 1.8.0: Use `selectors` instead. The `selectors` will be ignored if `flow_selector` is set.

</dd>
<dt>gradient_parameters</dt>
<dd>

<!-- vale off -->

([GradientControllerParameters](#gradient-controller-parameters))

<!-- vale on -->

Gradient parameters for the controller.

</dd>
<dt>in_ports</dt>
<dd>

<!-- vale off -->

([AIMDConcurrencyControllerIns](#a-i-m-d-concurrency-controller-ins))

<!-- vale on -->

Input ports for the AIMDConcurrencyController component.

</dd>
<dt>load_multiplier_linear_increment</dt>
<dd>

<!-- vale off -->

(float64, default: `0.0025`)

<!-- vale on -->

Linear increment to load multiplier in each execution tick when the system is not in overloaded state.

</dd>
<dt>max_load_multiplier</dt>
<dd>

<!-- vale off -->

(float64, default: `2`)

<!-- vale on -->

Current accepted concurrency is multiplied with this number to dynamically calculate the upper concurrency limit of a Service during normal (non-overload) state. This protects the Service from sudden spikes.

</dd>
<dt>out_ports</dt>
<dd>

<!-- vale off -->

([AIMDConcurrencyControllerOuts](#a-i-m-d-concurrency-controller-outs))

<!-- vale on -->

Output ports for the AIMDConcurrencyController component.

</dd>
<dt>scheduler_parameters</dt>
<dd>

<!-- vale off -->

([SchedulerParameters](#scheduler-parameters))

<!-- vale on -->

Scheduler parameters.

</dd>
<dt>selectors</dt>
<dd>

<!-- vale off -->

([Selectors](#selectors))

<!-- vale on -->

Selectors for the component.

</dd>
</dl>

---

<!-- vale off -->

### AIMDConcurrencyControllerIns {#a-i-m-d-concurrency-controller-ins}

<!-- vale on -->

Inputs for the AIMDConcurrencyController component.

<dl>
<dt>enabled</dt>
<dd>

<!-- vale off -->

([InPort](#in-port))

<!-- vale on -->

<<<<<<< HEAD
The enabled port controls whether the _Adaptive Load Scheduler_ can load shed _Flows_. By default, the _Adaptive Load Scheduler_ is enabled.
=======
The enabled port controls whether the _Load Scheduler_ can load shed _Flows_. By default, the _Load Scheduler_ is enabled.
>>>>>>> 35450372

</dd>
<dt>setpoint</dt>
<dd>

<!-- vale off -->

([InPort](#in-port))

<!-- vale on -->

The setpoint to the controller.

</dd>
<dt>signal</dt>
<dd>

<!-- vale off -->

([InPort](#in-port))

<!-- vale on -->

The signal to the controller.

</dd>
</dl>

---

<!-- vale off -->

### AIMDConcurrencyControllerOuts {#a-i-m-d-concurrency-controller-outs}

<!-- vale on -->

Outputs for the AIMDConcurrencyController component.

<dl>
<dt>accepted_concurrency</dt>
<dd>

<!-- vale off -->

([OutPort](#out-port))

<!-- vale on -->

Accepted concurrency is the number of concurrent requests that are accepted by the service.

</dd>
<dt>desired_load_multiplier</dt>
<dd>

<!-- vale off -->

([OutPort](#out-port))

<!-- vale on -->

Desired Load multiplier is the ratio of desired concurrency to the incoming concurrency.

</dd>
<dt>incoming_concurrency</dt>
<dd>

<!-- vale off -->

([OutPort](#out-port))

<!-- vale on -->

IncomingConcurrency is the number of concurrent requests that are received by the service.

</dd>
<dt>is_overload</dt>
<dd>

<!-- vale off -->

([OutPort](#out-port))

<!-- vale on -->

Is overload is a Boolean signal that indicates whether the service is overloaded based on the deviation of the signal from the setpoint taking into account some tolerance.
Deprecated: 1.6.0

</dd>
<dt>observed_load_multiplier</dt>
<dd>

<!-- vale off -->

([OutPort](#out-port))

<!-- vale on -->

Observed Load multiplier is the ratio of accepted concurrency to the incoming concurrency.

</dd>
</dl>

---

<!-- vale off -->

### AdaptiveLoadScheduler {#adaptive-load-scheduler}
<<<<<<< HEAD

<!-- vale on -->

The _Adaptive Load Scheduler_ adjusts the accepted token rate based on the deviation of the input signal from the setpoint..

<dl>
<dt>alerter_parameters</dt>
<dd>

<!-- vale off -->

([AlerterParameters](#alerter-parameters))

<!-- vale on -->

Configuration parameters for the embedded Alerter.

</dd>
<dt>default_config</dt>
<dd>

<!-- vale off -->

([LoadSchedulerActuatorDynamicConfig](#load-scheduler-actuator-dynamic-config))

<!-- vale on -->

Default dynamic configuration for load actuation.

</dd>
<dt>dynamic_config_key</dt>
<dd>

<!-- vale off -->

(string)

<!-- vale on -->

Dynamic configuration key for load actuation.

</dd>
<dt>flow_selector</dt>
<dd>

<!-- vale off -->

([FlowSelector](#flow-selector))

<!-- vale on -->

_Flow Selector_ is responsible for choosing the _Flows_ to which the _Load Scheduler_ is applied.

</dd>
<dt>gradient_parameters</dt>
<dd>

<!-- vale off -->

([GradientControllerParameters](#gradient-controller-parameters))

<!-- vale on -->

Parameters for the _Gradient Controller_.

</dd>
<dt>in_ports</dt>
<dd>

<!-- vale off -->

([AdaptiveLoadSchedulerIns](#adaptive-load-scheduler-ins))

<!-- vale on -->

Collection of input ports for the _Adaptive Load Scheduler_ component.

</dd>
<dt>load_multiplier_linear_increment</dt>
<dd>

<!-- vale off -->

(float64, default: `0.0025`)

<!-- vale on -->

Linear increment to load multiplier in each execution tick when the system is not in overloaded state.

</dd>
<dt>max_load_multiplier</dt>
<dd>

<!-- vale off -->

(float64, default: `2`)

<!-- vale on -->

The accepted token rate is multiplied by this value to dynamically calculate the upper concurrency limit of a Service during normal (non-overload) states, helping to protect the Service from sudden spikes in incoming token rate.

</dd>
<dt>out_ports</dt>
<dd>

<!-- vale off -->

([AdaptiveLoadSchedulerOuts](#adaptive-load-scheduler-outs))

<!-- vale on -->

Collection of output ports for the _Adaptive Load Scheduler_ component.

</dd>
<dt>scheduler_parameters</dt>
<dd>

<!-- vale off -->

([LoadSchedulerSchedulerParameters](#load-scheduler-scheduler-parameters))

<!-- vale on -->

Parameters for the _Load Scheduler_.

</dd>
</dl>

---

<!-- vale off -->

### AdaptiveLoadSchedulerIns {#adaptive-load-scheduler-ins}

<!-- vale on -->

Input ports for the _Adaptive Load Scheduler_ component.

<dl>
<dt>enabled</dt>
<dd>

<!-- vale off -->

([InPort](#in-port))

<!-- vale on -->

The enabled port determines if the _Load Scheduler_ can shed _Flows_. By default, the Load Scheduler is enabled.

</dd>
<dt>setpoint</dt>
<dd>

<!-- vale off -->

([InPort](#in-port))

<!-- vale on -->

The setpoint input to the controller.

</dd>
<dt>signal</dt>
<dd>

<!-- vale off -->

([InPort](#in-port))

<!-- vale on -->

The input signal to the controller.

</dd>
</dl>

---

<!-- vale off -->

### AdaptiveLoadSchedulerOuts {#adaptive-load-scheduler-outs}

<!-- vale on -->

Output ports for the _Adaptive Load Scheduler_ component.

<dl>
<dt>accepted_token_rate</dt>
<dd>

<!-- vale off -->

([OutPort](#out-port))

<!-- vale on -->

Accepted token rate is the number of tokens per second accepted by the service.

</dd>
<dt>desired_load_multiplier</dt>
<dd>

<!-- vale off -->

([OutPort](#out-port))

<!-- vale on -->

Desired Load multiplier is the ratio of desired token rate to the incoming token rate.

</dd>
<dt>incoming_token_rate</dt>
<dd>

<!-- vale off -->

([OutPort](#out-port))

<!-- vale on -->

Incoming token rate is the number of tokens per second incoming to the service (including rejected ones).

</dd>
<dt>is_overload</dt>
<dd>

<!-- vale off -->

([OutPort](#out-port))

<!-- vale on -->

A Boolean signal that indicates whether the service is overloaded based on the deviation of the signal from the setpoint, considering a certain tolerance.
Deprecated: 1.6.0

</dd>
<dt>observed_load_multiplier</dt>
<dd>

<!-- vale off -->

([OutPort](#out-port))

<!-- vale on -->

Observed Load multiplier is the ratio of accepted token rate to the incoming token rate.

</dd>
</dl>

---

<!-- vale off -->

### AddressExtractor {#address-extractor}
=======
>>>>>>> 35450372

<!-- vale on -->

_Adaptive Load Scheduler_ adapts the accepted token rate based on deviation of signal from the setpoint.

<dl>
<dt>alerter_parameters</dt>
<dd>

<!-- vale off -->

([AlerterParameters](#alerter-parameters))

<!-- vale on -->

Configuration for embedded Alerter.

</dd>
<dt>default_config</dt>
<dd>

<!-- vale off -->

([LoadSchedulerActuatorDynamicConfig](#load-scheduler-actuator-dynamic-config))

<!-- vale on -->

Default configuration.

</dd>
<dt>dynamic_config_key</dt>
<dd>

<!-- vale off -->

(string)

<!-- vale on -->

Dynamic configuration key for load actuation.

</dd>
<dt>flow_selector</dt>
<dd>

<!-- vale off -->

([FlowSelector](#flow-selector))

<!-- vale on -->

_Flow Selector_ selects the _Flows_ at which the _Load Scheduler_ is applied.
Deprecated 1.8.0: Use `selectors` instead. The `selectors` will be ignored if `flow_selector` is set.

</dd>
<dt>gradient_parameters</dt>
<dd>

<!-- vale off -->

([GradientControllerParameters](#gradient-controller-parameters))

<!-- vale on -->

Gradient parameters for the controller.

</dd>
<dt>in_ports</dt>
<dd>

<!-- vale off -->

([AdaptiveLoadSchedulerIns](#adaptive-load-scheduler-ins))

<!-- vale on -->

Input ports for the _Adaptive Load Scheduler_ component.

</dd>
<dt>load_multiplier_linear_increment</dt>
<dd>

<!-- vale off -->

(float64, default: `0.0025`)

<!-- vale on -->

Linear increment to load multiplier in each execution tick when the system is not in overloaded state.

</dd>
<dt>max_load_multiplier</dt>
<dd>

<!-- vale off -->

(float64, default: `2`)

<!-- vale on -->

Accepted token rate is multiplied with this number to dynamically calculate the upper concurrency limit of a Service during normal (non-overload) state. This protects the Service from sudden spikes in incoming token rate.

</dd>
<dt>out_ports</dt>
<dd>

<!-- vale off -->

([AdaptiveLoadSchedulerOuts](#adaptive-load-scheduler-outs))

<!-- vale on -->

Output ports for the _Adaptive Load Scheduler_ component.

</dd>
<dt>scheduler_parameters</dt>
<dd>

<!-- vale off -->

([LoadSchedulerSchedulerParameters](#load-scheduler-scheduler-parameters))

<!-- vale on -->

Scheduler parameters.

</dd>
<dt>selectors</dt>
<dd>

<!-- vale off -->

([Selectors](#selectors))

<!-- vale on -->

Selectors for the component.

</dd>
</dl>

---

<!-- vale off -->

### AdaptiveLoadSchedulerIns {#adaptive-load-scheduler-ins}

<!-- vale on -->

Inputs for the _Adaptive Load Scheduler_ component.

<dl>
<dt>enabled</dt>
<dd>

<!-- vale off -->

([InPort](#in-port))

<!-- vale on -->

The enabled port controls whether the _Load Scheduler_ can load shed _Flows_. By default, the _Load Scheduler_ is enabled.

</dd>
<dt>setpoint</dt>
<dd>

<!-- vale off -->

([InPort](#in-port))

<!-- vale on -->

The setpoint to the controller.

</dd>
<dt>signal</dt>
<dd>

<!-- vale off -->

([InPort](#in-port))

<!-- vale on -->

The signal to the controller.

</dd>
</dl>

---

<!-- vale off -->

### AdaptiveLoadSchedulerOuts {#adaptive-load-scheduler-outs}

<!-- vale on -->

Outputs for the _Adaptive Load Scheduler_ component.

<dl>
<dt>accepted_token_rate</dt>
<dd>

<!-- vale off -->

([OutPort](#out-port))

<!-- vale on -->

Accepted token rate is the number of tokens per second accepted by the service.

</dd>
<dt>desired_load_multiplier</dt>
<dd>

<!-- vale off -->

([OutPort](#out-port))

<!-- vale on -->

Desired Load multiplier is the ratio of desired token rate to the incoming token rate.

</dd>
<dt>incoming_token_rate</dt>
<dd>

<!-- vale off -->

([OutPort](#out-port))

<!-- vale on -->

Incoming token rate is the number of tokens per second incoming to the service (including rejected ones).

</dd>
<dt>is_overload</dt>
<dd>

<!-- vale off -->

([OutPort](#out-port))

<!-- vale on -->

Is overload is a Boolean signal that indicates whether the service is overloaded based on the deviation of the signal from the setpoint taking into account some tolerance.
Deprecated: 1.6.0

</dd>
<dt>observed_load_multiplier</dt>
<dd>

<!-- vale off -->

([OutPort](#out-port))

<!-- vale on -->

Observed Load multiplier is the ratio of accepted token rate to the incoming token rate.

</dd>
</dl>

---

<!-- vale off -->

### AddressExtractor {#address-extractor}

<!-- vale on -->

Display an [Address][ext-authz-address] as a single string, for example, `<ip>:<port>`

IP addresses in attribute context are defined as objects with separate IP and port fields.
This is a helper to display an address as a single string.

:::caution

This might introduce high-cardinality flow label values.

:::

[ext-authz-address]: https://www.envoyproxy.io/docs/envoy/latest/api-v3/config/core/v3/address.proto#config-core-v3-address

Example:

```yaml
from: "source.address # or destination.address"
```

<dl>
<dt>from</dt>
<dd>

<!-- vale off -->

(string, **required**)

<!-- vale on -->

Attribute path pointing to some string - for example, `source.address`.

</dd>
</dl>

---

<!-- vale off -->

### Alerter {#alerter}

<!-- vale on -->

Alerter reacts to a signal and generates alert to send to alert manager.

<dl>
<dt>in_ports</dt>
<dd>

<!-- vale off -->

([AlerterIns](#alerter-ins))

<!-- vale on -->

Input ports for the Alerter component.

</dd>
<dt>parameters</dt>
<dd>

<!-- vale off -->

([AlerterParameters](#alerter-parameters))

<!-- vale on -->

Alerter configuration

</dd>
</dl>

---

<!-- vale off -->

### AlerterIns {#alerter-ins}

<!-- vale on -->

Inputs for the Alerter component.

<dl>
<dt>signal</dt>
<dd>

<!-- vale off -->

([InPort](#in-port))

<!-- vale on -->

Signal which Alerter is monitoring. If the signal greater than 0, Alerter generates an alert.

</dd>
</dl>

---

<!-- vale off -->

### AlerterParameters {#alerter-parameters}

<!-- vale on -->

Alerter Parameters configure parameters such as alert name, severity, resolve timeout, alert channels and labels.

<dl>
<dt>alert_channels</dt>
<dd>

<!-- vale off -->

([]string)

<!-- vale on -->

A list of alert channel strings.

</dd>
<dt>alert_name</dt>
<dd>

<!-- vale off -->

(string, **required**)

<!-- vale on -->

Name of the alert.

</dd>
<dt>labels</dt>
<dd>

<!-- vale off -->

(map of string)

<!-- vale on -->

Additional labels to add to alert.

</dd>
<dt>resolve_timeout</dt>
<dd>

<!-- vale off -->

(string, default: `"5s"`)

<!-- vale on -->

Duration of alert resolver.

</dd>
<dt>severity</dt>
<dd>

<!-- vale off -->

(string, one of: `info | warn | crit`, default: `"info"`)

<!-- vale on -->

Severity of the alert, one of 'info', 'warn' or 'crit'.

</dd>
</dl>

---

<!-- vale off -->

### And {#and}

<!-- vale on -->

Logical AND.

Signals are mapped to Boolean values as follows:

- Zero is treated as false.
- Any non-zero is treated as true.
- Invalid inputs are considered unknown.

  :::note

  Treating invalid inputs as "unknowns" has a consequence that the result
  might end up being valid even when some inputs are invalid. For example, `unknown && false == false`,
  because the result would end up false no matter if
  first signal was true or false. Conversely, `unknown && true == unknown`.

  :::

<dl>
<dt>in_ports</dt>
<dd>

<!-- vale off -->

([AndIns](#and-ins))

<!-- vale on -->

Input ports for the And component.

</dd>
<dt>out_ports</dt>
<dd>

<!-- vale off -->

([AndOuts](#and-outs))

<!-- vale on -->

Output ports for the And component.

</dd>
</dl>

---

<!-- vale off -->

### AndIns {#and-ins}

<!-- vale on -->

Inputs for the And component.

<dl>
<dt>inputs</dt>
<dd>

<!-- vale off -->

([[]InPort](#in-port))

<!-- vale on -->

Array of input signals.

</dd>
</dl>

---

<!-- vale off -->

### AndOuts {#and-outs}

<!-- vale on -->

Output ports for the And component.

<dl>
<dt>output</dt>
<dd>

<!-- vale off -->

([OutPort](#out-port))

<!-- vale on -->

Result of logical AND of all the input signals.

Will always be 0 (false), 1 (true) or invalid (unknown).

</dd>
</dl>

---

<!-- vale off -->

### ArithmeticCombinator {#arithmetic-combinator}

<!-- vale on -->

Type of Combinator that computes the arithmetic operation on the operand signals

<dl>
<dt>in_ports</dt>
<dd>

<!-- vale off -->

([ArithmeticCombinatorIns](#arithmetic-combinator-ins))

<!-- vale on -->

Input ports for the Arithmetic Combinator component.

</dd>
<dt>operator</dt>
<dd>

<!-- vale off -->

(string, one of: `add | sub | mul | div | xor | lshift | rshift`)

<!-- vale on -->

Operator of the arithmetic operation.

The arithmetic operation can be addition, subtraction, multiplication, division, XOR, right bit shift or left bit shift.
In case of XOR and bit shifts, value of signals is cast to integers before performing the operation.

</dd>
<dt>out_ports</dt>
<dd>

<!-- vale off -->

([ArithmeticCombinatorOuts](#arithmetic-combinator-outs))

<!-- vale on -->

Output ports for the Arithmetic Combinator component.

</dd>
</dl>

---

<!-- vale off -->

### ArithmeticCombinatorIns {#arithmetic-combinator-ins}

<!-- vale on -->

Inputs for the Arithmetic Combinator component.

<dl>
<dt>lhs</dt>
<dd>

<!-- vale off -->

([InPort](#in-port))

<!-- vale on -->

Left hand side of the arithmetic operation.

</dd>
<dt>rhs</dt>
<dd>

<!-- vale off -->

([InPort](#in-port))

<!-- vale on -->

Right hand side of the arithmetic operation.

</dd>
</dl>

---

<!-- vale off -->

### ArithmeticCombinatorOuts {#arithmetic-combinator-outs}

<!-- vale on -->

Outputs for the Arithmetic Combinator component.

<dl>
<dt>output</dt>
<dd>

<!-- vale off -->

([OutPort](#out-port))

<!-- vale on -->

Result of arithmetic operation.

</dd>
</dl>

---

<!-- vale off -->

### AutoScale {#auto-scale}

<!-- vale on -->

AutoScale components are used to scale a service.

<dl>
<dt>auto_scaler</dt>
<dd>

<!-- vale off -->

([AutoScaler](#auto-scaler))

<!-- vale on -->

_AutoScaler_ provides auto-scaling functionality for any scalable resource.

</dd>
<dt>pod_auto_scaler</dt>
<dd>

<!-- vale off -->

([PodAutoScaler](#pod-auto-scaler))

<!-- vale on -->

_PodAutoScaler_ provides auto-scaling functionality for scalable Kubernetes resource.

</dd>
<dt>pod_scaler</dt>
<dd>

<!-- vale off -->

([PodScaler](#pod-scaler))

<!-- vale on -->

PodScaler provides pod horizontal scaling functionality for scalable Kubernetes resources.

</dd>
</dl>

---

<!-- vale off -->

### AutoScaler {#auto-scaler}

<!-- vale on -->

_AutoScaler_ provides auto-scaling functionality for any scalable resource. Multiple _Controllers_ can be defined on the _AutoScaler_ for performing scale-out or scale-in. The _AutoScaler_ can interface with infrastructure APIs such as Kubernetes to perform auto-scale.

<dl>
<dt>cooldown_override_percentage</dt>
<dd>

<!-- vale off -->

(float64, default: `50`)

<!-- vale on -->

Cooldown override percentage defines a threshold change in scale-out beyond which previous cooldown is overridden.
For example, if the cooldown is 5 minutes and the cooldown override percentage is 10%, then if the
scale-increases by 10% or more, the previous cooldown is cancelled. Defaults to 50%.

</dd>
<dt>max_scale</dt>
<dd>

<!-- vale off -->

(string, default: `"9223372036854775807"`)

<!-- vale on -->

The maximum scale to which the _AutoScaler_ can scale-out. For example, in case of KubernetesReplicas Scaler, this is the maximum number of replicas.

</dd>
<dt>max_scale_in_percentage</dt>
<dd>

<!-- vale off -->

(float64, default: `1`)

<!-- vale on -->

The maximum decrease of scale (for example, pods) at one time. Defined as percentage of current scale value. Can never go below one even if percentage computation is less than one. Defaults to 1% of current scale value.

</dd>
<dt>max_scale_out_percentage</dt>
<dd>

<!-- vale off -->

(float64, default: `10`)

<!-- vale on -->

The maximum increase of scale (for example, pods) at one time. Defined as percentage of current scale value. Can never go below one even if percentage computation is less than one. Defaults to 10% of current scale value.

</dd>
<dt>min_scale</dt>
<dd>

<!-- vale off -->

(string, default: `"0"`)

<!-- vale on -->

The minimum scale to which the _AutoScaler_ can scale-in. For example, in case of KubernetesReplicas Scaler, this is the minimum number of replicas.

</dd>
<dt>out_ports</dt>
<dd>

<!-- vale off -->

([AutoScalerOuts](#auto-scaler-outs))

<!-- vale on -->

Output ports for the _AutoScaler_.

</dd>
<dt>scale_in_alerter_parameters</dt>
<dd>

<!-- vale off -->

([AlerterParameters](#alerter-parameters))

<!-- vale on -->

Configuration for scale-in Alerter.

</dd>
<dt>scale_in_controllers</dt>
<dd>

<!-- vale off -->

([[]ScaleInController](#scale-in-controller))

<!-- vale on -->

List of _Controllers_ for scaling in.

</dd>
<dt>scale_in_cooldown</dt>
<dd>

<!-- vale off -->

(string, default: `"120s"`)

<!-- vale on -->

The amount of time to wait after a scale-in operation for another scale-in operation.

</dd>
<dt>scale_out_alerter_parameters</dt>
<dd>

<!-- vale off -->

([AlerterParameters](#alerter-parameters))

<!-- vale on -->

Configuration for scale-out Alerter.

</dd>
<dt>scale_out_controllers</dt>
<dd>

<!-- vale off -->

([[]ScaleOutController](#scale-out-controller))

<!-- vale on -->

List of _Controllers_ for scaling out.

</dd>
<dt>scale_out_cooldown</dt>
<dd>

<!-- vale off -->

(string, default: `"30s"`)

<!-- vale on -->

The amount of time to wait after a scale-out operation for another scale-out or scale-in operation.

</dd>
<dt>scaler</dt>
<dd>

<!-- vale off -->

([AutoScalerScaler](#auto-scaler-scaler))

<!-- vale on -->

</dd>
</dl>

---

<!-- vale off -->

### AutoScalerOuts {#auto-scaler-outs}

<!-- vale on -->

Outputs for _AutoScaler_.

<dl>
<dt>actual_scale</dt>
<dd>

<!-- vale off -->

([OutPort](#out-port))

<!-- vale on -->

</dd>
<dt>configured_scale</dt>
<dd>

<!-- vale off -->

([OutPort](#out-port))

<!-- vale on -->

</dd>
<dt>desired_scale</dt>
<dd>

<!-- vale off -->

([OutPort](#out-port))

<!-- vale on -->

</dd>
</dl>

---

<!-- vale off -->

### AutoScalerScaler {#auto-scaler-scaler}

<!-- vale on -->

<dl>
<dt>kubernetes_replicas</dt>
<dd>

<!-- vale off -->

([KubernetesReplicas](#kubernetes-replicas))

<!-- vale on -->

</dd>
</dl>

---

<!-- vale off -->

### Circuit {#circuit}

<!-- vale on -->

Circuit is graph of inter-connected signal processing components.

:::info

See also [Circuit overview](/concepts/policy/circuit.md).

:::

Signals flow between components through ports.
As signals traverse the circuit, they get processed, stored within components or get acted upon (for example, load-shed, rate-limit, auto-scale and so on).
Circuit is evaluated periodically to respond to changes in signal readings.

:::info Signals

Signals are floating point values.

A signal can also have a special **Invalid** value. It's usually used to
communicate that signal does not have a meaningful value at the moment, for example,
[PromQL](#prom-q-l) emits such a value if it cannot execute a query.
Components know when their input signals are invalid and can act
accordingly. They can either propagate the invalid signal, by making their
output itself invalid (for example,
[ArithmeticCombinator](#arithmetic-combinator)) or use some different
logic, for example, [Extrapolator](#extrapolator). Refer to a component's
docs on how exactly it handles invalid inputs.

:::

<dl>
<dt>components</dt>
<dd>

<!-- vale off -->

([[]Component](#component))

<!-- vale on -->

Defines a signal processing graph as a list of components.

</dd>
<dt>evaluation_interval</dt>
<dd>

<!-- vale off -->

(string, default: `"0.5s"`)

<!-- vale on -->

Evaluation interval (tick) is the time between consecutive runs of the policy circuit.
This interval is typically aligned with how often the corrective action (actuation) needs to be taken.

</dd>
</dl>

---

<!-- vale off -->

### Classifier {#classifier}

<!-- vale on -->

Set of classification rules sharing a common selector

:::info

See also [Classifier overview](/concepts/flow-control/resources/classifier.md).

:::
Example

```yaml
flow_selector:
  service_selector:
    agent_group: demoapp
    service: service1-demo-app.demoapp.svc.cluster.local
  flow_matcher:
    control_point: ingress
    label_matcher:
      match_labels:
        user_tier: gold
      match_expressions:
        - key: user_type
          operator: In
rules:
  user:
    extractor:
      from: request.http.headers.user-agent
  telemetry: false
```

<dl>
<dt>flow_selector</dt>
<dd>

<!-- vale off -->

([FlowSelector](#flow-selector))

<!-- vale on -->

Defines where to apply the flow classification rule.
Deprecated 1.8.0: Use `selectors` instead. The `selectors` will be ignored if `flow_selector` is set.

</dd>
<dt>rego</dt>
<dd>

<!-- vale off -->

([Rego](#rego))

<!-- vale on -->

Rego based classification

Rego is a policy language used to express complex policies in a concise and declarative way.
It can be used to define flow classification rules by writing custom queries that extract values from request metadata.
For simple cases, such as directly reading a value from header or a field from JSON body, declarative extractors are recommended.

</dd>
<dt>rules</dt>
<dd>

<!-- vale off -->

(map of [Rule](#rule))

<!-- vale on -->

A map of {key, value} pairs mapping from
[flow label](/concepts/flow-control/flow-label.md) keys to rules that define
how to extract and propagate flow labels with that key.

</dd>
<dt>selectors</dt>
<dd>

<!-- vale off -->

([Selectors](#selectors))

<!-- vale on -->

Selectors for flows that will be classified by this _Classifier_.

</dd>
</dl>

---

<!-- vale off -->

### Component {#component}

<!-- vale on -->

Computational block that forms the circuit

:::info

See also [Components overview](/concepts/policy/circuit.md#components).

:::

Signals flow into the components from input ports and results are emitted on output ports.
Components are wired to each other based on signal names forming an execution graph of the circuit.

:::note

Loops are broken by the runtime at the earliest component index that is part of the loop.
The looped signals are saved in the tick they're generated and served in the subsequent tick.

:::

There are three categories of components:

- "source" components: they take some sort of input from "the real world" and output
  a signal based on this input. Example: [PromQL](#prom-q-l). In the UI
  they're represented by green color.
- signal processor components: processing components that do not interact with the external systems.
  Examples: [GradientController](#gradient-controller), [Max](#max).

  :::note

  Signal processor components' output can depend on their internal state, in addition to the inputs.
  Eg. see the [Exponential Moving Average filter](#e-m-a).

  :::

- "sink" components: they affect the real world.
  [_Concurrency Limiter_](#concurrency-limiter) and [_Rate Limiter_](#rate-limiter).
  In the UI, represented by orange color. Sink components usually come in pairs with a
  "sources" component which emits a feedback signal, like
  `accepted_concurrency` emitted by _Concurrency Limiter_.

:::tip

Sometimes you might want to use a constant value as one of component's inputs.
You can create an input port containing the constant value instead of being connected to a signal.
To do so, use the [InPort](#in_port)'s .withConstantSignal(constant_signal) method.
You can also use it to provide special math values such as NaN and +- Inf.
If You need to provide the same constant signal to multiple components,
You can use the [Variable](#variable) component.

:::

See also [Policy](#policy) for a higher-level explanation of circuits.

<dl>
<dt>alerter</dt>
<dd>

<!-- vale off -->

([Alerter](#alerter))

<!-- vale on -->

Alerter reacts to a signal and generates alert to send to alert manager.

</dd>
<dt>and</dt>
<dd>

<!-- vale off -->

([And](#and))

<!-- vale on -->

Logical AND.

</dd>
<dt>arithmetic_combinator</dt>
<dd>

<!-- vale off -->

([ArithmeticCombinator](#arithmetic-combinator))

<!-- vale on -->

Applies the given operator on input operands (signals) and emits the result.

</dd>
<dt>auto_scale</dt>
<dd>

<!-- vale off -->

([AutoScale](#auto-scale))

<!-- vale on -->

AutoScale components are used to scale the service.

</dd>
<dt>decider</dt>
<dd>

<!-- vale off -->

([Decider](#decider))

<!-- vale on -->

Decider emits the binary result of comparison operator on two operands.

</dd>
<dt>differentiator</dt>
<dd>

<!-- vale off -->

([Differentiator](#differentiator))

<!-- vale on -->

Differentiator calculates rate of change per tick.

</dd>
<dt>ema</dt>
<dd>

<!-- vale off -->

([EMA](#e-m-a))

<!-- vale on -->

Exponential Moving Average filter.

</dd>
<dt>extrapolator</dt>
<dd>

<!-- vale off -->

([Extrapolator](#extrapolator))

<!-- vale on -->

Takes an input signal and emits the extrapolated value; either mirroring the input value or repeating the last known value up to the maximum extrapolation interval.

</dd>
<dt>first_valid</dt>
<dd>

<!-- vale off -->

([FirstValid](#first-valid))

<!-- vale on -->

Picks the first valid input signal and emits it.

</dd>
<dt>flow_control</dt>
<dd>

<!-- vale off -->

([FlowControl](#flow-control))

<!-- vale on -->

FlowControl components are used to regulate requests flow.

</dd>
<dt>gradient_controller</dt>
<dd>

<!-- vale off -->

([GradientController](#gradient-controller))

<!-- vale on -->

Gradient controller calculates the ratio between the signal and the setpoint to determine the magnitude of the correction that need to be applied.
This controller can be used to build AIMD (Additive Increase, Multiplicative Decrease) or MIMD style response.

</dd>
<dt>holder</dt>
<dd>

<!-- vale off -->

([Holder](#holder))

<!-- vale on -->

Holds the last valid signal value for the specified duration then waits for next valid value to hold.

</dd>
<dt>integrator</dt>
<dd>

<!-- vale off -->

([Integrator](#integrator))

<!-- vale on -->

Accumulates sum of signal every tick.

</dd>
<dt>inverter</dt>
<dd>

<!-- vale off -->

([Inverter](#inverter))

<!-- vale on -->

Logical NOT.

</dd>
<dt>max</dt>
<dd>

<!-- vale off -->

([Max](#max))

<!-- vale on -->

Emits the maximum of the input signals.

</dd>
<dt>min</dt>
<dd>

<!-- vale off -->

([Min](#min))

<!-- vale on -->

Emits the minimum of the input signals.

</dd>
<dt>nested_circuit</dt>
<dd>

<!-- vale off -->

([NestedCircuit](#nested-circuit))

<!-- vale on -->

Nested circuit defines a sub-circuit as a high-level component. It consists of a list of components and a map of input and output ports.

</dd>
<dt>nested_signal_egress</dt>
<dd>

<!-- vale off -->

([NestedSignalEgress](#nested-signal-egress))

<!-- vale on -->

Nested signal egress is a special type of component that allows to extract a signal from a nested circuit.

</dd>
<dt>nested_signal_ingress</dt>
<dd>

<!-- vale off -->

([NestedSignalIngress](#nested-signal-ingress))

<!-- vale on -->

Nested signal ingress is a special type of component that allows to inject a signal into a nested circuit.

</dd>
<dt>or</dt>
<dd>

<!-- vale off -->

([Or](#or))

<!-- vale on -->

Logical OR.

</dd>
<dt>pulse_generator</dt>
<dd>

<!-- vale off -->

([PulseGenerator](#pulse-generator))

<!-- vale on -->

Generates 0 and 1 in turns.

</dd>
<dt>query</dt>
<dd>

<!-- vale off -->

([Query](#query))

<!-- vale on -->

Query components that are query databases such as Prometheus.

</dd>
<dt>signal_generator</dt>
<dd>

<!-- vale off -->

([SignalGenerator](#signal-generator))

<!-- vale on -->

Generates the specified signal.

</dd>
<dt>sma</dt>
<dd>

<!-- vale off -->

([SMA](#s-m-a))

<!-- vale on -->

Simple Moving Average filter.

</dd>
<dt>switcher</dt>
<dd>

<!-- vale off -->

([Switcher](#switcher))

<!-- vale on -->

Switcher acts as a switch that emits one of the two signals based on third signal.

</dd>
<dt>unary_operator</dt>
<dd>

<!-- vale off -->

([UnaryOperator](#unary-operator))

<!-- vale on -->

Takes an input signal and emits the square root of the input signal.

</dd>
<dt>variable</dt>
<dd>

<!-- vale off -->

([Variable](#variable))

<!-- vale on -->

Emits a variable signal which can be set to invalid.

</dd>
</dl>

---

<!-- vale off -->

### ConcurrencyLimiter {#concurrency-limiter}

<!-- vale on -->

_Concurrency Limiter_ is an actuator component that regulates flows to provide active service protection

It's based on the actuation strategy (for example, load actuator) and workload scheduling
which is based on Weighted Fair Queuing principles.
Concurrency is calculated in terms of total tokens per second, which can translate
to (avg. latency \* in-flight requests) (Little's Law) in concurrency limiting use-case.

ConcurrencyLimiter configuration is split into two parts: An actuation
strategy and a scheduler. At this time, only `load_actuator` strategy is available.

<dl>
<dt>flow_selector</dt>
<dd>

<!-- vale off -->

([FlowSelector](#flow-selector))

<!-- vale on -->

Flow Selector decides the service and flows at which the concurrency limiter is applied.
Deprecated 1.8.0: Use `selectors` instead. The `selectors` will be ignored if `flow_selector` is set.

</dd>
<dt>load_actuator</dt>
<dd>

<!-- vale off -->

([LoadActuator](#load-actuator))

<!-- vale on -->

Actuator based on limiting the accepted concurrency under incoming concurrency \* load multiplier.

Actuation strategy defines the input signal that will drive the scheduler.

</dd>
<dt>scheduler</dt>
<dd>

<!-- vale off -->

([Scheduler](#scheduler))

<!-- vale on -->

Configuration of Weighted Fair Queuing-based workload scheduler.

Contains configuration of per-agent scheduler, and also defines some
output signals.

</dd>
<dt>selectors</dt>
<dd>

<!-- vale off -->

([Selectors](#selectors))

<!-- vale on -->

Selectors for the component.

</dd>
</dl>

---

<!-- vale off -->

### ConstantSignal {#constant-signal}

<!-- vale on -->

Special constant input for ports and Variable component. Can provide either a constant value or special Nan/+-Inf value.

<dl>
<dt>special_value</dt>
<dd>

<!-- vale off -->

(string, one of: `NaN | +Inf | -Inf`)

<!-- vale on -->

A special value such as NaN, +Inf, -Inf.

</dd>
<dt>value</dt>
<dd>

<!-- vale off -->

(float64)

<!-- vale on -->

A constant value.

</dd>
</dl>

---

<!-- vale off -->

### Decider {#decider}

<!-- vale on -->

Type of Combinator that computes the comparison operation on LHS and RHS signals

The comparison operator can be greater-than, less-than, greater-than-or-equal, less-than-or-equal, equal, or not-equal.

This component also supports time-based response (the output)
transitions between 1.0 or 0.0 signal if the decider condition is
true or false for at least `true_for` or `false_for` duration. If
`true_for` and `false_for` durations are zero then the transitions are
instantaneous.

<dl>
<dt>false_for</dt>
<dd>

<!-- vale off -->

(string, default: `"0s"`)

<!-- vale on -->

Duration of time to wait before changing to false state.
If the duration is zero, the change will happen instantaneously.

</dd>
<dt>in_ports</dt>
<dd>

<!-- vale off -->

([DeciderIns](#decider-ins))

<!-- vale on -->

Input ports for the Decider component.

</dd>
<dt>operator</dt>
<dd>

<!-- vale off -->

(string, one of: `gt | lt | gte | lte | eq | neq`)

<!-- vale on -->

Comparison operator that computes operation on LHS and RHS input signals.

</dd>
<dt>out_ports</dt>
<dd>

<!-- vale off -->

([DeciderOuts](#decider-outs))

<!-- vale on -->

Output ports for the Decider component.

</dd>
<dt>true_for</dt>
<dd>

<!-- vale off -->

(string, default: `"0s"`)

<!-- vale on -->

Duration of time to wait before changing to true state.
If the duration is zero, the change will happen instantaneously.```

</dd>
</dl>

---

<!-- vale off -->

### DeciderIns {#decider-ins}

<!-- vale on -->

Inputs for the Decider component.

<dl>
<dt>lhs</dt>
<dd>

<!-- vale off -->

([InPort](#in-port))

<!-- vale on -->

Left hand side input signal for the comparison operation.

</dd>
<dt>rhs</dt>
<dd>

<!-- vale off -->

([InPort](#in-port))

<!-- vale on -->

Right hand side input signal for the comparison operation.

</dd>
</dl>

---

<!-- vale off -->

### DeciderOuts {#decider-outs}

<!-- vale on -->

Outputs for the Decider component.

<dl>
<dt>output</dt>
<dd>

<!-- vale off -->

([OutPort](#out-port))

<!-- vale on -->

Selected signal (1.0 or 0.0).

</dd>
</dl>

---

<!-- vale off -->

### DecreasingGradient {#decreasing-gradient}

<!-- vale on -->

Decreasing Gradient defines a controller for scaling in based on Gradient Controller.

<dl>
<dt>in_ports</dt>
<dd>

<!-- vale off -->

([DecreasingGradientIns](#decreasing-gradient-ins))

<!-- vale on -->

Input ports for the Gradient.

</dd>
<dt>parameters</dt>
<dd>

<!-- vale off -->

([DecreasingGradientParameters](#decreasing-gradient-parameters))

<!-- vale on -->

Gradient parameters for the controller. Defaults and constraints:

- `slope` = 1
- `min_gradient` = -Inf (must be less than 1)
- `max_gradient` = 1 (cannot be changed)

</dd>
</dl>

---

<!-- vale off -->

### DecreasingGradientIns {#decreasing-gradient-ins}

<!-- vale on -->

Inputs for Gradient.

<dl>
<dt>setpoint</dt>
<dd>

<!-- vale off -->

([InPort](#in-port))

<!-- vale on -->

The setpoint to use for scale-in.

</dd>
<dt>signal</dt>
<dd>

<!-- vale off -->

([InPort](#in-port))

<!-- vale on -->

The signal to use for scale-in.

</dd>
</dl>

---

<!-- vale off -->

### DecreasingGradientParameters {#decreasing-gradient-parameters}

<!-- vale on -->

This allows subset of parameters with constrained values compared to a regular gradient controller. For full documentation of these parameters, refer to the [GradientControllerParameters](#gradient-controller-parameters).

<dl>
<dt>min_gradient</dt>
<dd>

<!-- vale off -->

(float64, default: `-1.7976931348623157e+308`)

<!-- vale on -->

</dd>
<dt>slope</dt>
<dd>

<!-- vale off -->

(float64, default: `1`)

<!-- vale on -->

</dd>
</dl>

---

<!-- vale off -->

### Differentiator {#differentiator}

<!-- vale on -->

Differentiator calculates rate of change per tick.

<dl>
<dt>in_ports</dt>
<dd>

<!-- vale off -->

([DifferentiatorIns](#differentiator-ins))

<!-- vale on -->

Input ports for the Differentiator component.

</dd>
<dt>out_ports</dt>
<dd>

<!-- vale off -->

([DifferentiatorOuts](#differentiator-outs))

<!-- vale on -->

Output ports for the Differentiator component.

</dd>
<dt>window</dt>
<dd>

<!-- vale off -->

(string, default: `"5s"`)

<!-- vale on -->

The window of time over which differentiator operates.

</dd>
</dl>

---

<!-- vale off -->

### DifferentiatorIns {#differentiator-ins}

<!-- vale on -->

Inputs for the Differentiator component.

<dl>
<dt>input</dt>
<dd>

<!-- vale off -->

([InPort](#in-port))

<!-- vale on -->

</dd>
</dl>

---

<!-- vale off -->

### DifferentiatorOuts {#differentiator-outs}

<!-- vale on -->

Outputs for the Differentiator component.

<dl>
<dt>output</dt>
<dd>

<!-- vale off -->

([OutPort](#out-port))

<!-- vale on -->

</dd>
</dl>

---

<!-- vale off -->

### EMA {#e-m-a}

<!-- vale on -->

Exponential Moving Average (EMA) is a type of moving average that applies exponentially more weight to recent signal readings

At any time EMA component operates in one of the following states:

1. Warm up state: The first `warmup_window` samples are used to compute the initial EMA.
   If an invalid reading is received during the `warmup_window`, the last good average is emitted and the state gets reset back to beginning of warm up state.
2. Normal state: The EMA is computed using following formula.

The EMA for a series $Y$ is calculated recursively as:

<!-- vale off -->

$$
\text{EMA} _t =
\begin{cases}
  Y_0, &\text{for } t = 0 \\
  \alpha Y_t + (1 - \alpha) \text{EMA}_{t-1}, &\text{for }t > 0
\end{cases}
$$

The coefficient $\alpha$ represents the degree of weighting decrease, a constant smoothing factor between 0 and 1.
A higher $\alpha$ discounts older observations faster.
The $\alpha$ is computed using ema_window:

$$
\alpha = \frac{2}{N + 1} \quad\text{where } N = \frac{\text{ema\_window}}{\text{evaluation\_period}}
$$

<!-- vale on -->

<dl>
<dt>in_ports</dt>
<dd>

<!-- vale off -->

([EMAIns](#e-m-a-ins))

<!-- vale on -->

Input ports for the EMA component.

</dd>
<dt>out_ports</dt>
<dd>

<!-- vale off -->

([EMAOuts](#e-m-a-outs))

<!-- vale on -->

Output ports for the EMA component.

</dd>
<dt>parameters</dt>
<dd>

<!-- vale off -->

([EMAParameters](#e-m-a-parameters))

<!-- vale on -->

Parameters for the EMA component.

</dd>
</dl>

---

<!-- vale off -->

### EMAIns {#e-m-a-ins}

<!-- vale on -->

Inputs for the EMA component.

<dl>
<dt>input</dt>
<dd>

<!-- vale off -->

([InPort](#in-port))

<!-- vale on -->

Input signal to be used for the EMA computation.

</dd>
<dt>max_envelope</dt>
<dd>

<!-- vale off -->

([InPort](#in-port))

<!-- vale on -->

Upper bound of the moving average.

When the signal exceeds `max_envelope` it is multiplied by
`correction_factor_on_max_envelope_violation` **once per tick**.

:::note

If the signal deviates from `max_envelope` faster than the correction
faster, it might end up exceeding the envelope.

:::

</dd>
<dt>min_envelope</dt>
<dd>

<!-- vale off -->

([InPort](#in-port))

<!-- vale on -->

Lower bound of the moving average.

Behavior is similar to `max_envelope`.

</dd>
</dl>

---

<!-- vale off -->

### EMAOuts {#e-m-a-outs}

<!-- vale on -->

Outputs for the EMA component.

<dl>
<dt>output</dt>
<dd>

<!-- vale off -->

([OutPort](#out-port))

<!-- vale on -->

Exponential moving average of the series of reading as an output signal.

</dd>
</dl>

---

<!-- vale off -->

### EMAParameters {#e-m-a-parameters}

<!-- vale on -->

Parameters for the EMA component.

<dl>
<dt>correction_factor_on_max_envelope_violation</dt>
<dd>

<!-- vale off -->

(float64, minimum: `0`, default: `1`)

<!-- vale on -->

Correction factor to apply on the output value if its in violation of the max envelope.

</dd>
<dt>correction_factor_on_min_envelope_violation</dt>
<dd>

<!-- vale off -->

(float64, default: `1`)

<!-- vale on -->

Correction factor to apply on the output value if its in violation of the min envelope.

</dd>
<dt>ema_window</dt>
<dd>

<!-- vale off -->

(string, **required**)

<!-- vale on -->

Duration of EMA sampling window.

</dd>
<dt>valid_during_warmup</dt>
<dd>

<!-- vale off -->

(bool, default: `false`)

<!-- vale on -->

Whether the output is valid during the warm-up stage.

</dd>
<dt>warmup_window</dt>
<dd>

<!-- vale off -->

(string, **required**)

<!-- vale on -->

Duration of EMA warming up window.

The initial value of the EMA is the average of signal readings received during the warm up window.

</dd>
</dl>

---

<!-- vale off -->

### EqualsMatchExpression {#equals-match-expression}

<!-- vale on -->

Label selector expression of the equal form `label == value`.

<dl>
<dt>label</dt>
<dd>

<!-- vale off -->

(string, **required**)

<!-- vale on -->

Name of the label to equal match the value.

</dd>
<dt>value</dt>
<dd>

<!-- vale off -->

(string)

<!-- vale on -->

Exact value that the label should be equal to.

</dd>
</dl>

---

<!-- vale off -->

### Extractor {#extractor}

<!-- vale on -->

Defines a high-level way to specify how to extract a flow label value given HTTP request metadata, without a need to write Rego code

There are multiple variants of extractor, specify exactly one.

<dl>
<dt>address</dt>
<dd>

<!-- vale off -->

([AddressExtractor](#address-extractor))

<!-- vale on -->

Display an address as a single string - `<ip>:<port>`.

</dd>
<dt>from</dt>
<dd>

<!-- vale off -->

(string)

<!-- vale on -->

Use an attribute with no conversion

Attribute path is a dot-separated path to attribute.

Should be either:

- one of the fields of [Attribute Context](https://www.envoyproxy.io/docs/envoy/latest/api-v3/service/auth/v3/attribute_context.proto), or
- a special `request.http.bearer` pseudo-attribute.
  For example, `request.http.method` or `request.http.header.user-agent`

Note: The same attribute path syntax is shared by other extractor variants,
wherever attribute path is needed in their "from" syntax.

Example:

```yaml
from: request.http.headers.user-agent
```

</dd>
<dt>json</dt>
<dd>

<!-- vale off -->

([JSONExtractor](#json-extractor))

<!-- vale on -->

Parse JSON, and extract one of the fields.

</dd>
<dt>jwt</dt>
<dd>

<!-- vale off -->

([JWTExtractor](#j-w-t-extractor))

<!-- vale on -->

Parse the attribute as JWT and read the payload.

</dd>
<dt>path_templates</dt>
<dd>

<!-- vale off -->

([PathTemplateMatcher](#path-template-matcher))

<!-- vale on -->

Match HTTP Path to given path templates.

</dd>
</dl>

---

<!-- vale off -->

### Extrapolator {#extrapolator}

<!-- vale on -->

Extrapolates the input signal by repeating the last valid value during the period in which it is invalid

It does so until `maximum_extrapolation_interval` is reached, beyond which it emits invalid signal unless input signal becomes valid again.

<dl>
<dt>in_ports</dt>
<dd>

<!-- vale off -->

([ExtrapolatorIns](#extrapolator-ins))

<!-- vale on -->

Input ports for the Extrapolator component.

</dd>
<dt>out_ports</dt>
<dd>

<!-- vale off -->

([ExtrapolatorOuts](#extrapolator-outs))

<!-- vale on -->

Output ports for the Extrapolator component.

</dd>
<dt>parameters</dt>
<dd>

<!-- vale off -->

([ExtrapolatorParameters](#extrapolator-parameters))

<!-- vale on -->

Parameters for the Extrapolator component.

</dd>
</dl>

---

<!-- vale off -->

### ExtrapolatorIns {#extrapolator-ins}

<!-- vale on -->

Inputs for the Extrapolator component.

<dl>
<dt>input</dt>
<dd>

<!-- vale off -->

([InPort](#in-port))

<!-- vale on -->

Input signal for the Extrapolator component.

</dd>
</dl>

---

<!-- vale off -->

### ExtrapolatorOuts {#extrapolator-outs}

<!-- vale on -->

Outputs for the Extrapolator component.

<dl>
<dt>output</dt>
<dd>

<!-- vale off -->

([OutPort](#out-port))

<!-- vale on -->

Extrapolated signal.

</dd>
</dl>

---

<!-- vale off -->

### ExtrapolatorParameters {#extrapolator-parameters}

<!-- vale on -->

Parameters for the Extrapolator component.

<<<<<<< HEAD
It's based on the actuation strategy (for example, load actuator) and workload scheduling
which is based on Weighted Fair Queuing principles.
Concurrency is calculated in terms of total tokens per second, which can translate
to (avg. latency \* in-flight requests) (Little's Law) in concurrency limiting use-case.
=======
<dl>
<dt>max_extrapolation_interval</dt>
<dd>

<!-- vale off -->

(string, **required**)

<!-- vale on -->
>>>>>>> 35450372

Maximum time interval to repeat the last valid value of input signal.

</dd>
</dl>

---

<!-- vale off -->

### FirstValid {#first-valid}

<!-- vale on -->

Picks the first valid input signal from the array of input signals and emits it as an output signal

<dl>
<dt>in_ports</dt>
<dd>

<!-- vale off -->

([FirstValidIns](#first-valid-ins))

<!-- vale on -->

Input ports for the FirstValid component.

</dd>
<dt>out_ports</dt>
<dd>

<!-- vale off -->

([FirstValidOuts](#first-valid-outs))

<!-- vale on -->

Output ports for the FirstValid component.

</dd>
</dl>

---

<!-- vale off -->

### FirstValidIns {#first-valid-ins}

<!-- vale on -->

Inputs for the FirstValid component.

<dl>
<dt>inputs</dt>
<dd>

<!-- vale off -->

([[]InPort](#in-port))

<!-- vale on -->

Array of input signals.

</dd>
</dl>

---

<!-- vale off -->

### FirstValidOuts {#first-valid-outs}

<!-- vale on -->

Outputs for the FirstValid component.

<dl>
<dt>output</dt>
<dd>

<!-- vale off -->

([OutPort](#out-port))

<!-- vale on -->

First valid input signal as an output signal.

</dd>
</dl>

---

<!-- vale off -->

### FlowControl {#flow-control}

<!-- vale on -->

_Flow Control_ encompasses components that manage the flow of requests or access to features within a service.

<dl>
<dt>adaptive_load_scheduler</dt>
<dd>

<!-- vale off -->

([AdaptiveLoadScheduler](#adaptive-load-scheduler))

<!-- vale on -->

_Adaptive Load Scheduler_ component is based on additive increase and multiplicative decrease of token rate. It takes a signal and setpoint as inputs and reduces token rate proportionally (or any arbitrary power) based on deviation of the signal from setpoint.

</dd>
<dt>aimd_concurrency_controller</dt>
<dd>

<!-- vale off -->

([AIMDConcurrencyController](#a-i-m-d-concurrency-controller))

<!-- vale on -->

AIMD Concurrency control component is based on Additive Increase and Multiplicative Decrease of Concurrency. It takes a signal and setpoint as inputs and reduces concurrency limits proportionally (or any arbitrary power) based on deviation of the signal from setpoint. Internally implemented as a nested circuit.
Deprecated: 1.6.0

</dd>
<dt>concurrency_limiter</dt>
<dd>

<!-- vale off -->

([ConcurrencyLimiter](#concurrency-limiter))

<!-- vale on -->

_Concurrency Limiter_ provides service protection by applying prioritized load shedding of flows using a network scheduler (for example, Weighted Fair Queuing).
Deprecated: 1.6.0

</dd>
<dt>flow_regulator</dt>
<dd>

<!-- vale off -->

([FlowRegulator](#flow-regulator))

<!-- vale on -->

Flow Regulator is a component that regulates the flow of requests to the service by allowing only the specified percentage of requests or sticky sessions.
Deprecated: 1.6.0

</dd>
<dt>load_ramp</dt>
<dd>

<!-- vale off -->

([LoadRamp](#load-ramp))

<!-- vale on -->

_Load Ramp_ smoothly regulates the flow of requests over specified steps.

</dd>
<dt>load_ramp_series</dt>
<dd>

<!-- vale off -->

([LoadRampSeries](#load-ramp-series))

<!-- vale on -->

_Load Ramp Series_ is a series of _Load Ramp_ components that can shape load one after another at same or different _Control Points_.

</dd>
<dt>load_scheduler</dt>
<dd>

<!-- vale off -->

([LoadScheduler](#load-scheduler))

<!-- vale on -->

_Load Scheduler_ provides service protection by applying prioritized load shedding of flows using a network scheduler (for example, Weighted Fair Queuing).

</dd>
<dt>load_shaper</dt>
<dd>

<!-- vale off -->

([LoadShaper](#load-shaper))

<!-- vale on -->

_Load Shaper_ is a component that shapes the load at a _Control Point_.
Deprecated: 1.6.0

</dd>
<dt>load_shaper_series</dt>
<dd>

<!-- vale off -->

([LoadShaperSeries](#load-shaper-series))

<!-- vale on -->

_Load Shaper Series_ is a series of _Load Shaper_ components that can shape load one after another at same or different _Control Points_.
Deprecated: 1.6.0

</dd>
<dt>rate_limiter</dt>
<dd>

<!-- vale off -->

([RateLimiter](#rate-limiter))

<!-- vale on -->

_Rate Limiter_ provides service protection by applying rate limits.

</dd>
<dt>regulator</dt>
<dd>

<!-- vale off -->

([Regulator](#regulator))

<!-- vale on -->

Regulator is a component that regulates the flow of requests to the service by allowing only the specified percentage of requests or sticky sessions.

</dd>
</dl>

---

<!-- vale off -->

### FlowControlResources {#flow-control-resources}

<!-- vale on -->

FlowControl Resources

<dl>
<dt>classifiers</dt>
<dd>

<!-- vale off -->

([[]Classifier](#classifier))

<!-- vale on -->

Classifiers are installed in the data-plane and are used to label the requests based on payload content.

The flow labels created by Classifiers can be matched by Flux Meters to create metrics for control purposes.

</dd>
<dt>flux_meters</dt>
<dd>

<!-- vale off -->

(map of [FluxMeter](#flux-meter))

<!-- vale on -->

Flux Meters are installed in the data-plane and form the observability leg of the feedback loop.

Flux Meter created metrics can be consumed as input to the circuit through the PromQL component.

</dd>
</dl>

---

<!-- vale off -->

### FlowMatcher {#flow-matcher}

<!-- vale on -->

Describes which flows a [flow control
component](/concepts/flow-control/flow-control.md#components) should apply
to

:::info

See also [FlowSelector overview](/concepts/flow-control/flow-selector.md).

:::
Example:

```yaml
control_point: ingress
label_matcher:
  match_labels:
    user_tier: gold
  match_expressions:
    - key: query
      operator: In
      values:
        - insert
        - delete
  expression:
    label_matches:
      - label: user_agent
        regex: ^(?!.*Chrome).*Safari
```

Deprecated 1.8.0: Use `selectors` instead.

<dl>
<dt>control_point</dt>
<dd>

<!-- vale off -->

(string, **required**)

<!-- vale on -->

[Control Point](/concepts/flow-control/flow-selector.md#control-point)
identifies the location of a Flow within a Service. For an SDK based insertion, a Control Point can represent a particular feature or execution
block within a Service. In case of Service Mesh or Middleware insertion, a Control Point can identify ingress or egress calls or distinct listeners
or filter chains.

</dd>
<dt>label_matcher</dt>
<dd>

<!-- vale off -->

([LabelMatcher](#label-matcher))

<!-- vale on -->

Label matcher allows to add _additional_ condition on
[flow labels](/concepts/flow-control/flow-label.md)
must also be satisfied (in addition to service+control point matching)

:::info

See also [Label Matcher overview](/concepts/flow-control/flow-selector.md#label-matcher).

:::

:::note

[Classifiers](#classifier) _can_ use flow labels created by some other
classifier, but only if they were created at some previous control point
(and propagated in baggage).

This limitation does not apply to selectors of other entities, like
Flux Meters or Actuators. It's valid to create a flow label on a control
point using classifier, and immediately use it for matching on the same
control point.

:::

</dd>
</dl>

---

<!-- vale off -->

### FlowRegulator {#flow-regulator}

<!-- vale on -->

_Flow Regulator_ is a component that regulates the flow of requests to the service by allowing only the specified percentage of requests or sticky sessions.

<dl>
<dt>default_config</dt>
<dd>

<!-- vale off -->

([FlowRegulatorDynamicConfig](#flow-regulator-dynamic-config))

<!-- vale on -->

Default configuration.

</dd>
<dt>dynamic_config_key</dt>
<dd>

<!-- vale off -->

(string)

<!-- vale on -->

Configuration key for DynamicConfig.

</dd>
<dt>in_ports</dt>
<dd>

<!-- vale off -->

([FlowRegulatorIns](#flow-regulator-ins))

<!-- vale on -->

Input ports for the _Flow Regulator_.

</dd>
<dt>parameters</dt>
<dd>

<!-- vale off -->

([FlowRegulatorParameters](#flow-regulator-parameters))

<!-- vale on -->

Parameters for the _Flow Regulator_.

</dd>
</dl>

---

<!-- vale off -->

### FlowRegulatorDynamicConfig {#flow-regulator-dynamic-config}

<!-- vale on -->

Dynamic Configuration for _Flow Regulator_

<dl>
<dt>enable_label_values</dt>
<dd>

<!-- vale off -->

([]string)

<!-- vale on -->

Specify certain label values to be accepted by this flow filter regardless of accept percentage.

</dd>
</dl>

---

<!-- vale off -->

### FlowRegulatorIns {#flow-regulator-ins}

<!-- vale on -->

<dl>
<dt>accept_percentage</dt>
<dd>

<!-- vale off -->

([InPort](#in-port))

<!-- vale on -->

The percentage of requests to accept.

</dd>
</dl>

---

<!-- vale off -->

### FlowRegulatorParameters {#flow-regulator-parameters}

<!-- vale on -->

<dl>
<dt>flow_selector</dt>
<dd>

<!-- vale off -->

([FlowSelector](#flow-selector))

<!-- vale on -->

_Flow Selector_ selects the _Flows_ at which the _Flow Regulator_ is applied.
Deprecated 1.8.0: Use `selectors` instead. The `selectors` will be ignored if `flow_selector` is set.

</dd>
<dt>label_key</dt>
<dd>

<!-- vale off -->

(string)

<!-- vale on -->

The flow label key for identifying sessions.

- When label key is specified, _Flow Regulator_ acts as a sticky filter.
  The series of flows with the same value of label key get the same
  decision provided that the `accept_percentage` is same or higher.
- When label key is not specified, _Flow Regulator_ acts as a stateless filter.
  Percentage of flows are selected randomly for rejection.

</dd>
<dt>selectors</dt>
<dd>

<!-- vale off -->

([Selectors](#selectors))

<!-- vale on -->

Selectors for the component.

</dd>
</dl>

---

<!-- vale off -->

### FlowSelector {#flow-selector}

<!-- vale on -->

Selects flows based on _Control Point_, flow labels, agent group and service that the [flow control
component](/concepts/flow-control/flow-control.md#components) operates on.

:::info

See also [FlowSelector overview](/concepts/flow-control/flow-selector.md).

:::

Deprecated 1.8.0: Use `selectors` instead.

<dl>
<dt>flow_matcher</dt>
<dd>

<!-- vale off -->

([FlowMatcher](#flow-matcher))

<!-- vale on -->

Match control points and labels

</dd>
<dt>service_selector</dt>
<dd>

<!-- vale off -->

([ServiceSelector](#service-selector))

<!-- vale on -->

Match agent group and service

</dd>
</dl>

---

<!-- vale off -->

### FluxMeter {#flux-meter}

<!-- vale on -->

Flux Meter gathers metrics for the traffic that matches its selector.
The histogram created by Flux Meter measures the workload latency by default.

:::info

See also [Flux Meter overview](/concepts/flow-control/resources/flux-meter.md).

:::
Example:

```yaml
static_buckets:
  buckets:
    [
      5.0,
      10.0,
      25.0,
      50.0,
      100.0,
      250.0,
      500.0,
      1000.0,
      2500.0,
      5000.0,
      10000.0,
    ]
flow_selector:
  service_selector:
    agent_group: demoapp
    service: service1-demo-app.demoapp.svc.cluster.local
  flow_matcher:
    control_point: ingress
attribute_key: response_duration_ms
```

<dl>
<dt>attribute_key</dt>
<dd>

<!-- vale off -->

(string, default: `"workload_duration_ms"`)

<!-- vale on -->

Key of the attribute in access log or span from which the metric for this flux meter is read.

:::info

For list of available attributes in Envoy access logs, refer
[Envoy Filter](/get-started/integrations/flow-control/envoy/istio.md#envoy-filter)

:::

</dd>
<dt>exponential_buckets</dt>
<dd>

<!-- vale off -->

([FluxMeterExponentialBuckets](#flux-meter-exponential-buckets))

<!-- vale on -->

</dd>
<dt>exponential_buckets_range</dt>
<dd>

<!-- vale off -->

([FluxMeterExponentialBucketsRange](#flux-meter-exponential-buckets-range))

<!-- vale on -->

</dd>
<dt>flow_selector</dt>
<dd>

<!-- vale off -->

([FlowSelector](#flow-selector))

<!-- vale on -->

The selection criteria for the traffic that will be measured.
Deprecated 1.8.0: Use `selectors` instead. The `selectors` will be ignored if `flow_selector` is set.

</dd>
<dt>linear_buckets</dt>
<dd>

<!-- vale off -->

([FluxMeterLinearBuckets](#flux-meter-linear-buckets))

<!-- vale on -->

</dd>
<dt>selectors</dt>
<dd>

<!-- vale off -->

([Selectors](#selectors))

<!-- vale on -->

Selectors for the component.

</dd>
<dt>static_buckets</dt>
<dd>

<!-- vale off -->

([FluxMeterStaticBuckets](#flux-meter-static-buckets))

<!-- vale on -->

</dd>
</dl>

---

<!-- vale off -->

### FluxMeterExponentialBuckets {#flux-meter-exponential-buckets}

<!-- vale on -->

ExponentialBuckets creates `count` number of buckets where the lowest bucket has an upper bound of `start`
and each following bucket's upper bound is `factor` times the previous bucket's upper bound. The final +inf
bucket is not counted.

<dl>
<dt>count</dt>
<dd>

<!-- vale off -->

(int32, minimum: `0`)

<!-- vale on -->

Number of buckets.

</dd>
<dt>factor</dt>
<dd>

<!-- vale off -->

(float64)

<!-- vale on -->

Factor to be multiplied to the previous bucket's upper bound to calculate the following bucket's upper bound.

</dd>
<dt>start</dt>
<dd>

<!-- vale off -->

(float64)

<!-- vale on -->

Upper bound of the lowest bucket.

</dd>
</dl>

---

<!-- vale off -->

### FluxMeterExponentialBucketsRange {#flux-meter-exponential-buckets-range}

<!-- vale on -->

ExponentialBucketsRange creates `count` number of buckets where the lowest bucket is `min` and the highest
bucket is `max`. The final +inf bucket is not counted.

<dl>
<dt>count</dt>
<dd>

<!-- vale off -->

(int32, minimum: `0`)

<!-- vale on -->

Number of buckets.

</dd>
<dt>max</dt>
<dd>

<!-- vale off -->

(float64)

<!-- vale on -->

Highest bucket.

</dd>
<dt>min</dt>
<dd>

<!-- vale off -->

(float64)

<!-- vale on -->

Lowest bucket.

</dd>
</dl>

---

<!-- vale off -->

### FluxMeterLinearBuckets {#flux-meter-linear-buckets}

<!-- vale on -->

LinearBuckets creates `count` number of buckets, each `width` wide, where the lowest bucket has an
upper bound of `start`. The final +inf bucket is not counted.

<dl>
<dt>count</dt>
<dd>

<!-- vale off -->

(int32, minimum: `0`)

<!-- vale on -->

Number of buckets.

</dd>
<dt>start</dt>
<dd>

<!-- vale off -->

(float64)

<!-- vale on -->

Upper bound of the lowest bucket.

</dd>
<dt>width</dt>
<dd>

<!-- vale off -->

(float64)

<!-- vale on -->

Width of each bucket.

</dd>
</dl>

---

<!-- vale off -->

### FluxMeterStaticBuckets {#flux-meter-static-buckets}

<!-- vale on -->

StaticBuckets holds the static value of the buckets where latency histogram will be stored.

<dl>
<dt>buckets</dt>
<dd>

<!-- vale off -->

([]float64, default: `[5,10,25,50,100,250,500,1000,2500,5000,10000]`)

<!-- vale on -->

The buckets in which latency histogram will be stored.

</dd>
</dl>

---

<!-- vale off -->

### GradientController {#gradient-controller}

<!-- vale on -->

Gradient controller is a type of controller which tries to adjust the
control variable proportionally to the relative difference between setpoint
and actual value of the signal

The `gradient` describes a corrective factor that should be applied to the
control variable to get the signal closer to the setpoint. It's computed as follows:

$$
\text{gradient} = \left(\frac{\text{signal}}{\text{setpoint}}\right)^{\text{slope}}
$$

`gradient` is then clamped to `[min_gradient, max_gradient]` range.

The output of gradient controller is computed as follows:

$$
\text{output} = \text{gradient}_{\text{clamped}} \cdot \text{control\_variable} + \text{optimize}.
$$

Note the additional `optimize` signal, that can be used to "nudge" the
controller into desired idle state.

The output can be _optionally_ clamped to desired range using `max` and
`min` input.

<dl>
<dt>default_config</dt>
<dd>

<!-- vale off -->

([GradientControllerDynamicConfig](#gradient-controller-dynamic-config))

<!-- vale on -->

Default configuration.

</dd>
<dt>dynamic_config_key</dt>
<dd>

<!-- vale off -->

(string)

<!-- vale on -->

Configuration key for DynamicConfig

</dd>
<dt>in_ports</dt>
<dd>

<!-- vale off -->

([GradientControllerIns](#gradient-controller-ins))

<!-- vale on -->

Input ports of the Gradient Controller.

</dd>
<dt>out_ports</dt>
<dd>

<!-- vale off -->

([GradientControllerOuts](#gradient-controller-outs))

<!-- vale on -->

Output ports of the Gradient Controller.

</dd>
<dt>parameters</dt>
<dd>

<!-- vale off -->

([GradientControllerParameters](#gradient-controller-parameters))

<!-- vale on -->

Gradient Parameters.

</dd>
</dl>

---

<!-- vale off -->

### GradientControllerDynamicConfig {#gradient-controller-dynamic-config}

<!-- vale on -->

Dynamic Configuration for a Controller

<dl>
<dt>manual_mode</dt>
<dd>

<!-- vale off -->

(bool, default: `false`)

<!-- vale on -->

Decides whether the controller runs in `manual_mode`.
In manual mode, the controller does not adjust the control variable It emits the same output as the control variable input.

</dd>
</dl>

---

<!-- vale off -->

### GradientControllerIns {#gradient-controller-ins}

<!-- vale on -->

<<<<<<< HEAD
_Flow Control_ encompasses components that manage the flow of requests or access to features within a service.

<dl>
<dt>adaptive_load_scheduler</dt>
<dd>

<!-- vale off -->

([AdaptiveLoadScheduler](#adaptive-load-scheduler))

<!-- vale on -->

_Adaptive Load Scheduler_ component is based on additive increase and multiplicative decrease of token rate. It takes a signal and setpoint as inputs and reduces token rate proportionally (or any arbitrary power) based on deviation of the signal from setpoint.

</dd>
<dt>aimd_concurrency_controller</dt>
=======
Inputs for the Gradient Controller component.

<dl>
<dt>control_variable</dt>
>>>>>>> 35450372
<dd>

<!-- vale off -->

([InPort](#in-port))

<!-- vale on -->

<<<<<<< HEAD
AIMD Concurrency control component is based on Additive Increase and Multiplicative Decrease of Concurrency. It takes a signal and setpoint as inputs and reduces concurrency limits proportionally (or any arbitrary power) based on deviation of the signal from setpoint. Internally implemented as a nested circuit.
Deprecated: 1.6.0
=======
Actual current value of the control variable.

This signal is multiplied by the gradient to produce the output.
>>>>>>> 35450372

</dd>
<dt>max</dt>
<dd>

<!-- vale off -->

([InPort](#in-port))

<!-- vale on -->

<<<<<<< HEAD
_Concurrency Limiter_ provides service protection by applying prioritized load shedding of flows using a network scheduler (for example, Weighted Fair Queuing).
Deprecated: 1.6.0
=======
Maximum value to limit the output signal.
>>>>>>> 35450372

</dd>
<dt>min</dt>
<dd>

<!-- vale off -->

([InPort](#in-port))

<!-- vale on -->

<<<<<<< HEAD
Flow Regulator is a component that regulates the flow of requests to the service by allowing only the specified percentage of requests or sticky sessions.
Deprecated: 1.6.0

</dd>
<dt>load_ramp</dt>
=======
Minimum value to limit the output signal.

</dd>
<dt>optimize</dt>
>>>>>>> 35450372
<dd>

<!-- vale off -->

<<<<<<< HEAD
([LoadRamp](#load-ramp))

<!-- vale on -->

_Load Ramp_ smoothly regulates the flow of requests over specified steps.

</dd>
<dt>load_ramp_series</dt>
<dd>

<!-- vale off -->

([LoadRampSeries](#load-ramp-series))

<!-- vale on -->

_Load Ramp Series_ is a series of _Load Ramp_ components that can shape load one after another at same or different _Control Points_.

</dd>
<dt>load_scheduler</dt>
<dd>

<!-- vale off -->

([LoadScheduler](#load-scheduler))

<!-- vale on -->

_Load Scheduler_ provides service protection by applying prioritized load shedding of flows using a network scheduler (for example, Weighted Fair Queuing).

</dd>
<dt>load_shaper</dt>
<dd>

<!-- vale off -->

([LoadShaper](#load-shaper))

<!-- vale on -->

_Load Shaper_ is a component that shapes the load at a _Control Point_.
Deprecated: 1.6.0

</dd>
<dt>load_shaper_series</dt>
=======
([InPort](#in-port))

<!-- vale on -->

Optimize signal is added to the output of the gradient calculation.

</dd>
<dt>setpoint</dt>
>>>>>>> 35450372
<dd>

<!-- vale off -->

([InPort](#in-port))

<!-- vale on -->

<<<<<<< HEAD
_Load Shaper Series_ is a series of _Load Shaper_ components that can shape load one after another at same or different _Control Points_.
Deprecated: 1.6.0
=======
Setpoint to be used for the gradient computation.
>>>>>>> 35450372

</dd>
<dt>signal</dt>
<dd>

<!-- vale off -->

([InPort](#in-port))

<!-- vale on -->

<<<<<<< HEAD
_Rate Limiter_ provides service protection by applying rate limits.

</dd>
<dt>regulator</dt>
<dd>

<!-- vale off -->

([Regulator](#regulator))

<!-- vale on -->

Regulator is a component that regulates the flow of requests to the service by allowing only the specified percentage of requests or sticky sessions.
=======
Signal to be used for the gradient computation.
>>>>>>> 35450372

</dd>
</dl>

---

<!-- vale off -->

### GradientControllerOuts {#gradient-controller-outs}

<!-- vale on -->

Outputs for the Gradient Controller component.

<dl>
<dt>output</dt>
<dd>

<!-- vale off -->

([OutPort](#out-port))

<!-- vale on -->

Computed desired value of the control variable.

</dd>
</dl>

---

<!-- vale off -->

### GradientControllerParameters {#gradient-controller-parameters}

<!-- vale on -->

Gradient Parameters.

<dl>
<dt>max_gradient</dt>
<dd>

<!-- vale off -->

(float64, default: `1.7976931348623157e+308`)

<!-- vale on -->

Maximum gradient which clamps the computed gradient value to the range, `[min_gradient, max_gradient]`.

</dd>
<dt>min_gradient</dt>
<dd>

<!-- vale off -->

(float64, default: `-1.7976931348623157e+308`)

<!-- vale on -->

Minimum gradient which clamps the computed gradient value to the range, `[min_gradient, max_gradient]`.

</dd>
<dt>slope</dt>
<dd>

<!-- vale off -->

(float64, **required**)

<!-- vale on -->

Slope controls the aggressiveness and direction of the Gradient Controller.

Slope is used as exponent on the signal to setpoint ratio in computation
of the gradient (see the [main description](#gradient-controller) for
exact equation). This parameter decides how aggressive the controller
responds to the deviation of signal from the setpoint.
for example:

- $\text{slope} = 1$: when signal is too high, increase control variable,
- $\text{slope} = -1$: when signal is too high, decrease control variable,
- $\text{slope} = -0.5$: when signal is too high, decrease control variable gradually.

The sign of slope depends on correlation between the signal and control variable:

- Use $\text{slope} < 0$ if there is a _positive_ correlation between the signal and
  the control variable (for example, Per-pod CPU usage and total concurrency).
- Use $\text{slope} > 0$ if there is a _negative_ correlation between the signal and
  the control variable (for example, Per-pod CPU usage and number of pods).

:::note

You need to set _negative_ slope for a _positive_ correlation, as you're
describing the _action_ which controller should make when the signal
increases.

:::

The magnitude of slope describes how aggressively should the controller
react to a deviation of signal.
With $|\text{slope}| = 1$, the controller will aim to bring the signal to
the setpoint in one tick (assuming linear correlation with signal and setpoint).
Smaller magnitudes of slope will make the controller adjust the control
variable gradually.

Setting $|\text{slope}| < 1$ (for example, $\pm0.8$) is recommended.
If you experience overshooting, consider lowering the magnitude even more.
Values of $|\text{slope}| > 1$ aren't recommended.

:::note

Remember that the gradient and output signal can be (optionally) clamped,
so the _slope_ might not fully describe aggressiveness of the controller.

:::

</dd>
</dl>

---

<!-- vale off -->

### Holder {#holder}

<!-- vale on -->

Holds the last valid signal value for the specified duration then waits for next valid value to hold.
If it is holding a value that means it ignores both valid and invalid new signals until the `hold_for` duration is finished.

<dl>
<dt>hold_for</dt>
<dd>

<!-- vale off -->

(string, default: `"5s"`)

<!-- vale on -->

Holding the last valid signal value for the `hold_for` duration.

</dd>
<dt>in_ports</dt>
<dd>

<!-- vale off -->

([HolderIns](#holder-ins))

<!-- vale on -->

Input ports for the Holder component.

</dd>
<dt>out_ports</dt>
<dd>

<!-- vale off -->

([HolderOuts](#holder-outs))

<!-- vale on -->

Output ports for the Holder component.

</dd>
</dl>

---

<!-- vale off -->

### HolderIns {#holder-ins}

<!-- vale on -->

Inputs for the Holder component.

<dl>
<dt>input</dt>
<dd>

<!-- vale off -->

([InPort](#in-port))

<!-- vale on -->

The input signal.

</dd>
<dt>reset</dt>
<dd>

<!-- vale off -->

([InPort](#in-port))

<!-- vale on -->

Resets the holder output to the current input signal when reset signal is valid and non-zero.

</dd>
</dl>

---

<!-- vale off -->

### HolderOuts {#holder-outs}

<!-- vale on -->

Outputs for the Holder component.

<dl>
<dt>output</dt>
<dd>

<!-- vale off -->

([OutPort](#out-port))

<!-- vale on -->

The output signal.

</dd>
</dl>

---

<!-- vale off -->

### InPort {#in-port}

<!-- vale on -->

Components receive input from other components through InPorts

<dl>
<dt>constant_signal</dt>
<dd>

<!-- vale off -->

([ConstantSignal](#constant-signal))

<!-- vale on -->

<<<<<<< HEAD
_Flow Selector_ selects the _Flows_ at which the _Flow Regulator_ is applied.
=======
Constant value to be used for this InPort instead of a signal.
>>>>>>> 35450372

</dd>
<dt>signal_name</dt>
<dd>

<!-- vale off -->

(string)

<!-- vale on -->

Name of the incoming Signal on the InPort.

</dd>
</dl>

---

<!-- vale off -->

### IncreasingGradient {#increasing-gradient}

<!-- vale on -->

<<<<<<< HEAD
Selects flows based on _Control Point_, flow labels, agent group and service that the [flow control
component](/concepts/flow-control/flow-control.md#components) operates on.

:::info

See also [FlowSelector overview](/concepts/flow-control/flow-selector.md).

:::
=======
Increasing Gradient defines a controller for scaling out based on Gradient Controller.
>>>>>>> 35450372

<dl>
<dt>in_ports</dt>
<dd>

<!-- vale off -->

([IncreasingGradientIns](#increasing-gradient-ins))

<!-- vale on -->

Input ports for the Gradient.

</dd>
<dt>parameters</dt>
<dd>

<!-- vale off -->

([IncreasingGradientParameters](#increasing-gradient-parameters))

<!-- vale on -->

Gradient parameters for the controller. Defaults and constraints:

- `slope` = 1
- `min_gradient` = 1 (cannot be changed)
- `max_gradient` = +Inf (must be greater than 1)

</dd>
</dl>

---

<!-- vale off -->

### IncreasingGradientIns {#increasing-gradient-ins}

<!-- vale on -->

Inputs for Gradient.

<dl>
<dt>setpoint</dt>
<dd>

<!-- vale off -->

([InPort](#in-port))

<!-- vale on -->

The setpoint to use for scale-out.

</dd>
<dt>signal</dt>
<dd>

<!-- vale off -->

([InPort](#in-port))

<!-- vale on -->

The signal to use for scale-out.

</dd>
</dl>

---

<!-- vale off -->

### IncreasingGradientParameters {#increasing-gradient-parameters}

<!-- vale on -->

This allows subset of parameters with constrained values compared to a regular gradient controller. For full documentation of these parameters, refer to the [GradientControllerParameters](#gradient-controller-parameters).

<dl>
<dt>max_gradient</dt>
<dd>

<!-- vale off -->

(float64, default: `1.7976931348623157e+308`)

<!-- vale on -->

</dd>
<dt>slope</dt>
<dd>

<!-- vale off -->

(float64, default: `1`)

<!-- vale on -->

</dd>
</dl>

---

<!-- vale off -->

### Integrator {#integrator}

<!-- vale on -->

Accumulates sum of signal every tick.

<dl>
<dt>in_ports</dt>
<dd>

<!-- vale off -->

([IntegratorIns](#integrator-ins))

<!-- vale on -->

Input ports for the Integrator component.

</dd>
<dt>out_ports</dt>
<dd>

<!-- vale off -->

([IntegratorOuts](#integrator-outs))

<!-- vale on -->

Output ports for the Integrator component.

</dd>
</dl>

---

<!-- vale off -->

### IntegratorIns {#integrator-ins}

<!-- vale on -->

Inputs for the Integrator component.

<dl>
<dt>input</dt>
<dd>

<!-- vale off -->

([InPort](#in-port))

<!-- vale on -->

The input signal.

</dd>
<dt>max</dt>
<dd>

<!-- vale off -->

([InPort](#in-port))

<!-- vale on -->

The maximum output.

</dd>
<dt>min</dt>
<dd>

<!-- vale off -->

([InPort](#in-port))

<!-- vale on -->

The minimum output.

</dd>
<dt>reset</dt>
<dd>

<!-- vale off -->

([InPort](#in-port))

<!-- vale on -->

Resets the integrator output to zero when reset signal is valid and non-zero. Reset also resets the max and min constraints.

</dd>
</dl>

---

<!-- vale off -->

### IntegratorOuts {#integrator-outs}

<!-- vale on -->

Outputs for the Integrator component.

<dl>
<dt>output</dt>
<dd>

<!-- vale off -->

([OutPort](#out-port))

<!-- vale on -->

</dd>
</dl>

---

<!-- vale off -->

### Inverter {#inverter}

<!-- vale on -->

Logical NOT.

See [And component](#and) on how signals are mapped onto Boolean values.

<dl>
<dt>in_ports</dt>
<dd>

<!-- vale off -->

([InverterIns](#inverter-ins))

<!-- vale on -->

Input ports for the Inverter component.

</dd>
<dt>out_ports</dt>
<dd>

<!-- vale off -->

([InverterOuts](#inverter-outs))

<!-- vale on -->

Output ports for the Inverter component.

</dd>
</dl>

---

<!-- vale off -->

### InverterIns {#inverter-ins}

<!-- vale on -->

Inputs for the Inverter component.

<dl>
<dt>input</dt>
<dd>

<!-- vale off -->

([InPort](#in-port))

<!-- vale on -->

Signal to be negated.

</dd>
</dl>

---

<!-- vale off -->

### InverterOuts {#inverter-outs}

<!-- vale on -->

Output ports for the Inverter component.

<dl>
<dt>output</dt>
<dd>

<!-- vale off -->

([OutPort](#out-port))

<!-- vale on -->

Logical negation of the input signal.

Will always be 0 (false), 1 (true) or invalid (unknown).

</dd>
</dl>

---

<!-- vale off -->

### JSONExtractor {#json-extractor}

<!-- vale on -->

Parse JSON, and extract one of the fields

Example:

```yaml
from: request.http.body
pointer: /user/name
```

<dl>
<dt>from</dt>
<dd>

<!-- vale off -->

(string, **required**)

<!-- vale on -->

Attribute path pointing to some strings - for example, `request.http.body`.

</dd>
<dt>pointer</dt>
<dd>

<!-- vale off -->

(string)

<!-- vale on -->

JSON pointer represents a parsed JSON pointer which allows to select a specified field from the payload.

Note: Uses [JSON pointer](https://datatracker.ietf.org/doc/html/rfc6901) syntax,
for example, `/foo/bar`. If the pointer points into an object, it'd be converted to a string.

</dd>
</dl>

---

<!-- vale off -->

### JWTExtractor {#j-w-t-extractor}

<!-- vale on -->

Parse the attribute as JWT and read the payload

Specify a field to be extracted from payload using `json_pointer`.

Note: The signature is not verified against the secret (assuming there's some
other part of the system that handles such verification).

Example:

```yaml
from: request.http.bearer
json_pointer: /user/email
```

<dl>
<dt>from</dt>
<dd>

<!-- vale off -->

(string, **required**)

<!-- vale on -->

JWT (JSON Web Token) can be extracted from any input attribute, but most likely you'd want to use `request.http.bearer`.

</dd>
<dt>json_pointer</dt>
<dd>

<!-- vale off -->

(string)

<!-- vale on -->

JSON pointer allowing to select a specified field from the payload.

Note: Uses [JSON pointer](https://datatracker.ietf.org/doc/html/rfc6901) syntax,
for example, `/foo/bar`. If the pointer points into an object, it'd be converted to a string.

</dd>
</dl>

---

<!-- vale off -->

### K8sLabelMatcherRequirement {#k8s-label-matcher-requirement}

<!-- vale on -->

Label selector requirement which is a selector that contains values, a key, and an operator that relates the key and values.

<dl>
<dt>key</dt>
<dd>

<!-- vale off -->

(string, **required**)

<!-- vale on -->

Label key that the selector applies to.

</dd>
<dt>operator</dt>
<dd>

<!-- vale off -->

(string, one of: `In | NotIn | Exists | DoesNotExists`)

<!-- vale on -->

Logical operator which represents a key's relationship to a set of values.
Valid operators are In, NotIn, Exists and DoesNotExist.

</dd>
<dt>values</dt>
<dd>

<!-- vale off -->

([]string)

<!-- vale on -->

An array of string values that relates to the key by an operator.
If the operator is In or NotIn, the values array must be non-empty.
If the operator is Exists or DoesNotExist, the values array must be empty.

</dd>
</dl>

---

<!-- vale off -->

### KubernetesObjectSelector {#kubernetes-object-selector}

<!-- vale on -->

Describes which pods a control or observability
component should apply to.

<dl>
<dt>agent_group</dt>
<dd>

<!-- vale off -->

(string, default: `"default"`)

<!-- vale on -->

Which [agent-group](/concepts/flow-control/flow-selector.md#agent-group) this
selector applies to.

</dd>
<dt>api_version</dt>
<dd>

<!-- vale off -->

(string, **required**)

<!-- vale on -->

API version of Kubernetes resource

</dd>
<dt>kind</dt>
<dd>

<!-- vale off -->

(string, **required**)

<!-- vale on -->

Kubernetes resource type.

</dd>
<dt>name</dt>
<dd>

<!-- vale off -->

(string, **required**)

<!-- vale on -->

Kubernetes resource name.

</dd>
<dt>namespace</dt>
<dd>

<!-- vale off -->

(string, **required**)

<!-- vale on -->

Kubernetes namespace that the resource belongs to.

</dd>
</dl>

---

<!-- vale off -->

### KubernetesReplicas {#kubernetes-replicas}

<!-- vale on -->

KubernetesReplicas defines a horizontal pod scaler for Kubernetes.

<dl>
<dt>default_config</dt>
<dd>

<!-- vale off -->

([PodScalerScaleActuatorDynamicConfig](#pod-scaler-scale-actuator-dynamic-config))

<!-- vale on -->

Default configuration.

</dd>
<dt>dynamic_config_key</dt>
<dd>

<!-- vale off -->

(string)

<!-- vale on -->

Configuration key for DynamicConfig

</dd>
<dt>kubernetes_object_selector</dt>
<dd>

<!-- vale off -->

([KubernetesObjectSelector](#kubernetes-object-selector))

<!-- vale on -->

The Kubernetes object on which horizontal scaling is applied.

</dd>
</dl>

---

<!-- vale off -->

### LabelMatcher {#label-matcher}

<!-- vale on -->

Allows to define rules whether a map of
[labels](/concepts/flow-control/flow-label.md)
should be considered a match or not

It provides three ways to define requirements:

- match labels
- match expressions
- arbitrary expression

If multiple requirements are set, they're all combined using the logical AND operator.
An empty label matcher always matches.

<dl>
<dt>expression</dt>
<dd>

<!-- vale off -->

([MatchExpression](#match-expression))

<!-- vale on -->

An arbitrary expression to be evaluated on the labels.

</dd>
<dt>match_expressions</dt>
<dd>

<!-- vale off -->

([[]K8sLabelMatcherRequirement](#k8s-label-matcher-requirement))

<!-- vale on -->

List of Kubernetes-style label matcher requirements.

Note: The requirements are combined using the logical AND operator.

</dd>
<dt>match_labels</dt>
<dd>

<!-- vale off -->

(map of string)

<!-- vale on -->

A map of {key,value} pairs representing labels to be matched.
A single {key,value} in the `match_labels` requires that the label `key` is present and equal to `value`.

Note: The requirements are combined using the logical AND operator.

</dd>
</dl>

---

<!-- vale off -->

### LoadActuator {#load-actuator}

<!-- vale on -->

Takes the load multiplier input signal and publishes it to the schedulers in the data-plane

<dl>
<dt>default_config</dt>
<dd>

<!-- vale off -->

([LoadActuatorDynamicConfig](#load-actuator-dynamic-config))

<!-- vale on -->

Default configuration.

</dd>
<dt>dynamic_config_key</dt>
<dd>

<!-- vale off -->

(string)

<!-- vale on -->

Configuration key for DynamicConfig.

</dd>
<dt>in_ports</dt>
<dd>

<!-- vale off -->

([LoadActuatorIns](#load-actuator-ins))

<!-- vale on -->

Input ports for the Load Actuator component.

</dd>
</dl>

---

<!-- vale off -->

### LoadActuatorDynamicConfig {#load-actuator-dynamic-config}

<!-- vale on -->

Dynamic Configuration for LoadActuator

<dl>
<dt>dry_run</dt>
<dd>

<!-- vale off -->

(bool)

<!-- vale on -->

Decides whether to run the load actuator in dry-run mode. Dry run mode ensures that no traffic gets dropped by this load actuator.
Useful for observing the behavior of Load Actuator without disrupting any real traffic.

</dd>
</dl>

---

<!-- vale off -->

### LoadActuatorIns {#load-actuator-ins}

<!-- vale on -->

Input for the Load Actuator component.

<dl>
<dt>load_multiplier</dt>
<dd>

<!-- vale off -->

([InPort](#in-port))

<!-- vale on -->

Load multiplier is proportion of [incoming
token rate](#scheduler-outs) that needs to be accepted.

</dd>
</dl>

---

<!-- vale off -->

### LoadRamp {#load-ramp}

<!-- vale on -->

The _Load Ramp_ produces a smooth and continuous traffic load
that changes progressively over time, based on the specified steps.

Each step is defined by two parameters:

- The `target_accept_percentage`.
- The `duration` for the signal to change from the
  previous step's `target_accept_percentage` to the current step's
  `target_accept_percentage`.

The percentage of requests accepted starts at the `target_accept_percentage`
defined in the first step and gradually ramps up or down linearly from
the previous step's `target_accept_percentage` to the next
`target_accept_percentage`, over the `duration` specified for each step.

<dl>
<dt>default_config</dt>
<dd>

<!-- vale off -->

([RegulatorDynamicConfig](#regulator-dynamic-config))

<!-- vale on -->

Default configuration.

</dd>
<dt>dynamic_config_key</dt>
<dd>

<!-- vale off -->

(string)

<!-- vale on -->

Dynamic configuration key for flow regulator.

</dd>
<dt>in_ports</dt>
<dd>

<!-- vale off -->

([LoadRampIns](#load-ramp-ins))

<!-- vale on -->

</dd>
<dt>out_ports</dt>
<dd>

<!-- vale off -->

([LoadRampOuts](#load-ramp-outs))

<!-- vale on -->

</dd>
<dt>parameters</dt>
<dd>

<!-- vale off -->

([LoadRampParameters](#load-ramp-parameters))

<!-- vale on -->

</dd>
</dl>

---

<!-- vale off -->

### LoadRampIns {#load-ramp-ins}

<!-- vale on -->

Inputs for the _Load Ramp_ component.

<dl>
<dt>backward</dt>
<dd>

<!-- vale off -->

([InPort](#in-port))

<!-- vale on -->

Whether to progress the _Load Ramp_ towards the previous step.

</dd>
<dt>forward</dt>
<dd>

<!-- vale off -->

([InPort](#in-port))

<!-- vale on -->

Whether to progress the _Load Ramp_ towards the next step.

</dd>
<dt>reset</dt>
<dd>

<!-- vale off -->

([InPort](#in-port))

<!-- vale on -->

Whether to reset the _Load Ramp_ to the first step.

</dd>
</dl>

---

<!-- vale off -->

### LoadRampOuts {#load-ramp-outs}

<!-- vale on -->

Outputs for the _Load Ramp_ component.

<dl>
<dt>accept_percentage</dt>
<dd>

<!-- vale off -->

([OutPort](#out-port))

<!-- vale on -->

The percentage of flows being accepted by the _Load Ramp_.

</dd>
<dt>at_end</dt>
<dd>

<!-- vale off -->

([OutPort](#out-port))

<!-- vale on -->

A Boolean signal indicating whether the _Load Ramp_ is at the end of signal generation.

</dd>
<dt>at_start</dt>
<dd>

<!-- vale off -->

([OutPort](#out-port))

<!-- vale on -->

A Boolean signal indicating whether the _Load Ramp_ is at the start of signal generation.

</dd>
</dl>

---

<!-- vale off -->

### LoadRampParameters {#load-ramp-parameters}

<!-- vale on -->

Parameters for the _Load Ramp_ component.

<dl>
<dt>regulator_parameters</dt>
<dd>

<!-- vale off -->

([RegulatorParameters](#regulator-parameters))

<!-- vale on -->

Parameters for the _Regulator_.

</dd>
<dt>steps</dt>
<dd>

<!-- vale off -->

([[]LoadRampParametersStep](#load-ramp-parameters-step), **required**)

<!-- vale on -->

</dd>
</dl>

---

<!-- vale off -->

### LoadRampParametersStep {#load-ramp-parameters-step}

<!-- vale on -->

<dl>
<dt>duration</dt>
<dd>

<!-- vale off -->

(string, **required**)

<!-- vale on -->

Duration for which the step is active.

</dd>
<dt>target_accept_percentage</dt>
<dd>

<!-- vale off -->

(float64, minimum: `0`, maximum: `100`)

<!-- vale on -->

The value of the step.

</dd>
</dl>

---

<!-- vale off -->

### LoadRampSeries {#load-ramp-series}

<!-- vale on -->

_LoadRampSeries_ is a component that applies a series of _Load Ramps_ in order.

<dl>
<dt>in_ports</dt>
<dd>

<!-- vale off -->

([LoadRampSeriesIns](#load-ramp-series-ins))

<!-- vale on -->

</dd>
<dt>parameters</dt>
<dd>

<!-- vale off -->

([LoadRampSeriesParameters](#load-ramp-series-parameters))

<!-- vale on -->

</dd>
</dl>

---

<!-- vale off -->

### LoadRampSeriesIns {#load-ramp-series-ins}

<!-- vale on -->

Inputs for the _LoadRampSeries_ component.

<dl>
<dt>backward</dt>
<dd>

<!-- vale off -->

([InPort](#in-port))

<!-- vale on -->

Whether to progress the load ramp series towards the previous step.

</dd>
<dt>forward</dt>
<dd>

<!-- vale off -->

([InPort](#in-port))

<!-- vale on -->

Whether to progress the load ramp series towards the next step.

</dd>
<dt>reset</dt>
<dd>

<!-- vale off -->

([InPort](#in-port))

<!-- vale on -->

Whether to reset the load ramp series to the first step.

</dd>
</dl>

---

<!-- vale off -->

### LoadRampSeriesLoadRampInstance {#load-ramp-series-load-ramp-instance}

<!-- vale on -->

<dl>
<dt>load_ramp</dt>
<dd>

<!-- vale off -->

([LoadRampParameters](#load-ramp-parameters))

<!-- vale on -->

The load ramp.

</dd>
<dt>out_ports</dt>
<dd>

<!-- vale off -->

([LoadRampOuts](#load-ramp-outs))

<!-- vale on -->

</dd>
</dl>

---

<!-- vale off -->

### LoadRampSeriesParameters {#load-ramp-series-parameters}

<!-- vale on -->

Parameters for the _LoadRampSeries_ component.

<dl>
<dt>load_ramps</dt>
<dd>

<!-- vale off -->

([[]LoadRampSeriesLoadRampInstance](#load-ramp-series-load-ramp-instance), **required**)

<!-- vale on -->

An ordered list of load ramps that get applied in order.

</dd>
</dl>

---

<!-- vale off -->

### LoadScheduler {#load-scheduler}

<!-- vale on -->

_Load Scheduler_ is an actuator component that regulates flows to provide active service protection

:::info

See also [_Load Scheduler_ overview](/concepts/flow-control/components/load-scheduler.md).

:::

It's based on the actuation strategy (for example, load actuator) and workload scheduling
which is based on Weighted Fair Queuing principles.
It measures and controls the incoming tokens per second, which can translate
to (avg. latency \* in-flight requests) (Little's Law) in concurrency limiting use-case.

LoadScheduler configuration is split into two parts: An actuation
strategy and a scheduler. At this time, only `load_actuator` strategy is available.

<dl>
<dt>actuator</dt>
<dd>

<!-- vale off -->

([LoadSchedulerActuator](#load-scheduler-actuator))

<!-- vale on -->

Actuator based on limiting the accepted token rate under incoming token rate \* load multiplier.

</dd>
<dt>flow_selector</dt>
<dd>

<!-- vale off -->

([FlowSelector](#flow-selector))

<!-- vale on -->

Flow Selector decides the service and flows at which the _Load Scheduler_ is applied.
Deprecated 1.8.0: Use `selectors` instead. The `selectors` will be ignored if `flow_selector` is set.

</dd>
<dt>scheduler</dt>
<dd>

<!-- vale off -->

([LoadSchedulerScheduler](#load-scheduler-scheduler))

<!-- vale on -->

Configuration of Weighted Fair Queuing-based workload scheduler.

Contains configuration of per-agent scheduler, and also defines some
output signals.

</dd>
<dt>selectors</dt>
<dd>

<!-- vale off -->

([Selectors](#selectors))

<!-- vale on -->

Selectors for the component.

</dd>
</dl>

---

<!-- vale off -->

### LoadSchedulerActuator {#load-scheduler-actuator}

<!-- vale on -->

Takes the load multiplier input signal and publishes it to the schedulers in the data-plane

<dl>
<dt>default_config</dt>
<dd>

<!-- vale off -->

([LoadSchedulerActuatorDynamicConfig](#load-scheduler-actuator-dynamic-config))

<!-- vale on -->

Default configuration.

</dd>
<dt>dynamic_config_key</dt>
<dd>

<!-- vale off -->

(string)

<!-- vale on -->

Configuration key for DynamicConfig.

</dd>
<dt>in_ports</dt>
<dd>

<!-- vale off -->

([LoadSchedulerActuatorIns](#load-scheduler-actuator-ins))

<!-- vale on -->

Input ports for the Actuator component.

</dd>
</dl>

---

<!-- vale off -->

### LoadSchedulerActuatorDynamicConfig {#load-scheduler-actuator-dynamic-config}

<!-- vale on -->

Dynamic Configuration for Actuator

<dl>
<dt>dry_run</dt>
<dd>

<!-- vale off -->

(bool)

<!-- vale on -->

Decides whether to run the actuator in dry-run mode. Dry run mode ensures that no traffic gets dropped by this actuator.
Useful for observing the behavior of actuator without disrupting any real traffic.

</dd>
</dl>

---

<!-- vale off -->

### LoadSchedulerActuatorIns {#load-scheduler-actuator-ins}

<!-- vale on -->

Input for the Actuator component.

<dl>
<dt>load_multiplier</dt>
<dd>

<!-- vale off -->

([InPort](#in-port))

<!-- vale on -->

Load multiplier is proportion of [incoming
token rate](#scheduler-outs) that needs to be accepted.

</dd>
</dl>

---

<!-- vale off -->

### LoadSchedulerScheduler {#load-scheduler-scheduler}

<!-- vale on -->

<dl>
<dt>out_ports</dt>
<dd>

<!-- vale off -->

([LoadSchedulerSchedulerOuts](#load-scheduler-scheduler-outs))

<!-- vale on -->

Output ports for the Scheduler component.

</dd>
<dt>parameters</dt>
<dd>

<!-- vale off -->

([LoadSchedulerSchedulerParameters](#load-scheduler-scheduler-parameters))

<!-- vale on -->

Scheduler parameters.

</dd>
</dl>

---

<!-- vale off -->

### LoadSchedulerSchedulerOuts {#load-scheduler-scheduler-outs}

<!-- vale on -->

Output for the Scheduler component.

<dl>
<dt>accepted_token_rate</dt>
<dd>

<!-- vale off -->

([OutPort](#out-port))

<!-- vale on -->

Accepted token rate is the tokens admitted per second by the scheduler.
Value of this signal is aggregated from all the relevant schedulers.

</dd>
<dt>incoming_token_rate</dt>
<dd>

<!-- vale off -->

([OutPort](#out-port))

<!-- vale on -->

Incoming token rate is the incoming tokens per second for all the
flows entering the scheduler including the rejected ones.

This is computed similar to `accepted_token_rate`,
by summing up tokens from all the flows entering scheduler.

</dd>
</dl>

---

<!-- vale off -->

### LoadSchedulerSchedulerParameters {#load-scheduler-scheduler-parameters}

<!-- vale on -->

Scheduler parameters

<dl>
<dt>auto_tokens</dt>
<dd>

<!-- vale off -->

(bool, default: `false`)

<!-- vale on -->

Automatically estimate the size of a flow in each workload, based on
historical latency. Each workload's `tokens` will be set to average
latency of flows in that workload during last few seconds (exact duration
of this average can change).
This setting is useful in concurrency limiting use-case, where the
concurrency is calculated as (avg. latency \* in-flight flows).

The value of tokens estimated by `auto_tokens` takes lower precedence
than the value of `tokens` specified in the workload definition
and `tokens` explicitly specified in the flow labels.

</dd>
<dt>decision_deadline_margin</dt>
<dd>

<!-- vale off -->

(string, default: `"0.01s"`)

<!-- vale on -->

Decision deadline margin is the amount of time that the scheduler will
subtract from the request deadline to determine the deadline for the
decision. This is to ensure that the scheduler has enough time to
make a decision before the request deadline happens, accounting for
processing delays.
The request deadline is based on the
[gRPC deadline](https://grpc.io/blog/deadlines) or the
[`grpc-timeout` HTTP header](https://github.com/grpc/grpc/blob/master/doc/PROTOCOL-HTTP2.md#requests).

Fail-open logic is use for flow control APIs, so if the gRPC deadline
reaches, the flow will end up being unconditionally allowed while
it is still waiting on the scheduler.

</dd>
<dt>default_workload_parameters</dt>
<dd>

<!-- vale off -->

([LoadSchedulerSchedulerWorkloadParameters](#load-scheduler-scheduler-workload-parameters))

<!-- vale on -->

Parameters to be used if none of workloads specified in `workloads` match.

</dd>
<dt>max_timeout</dt>
<dd>

<!-- vale off -->

(string, default: `"0s"`)

<!-- vale on -->

<<<<<<< HEAD
Allows to define rules whether a map of
[labels](/concepts/flow-control/flow-label.md)
should be considered a match or not

It provides three ways to define requirements:

- match labels
- match expressions
- arbitrary expression

If multiple requirements are set, they're all combined using the logical AND operator.
An empty label matcher always matches.

<dl>
<dt>expression</dt>
<dd>

<!-- vale off -->

([MatchExpression](#match-expression))

<!-- vale on -->

An arbitrary expression to be evaluated on the labels.

</dd>
<dt>match_expressions</dt>
<dd>

<!-- vale off -->

([[]K8sLabelMatcherRequirement](#k8s-label-matcher-requirement))

<!-- vale on -->

List of Kubernetes-style label matcher requirements.

Note: The requirements are combined using the logical AND operator.

</dd>
<dt>match_labels</dt>
<dd>

<!-- vale off -->

(map of string)

<!-- vale on -->

A map of {key,value} pairs representing labels to be matched.
A single {key,value} in the `match_labels` requires that the label `key` is present and equal to `value`.

Note: The requirements are combined using the logical AND operator.

</dd>
</dl>

---

<!-- vale off -->

### LoadActuator {#load-actuator}

<!-- vale on -->

Takes the load multiplier input signal and publishes it to the schedulers in the data-plane

<dl>
<dt>default_config</dt>
<dd>

<!-- vale off -->

([LoadActuatorDynamicConfig](#load-actuator-dynamic-config))

<!-- vale on -->

Default configuration.

</dd>
<dt>dynamic_config_key</dt>
<dd>

<!-- vale off -->

(string)

<!-- vale on -->

Configuration key for DynamicConfig.

</dd>
<dt>in_ports</dt>
<dd>

<!-- vale off -->

([LoadActuatorIns](#load-actuator-ins))

<!-- vale on -->

Input ports for the Load Actuator component.

</dd>
</dl>

---

<!-- vale off -->

### LoadActuatorDynamicConfig {#load-actuator-dynamic-config}

<!-- vale on -->

Dynamic Configuration for LoadActuator

<dl>
<dt>dry_run</dt>
<dd>

<!-- vale off -->

(bool)

<!-- vale on -->

Decides whether to run the load actuator in dry-run mode. Dry run mode ensures that no traffic gets dropped by this load actuator.
Useful for observing the behavior of Load Actuator without disrupting any real traffic.

</dd>
</dl>

---

<!-- vale off -->

### LoadActuatorIns {#load-actuator-ins}

<!-- vale on -->

Input for the Load Actuator component.

<dl>
<dt>load_multiplier</dt>
<dd>

<!-- vale off -->

([InPort](#in-port))

<!-- vale on -->

Load multiplier is proportion of [incoming
token rate](#scheduler-outs) that needs to be accepted.

</dd>
</dl>

---

<!-- vale off -->

### LoadRamp {#load-ramp}

<!-- vale on -->

The _Load Ramp_ produces a smooth and continuous traffic load
that changes progressively over time, based on the specified steps.

Each step is defined by two parameters:

- The `target_accept_percentage`.
- The `duration` for the signal to change from the
  previous step's `target_accept_percentage` to the current step's
  `target_accept_percentage`.

The percentage of requests accepted starts at the `target_accept_percentage`
defined in the first step and gradually ramps up or down linearly from
the previous step's `target_accept_percentage` to the next
`target_accept_percentage`, over the `duration` specified for each step.

<dl>
<dt>default_config</dt>
<dd>

<!-- vale off -->

([RegulatorDynamicConfig](#regulator-dynamic-config))

<!-- vale on -->

Default configuration.

</dd>
<dt>dynamic_config_key</dt>
<dd>

<!-- vale off -->

(string)

<!-- vale on -->

Dynamic configuration key for flow regulator.

</dd>
<dt>in_ports</dt>
<dd>

<!-- vale off -->

([LoadRampIns](#load-ramp-ins))

<!-- vale on -->

</dd>
<dt>out_ports</dt>
<dd>

<!-- vale off -->

([LoadRampOuts](#load-ramp-outs))

<!-- vale on -->

</dd>
<dt>parameters</dt>
<dd>

<!-- vale off -->

([LoadRampParameters](#load-ramp-parameters))

<!-- vale on -->

</dd>
</dl>

---

<!-- vale off -->

### LoadRampIns {#load-ramp-ins}

<!-- vale on -->

Inputs for the _Load Ramp_ component.

<dl>
<dt>backward</dt>
<dd>

<!-- vale off -->

([InPort](#in-port))

<!-- vale on -->

Whether to progress the _Load Ramp_ towards the previous step.

</dd>
<dt>forward</dt>
<dd>

<!-- vale off -->

([InPort](#in-port))

<!-- vale on -->

Whether to progress the _Load Ramp_ towards the next step.

</dd>
<dt>reset</dt>
<dd>

<!-- vale off -->

([InPort](#in-port))

<!-- vale on -->

Whether to reset the _Load Ramp_ to the first step.

</dd>
</dl>

---

<!-- vale off -->

### LoadRampOuts {#load-ramp-outs}

<!-- vale on -->

Outputs for the _Load Ramp_ component.

<dl>
<dt>accept_percentage</dt>
<dd>

<!-- vale off -->

([OutPort](#out-port))

<!-- vale on -->

The percentage of flows being accepted by the _Load Ramp_.

</dd>
<dt>at_end</dt>
<dd>

<!-- vale off -->

([OutPort](#out-port))

<!-- vale on -->

A Boolean signal indicating whether the _Load Ramp_ is at the end of signal generation.

</dd>
<dt>at_start</dt>
<dd>

<!-- vale off -->

([OutPort](#out-port))

<!-- vale on -->

A Boolean signal indicating whether the _Load Ramp_ is at the start of signal generation.

</dd>
</dl>

---

<!-- vale off -->

### LoadRampParameters {#load-ramp-parameters}

<!-- vale on -->

Parameters for the _Load Ramp_ component.

<dl>
<dt>regulator_parameters</dt>
<dd>

<!-- vale off -->

([RegulatorParameters](#regulator-parameters))

<!-- vale on -->

Parameters for the _Regulator_.

</dd>
<dt>steps</dt>
<dd>

<!-- vale off -->

([[]LoadRampParametersStep](#load-ramp-parameters-step), **required**)

<!-- vale on -->

</dd>
</dl>

---

<!-- vale off -->

### LoadRampParametersStep {#load-ramp-parameters-step}

<!-- vale on -->

<dl>
<dt>duration</dt>
<dd>

<!-- vale off -->

(string, **required**)

<!-- vale on -->

Duration for which the step is active.

</dd>
<dt>target_accept_percentage</dt>
<dd>

<!-- vale off -->

(float64, minimum: `0`, maximum: `100`)

<!-- vale on -->

The value of the step.

</dd>
</dl>

---

<!-- vale off -->

### LoadRampSeries {#load-ramp-series}

<!-- vale on -->

_LoadRampSeries_ is a component that applies a series of _Load Ramps_ in order.

<dl>
<dt>in_ports</dt>
<dd>

<!-- vale off -->

([LoadRampSeriesIns](#load-ramp-series-ins))

<!-- vale on -->

</dd>
<dt>parameters</dt>
<dd>

<!-- vale off -->

([LoadRampSeriesParameters](#load-ramp-series-parameters))

<!-- vale on -->

</dd>
</dl>

---

<!-- vale off -->

### LoadRampSeriesIns {#load-ramp-series-ins}

<!-- vale on -->

Inputs for the _LoadRampSeries_ component.

<dl>
<dt>backward</dt>
<dd>

<!-- vale off -->

([InPort](#in-port))

<!-- vale on -->

Whether to progress the load ramp series towards the previous step.

</dd>
<dt>forward</dt>
<dd>

<!-- vale off -->

([InPort](#in-port))

<!-- vale on -->

Whether to progress the load ramp series towards the next step.

</dd>
<dt>reset</dt>
<dd>

<!-- vale off -->

([InPort](#in-port))

<!-- vale on -->

Whether to reset the load ramp series to the first step.

</dd>
</dl>

---

<!-- vale off -->

### LoadRampSeriesLoadRampInstance {#load-ramp-series-load-ramp-instance}

<!-- vale on -->

<dl>
<dt>load_ramp</dt>
<dd>

<!-- vale off -->

([LoadRampParameters](#load-ramp-parameters))

<!-- vale on -->

The load ramp.

</dd>
<dt>out_ports</dt>
<dd>

<!-- vale off -->

([LoadRampOuts](#load-ramp-outs))

<!-- vale on -->

</dd>
</dl>

---

<!-- vale off -->

### LoadRampSeriesParameters {#load-ramp-series-parameters}

<!-- vale on -->

Parameters for the _LoadRampSeries_ component.

<dl>
<dt>load_ramps</dt>
<dd>

<!-- vale off -->

([[]LoadRampSeriesLoadRampInstance](#load-ramp-series-load-ramp-instance), **required**)

<!-- vale on -->

An ordered list of load ramps that get applied in order.

</dd>
</dl>

---

<!-- vale off -->

### LoadScheduler {#load-scheduler}

<!-- vale on -->

_Load Scheduler_ is an actuator component that regulates flows to provide active service protection

:::info

See also [_Load Scheduler_ overview](/concepts/flow-control/components/load-scheduler.md).

:::

It's based on the actuation strategy (for example, load actuator) and workload scheduling
which is based on Weighted Fair Queuing principles.
It measures and controls the incoming tokens per second, which can translate
to (avg. latency \* in-flight requests) (Little's Law) in concurrency limiting use-case.

LoadScheduler configuration is split into two parts: An actuation
strategy and a scheduler. At this time, only `load_actuator` strategy is available.

<dl>
<dt>actuator</dt>
<dd>

<!-- vale off -->

([LoadSchedulerActuator](#load-scheduler-actuator))

<!-- vale on -->

Actuator based on limiting the accepted token rate under incoming token rate \* load multiplier.

</dd>
<dt>flow_selector</dt>
<dd>

<!-- vale off -->

([FlowSelector](#flow-selector))

<!-- vale on -->

Flow Selector decides the service and flows at which the _Load Scheduler_ is applied.

</dd>
<dt>scheduler</dt>
<dd>

<!-- vale off -->

([LoadSchedulerScheduler](#load-scheduler-scheduler))

<!-- vale on -->

Configuration of Weighted Fair Queuing-based workload scheduler.

Contains configuration of per-agent scheduler, and also defines some
output signals.

</dd>
</dl>

---

<!-- vale off -->

### LoadSchedulerActuator {#load-scheduler-actuator}

<!-- vale on -->

Takes the load multiplier input signal and publishes it to the schedulers in the data-plane

<dl>
<dt>default_config</dt>
<dd>

<!-- vale off -->

([LoadSchedulerActuatorDynamicConfig](#load-scheduler-actuator-dynamic-config))

<!-- vale on -->

Default configuration.

</dd>
<dt>dynamic_config_key</dt>
<dd>

<!-- vale off -->

(string)

<!-- vale on -->

Configuration key for DynamicConfig.

</dd>
<dt>in_ports</dt>
<dd>

<!-- vale off -->

([LoadSchedulerActuatorIns](#load-scheduler-actuator-ins))

<!-- vale on -->

Input ports for the Actuator component.

</dd>
</dl>

---

<!-- vale off -->

### LoadSchedulerActuatorDynamicConfig {#load-scheduler-actuator-dynamic-config}

<!-- vale on -->

Dynamic Configuration for Actuator

<dl>
<dt>dry_run</dt>
<dd>

<!-- vale off -->

(bool)

<!-- vale on -->

Decides whether to run the actuator in dry-run mode. Dry run mode ensures that no traffic gets dropped by this actuator.
Useful for observing the behavior of actuator without disrupting any real traffic.

</dd>
</dl>

---

<!-- vale off -->

### LoadSchedulerActuatorIns {#load-scheduler-actuator-ins}

<!-- vale on -->

Input for the Actuator component.

<dl>
<dt>load_multiplier</dt>
<dd>

<!-- vale off -->

([InPort](#in-port))

<!-- vale on -->

Load multiplier is proportion of [incoming
token rate](#scheduler-outs) that needs to be accepted.

</dd>
</dl>

---

<!-- vale off -->

### LoadSchedulerScheduler {#load-scheduler-scheduler}

<!-- vale on -->

<dl>
<dt>out_ports</dt>
<dd>

<!-- vale off -->

([LoadSchedulerSchedulerOuts](#load-scheduler-scheduler-outs))

<!-- vale on -->

Output ports for the Scheduler component.

</dd>
<dt>parameters</dt>
<dd>

<!-- vale off -->

([LoadSchedulerSchedulerParameters](#load-scheduler-scheduler-parameters))

<!-- vale on -->

Scheduler parameters.

</dd>
</dl>

---

<!-- vale off -->

### LoadSchedulerSchedulerOuts {#load-scheduler-scheduler-outs}

<!-- vale on -->

Output for the Scheduler component.

<dl>
<dt>accepted_token_rate</dt>
<dd>

<!-- vale off -->

([OutPort](#out-port))

<!-- vale on -->

Accepted token rate is the tokens admitted per second by the scheduler.
Value of this signal is aggregated from all the relevant schedulers.

</dd>
<dt>incoming_token_rate</dt>
<dd>

<!-- vale off -->

([OutPort](#out-port))

<!-- vale on -->

Incoming token rate is the incoming tokens per second for all the
flows entering the scheduler including the rejected ones.

This is computed similar to `accepted_token_rate`,
by summing up tokens from all the flows entering scheduler.

</dd>
</dl>

---

<!-- vale off -->

### LoadSchedulerSchedulerParameters {#load-scheduler-scheduler-parameters}

<!-- vale on -->

Scheduler parameters

<dl>
<dt>auto_tokens</dt>
<dd>

<!-- vale off -->

(bool, default: `false`)

<!-- vale on -->

Automatically estimate the size of a flow in each workload, based on
historical latency. Each workload's `tokens` will be set to average
latency of flows in that workload during last few seconds (exact duration
of this average can change).
This setting is useful in concurrency limiting use-case, where the
concurrency is calculated as (avg. latency \* in-flight flows).

The value of tokens estimated by `auto_tokens` takes lower precedence
than the value of `tokens` specified in the workload definition
and `tokens` explicitly specified in the flow labels.

</dd>
<dt>decision_deadline_margin</dt>
<dd>

<!-- vale off -->

(string, default: `"0.01s"`)

<!-- vale on -->

Decision deadline margin is the amount of time that the scheduler will
subtract from the request deadline to determine the deadline for the
decision. This is to ensure that the scheduler has enough time to
make a decision before the request deadline happens, accounting for
processing delays.
The request deadline is based on the
[gRPC deadline](https://grpc.io/blog/deadlines) or the
[`grpc-timeout` HTTP header](https://github.com/grpc/grpc/blob/master/doc/PROTOCOL-HTTP2.md#requests).

Fail-open logic is use for flow control APIs, so if the gRPC deadline
reaches, the flow will end up being unconditionally allowed while
it is still waiting on the scheduler.

</dd>
<dt>default_workload_parameters</dt>
<dd>

<!-- vale off -->

([LoadSchedulerSchedulerWorkloadParameters](#load-scheduler-scheduler-workload-parameters))

<!-- vale on -->

Parameters to be used if none of workloads specified in `workloads` match.

</dd>
<dt>max_timeout</dt>
<dd>

<!-- vale off -->

(string, default: `"0s"`)

<!-- vale on -->

Deprecated: 1.5.0. Use `decision_deadline_margin` instead. This value is ignored.

=======
Deprecated: 1.5.0. Use `decision_deadline_margin` instead. This value is ignored.

>>>>>>> 35450372
</dd>
<dt>timeout_factor</dt>
<dd>

<!-- vale off -->

(float64, default: `0`)

<!-- vale on -->

Deprecated: 1.5.0. Use `decision_deadline_margin` instead. This value is ignored.

</dd>
<dt>tokens_label_key</dt>
<dd>

<!-- vale off -->

(string, default: `"tokens"`)

<!-- vale on -->

- Key for a flow label that can be used to override the default number of tokens for this flow.
- The value associated with this key must be a valid uint64 number.
- If this parameter is not provided, the number of tokens for the flow will be determined by the matched workload's token count.

</dd>
<dt>workloads</dt>
<dd>

<!-- vale off -->

([[]LoadSchedulerSchedulerWorkload](#load-scheduler-scheduler-workload))

<!-- vale on -->

List of workloads to be used in scheduler.

Categorizing [flows](/concepts/flow-control/flow-control.md#flow) into workloads
allows for load-shedding to be "intelligent" compared to random rejections.
There are two aspects of this "intelligence":

- Scheduler can more precisely calculate concurrency if it understands
  that flows belonging to different classes have different weights (for example, insert queries compared to select queries).
- Setting different priorities to different workloads lets the scheduler
  avoid dropping important traffic during overload.

Each workload in this list specifies also a matcher that is used to
determine which flow will be categorized into which workload.
In case of multiple matching workloads, the first matching one will be used.
If none of workloads match, `default_workload` will be used.

:::info

See also [workload definition in the concepts
section](/concepts/flow-control/components/load-scheduler.md#workload).

:::

</dd>
</dl>

---

<!-- vale off -->

### LoadSchedulerSchedulerWorkload {#load-scheduler-scheduler-workload}

<!-- vale on -->

Workload defines a class of flows that preferably have similar properties such as response latency and desired priority.

<dl>
<dt>label_matcher</dt>
<dd>

<!-- vale off -->

([LabelMatcher](#label-matcher))

<!-- vale on -->

Label Matcher to select a Workload based on
[flow labels](/concepts/flow-control/flow-label.md).

</dd>
<dt>parameters</dt>
<dd>

<!-- vale off -->

([LoadSchedulerSchedulerWorkloadParameters](#load-scheduler-scheduler-workload-parameters))

<!-- vale on -->

Parameters associated with flows matching the label matcher.

</dd>
</dl>

---

<!-- vale off -->

### LoadSchedulerSchedulerWorkloadParameters {#load-scheduler-scheduler-workload-parameters}

<!-- vale on -->

Parameters such as priority, tokens and fairness key that
are applicable to flows within a workload.

<dl>
<dt>fairness_key</dt>
<dd>

<!-- vale off -->

(string)

<!-- vale on -->

Fairness key is a label key that can be used to provide fairness within a workload.
Any [flow label](/concepts/flow-control/flow-label.md) can be used here. For example, if
you have a classifier that sets `user` flow label, you might want to set
`fairness_key = "user"`.

</dd>
<dt>priority</dt>
<dd>

<!-- vale off -->

(int64, minimum: `0`, maximum: `255`, default: `0`)

<!-- vale on -->

Describes priority level of the flows within the workload.
Priority level ranges from 0 to 255.
Higher numbers means higher priority level.
Priority levels have non-linear effect on the workload scheduling. The following formula is used to determine the position of a flow in the queue based on virtual finish time:

$$
\text{virtual\_finish\_time} = \text{virtual\_time} + \left(\text{tokens} \cdot \left(\text{256} - \text{priority}\right)\right)
$$

</dd>
<dt>tokens</dt>
<dd>

<!-- vale off -->

(string)

<!-- vale on -->

Tokens determines the cost of admitting a single flow in the workload,
which is typically defined as milliseconds of flow latency (time to response or duration of a feature) or
simply equal to 1 if the resource being accessed is constrained by the
number of flows (3rd party rate limiters).
This override is applicable only if tokens for the flow aren't specified
in the flow labels.

</dd>
</dl>

---

<!-- vale off -->

### LoadShaper {#load-shaper}

<!-- vale on -->

The _Load Shaper_ produces a smooth and continuous traffic load
that changes progressively over time, based on the specified steps.

Each step is defined by two parameters:

- The `target_accept_percentage`.
- The `duration` for the signal to change from the
  previous step's `target_accept_percentage` to the current step's
  `target_accept_percentage`.

The percentage of requests accepted starts at the `target_accept_percentage`
defined in the first step and gradually ramps up or down linearly from
the previous step's `target_accept_percentage` to the next
`target_accept_percentage`, over the `duration` specified for each step.

<dl>
<dt>default_config</dt>
<dd>

<!-- vale off -->

([RegulatorDynamicConfig](#regulator-dynamic-config))

<!-- vale on -->

Default configuration.

</dd>
<dt>dynamic_config_key</dt>
<dd>

<!-- vale off -->

(string)

<!-- vale on -->

Dynamic configuration key for flow regulator.

</dd>
<dt>in_ports</dt>
<dd>

<!-- vale off -->

([LoadShaperIns](#load-shaper-ins))

<!-- vale on -->

</dd>
<dt>out_ports</dt>
<dd>

<!-- vale off -->

([LoadShaperOuts](#load-shaper-outs))

<!-- vale on -->

</dd>
<dt>parameters</dt>
<dd>

<!-- vale off -->

([LoadShaperParameters](#load-shaper-parameters))

<!-- vale on -->

</dd>
</dl>

---

<!-- vale off -->

### LoadShaperIns {#load-shaper-ins}

<!-- vale on -->

Inputs for the _Load Shaper_ component.

<dl>
<dt>backward</dt>
<dd>

<!-- vale off -->

([InPort](#in-port))

<!-- vale on -->

Whether to progress the _Load Shaper_ towards the previous step.

</dd>
<dt>forward</dt>
<dd>

<!-- vale off -->

([InPort](#in-port))

<!-- vale on -->

Whether to progress the _Load Shaper_ towards the next step.

</dd>
<dt>reset</dt>
<dd>

<!-- vale off -->

([InPort](#in-port))

<!-- vale on -->

Whether to reset the _Load Shaper_ to the first step.

</dd>
</dl>

---

<!-- vale off -->

### LoadShaperOuts {#load-shaper-outs}

<!-- vale on -->

Outputs for the _Load Shaper_ component.

<dl>
<dt>accept_percentage</dt>
<dd>

<!-- vale off -->

([OutPort](#out-port))

<!-- vale on -->

The percentage of flows being accepted by the _Load Shaper_.

</dd>
<dt>at_end</dt>
<dd>

<!-- vale off -->

([OutPort](#out-port))

<!-- vale on -->

A Boolean signal indicating whether the _Load Shaper_ is at the end of signal generation.

</dd>
<dt>at_start</dt>
<dd>

<!-- vale off -->

([OutPort](#out-port))

<!-- vale on -->

A Boolean signal indicating whether the _Load Shaper_ is at the start of signal generation.

</dd>
</dl>

---

<!-- vale off -->

### LoadShaperParameters {#load-shaper-parameters}

<!-- vale on -->

Parameters for the _Load Shaper_ component.

<dl>
<dt>flow_regulator_parameters</dt>
<dd>

<!-- vale off -->

([FlowRegulatorParameters](#flow-regulator-parameters))

<!-- vale on -->

Parameters for the _Flow Regulator_.

</dd>
<dt>steps</dt>
<dd>

<!-- vale off -->

([[]LoadShaperParametersStep](#load-shaper-parameters-step), **required**)

<!-- vale on -->

</dd>
</dl>

---

<!-- vale off -->

### LoadShaperParametersStep {#load-shaper-parameters-step}

<!-- vale on -->

<dl>
<dt>duration</dt>
<dd>

<!-- vale off -->

(string, **required**)

<!-- vale on -->

Duration for which the step is active.

</dd>
<dt>target_accept_percentage</dt>
<dd>

<!-- vale off -->

(float64, minimum: `0`, maximum: `100`)

<!-- vale on -->

The value of the step.

</dd>
</dl>

---

<!-- vale off -->

### LoadShaperSeries {#load-shaper-series}

<!-- vale on -->

_LoadShaperSeries_ is a component that applies a series of _Load Shapers_ in order.

<dl>
<dt>in_ports</dt>
<dd>

<!-- vale off -->

([LoadShaperSeriesIns](#load-shaper-series-ins))

<!-- vale on -->

</dd>
<dt>parameters</dt>
<dd>

<!-- vale off -->

([LoadShaperSeriesParameters](#load-shaper-series-parameters))

<!-- vale on -->

</dd>
</dl>

---

<!-- vale off -->

### LoadShaperSeriesIns {#load-shaper-series-ins}

<!-- vale on -->

Inputs for the _LoadShaperSeries_ component.

<dl>
<dt>backward</dt>
<dd>

<!-- vale off -->

([InPort](#in-port))

<!-- vale on -->

Whether to progress the load shaper series towards the previous step.

</dd>
<dt>forward</dt>
<dd>

<!-- vale off -->

([InPort](#in-port))

<!-- vale on -->

Whether to progress the load shaper series towards the next step.

</dd>
<dt>reset</dt>
<dd>

<!-- vale off -->

([InPort](#in-port))

<!-- vale on -->

Whether to reset the load shaper series to the first step.

</dd>
</dl>

---

<!-- vale off -->

### LoadShaperSeriesLoadShaperInstance {#load-shaper-series-load-shaper-instance}

<!-- vale on -->

<dl>
<dt>load_shaper</dt>
<dd>

<!-- vale off -->

([LoadShaperParameters](#load-shaper-parameters))

<!-- vale on -->

The load shaper.

</dd>
<dt>out_ports</dt>
<dd>

<!-- vale off -->

([LoadShaperOuts](#load-shaper-outs))

<!-- vale on -->

</dd>
</dl>

---

<!-- vale off -->

### LoadShaperSeriesParameters {#load-shaper-series-parameters}

<!-- vale on -->

Parameters for the _LoadShaperSeries_ component.

<dl>
<dt>load_shapers</dt>
<dd>

<!-- vale off -->

([[]LoadShaperSeriesLoadShaperInstance](#load-shaper-series-load-shaper-instance), **required**)

<!-- vale on -->

An ordered list of load shapers that get applied in order.

</dd>
</dl>

---

<!-- vale off -->

### MatchExpression {#match-expression}

<!-- vale on -->

Defines a `[map<string, string> → bool]` expression to be evaluated on labels

MatchExpression has multiple variants, exactly one should be set.

Example:

```yaml
all:
  of:
    - label_exists: foo
    - label_equals: { label = app, value = frobnicator }
```

<dl>
<dt>all</dt>
<dd>

<!-- vale off -->

([MatchExpressionList](#match-expression-list))

<!-- vale on -->

The expression is true when all sub expressions are true.

</dd>
<dt>any</dt>
<dd>

<!-- vale off -->

([MatchExpressionList](#match-expression-list))

<!-- vale on -->

The expression is true when any sub expression is true.

</dd>
<dt>label_equals</dt>
<dd>

<!-- vale off -->

([EqualsMatchExpression](#equals-match-expression))

<!-- vale on -->

The expression is true when label value equals given value.

</dd>
<dt>label_exists</dt>
<dd>

<!-- vale off -->

(string, **required**)

<!-- vale on -->

The expression is true when label with given name exists.

</dd>
<dt>label_matches</dt>
<dd>

<!-- vale off -->

([MatchesMatchExpression](#matches-match-expression))

<!-- vale on -->

The expression is true when label matches given regular expression.

</dd>
<dt>not</dt>
<dd>

<!-- vale off -->

([MatchExpression](#match-expression))

<!-- vale on -->

The expression negates the result of sub expression.

</dd>
</dl>

---

<!-- vale off -->

### MatchExpressionList {#match-expression-list}

<!-- vale on -->

List of MatchExpressions that is used for all or any matching

for example, `{any: {of: [expr1, expr2]}}`.

<dl>
<dt>of</dt>
<dd>

<!-- vale off -->

([[]MatchExpression](#match-expression))

<!-- vale on -->

List of sub expressions of the match expression.

</dd>
</dl>

---

<!-- vale off -->

### MatchesMatchExpression {#matches-match-expression}

<!-- vale on -->

Label selector expression of the form `label matches regex`.

<dl>
<dt>label</dt>
<dd>

<!-- vale off -->

(string, **required**)

<!-- vale on -->

Name of the label to match the regular expression.

</dd>
<dt>regex</dt>
<dd>

<!-- vale off -->

(string, **required**)

<!-- vale on -->

Regular expression that should match the label value.
It uses [Go's regular expression syntax](https://github.com/google/re2/wiki/Syntax).

</dd>
</dl>

---

<!-- vale off -->

### Max {#max}

<!-- vale on -->

Takes a list of input signals and emits the signal with the maximum value

Max: output = max([]inputs).

<dl>
<dt>in_ports</dt>
<dd>

<!-- vale off -->

([MaxIns](#max-ins))

<!-- vale on -->

Input ports for the Max component.

</dd>
<dt>out_ports</dt>
<dd>

<!-- vale off -->

([MaxOuts](#max-outs))

<!-- vale on -->

Output ports for the Max component.

</dd>
</dl>

---

<!-- vale off -->

### MaxIns {#max-ins}

<!-- vale on -->

Inputs for the Max component.

<dl>
<dt>inputs</dt>
<dd>

<!-- vale off -->

([[]InPort](#in-port))

<!-- vale on -->

Array of input signals.

</dd>
</dl>

---

<!-- vale off -->

### MaxOuts {#max-outs}

<!-- vale on -->

Output for the Max component.

<dl>
<dt>output</dt>
<dd>

<!-- vale off -->

([OutPort](#out-port))

<!-- vale on -->

Signal with maximum value as an output signal.

</dd>
</dl>

---

<!-- vale off -->

### Min {#min}

<!-- vale on -->

Takes an array of input signals and emits the signal with the minimum value
Min: output = min([]inputs).

<dl>
<dt>in_ports</dt>
<dd>

<!-- vale off -->

([MinIns](#min-ins))

<!-- vale on -->

Input ports for the Min component.

</dd>
<dt>out_ports</dt>
<dd>

<!-- vale off -->

([MinOuts](#min-outs))

<!-- vale on -->

Output ports for the Min component.

</dd>
</dl>

---

<!-- vale off -->

### MinIns {#min-ins}

<!-- vale on -->

Inputs for the Min component.

<dl>
<dt>inputs</dt>
<dd>

<!-- vale off -->

([[]InPort](#in-port))

<!-- vale on -->

Array of input signals.

</dd>
</dl>

---

<!-- vale off -->

### MinOuts {#min-outs}

<!-- vale on -->

Output ports for the Min component.

<dl>
<dt>output</dt>
<dd>

<!-- vale off -->

([OutPort](#out-port))

<!-- vale on -->

Signal with minimum value as an output signal.

</dd>
</dl>

---

<!-- vale off -->

### NestedCircuit {#nested-circuit}

<!-- vale on -->

Nested circuit defines a sub-circuit as a high-level component. It consists of a list of components and a map of input and output ports.

<dl>
<dt>components</dt>
<dd>

<!-- vale off -->

([[]Component](#component))

<!-- vale on -->

List of components in the nested circuit.

</dd>
<dt>in_ports_map</dt>
<dd>

<!-- vale off -->

(map of [InPort](#in-port))

<!-- vale on -->

Maps input port names to input ports.

</dd>
<dt>name</dt>
<dd>

<!-- vale off -->

(string)

<!-- vale on -->

Name of the nested circuit component. This name is displayed by graph visualization tools.

</dd>
<dt>out_ports_map</dt>
<dd>

<!-- vale off -->

(map of [OutPort](#out-port))

<!-- vale on -->

Maps output port names to output ports.

</dd>
<dt>short_description</dt>
<dd>

<!-- vale off -->

(string)

<!-- vale on -->

Short description of the nested circuit component. This description is displayed by graph visualization tools.

</dd>
</dl>

---

<!-- vale off -->

### NestedSignalEgress {#nested-signal-egress}

<!-- vale on -->

Nested signal egress is a special type of component that allows to extract a signal from a nested circuit.

<dl>
<dt>in_ports</dt>
<dd>

<!-- vale off -->

([NestedSignalEgressIns](#nested-signal-egress-ins))

<!-- vale on -->

Input ports for the NestedSignalEgress component.

</dd>
<dt>port_name</dt>
<dd>

<!-- vale off -->

(string)

<!-- vale on -->

Name of the port.

</dd>
</dl>

---

<!-- vale off -->

### NestedSignalEgressIns {#nested-signal-egress-ins}

<!-- vale on -->

Inputs for the NestedSignalEgress component.

<dl>
<dt>signal</dt>
<dd>

<!-- vale off -->

([InPort](#in-port))

<!-- vale on -->

Egress signal.

</dd>
</dl>

---

<!-- vale off -->

### NestedSignalIngress {#nested-signal-ingress}

<!-- vale on -->

Nested signal ingress is a special type of component that allows to inject a signal into a nested circuit.

<dl>
<dt>out_ports</dt>
<dd>

<!-- vale off -->

([NestedSignalIngressOuts](#nested-signal-ingress-outs))

<!-- vale on -->

Output ports for the NestedSignalIngress component.

</dd>
<dt>port_name</dt>
<dd>

<!-- vale off -->

(string)

<!-- vale on -->

Name of the port.

</dd>
</dl>

---

<!-- vale off -->

### NestedSignalIngressOuts {#nested-signal-ingress-outs}

<!-- vale on -->

Outputs for the NestedSignalIngress component.

<dl>
<dt>signal</dt>
<dd>

<!-- vale off -->

([OutPort](#out-port))

<!-- vale on -->

Ingress signal.

</dd>
</dl>

---

<!-- vale off -->

### Or {#or}

<!-- vale on -->

Logical OR.

See [And component](#and) on how signals are mapped onto Boolean values.

<dl>
<dt>in_ports</dt>
<dd>

<!-- vale off -->

([OrIns](#or-ins))

<!-- vale on -->

Input ports for the Or component.

</dd>
<dt>out_ports</dt>
<dd>

<!-- vale off -->

([OrOuts](#or-outs))

<!-- vale on -->

Output ports for the Or component.

</dd>
</dl>

---

<!-- vale off -->

### OrIns {#or-ins}

<!-- vale on -->

Inputs for the Or component.

<dl>
<dt>inputs</dt>
<dd>

<!-- vale off -->

([[]InPort](#in-port))

<!-- vale on -->

Array of input signals.

</dd>
</dl>

---

<!-- vale off -->

### OrOuts {#or-outs}

<!-- vale on -->

Output ports for the Or component.

<dl>
<dt>output</dt>
<dd>

<!-- vale off -->

([OutPort](#out-port))

<!-- vale on -->

Result of logical OR of all the input signals.

Will always be 0 (false), 1 (true) or invalid (unknown).

</dd>
</dl>

---

<!-- vale off -->

### OutPort {#out-port}

<!-- vale on -->

Components produce output for other components through OutPorts

<dl>
<dt>signal_name</dt>
<dd>

<!-- vale off -->

(string)

<!-- vale on -->

Name of the outgoing Signal on the OutPort.

</dd>
</dl>

---

<!-- vale off -->

### PathTemplateMatcher {#path-template-matcher}

<!-- vale on -->

Matches HTTP Path to given path templates

HTTP path will be matched against given path templates.
If a match occurs, the value associated with the path template will be treated as a result.
In case of multiple path templates matching, the most specific one will be chosen.

<dl>
<dt>template_values</dt>
<dd>

<!-- vale off -->

(map of string)

<!-- vale on -->

Template value keys are OpenAPI-inspired path templates.

- Static path segment `/foo` matches a path segment exactly
- `/{param}` matches arbitrary path segment.
  (The parameter name is ignored and can be omitted (`{}`))
- The parameter must cover whole segment.
- Additionally, path template can end with `/*` wildcard to match
  arbitrary number of trailing segments (0 or more).
- Multiple consecutive `/` are ignored, as well as trailing `/`.
- Parametrized path segments must come after static segments.
- `*`, if present, must come last.
- Most specific template "wins" (`/foo` over `/{}` and `/{}` over `/*`).

See also <https://swagger.io/specification/#path-templating-matching>

Example:

```yaml
/register: register
"/user/{userId}": user
/static/*: other
```

</dd>
</dl>

---

<!-- vale off -->

### PodAutoScaler {#pod-auto-scaler}

<!-- vale on -->

_PodAutoScaler_ provides auto-scaling functionality for scalable Kubernetes resource. Multiple _Controllers_ can be defined on the _PodAutoScaler_ for performing scale-out or scale-in. The _PodAutoScaler_ interfaces with Kubernetes infrastructure APIs to perform auto-scale.

<dl>
<dt>cooldown_override_percentage</dt>
<dd>

<!-- vale off -->

(float64, default: `50`)

<!-- vale on -->

Cooldown override percentage defines a threshold change in scale-out beyond which previous cooldown is overridden.
For example, if the cooldown is 5 minutes and the cooldown override percentage is 10%, then if the
scale-increases by 10% or more, the previous cooldown is cancelled. Defaults to 50%.

</dd>
<dt>max_replicas</dt>
<dd>

<!-- vale off -->

(string, default: `"9223372036854775807"`)

<!-- vale on -->

The maximum scale to which the _PodAutoScaler_ can scale-out.

</dd>
<dt>max_scale_in_percentage</dt>
<dd>

<!-- vale off -->

(float64, default: `1`)

<!-- vale on -->

The maximum decrease of replicas (for example, pods) at one time. Defined as percentage of current scale value. Can never go below one even if percentage computation is less than one. Defaults to 1% of current scale value.

</dd>
<dt>max_scale_out_percentage</dt>
<dd>

<!-- vale off -->

(float64, default: `10`)

<!-- vale on -->

The maximum increase of replicas (for example, pods) at one time. Defined as percentage of current scale value. Can never go below one even if percentage computation is less than one. Defaults to 10% of current scale value.

</dd>
<dt>min_replicas</dt>
<dd>

<!-- vale off -->

(string, default: `"0"`)

<!-- vale on -->

The minimum replicas to which the _PodAutoScaler_ can scale-in.

</dd>
<dt>out_ports</dt>
<dd>

<!-- vale off -->

([PodAutoScalerOuts](#pod-auto-scaler-outs))

<!-- vale on -->

Output ports for the _PodAutoScaler_.

</dd>
<dt>pod_scaler</dt>
<dd>

<!-- vale off -->

([KubernetesReplicas](#kubernetes-replicas))

<!-- vale on -->

</dd>
<dt>scale_in_alerter_parameters</dt>
<dd>

<!-- vale off -->

([AlerterParameters](#alerter-parameters))

<!-- vale on -->

Configuration for scale-in Alerter.

</dd>
<dt>scale_in_controllers</dt>
<dd>

<!-- vale off -->

([[]ScaleInController](#scale-in-controller))

<!-- vale on -->

List of _Controllers_ for scaling in.

</dd>
<dt>scale_in_cooldown</dt>
<dd>

<!-- vale off -->

(string, default: `"120s"`)

<!-- vale on -->

The amount of time to wait after a scale-in operation for another scale-in operation.

</dd>
<dt>scale_out_alerter_parameters</dt>
<dd>

<!-- vale off -->

([AlerterParameters](#alerter-parameters))

<!-- vale on -->

Configuration for scale-out Alerter.

</dd>
<dt>scale_out_controllers</dt>
<dd>

<!-- vale off -->

([[]ScaleOutController](#scale-out-controller))

<!-- vale on -->

List of _Controllers_ for scaling out.

</dd>
<dt>scale_out_cooldown</dt>
<dd>

<!-- vale off -->

(string, default: `"30s"`)

<!-- vale on -->

The amount of time to wait after a scale-out operation for another scale-out or scale-in operation.

</dd>
</dl>

---

<!-- vale off -->

### PodAutoScalerOuts {#pod-auto-scaler-outs}

<!-- vale on -->

Outputs for _PodAutoScaler_.

<dl>
<dt>actual_replicas</dt>
<dd>

<!-- vale off -->

([OutPort](#out-port))

<!-- vale on -->

</dd>
<dt>configured_replicas</dt>
<dd>

<!-- vale off -->

([OutPort](#out-port))

<!-- vale on -->

</dd>
<dt>desired_replicas</dt>
<dd>

<!-- vale off -->

([OutPort](#out-port))

<!-- vale on -->

</dd>
</dl>

---

<!-- vale off -->

### PodScaler {#pod-scaler}

<!-- vale on -->

Component for scaling pods based on a signal.

<dl>
<dt>kubernetes_object_selector</dt>
<dd>

<!-- vale off -->

([KubernetesObjectSelector](#kubernetes-object-selector))

<!-- vale on -->

The Kubernetes object on which horizontal scaling is applied.

</dd>
<dt>scale_actuator</dt>
<dd>

<!-- vale off -->

([PodScalerScaleActuator](#pod-scaler-scale-actuator))

<!-- vale on -->

Actuates scaling of pods based on a signal.

</dd>
<dt>scale_reporter</dt>
<dd>

<!-- vale off -->

([PodScalerScaleReporter](#pod-scaler-scale-reporter))

<!-- vale on -->

Reports actual and configured number of replicas.

</dd>
</dl>

---

<!-- vale off -->

### PodScalerScaleActuator {#pod-scaler-scale-actuator}

<!-- vale on -->

Actuates scaling of pods based on a signal.

<dl>
<dt>default_config</dt>
<dd>

<!-- vale off -->

([PodScalerScaleActuatorDynamicConfig](#pod-scaler-scale-actuator-dynamic-config))

<!-- vale on -->

Default configuration.

</dd>
<dt>dynamic_config_key</dt>
<dd>

<!-- vale off -->

(string)

<!-- vale on -->

Configuration key for DynamicConfig

</dd>
<dt>in_ports</dt>
<dd>

<!-- vale off -->

([PodScalerScaleActuatorIns](#pod-scaler-scale-actuator-ins))

<!-- vale on -->

Input ports for the PodScaler component.

</dd>
</dl>

---

<!-- vale off -->

### PodScalerScaleActuatorDynamicConfig {#pod-scaler-scale-actuator-dynamic-config}

<!-- vale on -->

Dynamic Configuration for ScaleActuator

<dl>
<dt>dry_run</dt>
<dd>

<!-- vale off -->

(bool, default: `false`)

<!-- vale on -->

Decides whether to run the pod scaler in dry-run mode. Dry run mode ensures that no scaling is invoked by this pod scaler.
Useful for observing the behavior of Scaler without disrupting any real traffic.

</dd>
</dl>

---

<!-- vale off -->

### PodScalerScaleActuatorIns {#pod-scaler-scale-actuator-ins}

<!-- vale on -->

Inputs for the PodScaler component.

<dl>
<dt>desired_replicas</dt>
<dd>

<!-- vale off -->

([InPort](#in-port))

<!-- vale on -->

</dd>
</dl>

---

<!-- vale off -->

### PodScalerScaleReporter {#pod-scaler-scale-reporter}

<!-- vale on -->

Reports actual and configured number of replicas.

<dl>
<dt>out_ports</dt>
<dd>

<!-- vale off -->

([PodScalerScaleReporterOuts](#pod-scaler-scale-reporter-outs))

<!-- vale on -->

Output ports for the PodScaler component.

</dd>
</dl>

---

<!-- vale off -->

### PodScalerScaleReporterOuts {#pod-scaler-scale-reporter-outs}

<!-- vale on -->

Outputs for the PodScaler component.

<dl>
<dt>actual_replicas</dt>
<dd>

<!-- vale off -->

([OutPort](#out-port))

<!-- vale on -->

The number of replicas that are currently running.

</dd>
<dt>configured_replicas</dt>
<dd>

<!-- vale off -->

([OutPort](#out-port))

<!-- vale on -->

The number of replicas that are desired.

</dd>
</dl>

---

<!-- vale off -->

### Policy {#policy}

<!-- vale on -->

Policy expresses observability-driven control logic.

:::info

See also [Policy overview](/concepts/policy/policy.md).

:::

Policy specification contains a circuit that defines the controller logic and resources that need to be setup.

<dl>
<dt>circuit</dt>
<dd>

<!-- vale off -->

([Circuit](#circuit))

<!-- vale on -->

Defines the control-loop logic of the policy.

</dd>
<dt>resources</dt>
<dd>

<!-- vale off -->

([Resources](#resources))

<!-- vale on -->

Resources (such as Flux Meters, Classifiers) to setup.

</dd>
</dl>

---

<!-- vale off -->

### PromQL {#prom-q-l}

<!-- vale on -->

Component that runs a Prometheus query periodically and returns the result as an output signal

<dl>
<dt>evaluation_interval</dt>
<dd>

<!-- vale off -->

(string, default: `"10s"`)

<!-- vale on -->

Describes the interval between successive evaluations of the Prometheus query.

</dd>
<dt>out_ports</dt>
<dd>

<!-- vale off -->

([PromQLOuts](#prom-q-l-outs))

<!-- vale on -->

Output ports for the PromQL component.

</dd>
<dt>query_string</dt>
<dd>

<!-- vale off -->

(string)

<!-- vale on -->

Describes the [PromQL](https://prometheus.io/docs/prometheus/latest/querying/basics/) query to be run.

:::note

The query must return a single value either as a scalar or as a vector with a single element.

:::

:::info Usage with Flux Meter

[Flux Meter](/concepts/flow-control/resources/flux-meter.md) metrics can be queries using PromQL. Flux Meter defines histogram type of metrics in Prometheus.
Therefore, one can refer to `flux_meter_sum`, `flux_meter_count` and `flux_meter_bucket`.
The particular Flux Meter can be identified with the `flux_meter_name` label.
There are additional labels available on a Flux Meter such as `valid`, `flow_status`, `http_status_code` and `decision_type`.

:::

:::info Usage with OpenTelemetry Metrics

Aperture supports OpenTelemetry metrics. See [reference](/get-started/integrations/metrics/metrics.md) for more details.

:::

</dd>
</dl>

---

<!-- vale off -->

### PromQLOuts {#prom-q-l-outs}

<!-- vale on -->

Output for the PromQL component.

<dl>
<dt>output</dt>
<dd>

<!-- vale off -->

([OutPort](#out-port))

<!-- vale on -->

The result of the Prometheus query as an output signal.

</dd>
</dl>

---

<!-- vale off -->

### PulseGenerator {#pulse-generator}

<!-- vale on -->

Generates 0 and 1 in turns.

<dl>
<dt>false_for</dt>
<dd>

<!-- vale off -->

(string, default: `"5s"`)

<!-- vale on -->

Emitting 0 for the `false_for` duration.

</dd>
<dt>out_ports</dt>
<dd>

<!-- vale off -->

([PulseGeneratorOuts](#pulse-generator-outs))

<!-- vale on -->

Output ports for the PulseGenerator component.

</dd>
<dt>true_for</dt>
<dd>

<!-- vale off -->

(string, default: `"5s"`)

<!-- vale on -->

Emitting 1 for the `true_for` duration.

</dd>
</dl>

---

<!-- vale off -->

### PulseGeneratorOuts {#pulse-generator-outs}

<!-- vale on -->

Outputs for the PulseGenerator component.

<dl>
<dt>output</dt>
<dd>

<!-- vale off -->

([OutPort](#out-port))

<!-- vale on -->

</dd>
</dl>

---

<!-- vale off -->

### Query {#query}

<!-- vale on -->

Query components that are query databases such as Prometheus.

<dl>
<dt>promql</dt>
<dd>

<!-- vale off -->

([PromQL](#prom-q-l))

<!-- vale on -->

Periodically runs a Prometheus query in the background and emits the result.

</dd>
</dl>

---

<!-- vale off -->

### RateLimiter {#rate-limiter}

<!-- vale on -->

Limits the traffic on a control point to specified rate

:::info

See also [_Rate Limiter_ overview](/concepts/flow-control/components/rate-limiter.md).

:::

RateLimiting is done on per-label-value basis. Use `label_key`
to select which label should be used as key.

<dl>
<dt>default_config</dt>
<dd>

<!-- vale off -->

([RateLimiterDynamicConfig](#rate-limiter-dynamic-config))

<!-- vale on -->

Default configuration

</dd>
<dt>dynamic_config_key</dt>
<dd>

<!-- vale off -->

(string)

<!-- vale on -->

Configuration key for DynamicConfig

</dd>
<dt>flow_selector</dt>
<dd>

<!-- vale off -->

([FlowSelector](#flow-selector))

<!-- vale on -->

Which control point to apply this rate limiter to.
Deprecated 1.8.0: Use `selectors` instead. The `selectors` will be ignored if `flow_selector` is set.

</dd>
<dt>in_ports</dt>
<dd>

<!-- vale off -->

([RateLimiterIns](#rate-limiter-ins))

<!-- vale on -->

Input ports for the RateLimiter component

</dd>
<dt>parameters</dt>
<dd>

<!-- vale off -->

([RateLimiterParameters](#rate-limiter-parameters))

<!-- vale on -->

Parameters for the RateLimiter component

</dd>
<dt>selectors</dt>
<dd>

<!-- vale off -->

([Selectors](#selectors))

<!-- vale on -->

Selectors for the component.

</dd>
</dl>

---

<!-- vale off -->

### RateLimiterDynamicConfig {#rate-limiter-dynamic-config}

<!-- vale on -->

Dynamic Configuration for the rate limiter

<dl>
<dt>overrides</dt>
<dd>

<!-- vale off -->

([[]RateLimiterOverride](#rate-limiter-override))

<!-- vale on -->

Allows to specify different limits for particular label values.

</dd>
</dl>

---

<!-- vale off -->

### RateLimiterIns {#rate-limiter-ins}

<!-- vale on -->

Inputs for the RateLimiter component

<dl>
<dt>limit</dt>
<dd>

<!-- vale off -->

([InPort](#in-port))

<!-- vale on -->

Number of flows allowed per `limit_reset_interval` per each label.
Negative values disable the rate limiter.

:::tip

Negative limit can be useful to _conditionally_ enable the rate limiter
under certain circumstances. [Decider](#decider) might be helpful.

:::

</dd>
</dl>

---

<!-- vale off -->

### RateLimiterOverride {#rate-limiter-override}

<!-- vale on -->

<dl>
<dt>label_value</dt>
<dd>

<!-- vale off -->

(string, **required**)

<!-- vale on -->

Value of the label for which the override should be applied.

</dd>
<dt>limit_scale_factor</dt>
<dd>

<!-- vale off -->

(float64, default: `1`)

<!-- vale on -->

Amount by which the `in_ports.limit` should be multiplied for
this label value.

</dd>
</dl>

---

<!-- vale off -->

### RateLimiterParameters {#rate-limiter-parameters}

<!-- vale on -->

<dl>
<dt>label_key</dt>
<dd>

<!-- vale off -->

(string, **required**)

<!-- vale on -->

Specifies which label the rate limiter should be keyed by.

Rate limiting is done independently for each value of the
[label](/concepts/flow-control/flow-label.md) with given key.
For example, to give each user a separate limit, assuming you
have a _user_ flow
label set up, set `label_key: "user"`.

</dd>
<dt>lazy_sync</dt>
<dd>

<!-- vale off -->

([RateLimiterParametersLazySync](#rate-limiter-parameters-lazy-sync))

<!-- vale on -->

Configuration of lazy-syncing behaviour of rate limiter

</dd>
<dt>limit_reset_interval</dt>
<dd>

<!-- vale off -->

(string, default: `"60s"`)

<!-- vale on -->

Time after which the limit for a given label value will be reset.

</dd>
<dt>tokens_label_key</dt>
<dd>

<!-- vale off -->

(string, default: `"tokens"`)

<!-- vale on -->

Flow label key that will be used to override the number of tokens
for this request.
This is an optional parameter and takes highest precedence
when assigning tokens to a request.
The label value must be a valid uint64 number.

</dd>
</dl>

---

<!-- vale off -->

### RateLimiterParametersLazySync {#rate-limiter-parameters-lazy-sync}

<!-- vale on -->

<dl>
<dt>enabled</dt>
<dd>

<!-- vale off -->

(bool, default: `false`)

<!-- vale on -->

Enables lazy sync

</dd>
<dt>num_sync</dt>
<dd>

<!-- vale off -->

(int64, minimum: `0`, default: `5`)

<!-- vale on -->

Number of times to lazy sync within the `limit_reset_interval`.

</dd>
</dl>

---

<!-- vale off -->

### Rego {#rego}

<!-- vale on -->

Rego define a set of labels that are extracted after evaluating a Rego module.

:::info

You can use the [live-preview](/concepts/flow-control/resources/classifier.md#live-previewing-requests) feature to first preview the input to the classifier before writing the labeling logic.

:::

Example of Rego module which also disables telemetry visibility of label:

```yaml
rego:
  labels:
    user:
      telemetry: false
  module: |
    package user_from_cookie
    cookies := split(input.attributes.request.http.headers.cookie, "; ")
    user := user {
        cookie := cookies[_]
        startswith(cookie, "session=")
        session := substring(cookie, count("session="), -1)
        parts := split(session, ".")
        object := json.unmarshal(base64url.decode(parts[0]))
        user := object.user
    }
```

<dl>
<dt>labels</dt>
<dd>

<!-- vale off -->

(map of [RegoLabelProperties](#rego-label-properties), **required**)

<!-- vale on -->

A map of {key, value} pairs mapping from
[flow label](/concepts/flow-control/flow-label.md) keys to queries that define
how to extract and propagate flow labels with that key.
The name of the label maps to a variable in the Rego module. It maps to `data.<package>.<label>` variable.

</dd>
<dt>module</dt>
<dd>

<!-- vale off -->

(string, **required**)

<!-- vale on -->

Source code of the Rego module.

:::note

Must include a "package" declaration.

:::

</dd>
</dl>

---

<!-- vale off -->

### RegoLabelProperties {#rego-label-properties}

<!-- vale on -->

<dl>
<dt>telemetry</dt>
<dd>

<!-- vale off -->

(bool, default: `true`)

<!-- vale on -->

Decides if the created flow label should be available as an attribute in OLAP telemetry and
propagated in [baggage](/concepts/flow-control/flow-label.md#baggage)

:::note

The flow label is always accessible in Aperture Policies regardless of this setting.

:::

:::caution

When using [FluxNinja ARC extension](arc/extension.md), telemetry enabled
labels are sent to FluxNinja ARC for observability. Telemetry should be disabled for
sensitive labels.

:::

</dd>
</dl>

---

<!-- vale off -->

### Regulator {#regulator}

<!-- vale on -->

_Regulator_ is a component that regulates the load at a
[_Control Point_][/concepts/flow-control/flow-selector.md/#control-point] by allowing only a specified percentage of
flows at random or by sticky sessions.

:::info

See also [\_Load Regulator overview](/concepts/flow-control/components/load-regulator.md).

:::

<dl>
<dt>default_config</dt>
<dd>

<!-- vale off -->

([RegulatorDynamicConfig](#regulator-dynamic-config))

<!-- vale on -->

Default configuration.

</dd>
<dt>dynamic_config_key</dt>
<dd>

<!-- vale off -->

(string)

<!-- vale on -->

Configuration key for DynamicConfig.

</dd>
<dt>in_ports</dt>
<dd>

<!-- vale off -->

([RegulatorIns](#regulator-ins))

<!-- vale on -->

Input ports for the _Regulator_.

</dd>
<dt>parameters</dt>
<dd>

<!-- vale off -->

([RegulatorParameters](#regulator-parameters))

<!-- vale on -->

Parameters for the _Regulator_.

</dd>
</dl>

---

<!-- vale off -->

### RegulatorDynamicConfig {#regulator-dynamic-config}

<!-- vale on -->

Dynamic Configuration for _Regulator_

<dl>
<dt>enable_label_values</dt>
<dd>

<!-- vale off -->

([]string)

<!-- vale on -->

Specify certain label values to be accepted by this flow filter regardless of accept percentage.

</dd>
</dl>

---

<!-- vale off -->

### RegulatorIns {#regulator-ins}

<!-- vale on -->

<dl>
<dt>accept_percentage</dt>
<dd>

<!-- vale off -->

([InPort](#in-port))

<!-- vale on -->

The percentage of requests to accept.

</dd>
</dl>

---

<!-- vale off -->

### RegulatorParameters {#regulator-parameters}

<!-- vale on -->

<dl>
<dt>flow_selector</dt>
<dd>

<!-- vale off -->

([FlowSelector](#flow-selector))

<!-- vale on -->

_Flow Selector_ selects the _Flows_ at which the _Regulator_ is applied.
Deprecated 1.8.0: Use `selectors` instead. The `selectors` will be ignored if `flow_selector` is set.

</dd>
<dt>label_key</dt>
<dd>

<!-- vale off -->

(string)

<!-- vale on -->

The flow label key for identifying sessions.

- When label key is specified, _Regulator_ acts as a sticky filter.
  The series of flows with the same value of label key get the same
  decision provided that the `accept_percentage` is same or higher.
- When label key is not specified, _Regulator_ acts as a stateless filter.
  Percentage of flows are selected randomly for rejection.

</dd>
<dt>selectors</dt>
<dd>

<!-- vale off -->

([Selectors](#selectors))

<!-- vale on -->

Selectors for the component.

</dd>
</dl>

---

<!-- vale off -->

### Regulator {#regulator}

<!-- vale on -->

_Regulator_ is a component that regulates the load at a
[_Control Point_][/concepts/flow-control/flow-selector.md/#control-point] by allowing only a specified percentage of
flows at random or by sticky sessions.

:::info

See also [\_Load Regulator overview](/concepts/flow-control/components/regulator.md).

:::

<dl>
<dt>default_config</dt>
<dd>

<!-- vale off -->

([RegulatorDynamicConfig](#regulator-dynamic-config))

<!-- vale on -->

Default configuration.

</dd>
<dt>dynamic_config_key</dt>
<dd>

<!-- vale off -->

(string)

<!-- vale on -->

Configuration key for DynamicConfig.

</dd>
<dt>in_ports</dt>
<dd>

<!-- vale off -->

([RegulatorIns](#regulator-ins))

<!-- vale on -->

Input ports for the _Regulator_.

</dd>
<dt>parameters</dt>
<dd>

<!-- vale off -->

([RegulatorParameters](#regulator-parameters))

<!-- vale on -->

Parameters for the _Regulator_.

</dd>
</dl>

---

<!-- vale off -->

### RegulatorDynamicConfig {#regulator-dynamic-config}

<!-- vale on -->

Dynamic Configuration for _Regulator_

<dl>
<dt>enable_label_values</dt>
<dd>

<!-- vale off -->

([]string)

<!-- vale on -->

Specify certain label values to be accepted by this flow filter regardless of accept percentage.

</dd>
</dl>

---

<!-- vale off -->

### RegulatorIns {#regulator-ins}

<!-- vale on -->

<dl>
<dt>accept_percentage</dt>
<dd>

<!-- vale off -->

([InPort](#in-port))

<!-- vale on -->

The percentage of requests to accept.

</dd>
</dl>

---

<!-- vale off -->

### RegulatorParameters {#regulator-parameters}

<!-- vale on -->

<dl>
<dt>flow_selector</dt>
<dd>

<!-- vale off -->

([FlowSelector](#flow-selector))

<!-- vale on -->

_Flow Selector_ selects the _Flows_ at which the _Regulator_ is applied.

</dd>
<dt>label_key</dt>
<dd>

<!-- vale off -->

(string)

<!-- vale on -->

The flow label key for identifying sessions.

- When label key is specified, _Regulator_ acts as a sticky filter.
  The series of flows with the same value of label key get the same
  decision provided that the `accept_percentage` is same or higher.
- When label key is not specified, _Regulator_ acts as a stateless filter.
  Percentage of flows are selected randomly for rejection.

</dd>
</dl>

---

<!-- vale off -->

### Resources {#resources}

<!-- vale on -->

Resources that need to be setup for the policy to function

:::info

See also [Resources overview](/concepts/policy/resources.md).

:::

<dl>
<dt>flow_control</dt>
<dd>

<!-- vale off -->

([FlowControlResources](#flow-control-resources))

<!-- vale on -->

FlowControlResources are resources that are provided by flow control integration.

</dd>
</dl>

---

<!-- vale off -->

### Rule {#rule}

<!-- vale on -->

Rule describes a single classification Rule

Example of a JSON extractor:

```yaml
extractor:
  json:
    from: request.http.body
    pointer: /user/name
```

<dl>
<dt>extractor</dt>
<dd>

<!-- vale off -->

([Extractor](#extractor))

<!-- vale on -->

High-level declarative extractor.

</dd>
<dt>telemetry</dt>
<dd>

<!-- vale off -->

(bool, default: `true`)

<!-- vale on -->

Decides if the created flow label should be available as an attribute in OLAP telemetry and
propagated in [baggage](/concepts/flow-control/flow-label.md#baggage)

:::note

The flow label is always accessible in Aperture Policies regardless of this setting.

:::

:::caution

When using [FluxNinja ARC extension](arc/extension.md), telemetry enabled
labels are sent to FluxNinja ARC for observability. Telemetry should be disabled for
sensitive labels.

:::

</dd>
</dl>

---

<!-- vale off -->

### SMA {#s-m-a}

<!-- vale on -->

Simple Moving Average (SMA) is a type of moving average that computes the average of a fixed number of signal readings.

<dl>
<dt>in_ports</dt>
<dd>

<!-- vale off -->

([SMAIns](#s-m-a-ins))

<!-- vale on -->

Input ports for the SMA component.

</dd>
<dt>out_ports</dt>
<dd>

<!-- vale off -->

([SMAOuts](#s-m-a-outs))

<!-- vale on -->

Output ports for the SMA component.

</dd>
<dt>parameters</dt>
<dd>

<!-- vale off -->

([SMAParameters](#s-m-a-parameters))

<!-- vale on -->

Parameters for the SMA component.

</dd>
</dl>

---

<!-- vale off -->

### SMAIns {#s-m-a-ins}

<!-- vale on -->

<dl>
<dt>input</dt>
<dd>

<!-- vale off -->

([InPort](#in-port))

<!-- vale on -->

Signal to be used for the moving average computation.

</dd>
</dl>

---

<!-- vale off -->

### SMAOuts {#s-m-a-outs}

<!-- vale on -->

<dl>
<dt>output</dt>
<dd>

<!-- vale off -->

([OutPort](#out-port))

<!-- vale on -->

Computed moving average.

</dd>
</dl>

---

<!-- vale off -->

### SMAParameters {#s-m-a-parameters}

<!-- vale on -->

<dl>
<dt>sma_window</dt>
<dd>

<!-- vale off -->

(string, **required**)

<!-- vale on -->

Window of time over which the moving average is computed.

</dd>
<dt>valid_during_warmup</dt>
<dd>

<!-- vale off -->

(bool, default: `false`)

<!-- vale on -->

Whether the output is valid during the warm-up stage.

</dd>
</dl>

---

<!-- vale off -->

### ScaleInController {#scale-in-controller}

<!-- vale on -->

<dl>
<dt>alerter_parameters</dt>
<dd>

<!-- vale off -->

([AlerterParameters](#alerter-parameters))

<!-- vale on -->

Configuration for embedded Alerter.

</dd>
<dt>controller</dt>
<dd>

<!-- vale off -->

([ScaleInControllerController](#scale-in-controller-controller))

<!-- vale on -->

Controller

</dd>
</dl>

---

<!-- vale off -->

### ScaleInControllerController {#scale-in-controller-controller}

<!-- vale on -->

<dl>
<dt>gradient</dt>
<dd>

<!-- vale off -->

([DecreasingGradient](#decreasing-gradient))

<!-- vale on -->

</dd>
</dl>

---

<!-- vale off -->

### ScaleOutController {#scale-out-controller}

<!-- vale on -->

<dl>
<dt>alerter_parameters</dt>
<dd>

<!-- vale off -->

([AlerterParameters](#alerter-parameters))

<!-- vale on -->

Configuration for embedded Alerter.

</dd>
<dt>controller</dt>
<dd>

<!-- vale off -->

([ScaleOutControllerController](#scale-out-controller-controller))

<!-- vale on -->

Controller

</dd>
</dl>

---

<!-- vale off -->

### ScaleOutControllerController {#scale-out-controller-controller}

<!-- vale on -->

<dl>
<dt>gradient</dt>
<dd>

<!-- vale off -->

([IncreasingGradient](#increasing-gradient))

<!-- vale on -->

</dd>
</dl>

---

<!-- vale off -->

### Scheduler {#scheduler}

<!-- vale on -->

Weighted Fair Queuing-based workload scheduler

:::note

Each Agent instantiates an independent copy of the scheduler, but output
signals for accepted and incoming token rate are aggregated across all agents.

:::

<dl>
<dt>out_ports</dt>
<dd>

<!-- vale off -->

([SchedulerOuts](#scheduler-outs))

<!-- vale on -->

Output ports for the Scheduler component.

</dd>
<dt>parameters</dt>
<dd>

<!-- vale off -->

([SchedulerParameters](#scheduler-parameters))

<!-- vale on -->

Scheduler parameters.

</dd>
</dl>

---

<!-- vale off -->

### SchedulerOuts {#scheduler-outs}

<!-- vale on -->

Output for the Scheduler component.

<dl>
<dt>accepted_concurrency</dt>
<dd>

<!-- vale off -->

([OutPort](#out-port))

<!-- vale on -->

Accepted concurrency is actual concurrency on a control point that this
scheduler is applied on.
Value of this signal is aggregated from all the relevant schedulers.

</dd>
<dt>incoming_concurrency</dt>
<dd>

<!-- vale off -->

([OutPort](#out-port))

<!-- vale on -->

Incoming concurrency is concurrency that'd be needed to accept all the
flows entering the scheduler.

This is computed in the same way as `accepted_concurrency`,
by summing up tokens from all the flows entering scheduler,
including rejected ones.

</dd>
</dl>

---

<!-- vale off -->

### SchedulerParameters {#scheduler-parameters}

<!-- vale on -->

Scheduler parameters

<dl>
<dt>auto_tokens</dt>
<dd>

<!-- vale off -->

(bool, default: `false`)

<!-- vale on -->

Automatically estimate the size of a flow in each workload, based on
historical latency. Each workload's `tokens` will be set to average
latency of flows in that workload during last few seconds (exact duration
of this average can change).
This setting is useful in concurrency limiting use-case, where the
concurrency is calculated as (avg. latency \* in-flight flows).

The value of tokens estimated by `auto_tokens` takes lower precedence
than the value of `tokens` specified in the workload definition
and `tokens` explicitly specified in the flow labels.

</dd>
<dt>decision_deadline_margin</dt>
<dd>

<!-- vale off -->

(string, default: `"0.01s"`)

<!-- vale on -->

Decision deadline margin is the amount of time that the scheduler will
subtract from the request deadline to determine the deadline for the
decision. This is to ensure that the scheduler has enough time to
make a decision before the request deadline happens, accounting for
processing delays.
The request deadline is based on the
[gRPC deadline](https://grpc.io/blog/deadlines) or the
[`grpc-timeout` HTTP header](https://github.com/grpc/grpc/blob/master/doc/PROTOCOL-HTTP2.md#requests).

Fail-open logic is use for flow control APIs, so if the gRPC deadline
reaches, the flow will end up being unconditionally allowed while
it is still waiting on the scheduler.

</dd>
<dt>default_workload_parameters</dt>
<dd>

<!-- vale off -->

([SchedulerWorkloadParameters](#scheduler-workload-parameters))

<!-- vale on -->

Parameters to be used if none of workloads specified in `workloads` match.

</dd>
<dt>tokens_label_key</dt>
<dd>

<!-- vale off -->

(string, default: `"tokens"`)

<!-- vale on -->

- Key for a flow label that can be used to override the default number of tokens for this flow.
- The value associated with this key must be a valid uint64 number.
- If this parameter is not provided, the number of tokens for the flow will be determined by the matched workload's token count.

</dd>
<dt>workloads</dt>
<dd>

<!-- vale off -->

([[]SchedulerWorkload](#scheduler-workload))

<!-- vale on -->

List of workloads to be used in scheduler.

Categorizing [flows](/concepts/flow-control/flow-control.md#flow) into workloads
allows for load-shedding to be "intelligent" compared to random rejections.
There are two aspects of this "intelligence":

- Scheduler can more precisely calculate concurrency if it understands
  that flows belonging to different classes have different weights (for example, insert queries compared to select queries).
- Setting different priorities to different workloads lets the scheduler
  avoid dropping important traffic during overload.

Each workload in this list specifies also a matcher that is used to
determine which flow will be categorized into which workload.
In case of multiple matching workloads, the first matching one will be used.
If none of workloads match, `default_workload` will be used.

:::info

See also [workload definition in the concepts
section](/concepts/flow-control/components/load-scheduler.md#workload).

:::

</dd>
</dl>

---

<!-- vale off -->

### SchedulerWorkload {#scheduler-workload}

<!-- vale on -->

Workload defines a class of flows that preferably have similar properties such as response latency and desired priority.

<dl>
<dt>label_matcher</dt>
<dd>

<!-- vale off -->

([LabelMatcher](#label-matcher))

<!-- vale on -->

Label Matcher to select a Workload based on
[flow labels](/concepts/flow-control/flow-label.md).

</dd>
<dt>parameters</dt>
<dd>

<!-- vale off -->

([SchedulerWorkloadParameters](#scheduler-workload-parameters))

<!-- vale on -->

Parameters associated with flows matching the label matcher.

</dd>
</dl>

---

<!-- vale off -->

### SchedulerWorkloadParameters {#scheduler-workload-parameters}

<!-- vale on -->

Parameters such as priority, tokens and fairness key that
are applicable to flows within a workload.

<dl>
<dt>fairness_key</dt>
<dd>

<!-- vale off -->

(string)

<!-- vale on -->

Fairness key is a label key that can be used to provide fairness within a workload.
Any [flow label](/concepts/flow-control/flow-label.md) can be used here. For example, if
you have a classifier that sets `user` flow label, you might want to set
`fairness_key = "user"`.

</dd>
<dt>priority</dt>
<dd>

<!-- vale off -->

(int64, minimum: `0`, maximum: `255`, default: `0`)

<!-- vale on -->

Describes priority level of the flows within the workload.
Priority level ranges from 0 to 255.
Higher numbers means higher priority level.
Priority levels have non-linear effect on the workload scheduling. The following formula is used to determine the position of a flow in the queue based on virtual finish time:

$$
\text{virtual\_finish\_time} = \text{virtual\_time} + \left(\text{tokens} \cdot \left(\text{256} - \text{priority}\right)\right)
$$

</dd>
<dt>tokens</dt>
<dd>

<!-- vale off -->

(string)

<!-- vale on -->

Tokens determines the cost of admitting a single flow in the workload,
which is typically defined as milliseconds of flow latency (time to response or duration of a feature) or
simply equal to 1 if the resource being accessed is constrained by the
number of flows (3rd party rate limiters).
This override is applicable only if tokens for the flow aren't specified
in the flow labels.
<<<<<<< HEAD
=======

</dd>
</dl>

---

<!-- vale off -->

### Selector {#selector}

<!-- vale on -->

Selects flows based on control point, flow labels, agent group and the service
that the [flow control component](/concepts/flow-control/flow-control.md#components)
will operate on.

:::info

See also [Selector overview](/concepts/flow-control/selector.md).

:::

Example:

```yaml
control_point: ingress
label_matcher:
  match_labels:
    user_tier: gold
  match_expressions:
    - key: query
      operator: In
      values:
        - insert
        - delete
  expression:
    label_matches:
      - label: user_agent
        regex: ^(?!.*Chrome).*Safari
```

<dl>
<dt>agent_group</dt>
<dd>

<!-- vale off -->

(string, default: `"default"`)

<!-- vale on -->

[_Agent Group_](/concepts/flow-control/flow-selector.md#agent-group) this
selector applies to.

:::info

Agent Groups are used to scope policies to a subset of agents connected to the same controller.
The agents within an agent group receive exact same policy configuration and
form a peer to peer cluster to constantly share state.

:::

</dd>
<dt>control_point</dt>
<dd>

<!-- vale off -->

(string, **required**)

<!-- vale on -->

[Control Point](/concepts/flow-control/flow-selector.md#control-point)
identifies location within services where policies can act on flows.
For an SDK based insertion,
a _Control Point_ can represent a particular feature or execution
block within a service. In case of service mesh or middleware insertion, a
_Control Point_ can identify ingress or egress calls or distinct listeners
or filter chains.

</dd>
<dt>label_matcher</dt>
<dd>

<!-- vale off -->

([LabelMatcher](#label-matcher))

<!-- vale on -->

[Label Matcher](/concepts/flow-control/flow-selector.md#label-matcher)
can be used to match flows based on flow labels.

</dd>
<dt>service</dt>
<dd>

<!-- vale off -->

(string, default: `"any"`)

<!-- vale on -->

The Fully Qualified Domain Name of the
[service](/concepts/flow-control/flow-selector.md) to select.

In Kubernetes, this is the FQDN of the Service object.

:::info

`any` matches all services.

:::

:::info

An entity (for example, Kubernetes pod) might belong to multiple services.

:::

</dd>
</dl>

---

<!-- vale off -->

### Selectors {#selectors}

<!-- vale on -->

Selectors scope the policies to a subset of flows based on flow and infrastructure
attributes. Multiple selectors can be provided and flows matching any of the selectors
will be selected for actuation.

<dl>
<dt>selectors</dt>
<dd>

<!-- vale off -->

([[]Selector](#selector), **required**)

<!-- vale on -->

List of selectors
>>>>>>> 35450372

</dd>
</dl>

---

<!-- vale off -->

### ServiceSelector {#service-selector}

<!-- vale on -->

Describes which service a [flow control or observability
component](/concepts/flow-control/flow-control.md#components) should apply
to

:::info

See also [FlowSelector overview](/concepts/flow-control/flow-selector.md).

:::

Deprecated 1.8.0: Use `selectors` instead.

<dl>
<dt>agent_group</dt>
<dd>

<!-- vale off -->

(string, default: `"default"`)

<!-- vale on -->

Which [agent-group](/concepts/flow-control/flow-selector.md#agent-group) this
selector applies to.

:::info

Agent Groups are used to scope policies to a subset of agents connected to the same controller.
This is especially useful in the Kubernetes sidecar installation because service discovery is switched off in that mode.
The agents within an agent group form a peer to peer cluster and constantly share state.

:::

</dd>
<dt>service</dt>
<dd>

<!-- vale off -->

(string, default: `"any"`)

<!-- vale on -->

The Fully Qualified Domain Name of the
[service](/concepts/flow-control/flow-selector.md) to select.

In Kubernetes, this is the FQDN of the Service object.

:::info

`any` matches all services.

:::

:::info

In the Kubernetes sidecar installation mode, service discovery is switched off by default.
To scope policies to services, the `service` should be set to `any` and instead, `agent_group` name should be used.

:::

:::info

An entity (for example, Kubernetes pod) might belong to multiple services.

:::

</dd>
</dl>

---

<!-- vale off -->

### SignalGenerator {#signal-generator}

<!-- vale on -->

The _Signal Generator_ component generates a smooth and continuous signal
by following a sequence of specified steps. Each step has two parameters:

- `target_output`: The desired output value at the end of the step.
- `duration`: The time it takes for the signal to change linearly from the
  previous step's `target_output` to the current step's `target_output`.

The output signal starts at the `target_output` of the first step and
changes linearly between steps based on their `duration`. The _Signal
Generator_ can be controlled to move forwards, backwards, or reset to the
beginning based on input signals.

<dl>
<dt>in_ports</dt>
<dd>

<!-- vale off -->

([SignalGeneratorIns](#signal-generator-ins))

<!-- vale on -->

</dd>
<dt>out_ports</dt>
<dd>

<!-- vale off -->

([SignalGeneratorOuts](#signal-generator-outs))

<!-- vale on -->

</dd>
<dt>parameters</dt>
<dd>

<!-- vale off -->

([SignalGeneratorParameters](#signal-generator-parameters))

<!-- vale on -->

Parameters for the _Signal Generator_ component.

</dd>
</dl>

---

<!-- vale off -->

### SignalGeneratorIns {#signal-generator-ins}

<!-- vale on -->

Inputs for the _Signal Generator_ component.

<dl>
<dt>backward</dt>
<dd>

<!-- vale off -->

([InPort](#in-port))

<!-- vale on -->

Whether to progress the _Signal Generator_ towards the previous step.

</dd>
<dt>forward</dt>
<dd>

<!-- vale off -->

([InPort](#in-port))

<!-- vale on -->

Whether to progress the _Signal Generator_ towards the next step.

</dd>
<dt>reset</dt>
<dd>

<!-- vale off -->

([InPort](#in-port))

<!-- vale on -->

Whether to reset the _Signal Generator_ to the first step.

</dd>
</dl>

---

<!-- vale off -->

### SignalGeneratorOuts {#signal-generator-outs}

<!-- vale on -->

Outputs for the _Signal Generator_ component.

<dl>
<dt>at_end</dt>
<dd>

<!-- vale off -->

([OutPort](#out-port))

<!-- vale on -->

A Boolean signal indicating whether the _Signal Generator_ is at the end of signal generation.

</dd>
<dt>at_start</dt>
<dd>

<!-- vale off -->

([OutPort](#out-port))

<!-- vale on -->

A Boolean signal indicating whether the _Signal Generator_ is at the start of signal generation.

</dd>
<dt>output</dt>
<dd>

<!-- vale off -->

([OutPort](#out-port))

<!-- vale on -->

The generated signal.

</dd>
</dl>

---

<!-- vale off -->

### SignalGeneratorParameters {#signal-generator-parameters}

<!-- vale on -->

Parameters for the _Signal Generator_ component.

<dl>
<dt>steps</dt>
<dd>

<!-- vale off -->

([[]SignalGeneratorParametersStep](#signal-generator-parameters-step), **required**)

<!-- vale on -->

</dd>
</dl>

---

<!-- vale off -->

### SignalGeneratorParametersStep {#signal-generator-parameters-step}

<!-- vale on -->

<dl>
<dt>duration</dt>
<dd>

<!-- vale off -->

(string, **required**)

<!-- vale on -->

Duration for which the step is active.

</dd>
<dt>target_output</dt>
<dd>

<!-- vale off -->

([ConstantSignal](#constant-signal))

<!-- vale on -->

The value of the step.

</dd>
</dl>

---

<!-- vale off -->

### Switcher {#switcher}

<!-- vale on -->

Type of Combinator that switches between `on_signal` and `off_signal` signals based on switch input

`on_signal` will be returned if switch input is valid and not equal to 0.0 ,
otherwise `off_signal` will be returned.

<dl>
<dt>in_ports</dt>
<dd>

<!-- vale off -->

([SwitcherIns](#switcher-ins))

<!-- vale on -->

Input ports for the Switcher component.

</dd>
<dt>out_ports</dt>
<dd>

<!-- vale off -->

([SwitcherOuts](#switcher-outs))

<!-- vale on -->

Output ports for the Switcher component.

</dd>
</dl>

---

<!-- vale off -->

### SwitcherIns {#switcher-ins}

<!-- vale on -->

Inputs for the Switcher component.

<dl>
<dt>off_signal</dt>
<dd>

<!-- vale off -->

([InPort](#in-port))

<!-- vale on -->

Output signal when switch is invalid or 0.0.

</dd>
<dt>on_signal</dt>
<dd>

<!-- vale off -->

([InPort](#in-port))

<!-- vale on -->

Output signal when switch is valid and not 0.0.

</dd>
<dt>switch</dt>
<dd>

<!-- vale off -->

([InPort](#in-port))

<!-- vale on -->

Decides whether to return `on_signal` or `off_signal`.

</dd>
</dl>

---

<!-- vale off -->

### SwitcherOuts {#switcher-outs}

<!-- vale on -->

Outputs for the Switcher component.

<dl>
<dt>output</dt>
<dd>

<!-- vale off -->

([OutPort](#out-port))

<!-- vale on -->

Selected signal (`on_signal` or `off_signal`).

</dd>
</dl>

---

<!-- vale off -->

### UnaryOperator {#unary-operator}

<!-- vale on -->

Takes an input signal and emits the output after applying the specified unary operator

$$
\text{output} = \unary_operator{\text{input}}
$$

<dl>
<dt>in_ports</dt>
<dd>

<!-- vale off -->

([UnaryOperatorIns](#unary-operator-ins))

<!-- vale on -->

Input ports for the UnaryOperator component.

</dd>
<dt>operator</dt>
<dd>

<!-- vale off -->

(string, one of: `abs | acos | acosh | asin | asinh | atan | atanh | cbrt | ceil | cos | cosh | erf | erfc | erfcinv | erfinv | exp | exp2 | expm1 | floor | gamma | j0 | j1 | lgamma | log | log10 | log1p | log2 | round | roundtoeven | sin | sinh | sqrt | tan | tanh | trunc | y0 | y1`)

<!-- vale on -->

Unary Operator to apply.

The unary operator can be one of the following:

- `abs`: Absolute value with the sign removed.
- `acos`: `arccosine`, in radians.
- `acosh`: Inverse hyperbolic cosine.
- `asin`: `arcsine`, in radians.
- `asinh`: Inverse hyperbolic sine.
- `atan`: `arctangent`, in radians.
- `atanh`: Inverse hyperbolic tangent.
- `cbrt`: Cube root.
- `ceil`: Least integer value greater than or equal to input signal.
- `cos`: `cosine`, in radians.
- `cosh`: Hyperbolic cosine.
- `erf`: Error function.
- `erfc`: Complementary error function.
- `erfcinv`: Inverse complementary error function.
- `erfinv`: Inverse error function.
- `exp`: The base-e exponential of input signal.
- `exp2`: The base-2 exponential of input signal.
- `expm1`: The base-e exponential of input signal minus 1.
- `floor`: Greatest integer value less than or equal to input signal.
- `gamma`: Gamma function.
- `j0`: Bessel function of the first kind of order 0.
- `j1`: Bessel function of the first kind of order 1.
- `lgamma`: Natural logarithm of the absolute value of the gamma function.
- `log`: Natural logarithm of input signal.
- `log10`: Base-10 logarithm of input signal.
- `log1p`: Natural logarithm of input signal plus 1.
- `log2`: Base-2 logarithm of input signal.
- `round`: Round to nearest integer.
- `roundtoeven`: Round to nearest integer, with ties going to the nearest even integer.
- `sin`: `sine`, in radians.
- `sinh`: Hyperbolic sine.
- `sqrt`: Square root.
- `tan`: `tangent`, in radians.
- `tanh`: Hyperbolic tangent.
- `trunc`: Truncate to integer.
- `y0`: Bessel function of the second kind of order 0.
- `y1`: Bessel function of the second kind of order 1.

</dd>
<dt>out_ports</dt>
<dd>

<!-- vale off -->

([UnaryOperatorOuts](#unary-operator-outs))

<!-- vale on -->

Output ports for the UnaryOperator component.

</dd>
</dl>

---

<!-- vale off -->

### UnaryOperatorIns {#unary-operator-ins}

<!-- vale on -->

Inputs for the UnaryOperator component.

<dl>
<dt>input</dt>
<dd>

<!-- vale off -->

([InPort](#in-port))

<!-- vale on -->

Input signal.

</dd>
</dl>

---

<!-- vale off -->

### UnaryOperatorOuts {#unary-operator-outs}

<!-- vale on -->

Outputs for the UnaryOperator component.

<dl>
<dt>output</dt>
<dd>

<!-- vale off -->

([OutPort](#out-port))

<!-- vale on -->

Output signal.

</dd>
</dl>

---

<!-- vale off -->

### Variable {#variable}

<!-- vale on -->

Component that emits a variable value as an output signal, can be defined in dynamic configuration.

<dl>
<dt>default_config</dt>
<dd>

<!-- vale off -->

([VariableDynamicConfig](#variable-dynamic-config))

<!-- vale on -->

Default configuration.

</dd>
<dt>dynamic_config_key</dt>
<dd>

<!-- vale off -->

(string)

<!-- vale on -->

Configuration key for DynamicConfig.

</dd>
<dt>out_ports</dt>
<dd>

<!-- vale off -->

([VariableOuts](#variable-outs))

<!-- vale on -->

Output ports for the Variable component.

</dd>
</dl>

---

<!-- vale off -->

### VariableDynamicConfig {#variable-dynamic-config}

<!-- vale on -->

<dl>
<dt>constant_signal</dt>
<dd>

<!-- vale off -->

([ConstantSignal](#constant-signal))

<!-- vale on -->

</dd>
</dl>

---

<!-- vale off -->

### VariableOuts {#variable-outs}

<!-- vale on -->

Outputs for the Variable component.

<dl>
<dt>output</dt>
<dd>

<!-- vale off -->

([OutPort](#out-port))

<!-- vale on -->

The value is emitted to the output port.

</dd>
</dl>

---

<!---
Generated File Ends
--><|MERGE_RESOLUTION|>--- conflicted
+++ resolved
@@ -188,11 +188,7 @@
 
 <!-- vale on -->
 
-<<<<<<< HEAD
 The enabled port controls whether the _Adaptive Load Scheduler_ can load shed _Flows_. By default, the _Adaptive Load Scheduler_ is enabled.
-=======
-The enabled port controls whether the _Load Scheduler_ can load shed _Flows_. By default, the _Load Scheduler_ is enabled.
->>>>>>> 35450372
 
 </dd>
 <dt>setpoint</dt>
@@ -300,7 +296,6 @@
 <!-- vale off -->
 
 ### AdaptiveLoadScheduler {#adaptive-load-scheduler}
-<<<<<<< HEAD
 
 <!-- vale on -->
 
@@ -353,6 +348,7 @@
 <!-- vale on -->
 
 _Flow Selector_ is responsible for choosing the _Flows_ to which the _Load Scheduler_ is applied.
+Deprecated 1.8.0: Use `selectors` instead. The `selectors` will be ignored if `flow_selector` is set.
 
 </dd>
 <dt>gradient_parameters</dt>
@@ -427,6 +423,18 @@
 Parameters for the _Load Scheduler_.
 
 </dd>
+<dt>selectors</dt>
+<dd>
+
+<!-- vale off -->
+
+([Selectors](#selectors))
+
+<!-- vale on -->
+
+Selectors for the component.
+
+</dd>
 </dl>
 
 ---
@@ -535,277 +543,6 @@
 <!-- vale on -->
 
 A Boolean signal that indicates whether the service is overloaded based on the deviation of the signal from the setpoint, considering a certain tolerance.
-Deprecated: 1.6.0
-
-</dd>
-<dt>observed_load_multiplier</dt>
-<dd>
-
-<!-- vale off -->
-
-([OutPort](#out-port))
-
-<!-- vale on -->
-
-Observed Load multiplier is the ratio of accepted token rate to the incoming token rate.
-
-</dd>
-</dl>
-
----
-
-<!-- vale off -->
-
-### AddressExtractor {#address-extractor}
-=======
->>>>>>> 35450372
-
-<!-- vale on -->
-
-_Adaptive Load Scheduler_ adapts the accepted token rate based on deviation of signal from the setpoint.
-
-<dl>
-<dt>alerter_parameters</dt>
-<dd>
-
-<!-- vale off -->
-
-([AlerterParameters](#alerter-parameters))
-
-<!-- vale on -->
-
-Configuration for embedded Alerter.
-
-</dd>
-<dt>default_config</dt>
-<dd>
-
-<!-- vale off -->
-
-([LoadSchedulerActuatorDynamicConfig](#load-scheduler-actuator-dynamic-config))
-
-<!-- vale on -->
-
-Default configuration.
-
-</dd>
-<dt>dynamic_config_key</dt>
-<dd>
-
-<!-- vale off -->
-
-(string)
-
-<!-- vale on -->
-
-Dynamic configuration key for load actuation.
-
-</dd>
-<dt>flow_selector</dt>
-<dd>
-
-<!-- vale off -->
-
-([FlowSelector](#flow-selector))
-
-<!-- vale on -->
-
-_Flow Selector_ selects the _Flows_ at which the _Load Scheduler_ is applied.
-Deprecated 1.8.0: Use `selectors` instead. The `selectors` will be ignored if `flow_selector` is set.
-
-</dd>
-<dt>gradient_parameters</dt>
-<dd>
-
-<!-- vale off -->
-
-([GradientControllerParameters](#gradient-controller-parameters))
-
-<!-- vale on -->
-
-Gradient parameters for the controller.
-
-</dd>
-<dt>in_ports</dt>
-<dd>
-
-<!-- vale off -->
-
-([AdaptiveLoadSchedulerIns](#adaptive-load-scheduler-ins))
-
-<!-- vale on -->
-
-Input ports for the _Adaptive Load Scheduler_ component.
-
-</dd>
-<dt>load_multiplier_linear_increment</dt>
-<dd>
-
-<!-- vale off -->
-
-(float64, default: `0.0025`)
-
-<!-- vale on -->
-
-Linear increment to load multiplier in each execution tick when the system is not in overloaded state.
-
-</dd>
-<dt>max_load_multiplier</dt>
-<dd>
-
-<!-- vale off -->
-
-(float64, default: `2`)
-
-<!-- vale on -->
-
-Accepted token rate is multiplied with this number to dynamically calculate the upper concurrency limit of a Service during normal (non-overload) state. This protects the Service from sudden spikes in incoming token rate.
-
-</dd>
-<dt>out_ports</dt>
-<dd>
-
-<!-- vale off -->
-
-([AdaptiveLoadSchedulerOuts](#adaptive-load-scheduler-outs))
-
-<!-- vale on -->
-
-Output ports for the _Adaptive Load Scheduler_ component.
-
-</dd>
-<dt>scheduler_parameters</dt>
-<dd>
-
-<!-- vale off -->
-
-([LoadSchedulerSchedulerParameters](#load-scheduler-scheduler-parameters))
-
-<!-- vale on -->
-
-Scheduler parameters.
-
-</dd>
-<dt>selectors</dt>
-<dd>
-
-<!-- vale off -->
-
-([Selectors](#selectors))
-
-<!-- vale on -->
-
-Selectors for the component.
-
-</dd>
-</dl>
-
----
-
-<!-- vale off -->
-
-### AdaptiveLoadSchedulerIns {#adaptive-load-scheduler-ins}
-
-<!-- vale on -->
-
-Inputs for the _Adaptive Load Scheduler_ component.
-
-<dl>
-<dt>enabled</dt>
-<dd>
-
-<!-- vale off -->
-
-([InPort](#in-port))
-
-<!-- vale on -->
-
-The enabled port controls whether the _Load Scheduler_ can load shed _Flows_. By default, the _Load Scheduler_ is enabled.
-
-</dd>
-<dt>setpoint</dt>
-<dd>
-
-<!-- vale off -->
-
-([InPort](#in-port))
-
-<!-- vale on -->
-
-The setpoint to the controller.
-
-</dd>
-<dt>signal</dt>
-<dd>
-
-<!-- vale off -->
-
-([InPort](#in-port))
-
-<!-- vale on -->
-
-The signal to the controller.
-
-</dd>
-</dl>
-
----
-
-<!-- vale off -->
-
-### AdaptiveLoadSchedulerOuts {#adaptive-load-scheduler-outs}
-
-<!-- vale on -->
-
-Outputs for the _Adaptive Load Scheduler_ component.
-
-<dl>
-<dt>accepted_token_rate</dt>
-<dd>
-
-<!-- vale off -->
-
-([OutPort](#out-port))
-
-<!-- vale on -->
-
-Accepted token rate is the number of tokens per second accepted by the service.
-
-</dd>
-<dt>desired_load_multiplier</dt>
-<dd>
-
-<!-- vale off -->
-
-([OutPort](#out-port))
-
-<!-- vale on -->
-
-Desired Load multiplier is the ratio of desired token rate to the incoming token rate.
-
-</dd>
-<dt>incoming_token_rate</dt>
-<dd>
-
-<!-- vale off -->
-
-([OutPort](#out-port))
-
-<!-- vale on -->
-
-Incoming token rate is the number of tokens per second incoming to the service (including rejected ones).
-
-</dd>
-<dt>is_overload</dt>
-<dd>
-
-<!-- vale off -->
-
-([OutPort](#out-port))
-
-<!-- vale on -->
-
-Is overload is a Boolean signal that indicates whether the service is overloaded based on the deviation of the signal from the setpoint taking into account some tolerance.
 Deprecated: 1.6.0
 
 </dd>
@@ -2988,12 +2725,6 @@
 
 Parameters for the Extrapolator component.
 
-<<<<<<< HEAD
-It's based on the actuation strategy (for example, load actuator) and workload scheduling
-which is based on Weighted Fair Queuing principles.
-Concurrency is calculated in terms of total tokens per second, which can translate
-to (avg. latency \* in-flight requests) (Little's Law) in concurrency limiting use-case.
-=======
 <dl>
 <dt>max_extrapolation_interval</dt>
 <dd>
@@ -3003,7 +2734,6 @@
 (string, **required**)
 
 <!-- vale on -->
->>>>>>> 35450372
 
 Maximum time interval to repeat the last valid value of input signal.
 
@@ -4022,29 +3752,10 @@
 
 <!-- vale on -->
 
-<<<<<<< HEAD
-_Flow Control_ encompasses components that manage the flow of requests or access to features within a service.
-
-<dl>
-<dt>adaptive_load_scheduler</dt>
-<dd>
-
-<!-- vale off -->
-
-([AdaptiveLoadScheduler](#adaptive-load-scheduler))
-
-<!-- vale on -->
-
-_Adaptive Load Scheduler_ component is based on additive increase and multiplicative decrease of token rate. It takes a signal and setpoint as inputs and reduces token rate proportionally (or any arbitrary power) based on deviation of the signal from setpoint.
-
-</dd>
-<dt>aimd_concurrency_controller</dt>
-=======
 Inputs for the Gradient Controller component.
 
 <dl>
 <dt>control_variable</dt>
->>>>>>> 35450372
 <dd>
 
 <!-- vale off -->
@@ -4053,14 +3764,9 @@
 
 <!-- vale on -->
 
-<<<<<<< HEAD
-AIMD Concurrency control component is based on Additive Increase and Multiplicative Decrease of Concurrency. It takes a signal and setpoint as inputs and reduces concurrency limits proportionally (or any arbitrary power) based on deviation of the signal from setpoint. Internally implemented as a nested circuit.
-Deprecated: 1.6.0
-=======
 Actual current value of the control variable.
 
 This signal is multiplied by the gradient to produce the output.
->>>>>>> 35450372
 
 </dd>
 <dt>max</dt>
@@ -4072,12 +3778,7 @@
 
 <!-- vale on -->
 
-<<<<<<< HEAD
-_Concurrency Limiter_ provides service protection by applying prioritized load shedding of flows using a network scheduler (for example, Weighted Fair Queuing).
-Deprecated: 1.6.0
-=======
 Maximum value to limit the output signal.
->>>>>>> 35450372
 
 </dd>
 <dt>min</dt>
@@ -4089,69 +3790,14 @@
 
 <!-- vale on -->
 
-<<<<<<< HEAD
-Flow Regulator is a component that regulates the flow of requests to the service by allowing only the specified percentage of requests or sticky sessions.
-Deprecated: 1.6.0
-
-</dd>
-<dt>load_ramp</dt>
-=======
 Minimum value to limit the output signal.
 
 </dd>
 <dt>optimize</dt>
->>>>>>> 35450372
-<dd>
-
-<!-- vale off -->
-
-<<<<<<< HEAD
-([LoadRamp](#load-ramp))
-
-<!-- vale on -->
-
-_Load Ramp_ smoothly regulates the flow of requests over specified steps.
-
-</dd>
-<dt>load_ramp_series</dt>
-<dd>
-
-<!-- vale off -->
-
-([LoadRampSeries](#load-ramp-series))
-
-<!-- vale on -->
-
-_Load Ramp Series_ is a series of _Load Ramp_ components that can shape load one after another at same or different _Control Points_.
-
-</dd>
-<dt>load_scheduler</dt>
-<dd>
-
-<!-- vale off -->
-
-([LoadScheduler](#load-scheduler))
-
-<!-- vale on -->
-
-_Load Scheduler_ provides service protection by applying prioritized load shedding of flows using a network scheduler (for example, Weighted Fair Queuing).
-
-</dd>
-<dt>load_shaper</dt>
-<dd>
-
-<!-- vale off -->
-
-([LoadShaper](#load-shaper))
-
-<!-- vale on -->
-
-_Load Shaper_ is a component that shapes the load at a _Control Point_.
-Deprecated: 1.6.0
-
-</dd>
-<dt>load_shaper_series</dt>
-=======
+<dd>
+
+<!-- vale off -->
+
 ([InPort](#in-port))
 
 <!-- vale on -->
@@ -4160,7 +3806,6 @@
 
 </dd>
 <dt>setpoint</dt>
->>>>>>> 35450372
 <dd>
 
 <!-- vale off -->
@@ -4169,12 +3814,7 @@
 
 <!-- vale on -->
 
-<<<<<<< HEAD
-_Load Shaper Series_ is a series of _Load Shaper_ components that can shape load one after another at same or different _Control Points_.
-Deprecated: 1.6.0
-=======
 Setpoint to be used for the gradient computation.
->>>>>>> 35450372
 
 </dd>
 <dt>signal</dt>
@@ -4186,23 +3826,7 @@
 
 <!-- vale on -->
 
-<<<<<<< HEAD
-_Rate Limiter_ provides service protection by applying rate limits.
-
-</dd>
-<dt>regulator</dt>
-<dd>
-
-<!-- vale off -->
-
-([Regulator](#regulator))
-
-<!-- vale on -->
-
-Regulator is a component that regulates the flow of requests to the service by allowing only the specified percentage of requests or sticky sessions.
-=======
 Signal to be used for the gradient computation.
->>>>>>> 35450372
 
 </dd>
 </dl>
@@ -4456,11 +4080,7 @@
 
 <!-- vale on -->
 
-<<<<<<< HEAD
-_Flow Selector_ selects the _Flows_ at which the _Flow Regulator_ is applied.
-=======
 Constant value to be used for this InPort instead of a signal.
->>>>>>> 35450372
 
 </dd>
 <dt>signal_name</dt>
@@ -4485,18 +4105,7 @@
 
 <!-- vale on -->
 
-<<<<<<< HEAD
-Selects flows based on _Control Point_, flow labels, agent group and service that the [flow control
-component](/concepts/flow-control/flow-control.md#components) operates on.
-
-:::info
-
-See also [FlowSelector overview](/concepts/flow-control/flow-selector.md).
-
-:::
-=======
 Increasing Gradient defines a controller for scaling out based on Gradient Controller.
->>>>>>> 35450372
 
 <dl>
 <dt>in_ports</dt>
@@ -5973,879 +5582,8 @@
 
 <!-- vale on -->
 
-<<<<<<< HEAD
-Allows to define rules whether a map of
-[labels](/concepts/flow-control/flow-label.md)
-should be considered a match or not
-
-It provides three ways to define requirements:
-
-- match labels
-- match expressions
-- arbitrary expression
-
-If multiple requirements are set, they're all combined using the logical AND operator.
-An empty label matcher always matches.
-
-<dl>
-<dt>expression</dt>
-<dd>
-
-<!-- vale off -->
-
-([MatchExpression](#match-expression))
-
-<!-- vale on -->
-
-An arbitrary expression to be evaluated on the labels.
-
-</dd>
-<dt>match_expressions</dt>
-<dd>
-
-<!-- vale off -->
-
-([[]K8sLabelMatcherRequirement](#k8s-label-matcher-requirement))
-
-<!-- vale on -->
-
-List of Kubernetes-style label matcher requirements.
-
-Note: The requirements are combined using the logical AND operator.
-
-</dd>
-<dt>match_labels</dt>
-<dd>
-
-<!-- vale off -->
-
-(map of string)
-
-<!-- vale on -->
-
-A map of {key,value} pairs representing labels to be matched.
-A single {key,value} in the `match_labels` requires that the label `key` is present and equal to `value`.
-
-Note: The requirements are combined using the logical AND operator.
-
-</dd>
-</dl>
-
----
-
-<!-- vale off -->
-
-### LoadActuator {#load-actuator}
-
-<!-- vale on -->
-
-Takes the load multiplier input signal and publishes it to the schedulers in the data-plane
-
-<dl>
-<dt>default_config</dt>
-<dd>
-
-<!-- vale off -->
-
-([LoadActuatorDynamicConfig](#load-actuator-dynamic-config))
-
-<!-- vale on -->
-
-Default configuration.
-
-</dd>
-<dt>dynamic_config_key</dt>
-<dd>
-
-<!-- vale off -->
-
-(string)
-
-<!-- vale on -->
-
-Configuration key for DynamicConfig.
-
-</dd>
-<dt>in_ports</dt>
-<dd>
-
-<!-- vale off -->
-
-([LoadActuatorIns](#load-actuator-ins))
-
-<!-- vale on -->
-
-Input ports for the Load Actuator component.
-
-</dd>
-</dl>
-
----
-
-<!-- vale off -->
-
-### LoadActuatorDynamicConfig {#load-actuator-dynamic-config}
-
-<!-- vale on -->
-
-Dynamic Configuration for LoadActuator
-
-<dl>
-<dt>dry_run</dt>
-<dd>
-
-<!-- vale off -->
-
-(bool)
-
-<!-- vale on -->
-
-Decides whether to run the load actuator in dry-run mode. Dry run mode ensures that no traffic gets dropped by this load actuator.
-Useful for observing the behavior of Load Actuator without disrupting any real traffic.
-
-</dd>
-</dl>
-
----
-
-<!-- vale off -->
-
-### LoadActuatorIns {#load-actuator-ins}
-
-<!-- vale on -->
-
-Input for the Load Actuator component.
-
-<dl>
-<dt>load_multiplier</dt>
-<dd>
-
-<!-- vale off -->
-
-([InPort](#in-port))
-
-<!-- vale on -->
-
-Load multiplier is proportion of [incoming
-token rate](#scheduler-outs) that needs to be accepted.
-
-</dd>
-</dl>
-
----
-
-<!-- vale off -->
-
-### LoadRamp {#load-ramp}
-
-<!-- vale on -->
-
-The _Load Ramp_ produces a smooth and continuous traffic load
-that changes progressively over time, based on the specified steps.
-
-Each step is defined by two parameters:
-
-- The `target_accept_percentage`.
-- The `duration` for the signal to change from the
-  previous step's `target_accept_percentage` to the current step's
-  `target_accept_percentage`.
-
-The percentage of requests accepted starts at the `target_accept_percentage`
-defined in the first step and gradually ramps up or down linearly from
-the previous step's `target_accept_percentage` to the next
-`target_accept_percentage`, over the `duration` specified for each step.
-
-<dl>
-<dt>default_config</dt>
-<dd>
-
-<!-- vale off -->
-
-([RegulatorDynamicConfig](#regulator-dynamic-config))
-
-<!-- vale on -->
-
-Default configuration.
-
-</dd>
-<dt>dynamic_config_key</dt>
-<dd>
-
-<!-- vale off -->
-
-(string)
-
-<!-- vale on -->
-
-Dynamic configuration key for flow regulator.
-
-</dd>
-<dt>in_ports</dt>
-<dd>
-
-<!-- vale off -->
-
-([LoadRampIns](#load-ramp-ins))
-
-<!-- vale on -->
-
-</dd>
-<dt>out_ports</dt>
-<dd>
-
-<!-- vale off -->
-
-([LoadRampOuts](#load-ramp-outs))
-
-<!-- vale on -->
-
-</dd>
-<dt>parameters</dt>
-<dd>
-
-<!-- vale off -->
-
-([LoadRampParameters](#load-ramp-parameters))
-
-<!-- vale on -->
-
-</dd>
-</dl>
-
----
-
-<!-- vale off -->
-
-### LoadRampIns {#load-ramp-ins}
-
-<!-- vale on -->
-
-Inputs for the _Load Ramp_ component.
-
-<dl>
-<dt>backward</dt>
-<dd>
-
-<!-- vale off -->
-
-([InPort](#in-port))
-
-<!-- vale on -->
-
-Whether to progress the _Load Ramp_ towards the previous step.
-
-</dd>
-<dt>forward</dt>
-<dd>
-
-<!-- vale off -->
-
-([InPort](#in-port))
-
-<!-- vale on -->
-
-Whether to progress the _Load Ramp_ towards the next step.
-
-</dd>
-<dt>reset</dt>
-<dd>
-
-<!-- vale off -->
-
-([InPort](#in-port))
-
-<!-- vale on -->
-
-Whether to reset the _Load Ramp_ to the first step.
-
-</dd>
-</dl>
-
----
-
-<!-- vale off -->
-
-### LoadRampOuts {#load-ramp-outs}
-
-<!-- vale on -->
-
-Outputs for the _Load Ramp_ component.
-
-<dl>
-<dt>accept_percentage</dt>
-<dd>
-
-<!-- vale off -->
-
-([OutPort](#out-port))
-
-<!-- vale on -->
-
-The percentage of flows being accepted by the _Load Ramp_.
-
-</dd>
-<dt>at_end</dt>
-<dd>
-
-<!-- vale off -->
-
-([OutPort](#out-port))
-
-<!-- vale on -->
-
-A Boolean signal indicating whether the _Load Ramp_ is at the end of signal generation.
-
-</dd>
-<dt>at_start</dt>
-<dd>
-
-<!-- vale off -->
-
-([OutPort](#out-port))
-
-<!-- vale on -->
-
-A Boolean signal indicating whether the _Load Ramp_ is at the start of signal generation.
-
-</dd>
-</dl>
-
----
-
-<!-- vale off -->
-
-### LoadRampParameters {#load-ramp-parameters}
-
-<!-- vale on -->
-
-Parameters for the _Load Ramp_ component.
-
-<dl>
-<dt>regulator_parameters</dt>
-<dd>
-
-<!-- vale off -->
-
-([RegulatorParameters](#regulator-parameters))
-
-<!-- vale on -->
-
-Parameters for the _Regulator_.
-
-</dd>
-<dt>steps</dt>
-<dd>
-
-<!-- vale off -->
-
-([[]LoadRampParametersStep](#load-ramp-parameters-step), **required**)
-
-<!-- vale on -->
-
-</dd>
-</dl>
-
----
-
-<!-- vale off -->
-
-### LoadRampParametersStep {#load-ramp-parameters-step}
-
-<!-- vale on -->
-
-<dl>
-<dt>duration</dt>
-<dd>
-
-<!-- vale off -->
-
-(string, **required**)
-
-<!-- vale on -->
-
-Duration for which the step is active.
-
-</dd>
-<dt>target_accept_percentage</dt>
-<dd>
-
-<!-- vale off -->
-
-(float64, minimum: `0`, maximum: `100`)
-
-<!-- vale on -->
-
-The value of the step.
-
-</dd>
-</dl>
-
----
-
-<!-- vale off -->
-
-### LoadRampSeries {#load-ramp-series}
-
-<!-- vale on -->
-
-_LoadRampSeries_ is a component that applies a series of _Load Ramps_ in order.
-
-<dl>
-<dt>in_ports</dt>
-<dd>
-
-<!-- vale off -->
-
-([LoadRampSeriesIns](#load-ramp-series-ins))
-
-<!-- vale on -->
-
-</dd>
-<dt>parameters</dt>
-<dd>
-
-<!-- vale off -->
-
-([LoadRampSeriesParameters](#load-ramp-series-parameters))
-
-<!-- vale on -->
-
-</dd>
-</dl>
-
----
-
-<!-- vale off -->
-
-### LoadRampSeriesIns {#load-ramp-series-ins}
-
-<!-- vale on -->
-
-Inputs for the _LoadRampSeries_ component.
-
-<dl>
-<dt>backward</dt>
-<dd>
-
-<!-- vale off -->
-
-([InPort](#in-port))
-
-<!-- vale on -->
-
-Whether to progress the load ramp series towards the previous step.
-
-</dd>
-<dt>forward</dt>
-<dd>
-
-<!-- vale off -->
-
-([InPort](#in-port))
-
-<!-- vale on -->
-
-Whether to progress the load ramp series towards the next step.
-
-</dd>
-<dt>reset</dt>
-<dd>
-
-<!-- vale off -->
-
-([InPort](#in-port))
-
-<!-- vale on -->
-
-Whether to reset the load ramp series to the first step.
-
-</dd>
-</dl>
-
----
-
-<!-- vale off -->
-
-### LoadRampSeriesLoadRampInstance {#load-ramp-series-load-ramp-instance}
-
-<!-- vale on -->
-
-<dl>
-<dt>load_ramp</dt>
-<dd>
-
-<!-- vale off -->
-
-([LoadRampParameters](#load-ramp-parameters))
-
-<!-- vale on -->
-
-The load ramp.
-
-</dd>
-<dt>out_ports</dt>
-<dd>
-
-<!-- vale off -->
-
-([LoadRampOuts](#load-ramp-outs))
-
-<!-- vale on -->
-
-</dd>
-</dl>
-
----
-
-<!-- vale off -->
-
-### LoadRampSeriesParameters {#load-ramp-series-parameters}
-
-<!-- vale on -->
-
-Parameters for the _LoadRampSeries_ component.
-
-<dl>
-<dt>load_ramps</dt>
-<dd>
-
-<!-- vale off -->
-
-([[]LoadRampSeriesLoadRampInstance](#load-ramp-series-load-ramp-instance), **required**)
-
-<!-- vale on -->
-
-An ordered list of load ramps that get applied in order.
-
-</dd>
-</dl>
-
----
-
-<!-- vale off -->
-
-### LoadScheduler {#load-scheduler}
-
-<!-- vale on -->
-
-_Load Scheduler_ is an actuator component that regulates flows to provide active service protection
-
-:::info
-
-See also [_Load Scheduler_ overview](/concepts/flow-control/components/load-scheduler.md).
-
-:::
-
-It's based on the actuation strategy (for example, load actuator) and workload scheduling
-which is based on Weighted Fair Queuing principles.
-It measures and controls the incoming tokens per second, which can translate
-to (avg. latency \* in-flight requests) (Little's Law) in concurrency limiting use-case.
-
-LoadScheduler configuration is split into two parts: An actuation
-strategy and a scheduler. At this time, only `load_actuator` strategy is available.
-
-<dl>
-<dt>actuator</dt>
-<dd>
-
-<!-- vale off -->
-
-([LoadSchedulerActuator](#load-scheduler-actuator))
-
-<!-- vale on -->
-
-Actuator based on limiting the accepted token rate under incoming token rate \* load multiplier.
-
-</dd>
-<dt>flow_selector</dt>
-<dd>
-
-<!-- vale off -->
-
-([FlowSelector](#flow-selector))
-
-<!-- vale on -->
-
-Flow Selector decides the service and flows at which the _Load Scheduler_ is applied.
-
-</dd>
-<dt>scheduler</dt>
-<dd>
-
-<!-- vale off -->
-
-([LoadSchedulerScheduler](#load-scheduler-scheduler))
-
-<!-- vale on -->
-
-Configuration of Weighted Fair Queuing-based workload scheduler.
-
-Contains configuration of per-agent scheduler, and also defines some
-output signals.
-
-</dd>
-</dl>
-
----
-
-<!-- vale off -->
-
-### LoadSchedulerActuator {#load-scheduler-actuator}
-
-<!-- vale on -->
-
-Takes the load multiplier input signal and publishes it to the schedulers in the data-plane
-
-<dl>
-<dt>default_config</dt>
-<dd>
-
-<!-- vale off -->
-
-([LoadSchedulerActuatorDynamicConfig](#load-scheduler-actuator-dynamic-config))
-
-<!-- vale on -->
-
-Default configuration.
-
-</dd>
-<dt>dynamic_config_key</dt>
-<dd>
-
-<!-- vale off -->
-
-(string)
-
-<!-- vale on -->
-
-Configuration key for DynamicConfig.
-
-</dd>
-<dt>in_ports</dt>
-<dd>
-
-<!-- vale off -->
-
-([LoadSchedulerActuatorIns](#load-scheduler-actuator-ins))
-
-<!-- vale on -->
-
-Input ports for the Actuator component.
-
-</dd>
-</dl>
-
----
-
-<!-- vale off -->
-
-### LoadSchedulerActuatorDynamicConfig {#load-scheduler-actuator-dynamic-config}
-
-<!-- vale on -->
-
-Dynamic Configuration for Actuator
-
-<dl>
-<dt>dry_run</dt>
-<dd>
-
-<!-- vale off -->
-
-(bool)
-
-<!-- vale on -->
-
-Decides whether to run the actuator in dry-run mode. Dry run mode ensures that no traffic gets dropped by this actuator.
-Useful for observing the behavior of actuator without disrupting any real traffic.
-
-</dd>
-</dl>
-
----
-
-<!-- vale off -->
-
-### LoadSchedulerActuatorIns {#load-scheduler-actuator-ins}
-
-<!-- vale on -->
-
-Input for the Actuator component.
-
-<dl>
-<dt>load_multiplier</dt>
-<dd>
-
-<!-- vale off -->
-
-([InPort](#in-port))
-
-<!-- vale on -->
-
-Load multiplier is proportion of [incoming
-token rate](#scheduler-outs) that needs to be accepted.
-
-</dd>
-</dl>
-
----
-
-<!-- vale off -->
-
-### LoadSchedulerScheduler {#load-scheduler-scheduler}
-
-<!-- vale on -->
-
-<dl>
-<dt>out_ports</dt>
-<dd>
-
-<!-- vale off -->
-
-([LoadSchedulerSchedulerOuts](#load-scheduler-scheduler-outs))
-
-<!-- vale on -->
-
-Output ports for the Scheduler component.
-
-</dd>
-<dt>parameters</dt>
-<dd>
-
-<!-- vale off -->
-
-([LoadSchedulerSchedulerParameters](#load-scheduler-scheduler-parameters))
-
-<!-- vale on -->
-
-Scheduler parameters.
-
-</dd>
-</dl>
-
----
-
-<!-- vale off -->
-
-### LoadSchedulerSchedulerOuts {#load-scheduler-scheduler-outs}
-
-<!-- vale on -->
-
-Output for the Scheduler component.
-
-<dl>
-<dt>accepted_token_rate</dt>
-<dd>
-
-<!-- vale off -->
-
-([OutPort](#out-port))
-
-<!-- vale on -->
-
-Accepted token rate is the tokens admitted per second by the scheduler.
-Value of this signal is aggregated from all the relevant schedulers.
-
-</dd>
-<dt>incoming_token_rate</dt>
-<dd>
-
-<!-- vale off -->
-
-([OutPort](#out-port))
-
-<!-- vale on -->
-
-Incoming token rate is the incoming tokens per second for all the
-flows entering the scheduler including the rejected ones.
-
-This is computed similar to `accepted_token_rate`,
-by summing up tokens from all the flows entering scheduler.
-
-</dd>
-</dl>
-
----
-
-<!-- vale off -->
-
-### LoadSchedulerSchedulerParameters {#load-scheduler-scheduler-parameters}
-
-<!-- vale on -->
-
-Scheduler parameters
-
-<dl>
-<dt>auto_tokens</dt>
-<dd>
-
-<!-- vale off -->
-
-(bool, default: `false`)
-
-<!-- vale on -->
-
-Automatically estimate the size of a flow in each workload, based on
-historical latency. Each workload's `tokens` will be set to average
-latency of flows in that workload during last few seconds (exact duration
-of this average can change).
-This setting is useful in concurrency limiting use-case, where the
-concurrency is calculated as (avg. latency \* in-flight flows).
-
-The value of tokens estimated by `auto_tokens` takes lower precedence
-than the value of `tokens` specified in the workload definition
-and `tokens` explicitly specified in the flow labels.
-
-</dd>
-<dt>decision_deadline_margin</dt>
-<dd>
-
-<!-- vale off -->
-
-(string, default: `"0.01s"`)
-
-<!-- vale on -->
-
-Decision deadline margin is the amount of time that the scheduler will
-subtract from the request deadline to determine the deadline for the
-decision. This is to ensure that the scheduler has enough time to
-make a decision before the request deadline happens, accounting for
-processing delays.
-The request deadline is based on the
-[gRPC deadline](https://grpc.io/blog/deadlines) or the
-[`grpc-timeout` HTTP header](https://github.com/grpc/grpc/blob/master/doc/PROTOCOL-HTTP2.md#requests).
-
-Fail-open logic is use for flow control APIs, so if the gRPC deadline
-reaches, the flow will end up being unconditionally allowed while
-it is still waiting on the scheduler.
-
-</dd>
-<dt>default_workload_parameters</dt>
-<dd>
-
-<!-- vale off -->
-
-([LoadSchedulerSchedulerWorkloadParameters](#load-scheduler-scheduler-workload-parameters))
-
-<!-- vale on -->
-
-Parameters to be used if none of workloads specified in `workloads` match.
-
-</dd>
-<dt>max_timeout</dt>
-<dd>
-
-<!-- vale off -->
-
-(string, default: `"0s"`)
-
-<!-- vale on -->
-
 Deprecated: 1.5.0. Use `decision_deadline_margin` instead. This value is ignored.
 
-=======
-Deprecated: 1.5.0. Use `decision_deadline_margin` instead. This value is ignored.
-
->>>>>>> 35450372
 </dd>
 <dt>timeout_factor</dt>
 <dd>
@@ -8983,7 +7721,7 @@
 
 <!-- vale on -->
 
-Configuration of lazy-syncing behaviour of rate limiter
+Configuration of lazy-syncing behavior of rate limiter
 
 </dd>
 <dt>limit_reset_interval</dt>
@@ -9175,7 +7913,7 @@
 
 :::info
 
-See also [\_Load Regulator overview](/concepts/flow-control/components/load-regulator.md).
+See also [\_Load Regulator overview](/concepts/flow-control/components/regulator.md).
 
 :::
 
@@ -9328,164 +8066,6 @@
 <!-- vale on -->
 
 Selectors for the component.
-
-</dd>
-</dl>
-
----
-
-<!-- vale off -->
-
-### Regulator {#regulator}
-
-<!-- vale on -->
-
-_Regulator_ is a component that regulates the load at a
-[_Control Point_][/concepts/flow-control/flow-selector.md/#control-point] by allowing only a specified percentage of
-flows at random or by sticky sessions.
-
-:::info
-
-See also [\_Load Regulator overview](/concepts/flow-control/components/regulator.md).
-
-:::
-
-<dl>
-<dt>default_config</dt>
-<dd>
-
-<!-- vale off -->
-
-([RegulatorDynamicConfig](#regulator-dynamic-config))
-
-<!-- vale on -->
-
-Default configuration.
-
-</dd>
-<dt>dynamic_config_key</dt>
-<dd>
-
-<!-- vale off -->
-
-(string)
-
-<!-- vale on -->
-
-Configuration key for DynamicConfig.
-
-</dd>
-<dt>in_ports</dt>
-<dd>
-
-<!-- vale off -->
-
-([RegulatorIns](#regulator-ins))
-
-<!-- vale on -->
-
-Input ports for the _Regulator_.
-
-</dd>
-<dt>parameters</dt>
-<dd>
-
-<!-- vale off -->
-
-([RegulatorParameters](#regulator-parameters))
-
-<!-- vale on -->
-
-Parameters for the _Regulator_.
-
-</dd>
-</dl>
-
----
-
-<!-- vale off -->
-
-### RegulatorDynamicConfig {#regulator-dynamic-config}
-
-<!-- vale on -->
-
-Dynamic Configuration for _Regulator_
-
-<dl>
-<dt>enable_label_values</dt>
-<dd>
-
-<!-- vale off -->
-
-([]string)
-
-<!-- vale on -->
-
-Specify certain label values to be accepted by this flow filter regardless of accept percentage.
-
-</dd>
-</dl>
-
----
-
-<!-- vale off -->
-
-### RegulatorIns {#regulator-ins}
-
-<!-- vale on -->
-
-<dl>
-<dt>accept_percentage</dt>
-<dd>
-
-<!-- vale off -->
-
-([InPort](#in-port))
-
-<!-- vale on -->
-
-The percentage of requests to accept.
-
-</dd>
-</dl>
-
----
-
-<!-- vale off -->
-
-### RegulatorParameters {#regulator-parameters}
-
-<!-- vale on -->
-
-<dl>
-<dt>flow_selector</dt>
-<dd>
-
-<!-- vale off -->
-
-([FlowSelector](#flow-selector))
-
-<!-- vale on -->
-
-_Flow Selector_ selects the _Flows_ at which the _Regulator_ is applied.
-
-</dd>
-<dt>label_key</dt>
-<dd>
-
-<!-- vale off -->
-
-(string)
-
-<!-- vale on -->
-
-The flow label key for identifying sessions.
-
-- When label key is specified, _Regulator_ acts as a sticky filter.
-  The series of flows with the same value of label key get the same
-  decision provided that the `accept_percentage` is same or higher.
-- When label key is not specified, _Regulator_ acts as a stateless filter.
-  Percentage of flows are selected randomly for rejection.
 
 </dd>
 </dl>
@@ -10127,8 +8707,6 @@
 number of flows (3rd party rate limiters).
 This override is applicable only if tokens for the flow aren't specified
 in the flow labels.
-<<<<<<< HEAD
-=======
 
 </dd>
 </dl>
@@ -10275,7 +8853,6 @@
 <!-- vale on -->
 
 List of selectors
->>>>>>> 35450372
 
 </dd>
 </dl>
