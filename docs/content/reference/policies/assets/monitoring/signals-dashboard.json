--- conflicted
+++ resolved
@@ -235,10 +235,24 @@
         },
         "hide": 0,
         "includeAll": false,
-<<<<<<< HEAD
         "label": "Sub Circuit ID",
-=======
->>>>>>> 0dbd7cd1
+        "multi": false,
+        "name": "sub_circuit_id",
+        "options": [],
+        "query": "label_values(signal_reading{policy_name=\"signal-processing\",signal_name=\"${signal_name}\"}, sub_circuit_id)",
+        "refresh": 1,
+        "regex": "",
+        "skipUrlSync": false,
+        "sort": 0,
+        "type": "query"
+      },
+      {
+        "datasource": {
+          "type": "prometheus",
+          "uid": "${datasource}"
+        },
+        "hide": 0,
+        "includeAll": false,
         "multi": false,
         "name": "sub_circuit_id",
         "options": [],
