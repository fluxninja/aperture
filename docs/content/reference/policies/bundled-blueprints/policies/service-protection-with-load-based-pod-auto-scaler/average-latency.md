--- conflicted
+++ resolved
@@ -87,9 +87,6 @@
 
 <!-- vale off -->
 
-<<<<<<< HEAD
-<a id="policy"></a>
-=======
 #### policy {#policy}
 
 <!-- vale on -->
@@ -173,14 +170,185 @@
 <!-- vale off -->
 
 <a id="policy-service-protection-core-adaptive-load-scheduler"></a>
->>>>>>> cb3d6d05
-
-<ParameterDescription
-    name='policy'
-    description='Configuration for the Service Protection policy.'
-    type='Object (policies/service-protection/average-latency:param:policy)'
-    reference='../../../bundled-blueprints/policies/service-protection/average-latency#policy'
-    value='{"auto_scaling": {"dry_run": false, "periodic_decrease": {"period": "60s", "scale_in_percentage": 10}, "promql_scale_in_controllers": [], "promql_scale_out_controllers": [], "scaling_backend": {"kubernetes_replicas": {"kubernetes_object_selector": "__REQUIRED_FIELD__", "max_replicas": "__REQUIRED_FIELD__", "min_replicas": "__REQUIRED_FIELD__"}}, "scaling_parameters": {"scale_in_alerter": {"alert_name": "Auto-scaler is scaling in"}, "scale_in_cooldown": "40s", "scale_out_alerter": {"alert_name": "Auto-scaler is scaling out"}, "scale_out_cooldown": "30s"}}, "components": [], "evaluation_interval": "1s", "latency_baseliner": {"ema": {"correction_factor_on_max_envelope_violation": 0.95, "ema_window": "1500s", "warmup_window": "60s"}, "flux_meter": {"selectors": [{"control_point": "__REQUIRED_FIELD__", "service": "__REQUIRED_FIELD__"}]}, "latency_ema_limit_multiplier": 2, "latency_tolerance_multiplier": 1.1}, "policy_name": "__REQUIRED_FIELD__", "resources": {"flow_control": {"classifiers": []}}, "service_protection_core": {"adaptive_load_scheduler": {"alerter": {"alert_name": "Load Throttling Event"}, "gradient": {"max_gradient": 1, "min_gradient": 0.1, "slope": -1}, "load_multiplier_linear_increment": 0.0025, "load_scheduler": {"selectors": [{"control_point": "__REQUIRED_FIELD__", "service": "__REQUIRED_FIELD__"}]}, "max_load_multiplier": 2}, "dry_run": false, "overload_confirmations": [{"operator": "__REQUIRED_FIELD__", "query_string": "__REQUIRED_FIELD__", "threshold": "__REQUIRED_FIELD__"}]}}'
+
+<ParameterDescription
+    name='policy.service_protection_core.adaptive_load_scheduler'
+    description='Parameters for Adaptive Load Scheduler.'
+    type='Object (aperture.spec.v1.AdaptiveLoadSchedulerParameters)'
+    reference='../../../spec#adaptive-load-scheduler-parameters'
+    value='{"alerter": {"alert_name": "Load Throttling Event"}, "gradient": {"max_gradient": 1, "min_gradient": 0.1, "slope": -1}, "load_multiplier_linear_increment": 0.0025, "load_scheduler": {"selectors": [{"control_point": "__REQUIRED_FIELD__", "service": "__REQUIRED_FIELD__"}]}, "max_load_multiplier": 2}'
+/>
+
+<!-- vale on -->
+
+<!-- vale off -->
+
+<a id="policy-service-protection-core-dry-run"></a>
+
+<ParameterDescription
+    name='policy.service_protection_core.dry_run'
+    description='Default configuration for setting dry run mode on Load Scheduler. In dry run mode, the Load Scheduler acts as a passthrough and does not throttle flows. This config can be updated at runtime without restarting the policy.'
+    type='Boolean'
+    reference=''
+    value='false'
+/>
+
+<!-- vale on -->
+
+<!-- vale off -->
+
+##### policy.latency_baseliner {#policy-latency-baseliner}
+
+<!-- vale on -->
+
+<!-- vale off -->
+
+<a id="policy-latency-baseliner-flux-meter"></a>
+
+<ParameterDescription
+    name='policy.latency_baseliner.flux_meter'
+    description='Flux Meter defines the scope of latency measurements.'
+    type='Object (aperture.spec.v1.FluxMeter)'
+    reference='../../../spec#flux-meter'
+    value='{"selectors": [{"control_point": "__REQUIRED_FIELD__", "service": "__REQUIRED_FIELD__"}]}'
+/>
+
+<!-- vale on -->
+
+<!-- vale off -->
+
+<a id="policy-latency-baseliner-ema"></a>
+
+<ParameterDescription
+    name='policy.latency_baseliner.ema'
+    description='EMA parameters.'
+    type='Object (aperture.spec.v1.EMAParameters)'
+    reference='../../../spec#e-m-a-parameters'
+    value='{"correction_factor_on_max_envelope_violation": 0.95, "ema_window": "1500s", "warmup_window": "60s"}'
+/>
+
+<!-- vale on -->
+
+<!-- vale off -->
+
+<a id="policy-latency-baseliner-latency-tolerance-multiplier"></a>
+
+<ParameterDescription
+    name='policy.latency_baseliner.latency_tolerance_multiplier'
+    description='Tolerance factor beyond which the service is considered to be in overloaded state. E.g. if EMA of latency is 50ms and if Tolerance is 1.1, then service is considered to be in overloaded state if current latency is more than 55ms.'
+    type='Number (double)'
+    reference=''
+    value='1.1'
+/>
+
+<!-- vale on -->
+
+<!-- vale off -->
+
+<a id="policy-latency-baseliner-latency-ema-limit-multiplier"></a>
+
+<ParameterDescription
+    name='policy.latency_baseliner.latency_ema_limit_multiplier'
+    description='Current latency value is multiplied with this factor to calculate maximum envelope of Latency EMA.'
+    type='Number (double)'
+    reference=''
+    value='2'
+/>
+
+<!-- vale on -->
+
+<!-- vale off -->
+
+##### policy.auto_scaling {#policy-auto-scaling}
+
+<!-- vale on -->
+
+<!-- vale off -->
+
+<a id="policy-auto-scaling-kubernetes-replicas"></a>
+
+<ParameterDescription
+    name='policy.auto_scaling.kubernetes_replicas'
+    description='Kubernetes replicas scaling backend.'
+    type='Object (aperture.spec.v1.AutoScalerScalingBackendKubernetesReplicas)'
+    reference='../../../spec#auto-scaler-scaling-backend-kubernetes-replicas'
+    value='{"kubernetes_object_selector": "__REQUIRED_FIELD__", "max_replicas": "__REQUIRED_FIELD__", "min_replicas": "__REQUIRED_FIELD__"}'
+/>
+
+<!-- vale on -->
+
+<!-- vale off -->
+
+<a id="policy-auto-scaling-dry-run"></a>
+
+<ParameterDescription
+    name='policy.auto_scaling.dry_run'
+    description='Dry run mode ensures that no scaling is invoked by this auto scaler. This config can be updated at runtime without restarting the policy.'
+    type='Boolean'
+    reference=''
+    value='false'
+/>
+
+<!-- vale on -->
+
+<!-- vale off -->
+
+<a id="policy-auto-scaling-scaling-parameters"></a>
+
+<ParameterDescription
+    name='policy.auto_scaling.scaling_parameters'
+    description='Parameters that define the scaling behavior.'
+    type='Object (aperture.spec.v1.AutoScalerScalingParameters)'
+    reference='../../../spec#auto-scaler-scaling-parameters'
+    value='{"scale_in_alerter": {"alert_name": "Auto-scaler is scaling in"}, "scale_in_cooldown": "40s", "scale_out_alerter": {"alert_name": "Auto-scaler is scaling out"}, "scale_out_cooldown": "30s"}'
+/>
+
+<!-- vale on -->
+
+<!-- vale off -->
+
+<a id="policy-auto-scaling-disable-periodic-scale-in"></a>
+
+<ParameterDescription
+    name='policy.auto_scaling.disable_periodic_scale_in'
+    description='Disable periodic scale in.'
+    type='Boolean'
+    reference=''
+    value='false'
+/>
+
+<!-- vale on -->
+
+<!-- vale off -->
+
+###### policy.auto_scaling.periodic_decrease {#policy-auto-scaling-periodic-decrease}
+
+<!-- vale on -->
+
+<!-- vale off -->
+
+<a id="policy-auto-scaling-periodic-decrease-period"></a>
+
+<ParameterDescription
+    name='policy.auto_scaling.periodic_decrease.period'
+    description='Period for periodic scale in.'
+    type='string'
+    reference=''
+    value='"60s"'
+/>
+
+<!-- vale on -->
+
+<!-- vale off -->
+
+<a id="policy-auto-scaling-periodic-decrease-scale-in-percentage"></a>
+
+<ParameterDescription
+    name='policy.auto_scaling.periodic_decrease.scale_in_percentage'
+    description='Percentage of replicas to scale in.'
+    type='Number (double)'
+    reference=''
+    value='10'
 />
 
 <!-- vale on -->
@@ -189,14 +357,96 @@
 
 <!-- vale off -->
 
-<a id="dashboard"></a>
-
-<ParameterDescription
-    name='dashboard'
-    description='Configuration for the Grafana dashboard accompanying this policy.'
-    type='Object (policies/service-protection/average-latency:param:dashboard)'
-    reference='../../../bundled-blueprints/policies/service-protection/average-latency#dashboard'
-    value='{"datasource": {"filter_regex": "", "name": "$datasource"}, "extra_filters": {}, "refresh_interval": "15s", "time_from": "now-15m", "time_to": "now", "variant_name": "Average Latency"}'
+#### dashboard {#dashboard}
+
+<!-- vale on -->
+
+<!-- vale off -->
+
+<a id="dashboard-refresh-interval"></a>
+
+<ParameterDescription
+    name='dashboard.refresh_interval'
+    description='Refresh interval for dashboard panels.'
+    type='string'
+    reference=''
+    value='"15s"'
+/>
+
+<!-- vale on -->
+
+<!-- vale off -->
+
+<a id="dashboard-time-from"></a>
+
+<ParameterDescription
+    name='dashboard.time_from'
+    description='From time of dashboard.'
+    type='string'
+    reference=''
+    value='"now-15m"'
+/>
+
+<!-- vale on -->
+
+<!-- vale off -->
+
+<a id="dashboard-time-to"></a>
+
+<ParameterDescription
+    name='dashboard.time_to'
+    description='To time of dashboard.'
+    type='string'
+    reference=''
+    value='"now"'
+/>
+
+<!-- vale on -->
+
+<!-- vale off -->
+
+<a id="dashboard-extra-filters"></a>
+
+<ParameterDescription
+    name='dashboard.extra_filters'
+    description='Additional filters to pass to each query to Grafana datasource.'
+    type='Object (map[string]string)'
+    reference='#map-string-string'
+    value='{}'
+/>
+
+<!-- vale on -->
+
+<!-- vale off -->
+
+##### dashboard.datasource {#dashboard-datasource}
+
+<!-- vale on -->
+
+<!-- vale off -->
+
+<a id="dashboard-datasource-name"></a>
+
+<ParameterDescription
+    name='dashboard.datasource.name'
+    description='Datasource name.'
+    type='string'
+    reference=''
+    value='"$datasource"'
+/>
+
+<!-- vale on -->
+
+<!-- vale off -->
+
+<a id="dashboard-datasource-filter-regex"></a>
+
+<ParameterDescription
+    name='dashboard.datasource.filter_regex'
+    description='Datasource filter regex.'
+    type='string'
+    reference=''
+    value='""'
 />
 
 <!-- vale on -->
