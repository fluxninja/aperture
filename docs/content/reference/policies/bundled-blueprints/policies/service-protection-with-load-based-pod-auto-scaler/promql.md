---
title: Service Protection and Load-based Pod Auto-Scaler Based on PromQL Query
keywords:
  - blueprints
sidebar_position: 3
sidebar_label:
  Service Protection and Load-based Pod Auto Scaler Based on PromQL Query
---

<!-- Configuration Marker -->

```mdx-code-block
import {apertureVersion as aver} from '../../../../../apertureVersion.js'
import {ParameterDescription} from '../../../../../parameterComponents.js'
```

## Configuration

<!-- vale off -->

Blueprint name: <a
href={`https://github.com/fluxninja/aperture/tree/${aver}/blueprints/policies/service-protection-with-load-based-pod-auto-scaler/promql`}>policies/service-protection-with-load-based-pod-auto-scaler/promql</a>

<!-- vale on -->

### Parameters

<!-- vale off -->

<a id="policy"></a>

<ParameterDescription
<<<<<<< HEAD
    name='policy'
    description='Configuration for the Service Protection policy.'
    type='Object (policies/service-protection/promql:param:policy)'
    reference='../../../bundled-blueprints/policies/service-protection/promql#policy'
    value='{"auto_scaling": {"dry_run": false, "periodic_decrease": {"period": "60s", "scale_in_percentage": 10}, "promql_scale_in_controllers": [], "promql_scale_out_controllers": [], "scaling_backend": {"kubernetes_replicas": {"kubernetes_object_selector": "__REQUIRED_FIELD__", "max_replicas": "__REQUIRED_FIELD__", "min_replicas": "__REQUIRED_FIELD__"}}, "scaling_parameters": {"scale_in_alerter": {"alert_name": "Auto-scaler is scaling in"}, "scale_in_cooldown": "40s", "scale_out_alerter": {"alert_name": "Auto-scaler is scaling out"}, "scale_out_cooldown": "30s"}}, "components": [], "evaluation_interval": "1s", "policy_name": "__REQUIRED_FIELD__", "promql_query": "__REQUIRED_FIELD__", "resources": {"flow_control": {"classifiers": []}}, "service_protection_core": {"adaptive_load_scheduler": {"alerter": {"alert_name": "Load Throttling Event"}, "gradient": {"max_gradient": 1, "min_gradient": 0.1, "slope": -1}, "load_multiplier_linear_increment": 0.0025, "load_scheduler": {"selectors": [{"control_point": "__REQUIRED_FIELD__", "service": "__REQUIRED_FIELD__"}]}, "max_load_multiplier": 2}, "dry_run": false, "overload_confirmations": [{"operator": "__REQUIRED_FIELD__", "query_string": "__REQUIRED_FIELD__", "threshold": "__REQUIRED_FIELD__"}]}, "setpoint": "__REQUIRED_FIELD__"}'
=======
    name='policy.service_protection_core.overload_confirmations'
    description='List of overload confirmation criteria. Load scheduler can throttle flows when all of the specified overload confirmation criteria are met.'
    type='Array of Object (policies/service-protection/promql:schema:overload_confirmation)'
    reference='../../../bundled-blueprints/policies/service-protection/promql#overload-confirmation'
    value='[]'
/>

<!-- vale on -->

<!-- vale off -->

<a id="policy-service-protection-core-adaptive-load-scheduler"></a>

<ParameterDescription
    name='policy.service_protection_core.adaptive_load_scheduler'
    description='Parameters for Adaptive Load Scheduler.'
    type='Object (aperture.spec.v1.AdaptiveLoadSchedulerParameters)'
    reference='../../../spec#adaptive-load-scheduler-parameters'
    value='{"alerter": {"alert_name": "Load Throttling Event"}, "gradient": {"max_gradient": 1, "min_gradient": 0.1, "slope": -1}, "load_multiplier_linear_increment": 0.0025, "load_scheduler": {"selectors": [{"control_point": "__REQUIRED_FIELD__", "service": "__REQUIRED_FIELD__"}]}, "max_load_multiplier": 2}'
/>

<!-- vale on -->

<!-- vale off -->

<a id="policy-service-protection-core-dry-run"></a>

<ParameterDescription
    name='policy.service_protection_core.dry_run'
    description='Default configuration for setting dry run mode on Load Scheduler. In dry run mode, the Load Scheduler acts as a passthrough and does not throttle flows. This config can be updated at runtime without restarting the policy.'
    type='Boolean'
    reference=''
    value='false'
/>

<!-- vale on -->

<!-- vale off -->

##### policy.auto_scaling {#policy-auto-scaling}

<!-- vale on -->

<!-- vale off -->

<a id="policy-auto-scaling-kubernetes-replicas"></a>

<ParameterDescription
    name='policy.auto_scaling.kubernetes_replicas'
    description='Kubernetes replicas scaling backend.'
    type='Object (aperture.spec.v1.AutoScalerScalingBackendKubernetesReplicas)'
    reference='../../../spec#auto-scaler-scaling-backend-kubernetes-replicas'
    value='{"kubernetes_object_selector": "__REQUIRED_FIELD__", "max_replicas": "__REQUIRED_FIELD__", "min_replicas": "__REQUIRED_FIELD__"}'
/>

<!-- vale on -->

<!-- vale off -->

<a id="policy-auto-scaling-dry-run"></a>

<ParameterDescription
    name='policy.auto_scaling.dry_run'
    description='Dry run mode ensures that no scaling is invoked by this auto scaler. This config can be updated at runtime without restarting the policy.'
    type='Boolean'
    reference=''
    value='false'
/>

<!-- vale on -->

<!-- vale off -->

<a id="policy-auto-scaling-scaling-parameters"></a>

<ParameterDescription
    name='policy.auto_scaling.scaling_parameters'
    description='Parameters that define the scaling behavior.'
    type='Object (aperture.spec.v1.AutoScalerScalingParameters)'
    reference='../../../spec#auto-scaler-scaling-parameters'
    value='{"scale_in_alerter": {"alert_name": "Auto-scaler is scaling in"}, "scale_in_cooldown": "40s", "scale_out_alerter": {"alert_name": "Auto-scaler is scaling out"}, "scale_out_cooldown": "30s"}'
/>

<!-- vale on -->

<!-- vale off -->

<a id="policy-auto-scaling-disable-periodic-scale-in"></a>

<ParameterDescription
    name='policy.auto_scaling.disable_periodic_scale_in'
    description='Disable periodic scale in.'
    type='Boolean'
    reference=''
    value='false'
/>

<!-- vale on -->

<!-- vale off -->

<a id="policy-auto-scaling-periodic-decrease"></a>

<ParameterDescription
    name='policy.auto_scaling.periodic_decrease'
    description='Parameters for periodic scale in.'
    type='Object (aperture.spec.v1.PeriodicDecreaseParameters)'
    reference='../../../spec#periodic-decrease-parameters'
    value='{"period": "60s", "scale_in_percentage": 10}'
>>>>>>> cb3d6d05
/>

<!-- vale on -->

---

<!-- vale off -->

<a id="dashboard"></a>

<ParameterDescription
    name='dashboard'
    description='Configuration for the Grafana dashboard accompanying this policy.'
    type='Object (policies/service-protection/promql:param:dashboard)'
    reference='../../../bundled-blueprints/policies/service-protection/promql#dashboard'
    value='{"datasource": {"filter_regex": "", "name": "$datasource"}, "extra_filters": {}, "refresh_interval": "15s", "time_from": "now-15m", "time_to": "now", "variant_name": "PromQL Output"}'
/>

<!-- vale on -->

---

## Dynamic Configuration

:::note

The following configuration parameters can be
[dynamically configured](/reference/aperturectl/apply/dynamic-config/dynamic-config.md)
at runtime, without reloading the policy.

:::

### Parameters

<!-- vale off -->

<a id="dry-run"></a>

<ParameterDescription
    name='dry_run'
    description='Dynamic configuration for setting dry run mode at runtime without restarting this policy. In dry run mode the scheduler acts as pass through to all flow and does not queue flows. The Auto Scaler does not perform any scaling in dry mode. This mode is useful for observing the behavior of load scheduler and auto scaler without disrupting any real deployment or traffic.'
    type='Boolean'
    reference=''
    value='"__REQUIRED_FIELD__"'
/>

<!-- vale on -->

---<|MERGE_RESOLUTION|>--- conflicted
+++ resolved
@@ -27,16 +27,105 @@
 
 <!-- vale off -->
 
-<a id="policy"></a>
-
-<ParameterDescription
-<<<<<<< HEAD
-    name='policy'
-    description='Configuration for the Service Protection policy.'
-    type='Object (policies/service-protection/promql:param:policy)'
-    reference='../../../bundled-blueprints/policies/service-protection/promql#policy'
-    value='{"auto_scaling": {"dry_run": false, "periodic_decrease": {"period": "60s", "scale_in_percentage": 10}, "promql_scale_in_controllers": [], "promql_scale_out_controllers": [], "scaling_backend": {"kubernetes_replicas": {"kubernetes_object_selector": "__REQUIRED_FIELD__", "max_replicas": "__REQUIRED_FIELD__", "min_replicas": "__REQUIRED_FIELD__"}}, "scaling_parameters": {"scale_in_alerter": {"alert_name": "Auto-scaler is scaling in"}, "scale_in_cooldown": "40s", "scale_out_alerter": {"alert_name": "Auto-scaler is scaling out"}, "scale_out_cooldown": "30s"}}, "components": [], "evaluation_interval": "1s", "policy_name": "__REQUIRED_FIELD__", "promql_query": "__REQUIRED_FIELD__", "resources": {"flow_control": {"classifiers": []}}, "service_protection_core": {"adaptive_load_scheduler": {"alerter": {"alert_name": "Load Throttling Event"}, "gradient": {"max_gradient": 1, "min_gradient": 0.1, "slope": -1}, "load_multiplier_linear_increment": 0.0025, "load_scheduler": {"selectors": [{"control_point": "__REQUIRED_FIELD__", "service": "__REQUIRED_FIELD__"}]}, "max_load_multiplier": 2}, "dry_run": false, "overload_confirmations": [{"operator": "__REQUIRED_FIELD__", "query_string": "__REQUIRED_FIELD__", "threshold": "__REQUIRED_FIELD__"}]}, "setpoint": "__REQUIRED_FIELD__"}'
-=======
+#### policy {#policy}
+
+<!-- vale on -->
+
+<!-- vale off -->
+
+<a id="policy-policy-name"></a>
+
+<ParameterDescription
+    name='policy.policy_name'
+    description='Name of the policy.'
+    type='string'
+    reference=''
+    value='"__REQUIRED_FIELD__"'
+/>
+
+<!-- vale on -->
+
+<!-- vale off -->
+
+<a id="policy-promql-query"></a>
+
+<ParameterDescription
+    name='policy.promql_query'
+    description='PromQL query.'
+    type='string'
+    reference=''
+    value='"__REQUIRED_FIELD__"'
+/>
+
+<!-- vale on -->
+
+<!-- vale off -->
+
+<a id="policy-setpoint"></a>
+
+<ParameterDescription
+    name='policy.setpoint'
+    description='Setpoint.'
+    type='Number (double)'
+    reference=''
+    value='"__REQUIRED_FIELD__"'
+/>
+
+<!-- vale on -->
+
+<!-- vale off -->
+
+<a id="policy-components"></a>
+
+<ParameterDescription
+    name='policy.components'
+    description='List of additional circuit components.'
+    type='Array of Object (aperture.spec.v1.Component)'
+    reference='../../../spec#component'
+    value='[]'
+/>
+
+<!-- vale on -->
+
+<!-- vale off -->
+
+<a id="policy-resources"></a>
+
+<ParameterDescription
+    name='policy.resources'
+    description='Additional resources.'
+    type='Object (aperture.spec.v1.Resources)'
+    reference='../../../spec#resources'
+    value='{"flow_control": {"classifiers": []}}'
+/>
+
+<!-- vale on -->
+
+<!-- vale off -->
+
+<a id="policy-evaluation-interval"></a>
+
+<ParameterDescription
+    name='policy.evaluation_interval'
+    description='The interval between successive evaluations of the Circuit.'
+    type='string'
+    reference=''
+    value='"1s"'
+/>
+
+<!-- vale on -->
+
+<!-- vale off -->
+
+##### policy.service_protection_core {#policy-service-protection-core}
+
+<!-- vale on -->
+
+<!-- vale off -->
+
+<a id="policy-service-protection-core-overload-confirmations"></a>
+
+<ParameterDescription
     name='policy.service_protection_core.overload_confirmations'
     description='List of overload confirmation criteria. Load scheduler can throttle flows when all of the specified overload confirmation criteria are met.'
     type='Array of Object (policies/service-protection/promql:schema:overload_confirmation)'
@@ -146,7 +235,6 @@
     type='Object (aperture.spec.v1.PeriodicDecreaseParameters)'
     reference='../../../spec#periodic-decrease-parameters'
     value='{"period": "60s", "scale_in_percentage": 10}'
->>>>>>> cb3d6d05
 />
 
 <!-- vale on -->
@@ -155,14 +243,96 @@
 
 <!-- vale off -->
 
-<a id="dashboard"></a>
-
-<ParameterDescription
-    name='dashboard'
-    description='Configuration for the Grafana dashboard accompanying this policy.'
-    type='Object (policies/service-protection/promql:param:dashboard)'
-    reference='../../../bundled-blueprints/policies/service-protection/promql#dashboard'
-    value='{"datasource": {"filter_regex": "", "name": "$datasource"}, "extra_filters": {}, "refresh_interval": "15s", "time_from": "now-15m", "time_to": "now", "variant_name": "PromQL Output"}'
+#### dashboard {#dashboard}
+
+<!-- vale on -->
+
+<!-- vale off -->
+
+<a id="dashboard-refresh-interval"></a>
+
+<ParameterDescription
+    name='dashboard.refresh_interval'
+    description='Refresh interval for dashboard panels.'
+    type='string'
+    reference=''
+    value='"15s"'
+/>
+
+<!-- vale on -->
+
+<!-- vale off -->
+
+<a id="dashboard-time-from"></a>
+
+<ParameterDescription
+    name='dashboard.time_from'
+    description='From time of dashboard.'
+    type='string'
+    reference=''
+    value='"now-15m"'
+/>
+
+<!-- vale on -->
+
+<!-- vale off -->
+
+<a id="dashboard-time-to"></a>
+
+<ParameterDescription
+    name='dashboard.time_to'
+    description='To time of dashboard.'
+    type='string'
+    reference=''
+    value='"now"'
+/>
+
+<!-- vale on -->
+
+<!-- vale off -->
+
+<a id="dashboard-extra-filters"></a>
+
+<ParameterDescription
+    name='dashboard.extra_filters'
+    description='Additional filters to pass to each query to Grafana datasource.'
+    type='Object (map[string]string)'
+    reference='#map-string-string'
+    value='{}'
+/>
+
+<!-- vale on -->
+
+<!-- vale off -->
+
+##### dashboard.datasource {#dashboard-datasource}
+
+<!-- vale on -->
+
+<!-- vale off -->
+
+<a id="dashboard-datasource-name"></a>
+
+<ParameterDescription
+    name='dashboard.datasource.name'
+    description='Datasource name.'
+    type='string'
+    reference=''
+    value='"$datasource"'
+/>
+
+<!-- vale on -->
+
+<!-- vale off -->
+
+<a id="dashboard-datasource-filter-regex"></a>
+
+<ParameterDescription
+    name='dashboard.datasource.filter_regex'
+    description='Datasource filter regex.'
+    type='string'
+    reference=''
+    value='""'
 />
 
 <!-- vale on -->
