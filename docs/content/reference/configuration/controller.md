--- conflicted
+++ resolved
@@ -251,7 +251,8 @@
 
 <dl>
 
-<<<<<<< HEAD
+<!-- vale off -->
+
 <dt>cr_watcher</dt>
 <dd>
 
@@ -259,9 +260,10 @@
 Environment variable prefix: `APERTURE_CONTROLLER_POLICIES_CR_WATCHER_`
 
 </dd>
-=======
-<!-- vale off -->
->>>>>>> 279283ca
+
+<!-- vale off -->
+
+<!-- vale off -->
 
 <dt>promql_jobs_scheduler</dt>
 <dd>
