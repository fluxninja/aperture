--- conflicted
+++ resolved
@@ -1,12 +1,7 @@
 ---
-<<<<<<< HEAD
-description: Introduction
-sidebar_position: 1
-=======
 title: Introduction
 sidebar_position: 1
 description: Aperture Introduction
->>>>>>> 75593e44
 keywords:
   - reliability
   - overload
