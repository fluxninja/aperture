---
title: Using instrumentation agent to automatically set control points
sidebar_position: 2
slug: using-instrumentation-agent-to-automatically-set-control-points-using-java-sdk
keywords:
  - java
  - sdk
  - feature
  - flow
  - control
  - points
  - auto
  - instrumentation
---

Java application can be automatically instrumented using Aperture
Instrumentation Agent.

Supported technologies:

| Framework | Supported versions |
| :-------- | :----------------- |
| Armeria   | 1.15+              |
| Netty     | 4.1+               |

Latest version of the Aperture Instrumentation Agent jar file can be downloaded
[here][download_link].

## Running the java agent

To statically load the java agent when running some application jar, use the
following command:

`java -javaagent:path/to/javaagent.jar -jar path/to/application.jar`

### Configuring the java agent

Aperture Java Instrumentation Agent can be configured using a properties file,
system properties or environment variables:

| Property name                          | Environment variable name              | Default value | Description                                                                |
| :------------------------------------- | :------------------------------------- | :------------ | :------------------------------------------------------------------------- |
| aperture.javaagent.config.file         | APERTURE_JAVAAGENT_CONFIG_FILE         |               | Path to a file containing configuration properties                         |
| aperture.agent.hostname                | APERTURE_AGENT_HOSTNAME                | localhost     | Hostname of Aperture Agent to connect to                                   |
| aperture.agent.port                    | APERTURE_AGENT_PORT                    | 8089          | Port of Aperture Agent to connect to                                       |
| aperture.connection.timeout.millis     | APERTURE_CONNECTION_TIMEOUT_MILLIS     | 1000          | Aperture Agent connection timeout in milliseconds                          |
<<<<<<< HEAD
| aperture.javaagent.blocked.paths       | APERTURE_JAVAAGENT_BLOCKED_PATHS       |               | Comma-separated list of paths that shouldn't start a flow                  |
| aperture.javaagent.blocked.paths.regex | APERTURE_JAVAAGENT_BLOCKED_PATHS_REGEX |               | Whether the configured blocked paths should be read as regular expressions |
=======
| aperture.javaagent.ignored.paths       | APERTURE_JAVAAGENT_IGNORED_PATHS       |               | Comma-separated list of paths that should not start a flow                 |
| aperture.javaagent.ignored.paths.regex | APERTURE_JAVAAGENT_IGNORED_PATHS_REGEX |               | Whether the configured ignored paths should be read as regular expressions |
>>>>>>> a36e9c71

The priority order is `system.property` > `ENV_VARIABLE` > `properties file`.

Example invocation with commandline-set properties:

```sh
java -javaagent:path/to/javaagent.jar \
-Daperture.agent.hostname="some_host" \
-Daperture.agent.port=12345 \
-Daperture.javaagent.ignored.paths="/health,/connected" \
-jar path/to/application.jar
```

Example invocation using a properties file:

```sh
java -javaagent:path/to/javaagent.jar \
-Daperture.javaagent.config.file="/config.properties" \
-jar path/to/application.jar
```

The `/config.properties` file:

```properties
aperture.agent.hostname=some_host
aperture.agent.port=12345
aperture.javaagent.ignored.paths=/health,/connected
```

[download_link]:
  https://repo1.maven.org/maven2/com/fluxninja/aperture/aperture-javaagent/1.0.0/aperture-javaagent-1.0.0.jar<|MERGE_RESOLUTION|>--- conflicted
+++ resolved
@@ -44,13 +44,8 @@
 | aperture.agent.hostname                | APERTURE_AGENT_HOSTNAME                | localhost     | Hostname of Aperture Agent to connect to                                   |
 | aperture.agent.port                    | APERTURE_AGENT_PORT                    | 8089          | Port of Aperture Agent to connect to                                       |
 | aperture.connection.timeout.millis     | APERTURE_CONNECTION_TIMEOUT_MILLIS     | 1000          | Aperture Agent connection timeout in milliseconds                          |
-<<<<<<< HEAD
 | aperture.javaagent.blocked.paths       | APERTURE_JAVAAGENT_BLOCKED_PATHS       |               | Comma-separated list of paths that shouldn't start a flow                  |
 | aperture.javaagent.blocked.paths.regex | APERTURE_JAVAAGENT_BLOCKED_PATHS_REGEX |               | Whether the configured blocked paths should be read as regular expressions |
-=======
-| aperture.javaagent.ignored.paths       | APERTURE_JAVAAGENT_IGNORED_PATHS       |               | Comma-separated list of paths that should not start a flow                 |
-| aperture.javaagent.ignored.paths.regex | APERTURE_JAVAAGENT_IGNORED_PATHS_REGEX |               | Whether the configured ignored paths should be read as regular expressions |
->>>>>>> a36e9c71
 
 The priority order is `system.property` > `ENV_VARIABLE` > `properties file`.
 
