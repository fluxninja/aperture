--- conflicted
+++ resolved
@@ -1,10 +1,6 @@
 ---
 title: Blueprints
-<<<<<<< HEAD
 description: Policies and Dashboards pre-packaged as reusable Blueprints
-=======
-description: Policies and dashboards pre-packaged as reusable Blueprints
->>>>>>> 032f9ab4
 keywords:
   - jsonnet
   - grafana
@@ -16,17 +12,10 @@
 ## Introduction
 
 Aperture comes with a pre-packaged list of [Aperture Policies][policies] and Grafana Dashboards that
-<<<<<<< HEAD
 can be used both as a guide for creating new Policies, and as ready-to-use
 Blueprints for generating Aperture Policies customized to a [Service][service].
 
 All Dashboards and Policies are written using the [Jsonnet][jsonnet-lang]
-=======
-can be used both as a guide for creating new policies, and as ready-to-use
-Blueprints for generating Aperture policies customized to a [Service][service].
-
-All dashboards and policies are written using the [Jsonnet][jsonnet-lang]
->>>>>>> 032f9ab4
 language, and can be used both as jsonnet mixins or as standalone Blueprints.
 
 [jsonnet-lang]: https://jsonnet.org
@@ -38,11 +27,7 @@
 and instructions on installing jsonnet dependencies with the help of a [jsonnet
 bundler][jb].
 
-<<<<<<< HEAD
 The Blueprint Generator (used to generate Policy files from Blueprints) also
-=======
-The Blueprint Generator (used to generate policy files from Blueprints) also
->>>>>>> 032f9ab4
 depends on Python 3.8+ and [jsonnet][go-jsonnet].
 
 [aperture-blueprints]: https://github.com/fluxninja/aperture-blueprints
@@ -53,11 +38,7 @@
 ## Generating Aperture Policies and Grafana Dashboards
 
 The simplest way to use the Blueprints repository is to render Blueprints into
-<<<<<<< HEAD
 Policy and dashboard files.
-=======
-policy and dashboard files.
->>>>>>> 032f9ab4
 
 To generate files, `scripts/aperture-generate.py` can be used:
 
@@ -87,15 +68,9 @@
 
 Under the `blueprints/` directory, the currently available Blueprints can be
 found. Each blueprint consists of at least two files: `config.libsonnet` and
-<<<<<<< HEAD
 `main.libsonnet`. `main.libsonnet` bundles actual Policy and dashboard code
 (available under `lib/1.0`) into Blueprints, and `config.libsonnet` comes with
 the default configuration for the given Policy. This can be overridden by the
-=======
-`main.libsonnet`. `main.libsonnet` bundles actual policy and dashboard code
-(available under `lib/1.0`) into Blueprints, and `config.libsonnet` comes with
-the default configuration for the given policy. This can be overridden by the
->>>>>>> 032f9ab4
 `--config` option passed to the `aperture-generate.py` script.
 
 Custom configurations will be merged with Blueprints' `config.libsonnet`
