--- conflicted
+++ resolved
@@ -14,21 +14,7 @@
 import Zoom from 'react-medium-image-zoom';
 ```
 
-<<<<<<< HEAD
-External Rate Limiting is a technique to limit the number of outgoing requests
-from services to an external API server. Turning your apps into spend aware and
-keeping them within quota limits to avoid cost overages. However, not all
-workloads are on same priority, based on application, their priority can be
-different. While doing external rate limiting, it is important to ensure
-prioritized access for critical workloads. This policy builds upon the
-[`Quota Scheduler`](/reference/policies/bundled-blueprints/policies/quota-scheduler.md)
-Blueprint, which comprises components like the token bucket rate limiting to
-ensure quota limits and a
-[Weighted Fair Queuing (WFQ)](/concepts/load-scheduler.md#scheduler) based
-Workload Scheduler to assure prioritized access for critical workloads.
-=======
 :::note
->>>>>>> 2abd7baa
 
 The following policy is based on the
 [Quota Scheduler](/reference/policies/bundled-blueprints/policies/quota-scheduler.md#policy-quota-scheduler)
