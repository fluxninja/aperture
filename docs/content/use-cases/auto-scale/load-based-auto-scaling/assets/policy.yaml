apiVersion: fluxninja.com/v1alpha1
kind: Policy
metadata:
  annotations:
    fluxninja.com/blueprint-name: policies/service-protection-with-load-based-pod-auto-scaler/average-latency
    fluxninja.com/blueprints-uri: local
    fluxninja.com/values:
      '{"policy": {"auto_scaling": {"dry_run": false, "periodic_decrease":
      {"period": "60s", "scale_in_percentage": 10}, "scaling_backend": {"kubernetes_replicas":
      {"kubernetes_object_selector": {"agent_group": "default", "api_version": "apps/v1",
      "kind": "Deployment", "name": "search-service", "namespace": "prod"}, "max_replicas":
      "10", "min_replicas": "1"}}, "scaling_parameters": {"scale_in_alerter": {"alert_name":
      "Auto-scaler is scaling in"}, "scale_in_cooldown": "40s", "scale_out_alerter":
      {"alert_name": "Auto-scaler is scaling out"}, "scale_out_cooldown": "30s"}},
      "latency_baseliner": {"flux_meter": {"selectors": [{"control_point": "ingress",
      "service": "search-service.prod.svc.cluster.local"}]}, "latency_tolerance_multiplier":
      1.1000000000000001}, "policy_name": "load-based-auto-scale", "service_protection_core":
      {"adaptive_load_scheduler": {"load_scheduler": {"selectors": [{"control_point":
      "ingress", "service": "search-service.prod.svc.cluster.local"}]}}}}}'
  labels:
    fluxninja.com/validate: "true"
  name: load-based-auto-scale
spec:
  circuit:
    components:
      - flow_control:
          adaptive_load_scheduler:
            dry_run: false
            dry_run_config_key: dry_run
            in_ports:
              overload_confirmation:
                constant_signal:
                  value: 1
              setpoint:
                signal_name: SETPOINT
              signal:
                signal_name: SIGNAL
            out_ports:
              desired_load_multiplier:
                signal_name: DESIRED_LOAD_MULTIPLIER
              observed_load_multiplier:
                signal_name: OBSERVED_LOAD_MULTIPLIER
            parameters:
              alerter:
                alert_name: Load Throttling Event
              gradient:
                max_gradient: 1
                min_gradient: 0.1
                slope: -1
              load_multiplier_linear_increment: 0.0025
              load_scheduler:
                selectors:
                  - control_point: ingress
                    service: service1-demo-app.demoapp.svc.cluster.local
              max_load_multiplier: 2
      - auto_scale:
          auto_scaler:
            dry_run: false
            dry_run_config_key: dry_run
            scale_in_controllers:
              - alerter:
                  alert_name: Periodic scale in intended
                controller:
                  periodic:
                    period: 60s
                    scale_in_percentage: 10
            scale_out_controllers:
              - alerter:
                  alert_name: Load based scale out intended
                controller:
                  gradient:
                    in_ports:
                      setpoint:
                        constant_signal:
                          value: 1
                      signal:
                        signal_name: DESIRED_LOAD_MULTIPLIER
                    parameters:
                      slope: -1
            scaling_backend:
              kubernetes_replicas:
                kubernetes_object_selector:
                  agent_group: default
                  api_version: apps/v1
                  kind: Deployment
                  name: service1-demo-app
                  namespace: demoapp
                max_replicas: "10"
                min_replicas: "1"
            scaling_parameters:
              scale_in_alerter:
                alert_name: Auto-scaler is scaling in
              scale_in_cooldown: 40s
              scale_out_alerter:
                alert_name: Auto-scaler is scaling out
              scale_out_cooldown: 30s
      - query:
          promql:
            evaluation_interval: 5s
            out_ports:
              output:
                signal_name: SIGNAL
            query_string:
              sum(increase(flux_meter_sum{flow_status="OK", flux_meter_name="load-based-auto-scale"}[15s]))/sum(increase(flux_meter_count{flow_status="OK",
              flux_meter_name="load-based-auto-scale"}[15s]))
      - arithmetic_combinator:
          in_ports:
            lhs:
              signal_name: SIGNAL
            rhs:
              constant_signal:
                value: 2
          operator: mul
          out_ports:
            output:
              signal_name: MAX_EMA
      - ema:
          in_ports:
            input:
              signal_name: SIGNAL
            max_envelope:
              signal_name: MAX_EMA
          out_ports:
            output:
              signal_name: SIGNAL_EMA
          parameters:
<<<<<<< HEAD
            correction_factor_on_max_envelope_violation: 0.95
            ema_window: 1500s
            warmup_window: 60s
      - arithmetic_combinator:
          in_ports:
            lhs:
              signal_name: SIGNAL_EMA
            rhs:
              constant_signal:
                value: 1.1
          operator: mul
=======
            alerter:
              alert_name: Load Throttling Event
            gradient:
              max_gradient: 1
              min_gradient: 0.1
              slope: -1
            load_multiplier_linear_increment: 0.0025
            load_scheduler:
              selectors:
              - control_point: ingress
                service: search-service.prod.svc.cluster.local
            max_load_multiplier: 2
    - auto_scale:
        auto_scaler:
          dry_run: false
          dry_run_config_key: dry_run
          scale_in_controllers:
          - alerter:
              alert_name: Periodic scale in intended
            controller:
              periodic:
                period: 60s
                scale_in_percentage: 10
          scale_out_controllers:
          - alerter:
              alert_name: Load based scale out intended
            controller:
              gradient:
                in_ports:
                  setpoint:
                    constant_signal:
                      value: 1
                  signal:
                    signal_name: DESIRED_LOAD_MULTIPLIER
                parameters:
                  slope: -1
          scaling_backend:
            kubernetes_replicas:
              kubernetes_object_selector:
                agent_group: default
                api_version: apps/v1
                kind: Deployment
                name: search-service
                namespace: prod
              max_replicas: "10"
              min_replicas: "1"
          scaling_parameters:
            scale_in_alerter:
              alert_name: Auto-scaler is scaling in
            scale_in_cooldown: 40s
            scale_out_alerter:
              alert_name: Auto-scaler is scaling out
            scale_out_cooldown: 30s
    - query:
        promql:
          evaluation_interval: 1s
>>>>>>> 52fe43b4
          out_ports:
            output:
              signal_name: SETPOINT
    evaluation_interval: 1s
  resources:
    flow_control:
      classifiers: []
      flux_meters:
        load-based-auto-scale:
          selectors:
<<<<<<< HEAD
            - control_point: ingress
              service: service1-demo-app.demoapp.svc.cluster.local
=======
          - control_point: ingress
            service: search-service.prod.svc.cluster.local
>>>>>>> 52fe43b4
<|MERGE_RESOLUTION|>--- conflicted
+++ resolved
@@ -51,7 +51,7 @@
               load_scheduler:
                 selectors:
                   - control_point: ingress
-                    service: service1-demo-app.demoapp.svc.cluster.local
+                    service: search-service.prod.svc.cluster.local
               max_load_multiplier: 2
       - auto_scale:
           auto_scaler:
@@ -83,8 +83,8 @@
                   agent_group: default
                   api_version: apps/v1
                   kind: Deployment
-                  name: service1-demo-app
-                  namespace: demoapp
+                  name: search-service
+                  namespace: prod
                 max_replicas: "10"
                 min_replicas: "1"
             scaling_parameters:
@@ -99,21 +99,7 @@
             evaluation_interval: 5s
             out_ports:
               output:
-                signal_name: SIGNAL
-            query_string:
-              sum(increase(flux_meter_sum{flow_status="OK", flux_meter_name="load-based-auto-scale"}[15s]))/sum(increase(flux_meter_count{flow_status="OK",
-              flux_meter_name="load-based-auto-scale"}[15s]))
-      - arithmetic_combinator:
-          in_ports:
-            lhs:
-              signal_name: SIGNAL
-            rhs:
-              constant_signal:
-                value: 2
-          operator: mul
-          out_ports:
-            output:
-              signal_name: MAX_EMA
+                signal_name: MAX_EMA
       - ema:
           in_ports:
             input:
@@ -124,7 +110,6 @@
             output:
               signal_name: SIGNAL_EMA
           parameters:
-<<<<<<< HEAD
             correction_factor_on_max_envelope_violation: 0.95
             ema_window: 1500s
             warmup_window: 60s
@@ -136,78 +121,15 @@
               constant_signal:
                 value: 1.1
           operator: mul
-=======
-            alerter:
-              alert_name: Load Throttling Event
-            gradient:
-              max_gradient: 1
-              min_gradient: 0.1
-              slope: -1
-            load_multiplier_linear_increment: 0.0025
-            load_scheduler:
-              selectors:
-              - control_point: ingress
-                service: search-service.prod.svc.cluster.local
-            max_load_multiplier: 2
-    - auto_scale:
-        auto_scaler:
-          dry_run: false
-          dry_run_config_key: dry_run
-          scale_in_controllers:
-          - alerter:
-              alert_name: Periodic scale in intended
-            controller:
-              periodic:
-                period: 60s
-                scale_in_percentage: 10
-          scale_out_controllers:
-          - alerter:
-              alert_name: Load based scale out intended
-            controller:
-              gradient:
-                in_ports:
-                  setpoint:
-                    constant_signal:
-                      value: 1
-                  signal:
-                    signal_name: DESIRED_LOAD_MULTIPLIER
-                parameters:
-                  slope: -1
-          scaling_backend:
-            kubernetes_replicas:
-              kubernetes_object_selector:
-                agent_group: default
-                api_version: apps/v1
-                kind: Deployment
-                name: search-service
-                namespace: prod
-              max_replicas: "10"
-              min_replicas: "1"
-          scaling_parameters:
-            scale_in_alerter:
-              alert_name: Auto-scaler is scaling in
-            scale_in_cooldown: 40s
-            scale_out_alerter:
-              alert_name: Auto-scaler is scaling out
-            scale_out_cooldown: 30s
-    - query:
-        promql:
-          evaluation_interval: 1s
->>>>>>> 52fe43b4
           out_ports:
             output:
               signal_name: SETPOINT
-    evaluation_interval: 1s
+    evaluation_interval: 5s
   resources:
     flow_control:
       classifiers: []
       flux_meters:
         load-based-auto-scale:
           selectors:
-<<<<<<< HEAD
             - control_point: ingress
-              service: service1-demo-app.demoapp.svc.cluster.local
-=======
-          - control_point: ingress
-            service: search-service.prod.svc.cluster.local
->>>>>>> 52fe43b4
+              service: search-service.prod.svc.cluster.local