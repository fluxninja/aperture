--- conflicted
+++ resolved
@@ -13,9 +13,8 @@
 import Zoom from 'react-medium-image-zoom';
 ```
 
-<<<<<<< HEAD
 ## Policy Overview
-=======
+
 Monitoring the health of a service is a critical aspect of ensuring reliable
 operations. In this example, we will demonstrate how to detect an overload state
 of a service and send an alert using Aperture's declarative policy language. The
@@ -23,9 +22,6 @@
 service using an exponential moving average (EMA). This enables the alerting
 policy to automatically learn the normal latency threshold of each service,
 reducing the need for manual tuning of alert policies for individual services.
-
-## Policy
->>>>>>> e0ff7089
 
 One of the most reliable metrics to detect overload state is latency of the
 service requests. In Aperture, latency of service requests can be reported using
