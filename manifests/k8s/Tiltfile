--- conflicted
+++ resolved
@@ -265,9 +265,6 @@
                     "extra_objects": [
                         "demo1-demo-app:serviceaccount"
                     ]
-<<<<<<< HEAD
-                }
-=======
                 },
                 {
                     "workload": "demo2-demo-app",
@@ -290,7 +287,6 @@
                         ("policies$", "ConfigMap", APERTURE_SYSTEM_NS),
                     ]
                 },
->>>>>>> b021c658
             ]
         },
     },
